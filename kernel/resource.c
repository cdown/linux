// SPDX-License-Identifier: GPL-2.0-only
/*
 *	linux/kernel/resource.c
 *
 * Copyright (C) 1999	Linus Torvalds
 * Copyright (C) 1999	Martin Mares <mj@ucw.cz>
 *
 * Arbitrary resource management.
 */

#define pr_fmt(fmt) KBUILD_MODNAME ": " fmt

#include <linux/export.h>
#include <linux/errno.h>
#include <linux/ioport.h>
#include <linux/init.h>
#include <linux/slab.h>
#include <linux/spinlock.h>
#include <linux/fs.h>
#include <linux/proc_fs.h>
#include <linux/pseudo_fs.h>
#include <linux/sched.h>
#include <linux/seq_file.h>
#include <linux/device.h>
#include <linux/pfn.h>
#include <linux/mm.h>
#include <linux/mount.h>
#include <linux/resource_ext.h>
#include <uapi/linux/magic.h>
#include <linux/string.h>
#include <linux/vmalloc.h>
#include <asm/io.h>


struct resource ioport_resource = {
	.name	= "PCI IO",
	.start	= 0,
	.end	= IO_SPACE_LIMIT,
	.flags	= IORESOURCE_IO,
};
EXPORT_SYMBOL(ioport_resource);

struct resource iomem_resource = {
	.name	= "PCI mem",
	.start	= 0,
	.end	= -1,
	.flags	= IORESOURCE_MEM,
};
EXPORT_SYMBOL(iomem_resource);

static DEFINE_RWLOCK(resource_lock);

static struct resource *next_resource(struct resource *p, bool skip_children)
{
	if (!skip_children && p->child)
		return p->child;
	while (!p->sibling && p->parent)
		p = p->parent;
	return p->sibling;
}

#define for_each_resource(_root, _p, _skip_children) \
	for ((_p) = (_root)->child; (_p); (_p) = next_resource(_p, _skip_children))

#ifdef CONFIG_PROC_FS

enum { MAX_IORES_LEVEL = 5 };

static void *r_start(struct seq_file *m, loff_t *pos)
	__acquires(resource_lock)
{
	struct resource *root = pde_data(file_inode(m->file));
	struct resource *p;
	loff_t l = *pos;

	read_lock(&resource_lock);
	for_each_resource(root, p, false) {
		if (l-- == 0)
			break;
	}

	return p;
}

static void *r_next(struct seq_file *m, void *v, loff_t *pos)
{
	struct resource *p = v;

	(*pos)++;

	return (void *)next_resource(p, false);
}

static void r_stop(struct seq_file *m, void *v)
	__releases(resource_lock)
{
	read_unlock(&resource_lock);
}

static int r_show(struct seq_file *m, void *v)
{
	struct resource *root = pde_data(file_inode(m->file));
	struct resource *r = v, *p;
	unsigned long long start, end;
	int width = root->end < 0x10000 ? 4 : 8;
	int depth;

	for (depth = 0, p = r; depth < MAX_IORES_LEVEL; depth++, p = p->parent)
		if (p->parent == root)
			break;

	if (file_ns_capable(m->file, &init_user_ns, CAP_SYS_ADMIN)) {
		start = r->start;
		end = r->end;
	} else {
		start = end = 0;
	}

	seq_printf(m, "%*s%0*llx-%0*llx : %s\n",
			depth * 2, "",
			width, start,
			width, end,
			r->name ? r->name : "<BAD>");
	return 0;
}

static const struct seq_operations resource_op = {
	.start	= r_start,
	.next	= r_next,
	.stop	= r_stop,
	.show	= r_show,
};

static int __init ioresources_init(void)
{
	proc_create_seq_data("ioports", 0, NULL, &resource_op,
			&ioport_resource);
	proc_create_seq_data("iomem", 0, NULL, &resource_op, &iomem_resource);
	return 0;
}
__initcall(ioresources_init);

#endif /* CONFIG_PROC_FS */

static void free_resource(struct resource *res)
{
	/**
	 * If the resource was allocated using memblock early during boot
	 * we'll leak it here: we can only return full pages back to the
	 * buddy and trying to be smart and reusing them eventually in
	 * alloc_resource() overcomplicates resource handling.
	 */
	if (res && PageSlab(virt_to_head_page(res)))
		kfree(res);
}

static struct resource *alloc_resource(gfp_t flags)
{
	return kzalloc(sizeof(struct resource), flags);
}

/* Return the conflict entry if you can't request it */
static struct resource * __request_resource(struct resource *root, struct resource *new)
{
	resource_size_t start = new->start;
	resource_size_t end = new->end;
	struct resource *tmp, **p;

	if (end < start)
		return root;
	if (start < root->start)
		return root;
	if (end > root->end)
		return root;
	p = &root->child;
	for (;;) {
		tmp = *p;
		if (!tmp || tmp->start > end) {
			new->sibling = tmp;
			*p = new;
			new->parent = root;
			return NULL;
		}
		p = &tmp->sibling;
		if (tmp->end < start)
			continue;
		return tmp;
	}
}

static int __release_resource(struct resource *old, bool release_child)
{
	struct resource *tmp, **p, *chd;

	p = &old->parent->child;
	for (;;) {
		tmp = *p;
		if (!tmp)
			break;
		if (tmp == old) {
			if (release_child || !(tmp->child)) {
				*p = tmp->sibling;
			} else {
				for (chd = tmp->child;; chd = chd->sibling) {
					chd->parent = tmp->parent;
					if (!(chd->sibling))
						break;
				}
				*p = tmp->child;
				chd->sibling = tmp->sibling;
			}
			old->parent = NULL;
			return 0;
		}
		p = &tmp->sibling;
	}
	return -EINVAL;
}

static void __release_child_resources(struct resource *r)
{
	struct resource *tmp, *p;
	resource_size_t size;

	p = r->child;
	r->child = NULL;
	while (p) {
		tmp = p;
		p = p->sibling;

		tmp->parent = NULL;
		tmp->sibling = NULL;
		__release_child_resources(tmp);

		printk(KERN_DEBUG "release child resource %pR\n", tmp);
		/* need to restore size, and keep flags */
		size = resource_size(tmp);
		tmp->start = 0;
		tmp->end = size - 1;
	}
}

void release_child_resources(struct resource *r)
{
	write_lock(&resource_lock);
	__release_child_resources(r);
	write_unlock(&resource_lock);
}

/**
 * request_resource_conflict - request and reserve an I/O or memory resource
 * @root: root resource descriptor
 * @new: resource descriptor desired by caller
 *
 * Returns 0 for success, conflict resource on error.
 */
struct resource *request_resource_conflict(struct resource *root, struct resource *new)
{
	struct resource *conflict;

	write_lock(&resource_lock);
	conflict = __request_resource(root, new);
	write_unlock(&resource_lock);
	return conflict;
}

/**
 * request_resource - request and reserve an I/O or memory resource
 * @root: root resource descriptor
 * @new: resource descriptor desired by caller
 *
 * Returns 0 for success, negative error code on error.
 */
int request_resource(struct resource *root, struct resource *new)
{
	struct resource *conflict;

	conflict = request_resource_conflict(root, new);
	return conflict ? -EBUSY : 0;
}

EXPORT_SYMBOL(request_resource);

/**
 * release_resource - release a previously reserved resource
 * @old: resource pointer
 */
int release_resource(struct resource *old)
{
	int retval;

	write_lock(&resource_lock);
	retval = __release_resource(old, true);
	write_unlock(&resource_lock);
	return retval;
}

EXPORT_SYMBOL(release_resource);

/**
 * find_next_iomem_res - Finds the lowest iomem resource that covers part of
 *			 [@start..@end].
 *
 * If a resource is found, returns 0 and @*res is overwritten with the part
 * of the resource that's within [@start..@end]; if none is found, returns
 * -ENODEV.  Returns -EINVAL for invalid parameters.
 *
 * @start:	start address of the resource searched for
 * @end:	end address of same resource
 * @flags:	flags which the resource must have
 * @desc:	descriptor the resource must have
 * @res:	return ptr, if resource found
 *
 * The caller must specify @start, @end, @flags, and @desc
 * (which may be IORES_DESC_NONE).
 */
static int find_next_iomem_res(resource_size_t start, resource_size_t end,
			       unsigned long flags, unsigned long desc,
			       struct resource *res)
{
	struct resource *p;

	if (!res)
		return -EINVAL;

	if (start >= end)
		return -EINVAL;

	read_lock(&resource_lock);

	for_each_resource(&iomem_resource, p, false) {
		/* If we passed the resource we are looking for, stop */
		if (p->start > end) {
			p = NULL;
			break;
		}

		/* Skip until we find a range that matches what we look for */
		if (p->end < start)
			continue;

		if ((p->flags & flags) != flags)
			continue;
		if ((desc != IORES_DESC_NONE) && (desc != p->desc))
			continue;

		/* Found a match, break */
		break;
	}

	if (p) {
		/* copy data */
		*res = (struct resource) {
			.start = max(start, p->start),
			.end = min(end, p->end),
			.flags = p->flags,
			.desc = p->desc,
			.parent = p->parent,
		};
	}

	read_unlock(&resource_lock);
	return p ? 0 : -ENODEV;
}

static int __walk_iomem_res_desc(resource_size_t start, resource_size_t end,
				 unsigned long flags, unsigned long desc,
				 void *arg,
				 int (*func)(struct resource *, void *))
{
	struct resource res;
	int ret = -EINVAL;

	while (start < end &&
	       !find_next_iomem_res(start, end, flags, desc, &res)) {
		ret = (*func)(&res, arg);
		if (ret)
			break;

		start = res.end + 1;
	}

	return ret;
}

/**
 * walk_iomem_res_desc - Walks through iomem resources and calls func()
 *			 with matching resource ranges.
 * *
 * @desc: I/O resource descriptor. Use IORES_DESC_NONE to skip @desc check.
 * @flags: I/O resource flags
 * @start: start addr
 * @end: end addr
 * @arg: function argument for the callback @func
 * @func: callback function that is called for each qualifying resource area
 *
 * All the memory ranges which overlap start,end and also match flags and
 * desc are valid candidates.
 *
 * NOTE: For a new descriptor search, define a new IORES_DESC in
 * <linux/ioport.h> and set it in 'desc' of a target resource entry.
 */
int walk_iomem_res_desc(unsigned long desc, unsigned long flags, u64 start,
		u64 end, void *arg, int (*func)(struct resource *, void *))
{
	return __walk_iomem_res_desc(start, end, flags, desc, arg, func);
}
EXPORT_SYMBOL_GPL(walk_iomem_res_desc);

/*
 * This function calls the @func callback against all memory ranges of type
 * System RAM which are marked as IORESOURCE_SYSTEM_RAM and IORESOUCE_BUSY.
 * Now, this function is only for System RAM, it deals with full ranges and
 * not PFNs. If resources are not PFN-aligned, dealing with PFNs can truncate
 * ranges.
 */
int walk_system_ram_res(u64 start, u64 end, void *arg,
			int (*func)(struct resource *, void *))
{
	unsigned long flags = IORESOURCE_SYSTEM_RAM | IORESOURCE_BUSY;

	return __walk_iomem_res_desc(start, end, flags, IORES_DESC_NONE, arg,
				     func);
}

/*
 * This function, being a variant of walk_system_ram_res(), calls the @func
 * callback against all memory ranges of type System RAM which are marked as
 * IORESOURCE_SYSTEM_RAM and IORESOUCE_BUSY in reversed order, i.e., from
 * higher to lower.
 */
int walk_system_ram_res_rev(u64 start, u64 end, void *arg,
				int (*func)(struct resource *, void *))
{
	struct resource res, *rams;
	int rams_size = 16, i;
	unsigned long flags;
	int ret = -1;

	/* create a list */
	rams = kvcalloc(rams_size, sizeof(struct resource), GFP_KERNEL);
	if (!rams)
		return ret;

	flags = IORESOURCE_SYSTEM_RAM | IORESOURCE_BUSY;
	i = 0;
	while ((start < end) &&
		(!find_next_iomem_res(start, end, flags, IORES_DESC_NONE, &res))) {
		if (i >= rams_size) {
			/* re-alloc */
			struct resource *rams_new;

			rams_new = kvrealloc(rams, (rams_size + 16) * sizeof(struct resource),
					     GFP_KERNEL);
			if (!rams_new)
				goto out;

			rams = rams_new;
			rams_size += 16;
		}

		rams[i].start = res.start;
		rams[i++].end = res.end;

		start = res.end + 1;
	}

	/* go reverse */
	for (i--; i >= 0; i--) {
		ret = (*func)(&rams[i], arg);
		if (ret)
			break;
	}

out:
	kvfree(rams);
	return ret;
}

/*
 * This function calls the @func callback against all memory ranges, which
 * are ranges marked as IORESOURCE_MEM and IORESOUCE_BUSY.
 */
int walk_mem_res(u64 start, u64 end, void *arg,
		 int (*func)(struct resource *, void *))
{
	unsigned long flags = IORESOURCE_MEM | IORESOURCE_BUSY;

	return __walk_iomem_res_desc(start, end, flags, IORES_DESC_NONE, arg,
				     func);
}

/*
 * This function calls the @func callback against all memory ranges of type
 * System RAM which are marked as IORESOURCE_SYSTEM_RAM and IORESOUCE_BUSY.
 * It is to be used only for System RAM.
 */
int walk_system_ram_range(unsigned long start_pfn, unsigned long nr_pages,
			  void *arg, int (*func)(unsigned long, unsigned long, void *))
{
	resource_size_t start, end;
	unsigned long flags;
	struct resource res;
	unsigned long pfn, end_pfn;
	int ret = -EINVAL;

	start = (u64) start_pfn << PAGE_SHIFT;
	end = ((u64)(start_pfn + nr_pages) << PAGE_SHIFT) - 1;
	flags = IORESOURCE_SYSTEM_RAM | IORESOURCE_BUSY;
	while (start < end &&
	       !find_next_iomem_res(start, end, flags, IORES_DESC_NONE, &res)) {
		pfn = PFN_UP(res.start);
		end_pfn = PFN_DOWN(res.end + 1);
		if (end_pfn > pfn)
			ret = (*func)(pfn, end_pfn - pfn, arg);
		if (ret)
			break;
		start = res.end + 1;
	}
	return ret;
}

static int __is_ram(unsigned long pfn, unsigned long nr_pages, void *arg)
{
	return 1;
}

/*
 * This generic page_is_ram() returns true if specified address is
 * registered as System RAM in iomem_resource list.
 */
int __weak page_is_ram(unsigned long pfn)
{
	return walk_system_ram_range(pfn, 1, NULL, __is_ram) == 1;
}
EXPORT_SYMBOL_GPL(page_is_ram);

static int __region_intersects(struct resource *parent, resource_size_t start,
			       size_t size, unsigned long flags,
			       unsigned long desc)
{
	resource_size_t ostart, oend;
	int type = 0; int other = 0;
	struct resource *p, *dp;
	bool is_type, covered;
	struct resource res;

	res.start = start;
	res.end = start + size - 1;

	for (p = parent->child; p ; p = p->sibling) {
		if (!resource_overlaps(p, &res))
			continue;
		is_type = (p->flags & flags) == flags &&
			(desc == IORES_DESC_NONE || desc == p->desc);
		if (is_type) {
			type++;
			continue;
		}
		/*
		 * Continue to search in descendant resources as if the
		 * matched descendant resources cover some ranges of 'p'.
		 *
		 * |------------- "CXL Window 0" ------------|
		 * |-- "System RAM" --|
		 *
		 * will behave similar as the following fake resource
		 * tree when searching "System RAM".
		 *
		 * |-- "System RAM" --||-- "CXL Window 0a" --|
		 */
		covered = false;
		ostart = max(res.start, p->start);
		oend = min(res.end, p->end);
		for_each_resource(p, dp, false) {
			if (!resource_overlaps(dp, &res))
				continue;
			is_type = (dp->flags & flags) == flags &&
				(desc == IORES_DESC_NONE || desc == dp->desc);
			if (is_type) {
				type++;
				/*
				 * Range from 'ostart' to 'dp->start'
				 * isn't covered by matched resource.
				 */
				if (dp->start > ostart)
					break;
				if (dp->end >= oend) {
					covered = true;
					break;
				}
				/* Remove covered range */
				ostart = max(ostart, dp->end + 1);
			}
		}
		if (!covered)
			other++;
	}

	if (type == 0)
		return REGION_DISJOINT;

	if (other == 0)
		return REGION_INTERSECTS;

	return REGION_MIXED;
}

/**
 * region_intersects() - determine intersection of region with known resources
 * @start: region start address
 * @size: size of region
 * @flags: flags of resource (in iomem_resource)
 * @desc: descriptor of resource (in iomem_resource) or IORES_DESC_NONE
 *
 * Check if the specified region partially overlaps or fully eclipses a
 * resource identified by @flags and @desc (optional with IORES_DESC_NONE).
 * Return REGION_DISJOINT if the region does not overlap @flags/@desc,
 * return REGION_MIXED if the region overlaps @flags/@desc and another
 * resource, and return REGION_INTERSECTS if the region overlaps @flags/@desc
 * and no other defined resource. Note that REGION_INTERSECTS is also
 * returned in the case when the specified region overlaps RAM and undefined
 * memory holes.
 *
 * region_intersect() is used by memory remapping functions to ensure
 * the user is not remapping RAM and is a vast speed up over walking
 * through the resource table page by page.
 */
int region_intersects(resource_size_t start, size_t size, unsigned long flags,
		      unsigned long desc)
{
	int ret;

	read_lock(&resource_lock);
	ret = __region_intersects(&iomem_resource, start, size, flags, desc);
	read_unlock(&resource_lock);

	return ret;
}
EXPORT_SYMBOL_GPL(region_intersects);

void __weak arch_remove_reservations(struct resource *avail)
{
}

static void resource_clip(struct resource *res, resource_size_t min,
			  resource_size_t max)
{
	if (res->start < min)
		res->start = min;
	if (res->end > max)
		res->end = max;
}

/*
 * Find empty space in the resource tree with the given range and
 * alignment constraints
 */
static int __find_resource_space(struct resource *root, struct resource *old,
				 struct resource *new, resource_size_t size,
				 struct resource_constraint *constraint)
{
	struct resource *this = root->child;
	struct resource tmp = *new, avail, alloc;
	resource_alignf alignf = constraint->alignf;

	tmp.start = root->start;
	/*
	 * Skip past an allocated resource that starts at 0, since the assignment
	 * of this->start - 1 to tmp->end below would cause an underflow.
	 */
	if (this && this->start == root->start) {
		tmp.start = (this == old) ? old->start : this->end + 1;
		this = this->sibling;
	}
	for(;;) {
		if (this)
			tmp.end = (this == old) ?  this->end : this->start - 1;
		else
			tmp.end = root->end;

		if (tmp.end < tmp.start)
			goto next;

		resource_clip(&tmp, constraint->min, constraint->max);
		arch_remove_reservations(&tmp);

		/* Check for overflow after ALIGN() */
		avail.start = ALIGN(tmp.start, constraint->align);
		avail.end = tmp.end;
		avail.flags = new->flags & ~IORESOURCE_UNSET;
		if (avail.start >= tmp.start) {
			alloc.flags = avail.flags;
			if (alignf) {
				alloc.start = alignf(constraint->alignf_data,
						     &avail, size, constraint->align);
			} else {
				alloc.start = avail.start;
			}
			alloc.end = alloc.start + size - 1;
			if (alloc.start <= alloc.end &&
			    resource_contains(&avail, &alloc)) {
				new->start = alloc.start;
				new->end = alloc.end;
				return 0;
			}
		}

next:		if (!this || this->end == root->end)
			break;

		if (this != old)
			tmp.start = this->end + 1;
		this = this->sibling;
	}
	return -EBUSY;
}

/**
 * find_resource_space - Find empty space in the resource tree
 * @root:	Root resource descriptor
 * @new:	Resource descriptor awaiting an empty resource space
 * @size:	The minimum size of the empty space
 * @constraint:	The range and alignment constraints to be met
 *
 * Finds an empty space under @root in the resource tree satisfying range and
 * alignment @constraints.
 *
 * Return:
 * * %0		- if successful, @new members start, end, and flags are altered.
 * * %-EBUSY	- if no empty space was found.
 */
int find_resource_space(struct resource *root, struct resource *new,
			resource_size_t size,
			struct resource_constraint *constraint)
{
	return  __find_resource_space(root, NULL, new, size, constraint);
}
EXPORT_SYMBOL_GPL(find_resource_space);

/**
 * reallocate_resource - allocate a slot in the resource tree given range & alignment.
 *	The resource will be relocated if the new size cannot be reallocated in the
 *	current location.
 *
 * @root: root resource descriptor
 * @old:  resource descriptor desired by caller
 * @newsize: new size of the resource descriptor
 * @constraint: the size and alignment constraints to be met.
 */
static int reallocate_resource(struct resource *root, struct resource *old,
			       resource_size_t newsize,
			       struct resource_constraint *constraint)
{
	int err=0;
	struct resource new = *old;
	struct resource *conflict;

	write_lock(&resource_lock);

	if ((err = __find_resource_space(root, old, &new, newsize, constraint)))
		goto out;

	if (resource_contains(&new, old)) {
		old->start = new.start;
		old->end = new.end;
		goto out;
	}

	if (old->child) {
		err = -EBUSY;
		goto out;
	}

	if (resource_contains(old, &new)) {
		old->start = new.start;
		old->end = new.end;
	} else {
		__release_resource(old, true);
		*old = new;
		conflict = __request_resource(root, old);
		BUG_ON(conflict);
	}
out:
	write_unlock(&resource_lock);
	return err;
}


/**
 * allocate_resource - allocate empty slot in the resource tree given range & alignment.
 * 	The resource will be reallocated with a new size if it was already allocated
 * @root: root resource descriptor
 * @new: resource descriptor desired by caller
 * @size: requested resource region size
 * @min: minimum boundary to allocate
 * @max: maximum boundary to allocate
 * @align: alignment requested, in bytes
 * @alignf: alignment function, optional, called if not NULL
 * @alignf_data: arbitrary data to pass to the @alignf function
 */
int allocate_resource(struct resource *root, struct resource *new,
		      resource_size_t size, resource_size_t min,
		      resource_size_t max, resource_size_t align,
		      resource_alignf alignf,
		      void *alignf_data)
{
	int err;
	struct resource_constraint constraint;

	constraint.min = min;
	constraint.max = max;
	constraint.align = align;
	constraint.alignf = alignf;
	constraint.alignf_data = alignf_data;

	if ( new->parent ) {
		/* resource is already allocated, try reallocating with
		   the new constraints */
		return reallocate_resource(root, new, size, &constraint);
	}

	write_lock(&resource_lock);
	err = find_resource_space(root, new, size, &constraint);
	if (err >= 0 && __request_resource(root, new))
		err = -EBUSY;
	write_unlock(&resource_lock);
	return err;
}

EXPORT_SYMBOL(allocate_resource);

/**
 * lookup_resource - find an existing resource by a resource start address
 * @root: root resource descriptor
 * @start: resource start address
 *
 * Returns a pointer to the resource if found, NULL otherwise
 */
struct resource *lookup_resource(struct resource *root, resource_size_t start)
{
	struct resource *res;

	read_lock(&resource_lock);
	for (res = root->child; res; res = res->sibling) {
		if (res->start == start)
			break;
	}
	read_unlock(&resource_lock);

	return res;
}

/*
 * Insert a resource into the resource tree. If successful, return NULL,
 * otherwise return the conflicting resource (compare to __request_resource())
 */
static struct resource * __insert_resource(struct resource *parent, struct resource *new)
{
	struct resource *first, *next;

	for (;; parent = first) {
		first = __request_resource(parent, new);
		if (!first)
			return first;

		if (first == parent)
			return first;
		if (WARN_ON(first == new))	/* duplicated insertion */
			return first;

		if ((first->start > new->start) || (first->end < new->end))
			break;
		if ((first->start == new->start) && (first->end == new->end))
			break;
	}

	for (next = first; ; next = next->sibling) {
		/* Partial overlap? Bad, and unfixable */
		if (next->start < new->start || next->end > new->end)
			return next;
		if (!next->sibling)
			break;
		if (next->sibling->start > new->end)
			break;
	}

	new->parent = parent;
	new->sibling = next->sibling;
	new->child = first;

	next->sibling = NULL;
	for (next = first; next; next = next->sibling)
		next->parent = new;

	if (parent->child == first) {
		parent->child = new;
	} else {
		next = parent->child;
		while (next->sibling != first)
			next = next->sibling;
		next->sibling = new;
	}
	return NULL;
}

/**
 * insert_resource_conflict - Inserts resource in the resource tree
 * @parent: parent of the new resource
 * @new: new resource to insert
 *
 * Returns 0 on success, conflict resource if the resource can't be inserted.
 *
 * This function is equivalent to request_resource_conflict when no conflict
 * happens. If a conflict happens, and the conflicting resources
 * entirely fit within the range of the new resource, then the new
 * resource is inserted and the conflicting resources become children of
 * the new resource.
 *
 * This function is intended for producers of resources, such as FW modules
 * and bus drivers.
 */
struct resource *insert_resource_conflict(struct resource *parent, struct resource *new)
{
	struct resource *conflict;

	write_lock(&resource_lock);
	conflict = __insert_resource(parent, new);
	write_unlock(&resource_lock);
	return conflict;
}

/**
 * insert_resource - Inserts a resource in the resource tree
 * @parent: parent of the new resource
 * @new: new resource to insert
 *
 * Returns 0 on success, -EBUSY if the resource can't be inserted.
 *
 * This function is intended for producers of resources, such as FW modules
 * and bus drivers.
 */
int insert_resource(struct resource *parent, struct resource *new)
{
	struct resource *conflict;

	conflict = insert_resource_conflict(parent, new);
	return conflict ? -EBUSY : 0;
}
EXPORT_SYMBOL_GPL(insert_resource);

/**
 * insert_resource_expand_to_fit - Insert a resource into the resource tree
 * @root: root resource descriptor
 * @new: new resource to insert
 *
 * Insert a resource into the resource tree, possibly expanding it in order
 * to make it encompass any conflicting resources.
 */
void insert_resource_expand_to_fit(struct resource *root, struct resource *new)
{
	if (new->parent)
		return;

	write_lock(&resource_lock);
	for (;;) {
		struct resource *conflict;

		conflict = __insert_resource(root, new);
		if (!conflict)
			break;
		if (conflict == root)
			break;

		/* Ok, expand resource to cover the conflict, then try again .. */
		if (conflict->start < new->start)
			new->start = conflict->start;
		if (conflict->end > new->end)
			new->end = conflict->end;

		pr_info("Expanded resource %s due to conflict with %s\n", new->name, conflict->name);
	}
	write_unlock(&resource_lock);
}
/*
 * Not for general consumption, only early boot memory map parsing, PCI
 * resource discovery, and late discovery of CXL resources are expected
 * to use this interface. The former are built-in and only the latter,
 * CXL, is a module.
 */
EXPORT_SYMBOL_NS_GPL(insert_resource_expand_to_fit, CXL);

/**
 * remove_resource - Remove a resource in the resource tree
 * @old: resource to remove
 *
 * Returns 0 on success, -EINVAL if the resource is not valid.
 *
 * This function removes a resource previously inserted by insert_resource()
 * or insert_resource_conflict(), and moves the children (if any) up to
 * where they were before.  insert_resource() and insert_resource_conflict()
 * insert a new resource, and move any conflicting resources down to the
 * children of the new resource.
 *
 * insert_resource(), insert_resource_conflict() and remove_resource() are
 * intended for producers of resources, such as FW modules and bus drivers.
 */
int remove_resource(struct resource *old)
{
	int retval;

	write_lock(&resource_lock);
	retval = __release_resource(old, false);
	write_unlock(&resource_lock);
	return retval;
}
EXPORT_SYMBOL_GPL(remove_resource);

static int __adjust_resource(struct resource *res, resource_size_t start,
				resource_size_t size)
{
	struct resource *tmp, *parent = res->parent;
	resource_size_t end = start + size - 1;
	int result = -EBUSY;

	if (!parent)
		goto skip;

	if ((start < parent->start) || (end > parent->end))
		goto out;

	if (res->sibling && (res->sibling->start <= end))
		goto out;

	tmp = parent->child;
	if (tmp != res) {
		while (tmp->sibling != res)
			tmp = tmp->sibling;
		if (start <= tmp->end)
			goto out;
	}

skip:
	for (tmp = res->child; tmp; tmp = tmp->sibling)
		if ((tmp->start < start) || (tmp->end > end))
			goto out;

	res->start = start;
	res->end = end;
	result = 0;

 out:
	return result;
}

/**
 * adjust_resource - modify a resource's start and size
 * @res: resource to modify
 * @start: new start value
 * @size: new size
 *
 * Given an existing resource, change its start and size to match the
 * arguments.  Returns 0 on success, -EBUSY if it can't fit.
 * Existing children of the resource are assumed to be immutable.
 */
int adjust_resource(struct resource *res, resource_size_t start,
		    resource_size_t size)
{
	int result;

	write_lock(&resource_lock);
	result = __adjust_resource(res, start, size);
	write_unlock(&resource_lock);
	return result;
}
EXPORT_SYMBOL(adjust_resource);

static void __init
__reserve_region_with_split(struct resource *root, resource_size_t start,
			    resource_size_t end, const char *name)
{
	struct resource *parent = root;
	struct resource *conflict;
	struct resource *res = alloc_resource(GFP_ATOMIC);
	struct resource *next_res = NULL;
	int type = resource_type(root);

	if (!res)
		return;

	res->name = name;
	res->start = start;
	res->end = end;
	res->flags = type | IORESOURCE_BUSY;
	res->desc = IORES_DESC_NONE;

	while (1) {

		conflict = __request_resource(parent, res);
		if (!conflict) {
			if (!next_res)
				break;
			res = next_res;
			next_res = NULL;
			continue;
		}

		/* conflict covered whole area */
		if (conflict->start <= res->start &&
				conflict->end >= res->end) {
			free_resource(res);
			WARN_ON(next_res);
			break;
		}

		/* failed, split and try again */
		if (conflict->start > res->start) {
			end = res->end;
			res->end = conflict->start - 1;
			if (conflict->end < end) {
				next_res = alloc_resource(GFP_ATOMIC);
				if (!next_res) {
					free_resource(res);
					break;
				}
				next_res->name = name;
				next_res->start = conflict->end + 1;
				next_res->end = end;
				next_res->flags = type | IORESOURCE_BUSY;
				next_res->desc = IORES_DESC_NONE;
			}
		} else {
			res->start = conflict->end + 1;
		}
	}

}

void __init
reserve_region_with_split(struct resource *root, resource_size_t start,
			  resource_size_t end, const char *name)
{
	int abort = 0;

	write_lock(&resource_lock);
	if (root->start > start || root->end < end) {
		pr_err("requested range [0x%llx-0x%llx] not in root %pr\n",
		       (unsigned long long)start, (unsigned long long)end,
		       root);
		if (start > root->end || end < root->start)
			abort = 1;
		else {
			if (end > root->end)
				end = root->end;
			if (start < root->start)
				start = root->start;
			pr_err("fixing request to [0x%llx-0x%llx]\n",
			       (unsigned long long)start,
			       (unsigned long long)end);
		}
		dump_stack();
	}
	if (!abort)
		__reserve_region_with_split(root, start, end, name);
	write_unlock(&resource_lock);
}

/**
 * resource_alignment - calculate resource's alignment
 * @res: resource pointer
 *
 * Returns alignment on success, 0 (invalid alignment) on failure.
 */
resource_size_t resource_alignment(struct resource *res)
{
	switch (res->flags & (IORESOURCE_SIZEALIGN | IORESOURCE_STARTALIGN)) {
	case IORESOURCE_SIZEALIGN:
		return resource_size(res);
	case IORESOURCE_STARTALIGN:
		return res->start;
	default:
		return 0;
	}
}

/*
 * This is compatibility stuff for IO resources.
 *
 * Note how this, unlike the above, knows about
 * the IO flag meanings (busy etc).
 *
 * request_region creates a new busy region.
 *
 * release_region releases a matching busy region.
 */

static DECLARE_WAIT_QUEUE_HEAD(muxed_resource_wait);

static struct inode *iomem_inode;

#ifdef CONFIG_IO_STRICT_DEVMEM
static void revoke_iomem(struct resource *res)
{
	/* pairs with smp_store_release() in iomem_init_inode() */
	struct inode *inode = smp_load_acquire(&iomem_inode);

	/*
	 * Check that the initialization has completed. Losing the race
	 * is ok because it means drivers are claiming resources before
	 * the fs_initcall level of init and prevent iomem_get_mapping users
	 * from establishing mappings.
	 */
	if (!inode)
		return;

	/*
	 * The expectation is that the driver has successfully marked
	 * the resource busy by this point, so devmem_is_allowed()
	 * should start returning false, however for performance this
	 * does not iterate the entire resource range.
	 */
	if (devmem_is_allowed(PHYS_PFN(res->start)) &&
	    devmem_is_allowed(PHYS_PFN(res->end))) {
		/*
		 * *cringe* iomem=relaxed says "go ahead, what's the
		 * worst that can happen?"
		 */
		return;
	}

	unmap_mapping_range(inode->i_mapping, res->start, resource_size(res), 1);
}
#else
static void revoke_iomem(struct resource *res) {}
#endif

struct address_space *iomem_get_mapping(void)
{
	/*
	 * This function is only called from file open paths, hence guaranteed
	 * that fs_initcalls have completed and no need to check for NULL. But
	 * since revoke_iomem can be called before the initcall we still need
	 * the barrier to appease checkers.
	 */
	return smp_load_acquire(&iomem_inode)->i_mapping;
}

static int __request_region_locked(struct resource *res, struct resource *parent,
				   resource_size_t start, resource_size_t n,
				   const char *name, int flags)
{
	DECLARE_WAITQUEUE(wait, current);

	res->name = name;
	res->start = start;
	res->end = start + n - 1;

	for (;;) {
		struct resource *conflict;

		res->flags = resource_type(parent) | resource_ext_type(parent);
		res->flags |= IORESOURCE_BUSY | flags;
		res->desc = parent->desc;

		conflict = __request_resource(parent, res);
		if (!conflict)
			break;
		/*
		 * mm/hmm.c reserves physical addresses which then
		 * become unavailable to other users.  Conflicts are
		 * not expected.  Warn to aid debugging if encountered.
		 */
		if (conflict->desc == IORES_DESC_DEVICE_PRIVATE_MEMORY) {
			pr_warn("Unaddressable device %s %pR conflicts with %pR",
				conflict->name, conflict, res);
		}
		if (conflict != parent) {
			if (!(conflict->flags & IORESOURCE_BUSY)) {
				parent = conflict;
				continue;
			}
		}
		if (conflict->flags & flags & IORESOURCE_MUXED) {
			add_wait_queue(&muxed_resource_wait, &wait);
			write_unlock(&resource_lock);
			set_current_state(TASK_UNINTERRUPTIBLE);
			schedule();
			remove_wait_queue(&muxed_resource_wait, &wait);
			write_lock(&resource_lock);
			continue;
		}
		/* Uhhuh, that didn't work out.. */
		return -EBUSY;
	}

	return 0;
}

/**
 * __request_region - create a new busy resource region
 * @parent: parent resource descriptor
 * @start: resource start address
 * @n: resource region size
 * @name: reserving caller's ID string
 * @flags: IO resource flags
 */
struct resource *__request_region(struct resource *parent,
				  resource_size_t start, resource_size_t n,
				  const char *name, int flags)
{
	struct resource *res = alloc_resource(GFP_KERNEL);
	int ret;

	if (!res)
		return NULL;

	write_lock(&resource_lock);
	ret = __request_region_locked(res, parent, start, n, name, flags);
	write_unlock(&resource_lock);

	if (ret) {
		free_resource(res);
		return NULL;
	}

	if (parent == &iomem_resource)
		revoke_iomem(res);

	return res;
}
EXPORT_SYMBOL(__request_region);

/**
 * __release_region - release a previously reserved resource region
 * @parent: parent resource descriptor
 * @start: resource start address
 * @n: resource region size
 *
 * The described resource region must match a currently busy region.
 */
void __release_region(struct resource *parent, resource_size_t start,
		      resource_size_t n)
{
	struct resource **p;
	resource_size_t end;

	p = &parent->child;
	end = start + n - 1;

	write_lock(&resource_lock);

	for (;;) {
		struct resource *res = *p;

		if (!res)
			break;
		if (res->start <= start && res->end >= end) {
			if (!(res->flags & IORESOURCE_BUSY)) {
				p = &res->child;
				continue;
			}
			if (res->start != start || res->end != end)
				break;
			*p = res->sibling;
			write_unlock(&resource_lock);
			if (res->flags & IORESOURCE_MUXED)
				wake_up(&muxed_resource_wait);
			free_resource(res);
			return;
		}
		p = &res->sibling;
	}

	write_unlock(&resource_lock);

	pr_warn("Trying to free nonexistent resource <%pa-%pa>\n", &start, &end);
}
EXPORT_SYMBOL(__release_region);

#ifdef CONFIG_MEMORY_HOTREMOVE
/**
 * release_mem_region_adjustable - release a previously reserved memory region
 * @start: resource start address
 * @size: resource region size
 *
 * This interface is intended for memory hot-delete.  The requested region
 * is released from a currently busy memory resource.  The requested region
 * must either match exactly or fit into a single busy resource entry.  In
 * the latter case, the remaining resource is adjusted accordingly.
 * Existing children of the busy memory resource must be immutable in the
 * request.
 *
 * Note:
 * - Additional release conditions, such as overlapping region, can be
 *   supported after they are confirmed as valid cases.
 * - When a busy memory resource gets split into two entries, the code
 *   assumes that all children remain in the lower address entry for
 *   simplicity.  Enhance this logic when necessary.
 */
void release_mem_region_adjustable(resource_size_t start, resource_size_t size)
{
	struct resource *parent = &iomem_resource;
	struct resource *new_res = NULL;
	bool alloc_nofail = false;
	struct resource **p;
	struct resource *res;
	resource_size_t end;

	end = start + size - 1;
	if (WARN_ON_ONCE((start < parent->start) || (end > parent->end)))
		return;

	/*
	 * We free up quite a lot of memory on memory hotunplug (esp., memap),
	 * just before releasing the region. This is highly unlikely to
	 * fail - let's play save and make it never fail as the caller cannot
	 * perform any error handling (e.g., trying to re-add memory will fail
	 * similarly).
	 */
retry:
	new_res = alloc_resource(GFP_KERNEL | (alloc_nofail ? __GFP_NOFAIL : 0));

	p = &parent->child;
	write_lock(&resource_lock);

	while ((res = *p)) {
		if (res->start >= end)
			break;

		/* look for the next resource if it does not fit into */
		if (res->start > start || res->end < end) {
			p = &res->sibling;
			continue;
		}

		if (!(res->flags & IORESOURCE_MEM))
			break;

		if (!(res->flags & IORESOURCE_BUSY)) {
			p = &res->child;
			continue;
		}

		/* found the target resource; let's adjust accordingly */
		if (res->start == start && res->end == end) {
			/* free the whole entry */
			*p = res->sibling;
			free_resource(res);
		} else if (res->start == start && res->end != end) {
			/* adjust the start */
			WARN_ON_ONCE(__adjust_resource(res, end + 1,
						       res->end - end));
		} else if (res->start != start && res->end == end) {
			/* adjust the end */
			WARN_ON_ONCE(__adjust_resource(res, res->start,
						       start - res->start));
		} else {
			/* split into two entries - we need a new resource */
			if (!new_res) {
				new_res = alloc_resource(GFP_ATOMIC);
				if (!new_res) {
					alloc_nofail = true;
					write_unlock(&resource_lock);
					goto retry;
				}
			}
			new_res->name = res->name;
			new_res->start = end + 1;
			new_res->end = res->end;
			new_res->flags = res->flags;
			new_res->desc = res->desc;
			new_res->parent = res->parent;
			new_res->sibling = res->sibling;
			new_res->child = NULL;

			if (WARN_ON_ONCE(__adjust_resource(res, res->start,
							   start - res->start)))
				break;
			res->sibling = new_res;
			new_res = NULL;
		}

		break;
	}

	write_unlock(&resource_lock);
	free_resource(new_res);
}
#endif	/* CONFIG_MEMORY_HOTREMOVE */

#ifdef CONFIG_MEMORY_HOTPLUG
static bool system_ram_resources_mergeable(struct resource *r1,
					   struct resource *r2)
{
	/* We assume either r1 or r2 is IORESOURCE_SYSRAM_MERGEABLE. */
	return r1->flags == r2->flags && r1->end + 1 == r2->start &&
	       r1->name == r2->name && r1->desc == r2->desc &&
	       !r1->child && !r2->child;
}

/**
 * merge_system_ram_resource - mark the System RAM resource mergeable and try to
 *	merge it with adjacent, mergeable resources
 * @res: resource descriptor
 *
 * This interface is intended for memory hotplug, whereby lots of contiguous
 * system ram resources are added (e.g., via add_memory*()) by a driver, and
 * the actual resource boundaries are not of interest (e.g., it might be
 * relevant for DIMMs). Only resources that are marked mergeable, that have the
 * same parent, and that don't have any children are considered. All mergeable
 * resources must be immutable during the request.
 *
 * Note:
 * - The caller has to make sure that no pointers to resources that are
 *   marked mergeable are used anymore after this call - the resource might
 *   be freed and the pointer might be stale!
 * - release_mem_region_adjustable() will split on demand on memory hotunplug
 */
void merge_system_ram_resource(struct resource *res)
{
	const unsigned long flags = IORESOURCE_SYSTEM_RAM | IORESOURCE_BUSY;
	struct resource *cur;

	if (WARN_ON_ONCE((res->flags & flags) != flags))
		return;

	write_lock(&resource_lock);
	res->flags |= IORESOURCE_SYSRAM_MERGEABLE;

	/* Try to merge with next item in the list. */
	cur = res->sibling;
	if (cur && system_ram_resources_mergeable(res, cur)) {
		res->end = cur->end;
		res->sibling = cur->sibling;
		free_resource(cur);
	}

	/* Try to merge with previous item in the list. */
	cur = res->parent->child;
	while (cur && cur->sibling != res)
		cur = cur->sibling;
	if (cur && system_ram_resources_mergeable(cur, res)) {
		cur->end = res->end;
		cur->sibling = res->sibling;
		free_resource(res);
	}
	write_unlock(&resource_lock);
}
#endif	/* CONFIG_MEMORY_HOTPLUG */

/*
 * Managed region resource
 */
static void devm_resource_release(struct device *dev, void *ptr)
{
	struct resource **r = ptr;

	release_resource(*r);
}

/**
 * devm_request_resource() - request and reserve an I/O or memory resource
 * @dev: device for which to request the resource
 * @root: root of the resource tree from which to request the resource
 * @new: descriptor of the resource to request
 *
 * This is a device-managed version of request_resource(). There is usually
 * no need to release resources requested by this function explicitly since
 * that will be taken care of when the device is unbound from its driver.
 * If for some reason the resource needs to be released explicitly, because
 * of ordering issues for example, drivers must call devm_release_resource()
 * rather than the regular release_resource().
 *
 * When a conflict is detected between any existing resources and the newly
 * requested resource, an error message will be printed.
 *
 * Returns 0 on success or a negative error code on failure.
 */
int devm_request_resource(struct device *dev, struct resource *root,
			  struct resource *new)
{
	struct resource *conflict, **ptr;

	ptr = devres_alloc(devm_resource_release, sizeof(*ptr), GFP_KERNEL);
	if (!ptr)
		return -ENOMEM;

	*ptr = new;

	conflict = request_resource_conflict(root, new);
	if (conflict) {
		dev_err(dev, "resource collision: %pR conflicts with %s %pR\n",
			new, conflict->name, conflict);
		devres_free(ptr);
		return -EBUSY;
	}

	devres_add(dev, ptr);
	return 0;
}
EXPORT_SYMBOL(devm_request_resource);

static int devm_resource_match(struct device *dev, void *res, void *data)
{
	struct resource **ptr = res;

	return *ptr == data;
}

/**
 * devm_release_resource() - release a previously requested resource
 * @dev: device for which to release the resource
 * @new: descriptor of the resource to release
 *
 * Releases a resource previously requested using devm_request_resource().
 */
void devm_release_resource(struct device *dev, struct resource *new)
{
	WARN_ON(devres_release(dev, devm_resource_release, devm_resource_match,
			       new));
}
EXPORT_SYMBOL(devm_release_resource);

struct region_devres {
	struct resource *parent;
	resource_size_t start;
	resource_size_t n;
};

static void devm_region_release(struct device *dev, void *res)
{
	struct region_devres *this = res;

	__release_region(this->parent, this->start, this->n);
}

static int devm_region_match(struct device *dev, void *res, void *match_data)
{
	struct region_devres *this = res, *match = match_data;

	return this->parent == match->parent &&
		this->start == match->start && this->n == match->n;
}

struct resource *
__devm_request_region(struct device *dev, struct resource *parent,
		      resource_size_t start, resource_size_t n, const char *name)
{
	struct region_devres *dr = NULL;
	struct resource *res;

	dr = devres_alloc(devm_region_release, sizeof(struct region_devres),
			  GFP_KERNEL);
	if (!dr)
		return NULL;

	dr->parent = parent;
	dr->start = start;
	dr->n = n;

	res = __request_region(parent, start, n, name, 0);
	if (res)
		devres_add(dev, dr);
	else
		devres_free(dr);

	return res;
}
EXPORT_SYMBOL(__devm_request_region);

void __devm_release_region(struct device *dev, struct resource *parent,
			   resource_size_t start, resource_size_t n)
{
	struct region_devres match_data = { parent, start, n };

	__release_region(parent, start, n);
	WARN_ON(devres_destroy(dev, devm_region_release, devm_region_match,
			       &match_data));
}
EXPORT_SYMBOL(__devm_release_region);

/*
 * Reserve I/O ports or memory based on "reserve=" kernel parameter.
 */
#define MAXRESERVE 4
static int __init reserve_setup(char *str)
{
	static int reserved;
	static struct resource reserve[MAXRESERVE];

	for (;;) {
		unsigned int io_start, io_num;
		int x = reserved;
		struct resource *parent;

		if (get_option(&str, &io_start) != 2)
			break;
		if (get_option(&str, &io_num) == 0)
			break;
		if (x < MAXRESERVE) {
			struct resource *res = reserve + x;

			/*
			 * If the region starts below 0x10000, we assume it's
			 * I/O port space; otherwise assume it's memory.
			 */
			if (io_start < 0x10000) {
				res->flags = IORESOURCE_IO;
				parent = &ioport_resource;
			} else {
				res->flags = IORESOURCE_MEM;
				parent = &iomem_resource;
			}
			res->name = "reserved";
			res->start = io_start;
			res->end = io_start + io_num - 1;
			res->flags |= IORESOURCE_BUSY;
			res->desc = IORES_DESC_NONE;
			res->child = NULL;
			if (request_resource(parent, res) == 0)
				reserved = x+1;
		}
	}
	return 1;
}
__setup("reserve=", reserve_setup);

/*
 * Check if the requested addr and size spans more than any slot in the
 * iomem resource tree.
 */
int iomem_map_sanity_check(resource_size_t addr, unsigned long size)
{
	resource_size_t end = addr + size - 1;
	struct resource *p;
	int err = 0;

	read_lock(&resource_lock);
	for_each_resource(&iomem_resource, p, false) {
		/*
		 * We can probably skip the resources without
		 * IORESOURCE_IO attribute?
		 */
		if (p->start > end)
			continue;
		if (p->end < addr)
			continue;
		if (PFN_DOWN(p->start) <= PFN_DOWN(addr) &&
		    PFN_DOWN(p->end) >= PFN_DOWN(end))
			continue;
		/*
		 * if a resource is "BUSY", it's not a hardware resource
		 * but a driver mapping of such a resource; we don't want
		 * to warn for those; some drivers legitimately map only
		 * partial hardware resources. (example: vesafb)
		 */
		if (p->flags & IORESOURCE_BUSY)
			continue;

		pr_warn("resource sanity check: requesting [mem %pa-%pa], which spans more than %s %pR\n",
			&addr, &end, p->name, p);
		err = -1;
		break;
	}
	read_unlock(&resource_lock);

	return err;
}

#ifdef CONFIG_STRICT_DEVMEM
static int strict_iomem_checks = 1;
#else
static int strict_iomem_checks;
#endif

/*
 * Check if an address is exclusive to the kernel and must not be mapped to
 * user space, for example, via /dev/mem.
 *
 * Returns true if exclusive to the kernel, otherwise returns false.
 */
bool resource_is_exclusive(struct resource *root, u64 addr, resource_size_t size)
{
	const unsigned int exclusive_system_ram = IORESOURCE_SYSTEM_RAM |
						  IORESOURCE_EXCLUSIVE;
	bool skip_children = false, err = false;
	struct resource *p;

	read_lock(&resource_lock);
	for_each_resource(root, p, skip_children) {
		if (p->start >= addr + size)
			break;
		if (p->end < addr) {
			skip_children = true;
			continue;
		}
		skip_children = false;

		/*
		 * IORESOURCE_SYSTEM_RAM resources are exclusive if
		 * IORESOURCE_EXCLUSIVE is set, even if they
		 * are not busy and even if "iomem=relaxed" is set. The
		 * responsible driver dynamically adds/removes system RAM within
		 * such an area and uncontrolled access is dangerous.
		 */
		if ((p->flags & exclusive_system_ram) == exclusive_system_ram) {
			err = true;
			break;
		}

		/*
		 * A resource is exclusive if IORESOURCE_EXCLUSIVE is set
		 * or CONFIG_IO_STRICT_DEVMEM is enabled and the
		 * resource is busy.
		 */
		if (!strict_iomem_checks || !(p->flags & IORESOURCE_BUSY))
			continue;
		if (IS_ENABLED(CONFIG_IO_STRICT_DEVMEM)
				|| p->flags & IORESOURCE_EXCLUSIVE) {
			err = true;
			break;
		}
	}
	read_unlock(&resource_lock);

	return err;
}

bool iomem_is_exclusive(u64 addr)
{
	return resource_is_exclusive(&iomem_resource, addr & PAGE_MASK,
				     PAGE_SIZE);
}

struct resource_entry *resource_list_create_entry(struct resource *res,
						  size_t extra_size)
{
	struct resource_entry *entry;

	entry = kzalloc(sizeof(*entry) + extra_size, GFP_KERNEL);
	if (entry) {
		INIT_LIST_HEAD(&entry->node);
		entry->res = res ? res : &entry->__res;
	}

	return entry;
}
EXPORT_SYMBOL(resource_list_create_entry);

void resource_list_free(struct list_head *head)
{
	struct resource_entry *entry, *tmp;

	list_for_each_entry_safe(entry, tmp, head, node)
		resource_list_destroy_entry(entry);
}
EXPORT_SYMBOL(resource_list_free);

#ifdef CONFIG_GET_FREE_REGION
#define GFR_DESCENDING		(1UL << 0)
#define GFR_REQUEST_REGION	(1UL << 1)
#ifdef PA_SECTION_SHIFT
#define GFR_DEFAULT_ALIGN	(1UL << PA_SECTION_SHIFT)
#else
#define GFR_DEFAULT_ALIGN	PAGE_SIZE
#endif

#ifdef MAX_PHYSMEM_BITS
#define MAX_PHYS_ADDR		((1ULL << MAX_PHYSMEM_BITS) - 1)
#else
#define MAX_PHYS_ADDR		(-1ULL)
#endif

static resource_size_t gfr_start(struct resource *base, resource_size_t size,
				 resource_size_t align, unsigned long flags)
{
	if (flags & GFR_DESCENDING) {
		resource_size_t end;

<<<<<<< HEAD
		end = min_t(resource_size_t, base->end, PHYSMEM_END);
=======
		end = min_t(resource_size_t, base->end, MAX_PHYS_ADDR);
>>>>>>> 684826f8
		return end - size + 1;
	}

	return ALIGN(max(base->start, align), align);
}

static bool gfr_continue(struct resource *base, resource_size_t addr,
			 resource_size_t size, unsigned long flags)
{
	if (flags & GFR_DESCENDING)
		return addr > size && addr >= base->start;
	/*
	 * In the ascend case be careful that the last increment by
	 * @size did not wrap 0.
	 */
	return addr > addr - size &&
<<<<<<< HEAD
	       addr <= min_t(resource_size_t, base->end, PHYSMEM_END);
=======
		addr <= min_t(resource_size_t, base->end, MAX_PHYS_ADDR);
>>>>>>> 684826f8
}

static resource_size_t gfr_next(resource_size_t addr, resource_size_t size,
				unsigned long flags)
{
	if (flags & GFR_DESCENDING)
		return addr - size;
	return addr + size;
}

static void remove_free_mem_region(void *_res)
{
	struct resource *res = _res;

	if (res->parent)
		remove_resource(res);
	free_resource(res);
}

static struct resource *
get_free_mem_region(struct device *dev, struct resource *base,
		    resource_size_t size, const unsigned long align,
		    const char *name, const unsigned long desc,
		    const unsigned long flags)
{
	resource_size_t addr;
	struct resource *res;
	struct region_devres *dr = NULL;

	size = ALIGN(size, align);

	res = alloc_resource(GFP_KERNEL);
	if (!res)
		return ERR_PTR(-ENOMEM);

	if (dev && (flags & GFR_REQUEST_REGION)) {
		dr = devres_alloc(devm_region_release,
				sizeof(struct region_devres), GFP_KERNEL);
		if (!dr) {
			free_resource(res);
			return ERR_PTR(-ENOMEM);
		}
	} else if (dev) {
		if (devm_add_action_or_reset(dev, remove_free_mem_region, res))
			return ERR_PTR(-ENOMEM);
	}

	write_lock(&resource_lock);
	for (addr = gfr_start(base, size, align, flags);
	     gfr_continue(base, addr, align, flags);
	     addr = gfr_next(addr, align, flags)) {
		if (__region_intersects(base, addr, size, 0, IORES_DESC_NONE) !=
		    REGION_DISJOINT)
			continue;

		if (flags & GFR_REQUEST_REGION) {
			if (__request_region_locked(res, &iomem_resource, addr,
						    size, name, 0))
				break;

			if (dev) {
				dr->parent = &iomem_resource;
				dr->start = addr;
				dr->n = size;
				devres_add(dev, dr);
			}

			res->desc = desc;
			write_unlock(&resource_lock);


			/*
			 * A driver is claiming this region so revoke any
			 * mappings.
			 */
			revoke_iomem(res);
		} else {
			res->start = addr;
			res->end = addr + size - 1;
			res->name = name;
			res->desc = desc;
			res->flags = IORESOURCE_MEM;

			/*
			 * Only succeed if the resource hosts an exclusive
			 * range after the insert
			 */
			if (__insert_resource(base, res) || res->child)
				break;

			write_unlock(&resource_lock);
		}

		return res;
	}
	write_unlock(&resource_lock);

	if (flags & GFR_REQUEST_REGION) {
		free_resource(res);
		devres_free(dr);
	} else if (dev)
		devm_release_action(dev, remove_free_mem_region, res);

	return ERR_PTR(-ERANGE);
}

/**
 * devm_request_free_mem_region - find free region for device private memory
 *
 * @dev: device struct to bind the resource to
 * @size: size in bytes of the device memory to add
 * @base: resource tree to look in
 *
 * This function tries to find an empty range of physical address big enough to
 * contain the new resource, so that it can later be hotplugged as ZONE_DEVICE
 * memory, which in turn allocates struct pages.
 */
struct resource *devm_request_free_mem_region(struct device *dev,
		struct resource *base, unsigned long size)
{
	unsigned long flags = GFR_DESCENDING | GFR_REQUEST_REGION;

	return get_free_mem_region(dev, base, size, GFR_DEFAULT_ALIGN,
				   dev_name(dev),
				   IORES_DESC_DEVICE_PRIVATE_MEMORY, flags);
}
EXPORT_SYMBOL_GPL(devm_request_free_mem_region);

struct resource *request_free_mem_region(struct resource *base,
		unsigned long size, const char *name)
{
	unsigned long flags = GFR_DESCENDING | GFR_REQUEST_REGION;

	return get_free_mem_region(NULL, base, size, GFR_DEFAULT_ALIGN, name,
				   IORES_DESC_DEVICE_PRIVATE_MEMORY, flags);
}
EXPORT_SYMBOL_GPL(request_free_mem_region);

/**
 * alloc_free_mem_region - find a free region relative to @base
 * @base: resource that will parent the new resource
 * @size: size in bytes of memory to allocate from @base
 * @align: alignment requirements for the allocation
 * @name: resource name
 *
 * Buses like CXL, that can dynamically instantiate new memory regions,
 * need a method to allocate physical address space for those regions.
 * Allocate and insert a new resource to cover a free, unclaimed by a
 * descendant of @base, range in the span of @base.
 */
struct resource *alloc_free_mem_region(struct resource *base,
				       unsigned long size, unsigned long align,
				       const char *name)
{
	/* Default of ascending direction and insert resource */
	unsigned long flags = 0;

	return get_free_mem_region(NULL, base, size, align, name,
				   IORES_DESC_NONE, flags);
}
EXPORT_SYMBOL_GPL(alloc_free_mem_region);
#endif /* CONFIG_GET_FREE_REGION */

static int __init strict_iomem(char *str)
{
	if (strstr(str, "relaxed"))
		strict_iomem_checks = 0;
	if (strstr(str, "strict"))
		strict_iomem_checks = 1;
	return 1;
}

static int iomem_fs_init_fs_context(struct fs_context *fc)
{
	return init_pseudo(fc, DEVMEM_MAGIC) ? 0 : -ENOMEM;
}

static struct file_system_type iomem_fs_type = {
	.name		= "iomem",
	.owner		= THIS_MODULE,
	.init_fs_context = iomem_fs_init_fs_context,
	.kill_sb	= kill_anon_super,
};

static int __init iomem_init_inode(void)
{
	static struct vfsmount *iomem_vfs_mount;
	static int iomem_fs_cnt;
	struct inode *inode;
	int rc;

	rc = simple_pin_fs(&iomem_fs_type, &iomem_vfs_mount, &iomem_fs_cnt);
	if (rc < 0) {
		pr_err("Cannot mount iomem pseudo filesystem: %d\n", rc);
		return rc;
	}

	inode = alloc_anon_inode(iomem_vfs_mount->mnt_sb);
	if (IS_ERR(inode)) {
		rc = PTR_ERR(inode);
		pr_err("Cannot allocate inode for iomem: %d\n", rc);
		simple_release_fs(&iomem_vfs_mount, &iomem_fs_cnt);
		return rc;
	}

	/*
	 * Publish iomem revocation inode initialized.
	 * Pairs with smp_load_acquire() in revoke_iomem().
	 */
	smp_store_release(&iomem_inode, inode);

	return 0;
}

fs_initcall(iomem_init_inode);

__setup("iomem=", strict_iomem);<|MERGE_RESOLUTION|>--- conflicted
+++ resolved
@@ -1865,23 +1865,13 @@
 #define GFR_DEFAULT_ALIGN	PAGE_SIZE
 #endif
 
-#ifdef MAX_PHYSMEM_BITS
-#define MAX_PHYS_ADDR		((1ULL << MAX_PHYSMEM_BITS) - 1)
-#else
-#define MAX_PHYS_ADDR		(-1ULL)
-#endif
-
 static resource_size_t gfr_start(struct resource *base, resource_size_t size,
 				 resource_size_t align, unsigned long flags)
 {
 	if (flags & GFR_DESCENDING) {
 		resource_size_t end;
 
-<<<<<<< HEAD
 		end = min_t(resource_size_t, base->end, PHYSMEM_END);
-=======
-		end = min_t(resource_size_t, base->end, MAX_PHYS_ADDR);
->>>>>>> 684826f8
 		return end - size + 1;
 	}
 
@@ -1898,11 +1888,7 @@
 	 * @size did not wrap 0.
 	 */
 	return addr > addr - size &&
-<<<<<<< HEAD
 	       addr <= min_t(resource_size_t, base->end, PHYSMEM_END);
-=======
-		addr <= min_t(resource_size_t, base->end, MAX_PHYS_ADDR);
->>>>>>> 684826f8
 }
 
 static resource_size_t gfr_next(resource_size_t addr, resource_size_t size,
