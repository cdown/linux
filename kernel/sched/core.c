// SPDX-License-Identifier: GPL-2.0-only
/*
 *  kernel/sched/core.c
 *
 *  Core kernel scheduler code and related syscalls
 *
 *  Copyright (C) 1991-2002  Linus Torvalds
 */
#define CREATE_TRACE_POINTS
#include <trace/events/sched.h>
#undef CREATE_TRACE_POINTS

#include "sched.h"

#include <linux/nospec.h>
#include <linux/blkdev.h>
#include <linux/kcov.h>
#include <linux/scs.h>

#include <asm/switch_to.h>
#include <asm/tlb.h>

#include "../workqueue_internal.h"
#include "../../fs/io-wq.h"
#include "../smpboot.h"

#include "pelt.h"
#include "smp.h"

/*
 * Export tracepoints that act as a bare tracehook (ie: have no trace event
 * associated with them) to allow external modules to probe them.
 */
EXPORT_TRACEPOINT_SYMBOL_GPL(pelt_cfs_tp);
EXPORT_TRACEPOINT_SYMBOL_GPL(pelt_rt_tp);
EXPORT_TRACEPOINT_SYMBOL_GPL(pelt_dl_tp);
EXPORT_TRACEPOINT_SYMBOL_GPL(pelt_irq_tp);
EXPORT_TRACEPOINT_SYMBOL_GPL(pelt_se_tp);
EXPORT_TRACEPOINT_SYMBOL_GPL(sched_cpu_capacity_tp);
EXPORT_TRACEPOINT_SYMBOL_GPL(sched_overutilized_tp);
EXPORT_TRACEPOINT_SYMBOL_GPL(sched_util_est_cfs_tp);
EXPORT_TRACEPOINT_SYMBOL_GPL(sched_util_est_se_tp);
EXPORT_TRACEPOINT_SYMBOL_GPL(sched_update_nr_running_tp);

DEFINE_PER_CPU_SHARED_ALIGNED(struct rq, runqueues);

#ifdef CONFIG_SCHED_DEBUG
/*
 * Debugging: various feature bits
 *
 * If SCHED_DEBUG is disabled, each compilation unit has its own copy of
 * sysctl_sched_features, defined in sched.h, to allow constants propagation
 * at compile time and compiler optimization based on features default.
 */
#define SCHED_FEAT(name, enabled)	\
	(1UL << __SCHED_FEAT_##name) * enabled |
const_debug unsigned int sysctl_sched_features =
#include "features.h"
	0;
#undef SCHED_FEAT

/*
 * Print a warning if need_resched is set for the given duration (if
 * LATENCY_WARN is enabled).
 *
 * If sysctl_resched_latency_warn_once is set, only one warning will be shown
 * per boot.
 */
__read_mostly int sysctl_resched_latency_warn_ms = 100;
__read_mostly int sysctl_resched_latency_warn_once = 1;
#endif /* CONFIG_SCHED_DEBUG */

/*
 * Number of tasks to iterate in a single balance run.
 * Limited because this is done with IRQs disabled.
 */
#ifdef CONFIG_PREEMPT_RT
const_debug unsigned int sysctl_sched_nr_migrate = 8;
#else
const_debug unsigned int sysctl_sched_nr_migrate = 32;
#endif

/*
 * period over which we measure -rt task CPU usage in us.
 * default: 1s
 */
unsigned int sysctl_sched_rt_period = 1000000;

__read_mostly int scheduler_running;

#ifdef CONFIG_SCHED_CORE

DEFINE_STATIC_KEY_FALSE(__sched_core_enabled);

/* kernel prio, less is more */
static inline int __task_prio(struct task_struct *p)
{
	if (p->sched_class == &stop_sched_class) /* trumps deadline */
		return -2;

	if (rt_prio(p->prio)) /* includes deadline */
		return p->prio; /* [-1, 99] */

	if (p->sched_class == &idle_sched_class)
		return MAX_RT_PRIO + NICE_WIDTH; /* 140 */

	return MAX_RT_PRIO + MAX_NICE; /* 120, squash fair */
}

/*
 * l(a,b)
 * le(a,b) := !l(b,a)
 * g(a,b)  := l(b,a)
 * ge(a,b) := !l(a,b)
 */

/* real prio, less is less */
static inline bool prio_less(struct task_struct *a, struct task_struct *b, bool in_fi)
{

	int pa = __task_prio(a), pb = __task_prio(b);

	if (-pa < -pb)
		return true;

	if (-pb < -pa)
		return false;

	if (pa == -1) /* dl_prio() doesn't work because of stop_class above */
		return !dl_time_before(a->dl.deadline, b->dl.deadline);

	if (pa == MAX_RT_PRIO + MAX_NICE)	/* fair */
		return cfs_prio_less(a, b, in_fi);

	return false;
}

static inline bool __sched_core_less(struct task_struct *a, struct task_struct *b)
{
	if (a->core_cookie < b->core_cookie)
		return true;

	if (a->core_cookie > b->core_cookie)
		return false;

	/* flip prio, so high prio is leftmost */
	if (prio_less(b, a, task_rq(a)->core->core_forceidle))
		return true;

	return false;
}

#define __node_2_sc(node) rb_entry((node), struct task_struct, core_node)

static inline bool rb_sched_core_less(struct rb_node *a, const struct rb_node *b)
{
	return __sched_core_less(__node_2_sc(a), __node_2_sc(b));
}

static inline int rb_sched_core_cmp(const void *key, const struct rb_node *node)
{
	const struct task_struct *p = __node_2_sc(node);
	unsigned long cookie = (unsigned long)key;

	if (cookie < p->core_cookie)
		return -1;

	if (cookie > p->core_cookie)
		return 1;

	return 0;
}

void sched_core_enqueue(struct rq *rq, struct task_struct *p)
{
	rq->core->core_task_seq++;

	if (!p->core_cookie)
		return;

	rb_add(&p->core_node, &rq->core_tree, rb_sched_core_less);
}

void sched_core_dequeue(struct rq *rq, struct task_struct *p)
{
	rq->core->core_task_seq++;

	if (!sched_core_enqueued(p))
		return;

	rb_erase(&p->core_node, &rq->core_tree);
	RB_CLEAR_NODE(&p->core_node);
}

/*
 * Find left-most (aka, highest priority) task matching @cookie.
 */
static struct task_struct *sched_core_find(struct rq *rq, unsigned long cookie)
{
	struct rb_node *node;

	node = rb_find_first((void *)cookie, &rq->core_tree, rb_sched_core_cmp);
	/*
	 * The idle task always matches any cookie!
	 */
	if (!node)
		return idle_sched_class.pick_task(rq);

	return __node_2_sc(node);
}

static struct task_struct *sched_core_next(struct task_struct *p, unsigned long cookie)
{
	struct rb_node *node = &p->core_node;

	node = rb_next(node);
	if (!node)
		return NULL;

	p = container_of(node, struct task_struct, core_node);
	if (p->core_cookie != cookie)
		return NULL;

	return p;
}

/*
 * Magic required such that:
 *
 *	raw_spin_rq_lock(rq);
 *	...
 *	raw_spin_rq_unlock(rq);
 *
 * ends up locking and unlocking the _same_ lock, and all CPUs
 * always agree on what rq has what lock.
 *
 * XXX entirely possible to selectively enable cores, don't bother for now.
 */

static DEFINE_MUTEX(sched_core_mutex);
static atomic_t sched_core_count;
static struct cpumask sched_core_mask;

static void sched_core_lock(int cpu, unsigned long *flags)
{
	const struct cpumask *smt_mask = cpu_smt_mask(cpu);
	int t, i = 0;

	local_irq_save(*flags);
	for_each_cpu(t, smt_mask)
		raw_spin_lock_nested(&cpu_rq(t)->__lock, i++);
}

static void sched_core_unlock(int cpu, unsigned long *flags)
{
	const struct cpumask *smt_mask = cpu_smt_mask(cpu);
	int t;

	for_each_cpu(t, smt_mask)
		raw_spin_unlock(&cpu_rq(t)->__lock);
	local_irq_restore(*flags);
}

static void __sched_core_flip(bool enabled)
{
	unsigned long flags;
	int cpu, t;

	cpus_read_lock();

	/*
	 * Toggle the online cores, one by one.
	 */
	cpumask_copy(&sched_core_mask, cpu_online_mask);
	for_each_cpu(cpu, &sched_core_mask) {
		const struct cpumask *smt_mask = cpu_smt_mask(cpu);

		sched_core_lock(cpu, &flags);

		for_each_cpu(t, smt_mask)
			cpu_rq(t)->core_enabled = enabled;

		sched_core_unlock(cpu, &flags);

		cpumask_andnot(&sched_core_mask, &sched_core_mask, smt_mask);
	}

	/*
	 * Toggle the offline CPUs.
	 */
	cpumask_copy(&sched_core_mask, cpu_possible_mask);
	cpumask_andnot(&sched_core_mask, &sched_core_mask, cpu_online_mask);

	for_each_cpu(cpu, &sched_core_mask)
		cpu_rq(cpu)->core_enabled = enabled;

	cpus_read_unlock();
}

static void sched_core_assert_empty(void)
{
	int cpu;

	for_each_possible_cpu(cpu)
		WARN_ON_ONCE(!RB_EMPTY_ROOT(&cpu_rq(cpu)->core_tree));
}

static void __sched_core_enable(void)
{
	static_branch_enable(&__sched_core_enabled);
	/*
	 * Ensure all previous instances of raw_spin_rq_*lock() have finished
	 * and future ones will observe !sched_core_disabled().
	 */
	synchronize_rcu();
	__sched_core_flip(true);
	sched_core_assert_empty();
}

static void __sched_core_disable(void)
{
	sched_core_assert_empty();
	__sched_core_flip(false);
	static_branch_disable(&__sched_core_enabled);
}

void sched_core_get(void)
{
	if (atomic_inc_not_zero(&sched_core_count))
		return;

	mutex_lock(&sched_core_mutex);
	if (!atomic_read(&sched_core_count))
		__sched_core_enable();

	smp_mb__before_atomic();
	atomic_inc(&sched_core_count);
	mutex_unlock(&sched_core_mutex);
}

static void __sched_core_put(struct work_struct *work)
{
	if (atomic_dec_and_mutex_lock(&sched_core_count, &sched_core_mutex)) {
		__sched_core_disable();
		mutex_unlock(&sched_core_mutex);
	}
}

void sched_core_put(void)
{
	static DECLARE_WORK(_work, __sched_core_put);

	/*
	 * "There can be only one"
	 *
	 * Either this is the last one, or we don't actually need to do any
	 * 'work'. If it is the last *again*, we rely on
	 * WORK_STRUCT_PENDING_BIT.
	 */
	if (!atomic_add_unless(&sched_core_count, -1, 1))
		schedule_work(&_work);
}

#else /* !CONFIG_SCHED_CORE */

static inline void sched_core_enqueue(struct rq *rq, struct task_struct *p) { }
static inline void sched_core_dequeue(struct rq *rq, struct task_struct *p) { }

#endif /* CONFIG_SCHED_CORE */

/*
 * part of the period that we allow rt tasks to run in us.
 * default: 0.95s
 */
int sysctl_sched_rt_runtime = 950000;


/*
 * Serialization rules:
 *
 * Lock order:
 *
 *   p->pi_lock
 *     rq->lock
 *       hrtimer_cpu_base->lock (hrtimer_start() for bandwidth controls)
 *
 *  rq1->lock
 *    rq2->lock  where: rq1 < rq2
 *
 * Regular state:
 *
 * Normal scheduling state is serialized by rq->lock. __schedule() takes the
 * local CPU's rq->lock, it optionally removes the task from the runqueue and
 * always looks at the local rq data structures to find the most eligible task
 * to run next.
 *
 * Task enqueue is also under rq->lock, possibly taken from another CPU.
 * Wakeups from another LLC domain might use an IPI to transfer the enqueue to
 * the local CPU to avoid bouncing the runqueue state around [ see
 * ttwu_queue_wakelist() ]
 *
 * Task wakeup, specifically wakeups that involve migration, are horribly
 * complicated to avoid having to take two rq->locks.
 *
 * Special state:
 *
 * System-calls and anything external will use task_rq_lock() which acquires
 * both p->pi_lock and rq->lock. As a consequence the state they change is
 * stable while holding either lock:
 *
 *  - sched_setaffinity()/
 *    set_cpus_allowed_ptr():	p->cpus_ptr, p->nr_cpus_allowed
 *  - set_user_nice():		p->se.load, p->*prio
 *  - __sched_setscheduler():	p->sched_class, p->policy, p->*prio,
 *				p->se.load, p->rt_priority,
 *				p->dl.dl_{runtime, deadline, period, flags, bw, density}
 *  - sched_setnuma():		p->numa_preferred_nid
 *  - sched_move_task()/
 *    cpu_cgroup_fork():	p->sched_task_group
 *  - uclamp_update_active()	p->uclamp*
 *
 * p->state <- TASK_*:
 *
 *   is changed locklessly using set_current_state(), __set_current_state() or
 *   set_special_state(), see their respective comments, or by
 *   try_to_wake_up(). This latter uses p->pi_lock to serialize against
 *   concurrent self.
 *
 * p->on_rq <- { 0, 1 = TASK_ON_RQ_QUEUED, 2 = TASK_ON_RQ_MIGRATING }:
 *
 *   is set by activate_task() and cleared by deactivate_task(), under
 *   rq->lock. Non-zero indicates the task is runnable, the special
 *   ON_RQ_MIGRATING state is used for migration without holding both
 *   rq->locks. It indicates task_cpu() is not stable, see task_rq_lock().
 *
 * p->on_cpu <- { 0, 1 }:
 *
 *   is set by prepare_task() and cleared by finish_task() such that it will be
 *   set before p is scheduled-in and cleared after p is scheduled-out, both
 *   under rq->lock. Non-zero indicates the task is running on its CPU.
 *
 *   [ The astute reader will observe that it is possible for two tasks on one
 *     CPU to have ->on_cpu = 1 at the same time. ]
 *
 * task_cpu(p): is changed by set_task_cpu(), the rules are:
 *
 *  - Don't call set_task_cpu() on a blocked task:
 *
 *    We don't care what CPU we're not running on, this simplifies hotplug,
 *    the CPU assignment of blocked tasks isn't required to be valid.
 *
 *  - for try_to_wake_up(), called under p->pi_lock:
 *
 *    This allows try_to_wake_up() to only take one rq->lock, see its comment.
 *
 *  - for migration called under rq->lock:
 *    [ see task_on_rq_migrating() in task_rq_lock() ]
 *
 *    o move_queued_task()
 *    o detach_task()
 *
 *  - for migration called under double_rq_lock():
 *
 *    o __migrate_swap_task()
 *    o push_rt_task() / pull_rt_task()
 *    o push_dl_task() / pull_dl_task()
 *    o dl_task_offline_migration()
 *
 */

void raw_spin_rq_lock_nested(struct rq *rq, int subclass)
{
	raw_spinlock_t *lock;

	/* Matches synchronize_rcu() in __sched_core_enable() */
	preempt_disable();
	if (sched_core_disabled()) {
		raw_spin_lock_nested(&rq->__lock, subclass);
		/* preempt_count *MUST* be > 1 */
		preempt_enable_no_resched();
		return;
	}

	for (;;) {
		lock = __rq_lockp(rq);
		raw_spin_lock_nested(lock, subclass);
		if (likely(lock == __rq_lockp(rq))) {
			/* preempt_count *MUST* be > 1 */
			preempt_enable_no_resched();
			return;
		}
		raw_spin_unlock(lock);
	}
}

bool raw_spin_rq_trylock(struct rq *rq)
{
	raw_spinlock_t *lock;
	bool ret;

	/* Matches synchronize_rcu() in __sched_core_enable() */
	preempt_disable();
	if (sched_core_disabled()) {
		ret = raw_spin_trylock(&rq->__lock);
		preempt_enable();
		return ret;
	}

	for (;;) {
		lock = __rq_lockp(rq);
		ret = raw_spin_trylock(lock);
		if (!ret || (likely(lock == __rq_lockp(rq)))) {
			preempt_enable();
			return ret;
		}
		raw_spin_unlock(lock);
	}
}

void raw_spin_rq_unlock(struct rq *rq)
{
	raw_spin_unlock(rq_lockp(rq));
}

#ifdef CONFIG_SMP
/*
 * double_rq_lock - safely lock two runqueues
 */
void double_rq_lock(struct rq *rq1, struct rq *rq2)
{
	lockdep_assert_irqs_disabled();

	if (rq_order_less(rq2, rq1))
		swap(rq1, rq2);

	raw_spin_rq_lock(rq1);
	if (__rq_lockp(rq1) == __rq_lockp(rq2))
		return;

	raw_spin_rq_lock_nested(rq2, SINGLE_DEPTH_NESTING);
}
#endif

/*
 * __task_rq_lock - lock the rq @p resides on.
 */
struct rq *__task_rq_lock(struct task_struct *p, struct rq_flags *rf)
	__acquires(rq->lock)
{
	struct rq *rq;

	lockdep_assert_held(&p->pi_lock);

	for (;;) {
		rq = task_rq(p);
		raw_spin_rq_lock(rq);
		if (likely(rq == task_rq(p) && !task_on_rq_migrating(p))) {
			rq_pin_lock(rq, rf);
			return rq;
		}
		raw_spin_rq_unlock(rq);

		while (unlikely(task_on_rq_migrating(p)))
			cpu_relax();
	}
}

/*
 * task_rq_lock - lock p->pi_lock and lock the rq @p resides on.
 */
struct rq *task_rq_lock(struct task_struct *p, struct rq_flags *rf)
	__acquires(p->pi_lock)
	__acquires(rq->lock)
{
	struct rq *rq;

	for (;;) {
		raw_spin_lock_irqsave(&p->pi_lock, rf->flags);
		rq = task_rq(p);
		raw_spin_rq_lock(rq);
		/*
		 *	move_queued_task()		task_rq_lock()
		 *
		 *	ACQUIRE (rq->lock)
		 *	[S] ->on_rq = MIGRATING		[L] rq = task_rq()
		 *	WMB (__set_task_cpu())		ACQUIRE (rq->lock);
		 *	[S] ->cpu = new_cpu		[L] task_rq()
		 *					[L] ->on_rq
		 *	RELEASE (rq->lock)
		 *
		 * If we observe the old CPU in task_rq_lock(), the acquire of
		 * the old rq->lock will fully serialize against the stores.
		 *
		 * If we observe the new CPU in task_rq_lock(), the address
		 * dependency headed by '[L] rq = task_rq()' and the acquire
		 * will pair with the WMB to ensure we then also see migrating.
		 */
		if (likely(rq == task_rq(p) && !task_on_rq_migrating(p))) {
			rq_pin_lock(rq, rf);
			return rq;
		}
		raw_spin_rq_unlock(rq);
		raw_spin_unlock_irqrestore(&p->pi_lock, rf->flags);

		while (unlikely(task_on_rq_migrating(p)))
			cpu_relax();
	}
}

/*
 * RQ-clock updating methods:
 */

static void update_rq_clock_task(struct rq *rq, s64 delta)
{
/*
 * In theory, the compile should just see 0 here, and optimize out the call
 * to sched_rt_avg_update. But I don't trust it...
 */
	s64 __maybe_unused steal = 0, irq_delta = 0;

#ifdef CONFIG_IRQ_TIME_ACCOUNTING
	irq_delta = irq_time_read(cpu_of(rq)) - rq->prev_irq_time;

	/*
	 * Since irq_time is only updated on {soft,}irq_exit, we might run into
	 * this case when a previous update_rq_clock() happened inside a
	 * {soft,}irq region.
	 *
	 * When this happens, we stop ->clock_task and only update the
	 * prev_irq_time stamp to account for the part that fit, so that a next
	 * update will consume the rest. This ensures ->clock_task is
	 * monotonic.
	 *
	 * It does however cause some slight miss-attribution of {soft,}irq
	 * time, a more accurate solution would be to update the irq_time using
	 * the current rq->clock timestamp, except that would require using
	 * atomic ops.
	 */
	if (irq_delta > delta)
		irq_delta = delta;

	rq->prev_irq_time += irq_delta;
	delta -= irq_delta;
#endif
#ifdef CONFIG_PARAVIRT_TIME_ACCOUNTING
	if (static_key_false((&paravirt_steal_rq_enabled))) {
		steal = paravirt_steal_clock(cpu_of(rq));
		steal -= rq->prev_steal_time_rq;

		if (unlikely(steal > delta))
			steal = delta;

		rq->prev_steal_time_rq += steal;
		delta -= steal;
	}
#endif

	rq->clock_task += delta;

#ifdef CONFIG_HAVE_SCHED_AVG_IRQ
	if ((irq_delta + steal) && sched_feat(NONTASK_CAPACITY))
		update_irq_load_avg(rq, irq_delta + steal);
#endif
	update_rq_clock_pelt(rq, delta);
}

void update_rq_clock(struct rq *rq)
{
	s64 delta;

	lockdep_assert_rq_held(rq);

	if (rq->clock_update_flags & RQCF_ACT_SKIP)
		return;

#ifdef CONFIG_SCHED_DEBUG
	if (sched_feat(WARN_DOUBLE_CLOCK))
		SCHED_WARN_ON(rq->clock_update_flags & RQCF_UPDATED);
	rq->clock_update_flags |= RQCF_UPDATED;
#endif

	delta = sched_clock_cpu(cpu_of(rq)) - rq->clock;
	if (delta < 0)
		return;
	rq->clock += delta;
	update_rq_clock_task(rq, delta);
}

#ifdef CONFIG_SCHED_HRTICK
/*
 * Use HR-timers to deliver accurate preemption points.
 */

static void hrtick_clear(struct rq *rq)
{
	if (hrtimer_active(&rq->hrtick_timer))
		hrtimer_cancel(&rq->hrtick_timer);
}

/*
 * High-resolution timer tick.
 * Runs from hardirq context with interrupts disabled.
 */
static enum hrtimer_restart hrtick(struct hrtimer *timer)
{
	struct rq *rq = container_of(timer, struct rq, hrtick_timer);
	struct rq_flags rf;

	WARN_ON_ONCE(cpu_of(rq) != smp_processor_id());

	rq_lock(rq, &rf);
	update_rq_clock(rq);
	rq->curr->sched_class->task_tick(rq, rq->curr, 1);
	rq_unlock(rq, &rf);

	return HRTIMER_NORESTART;
}

#ifdef CONFIG_SMP

static void __hrtick_restart(struct rq *rq)
{
	struct hrtimer *timer = &rq->hrtick_timer;
	ktime_t time = rq->hrtick_time;

	hrtimer_start(timer, time, HRTIMER_MODE_ABS_PINNED_HARD);
}

/*
 * called from hardirq (IPI) context
 */
static void __hrtick_start(void *arg)
{
	struct rq *rq = arg;
	struct rq_flags rf;

	rq_lock(rq, &rf);
	__hrtick_restart(rq);
	rq_unlock(rq, &rf);
}

/*
 * Called to set the hrtick timer state.
 *
 * called with rq->lock held and irqs disabled
 */
void hrtick_start(struct rq *rq, u64 delay)
{
	struct hrtimer *timer = &rq->hrtick_timer;
	s64 delta;

	/*
	 * Don't schedule slices shorter than 10000ns, that just
	 * doesn't make sense and can cause timer DoS.
	 */
	delta = max_t(s64, delay, 10000LL);
	rq->hrtick_time = ktime_add_ns(timer->base->get_time(), delta);

	if (rq == this_rq())
		__hrtick_restart(rq);
	else
		smp_call_function_single_async(cpu_of(rq), &rq->hrtick_csd);
}

#else
/*
 * Called to set the hrtick timer state.
 *
 * called with rq->lock held and irqs disabled
 */
void hrtick_start(struct rq *rq, u64 delay)
{
	/*
	 * Don't schedule slices shorter than 10000ns, that just
	 * doesn't make sense. Rely on vruntime for fairness.
	 */
	delay = max_t(u64, delay, 10000LL);
	hrtimer_start(&rq->hrtick_timer, ns_to_ktime(delay),
		      HRTIMER_MODE_REL_PINNED_HARD);
}

#endif /* CONFIG_SMP */

static void hrtick_rq_init(struct rq *rq)
{
#ifdef CONFIG_SMP
	INIT_CSD(&rq->hrtick_csd, __hrtick_start, rq);
#endif
	hrtimer_init(&rq->hrtick_timer, CLOCK_MONOTONIC, HRTIMER_MODE_REL_HARD);
	rq->hrtick_timer.function = hrtick;
}
#else	/* CONFIG_SCHED_HRTICK */
static inline void hrtick_clear(struct rq *rq)
{
}

static inline void hrtick_rq_init(struct rq *rq)
{
}
#endif	/* CONFIG_SCHED_HRTICK */

/*
 * cmpxchg based fetch_or, macro so it works for different integer types
 */
#define fetch_or(ptr, mask)						\
	({								\
		typeof(ptr) _ptr = (ptr);				\
		typeof(mask) _mask = (mask);				\
		typeof(*_ptr) _old, _val = *_ptr;			\
									\
		for (;;) {						\
			_old = cmpxchg(_ptr, _val, _val | _mask);	\
			if (_old == _val)				\
				break;					\
			_val = _old;					\
		}							\
	_old;								\
})

#if defined(CONFIG_SMP) && defined(TIF_POLLING_NRFLAG)
/*
 * Atomically set TIF_NEED_RESCHED and test for TIF_POLLING_NRFLAG,
 * this avoids any races wrt polling state changes and thereby avoids
 * spurious IPIs.
 */
static bool set_nr_and_not_polling(struct task_struct *p)
{
	struct thread_info *ti = task_thread_info(p);
	return !(fetch_or(&ti->flags, _TIF_NEED_RESCHED) & _TIF_POLLING_NRFLAG);
}

/*
 * Atomically set TIF_NEED_RESCHED if TIF_POLLING_NRFLAG is set.
 *
 * If this returns true, then the idle task promises to call
 * sched_ttwu_pending() and reschedule soon.
 */
static bool set_nr_if_polling(struct task_struct *p)
{
	struct thread_info *ti = task_thread_info(p);
	typeof(ti->flags) old, val = READ_ONCE(ti->flags);

	for (;;) {
		if (!(val & _TIF_POLLING_NRFLAG))
			return false;
		if (val & _TIF_NEED_RESCHED)
			return true;
		old = cmpxchg(&ti->flags, val, val | _TIF_NEED_RESCHED);
		if (old == val)
			break;
		val = old;
	}
	return true;
}

#else
static bool set_nr_and_not_polling(struct task_struct *p)
{
	set_tsk_need_resched(p);
	return true;
}

#ifdef CONFIG_SMP
static bool set_nr_if_polling(struct task_struct *p)
{
	return false;
}
#endif
#endif

static bool __wake_q_add(struct wake_q_head *head, struct task_struct *task)
{
	struct wake_q_node *node = &task->wake_q;

	/*
	 * Atomically grab the task, if ->wake_q is !nil already it means
	 * it's already queued (either by us or someone else) and will get the
	 * wakeup due to that.
	 *
	 * In order to ensure that a pending wakeup will observe our pending
	 * state, even in the failed case, an explicit smp_mb() must be used.
	 */
	smp_mb__before_atomic();
	if (unlikely(cmpxchg_relaxed(&node->next, NULL, WAKE_Q_TAIL)))
		return false;

	/*
	 * The head is context local, there can be no concurrency.
	 */
	*head->lastp = node;
	head->lastp = &node->next;
	return true;
}

/**
 * wake_q_add() - queue a wakeup for 'later' waking.
 * @head: the wake_q_head to add @task to
 * @task: the task to queue for 'later' wakeup
 *
 * Queue a task for later wakeup, most likely by the wake_up_q() call in the
 * same context, _HOWEVER_ this is not guaranteed, the wakeup can come
 * instantly.
 *
 * This function must be used as-if it were wake_up_process(); IOW the task
 * must be ready to be woken at this location.
 */
void wake_q_add(struct wake_q_head *head, struct task_struct *task)
{
	if (__wake_q_add(head, task))
		get_task_struct(task);
}

/**
 * wake_q_add_safe() - safely queue a wakeup for 'later' waking.
 * @head: the wake_q_head to add @task to
 * @task: the task to queue for 'later' wakeup
 *
 * Queue a task for later wakeup, most likely by the wake_up_q() call in the
 * same context, _HOWEVER_ this is not guaranteed, the wakeup can come
 * instantly.
 *
 * This function must be used as-if it were wake_up_process(); IOW the task
 * must be ready to be woken at this location.
 *
 * This function is essentially a task-safe equivalent to wake_q_add(). Callers
 * that already hold reference to @task can call the 'safe' version and trust
 * wake_q to do the right thing depending whether or not the @task is already
 * queued for wakeup.
 */
void wake_q_add_safe(struct wake_q_head *head, struct task_struct *task)
{
	if (!__wake_q_add(head, task))
		put_task_struct(task);
}

void wake_up_q(struct wake_q_head *head)
{
	struct wake_q_node *node = head->first;

	while (node != WAKE_Q_TAIL) {
		struct task_struct *task;

		task = container_of(node, struct task_struct, wake_q);
		/* Task can safely be re-inserted now: */
		node = node->next;
		task->wake_q.next = NULL;

		/*
		 * wake_up_process() executes a full barrier, which pairs with
		 * the queueing in wake_q_add() so as not to miss wakeups.
		 */
		wake_up_process(task);
		put_task_struct(task);
	}
}

/*
 * resched_curr - mark rq's current task 'to be rescheduled now'.
 *
 * On UP this means the setting of the need_resched flag, on SMP it
 * might also involve a cross-CPU call to trigger the scheduler on
 * the target CPU.
 */
void resched_curr(struct rq *rq)
{
	struct task_struct *curr = rq->curr;
	int cpu;

	lockdep_assert_rq_held(rq);

	if (test_tsk_need_resched(curr))
		return;

	cpu = cpu_of(rq);

	if (cpu == smp_processor_id()) {
		set_tsk_need_resched(curr);
		set_preempt_need_resched();
		return;
	}

	if (set_nr_and_not_polling(curr))
		smp_send_reschedule(cpu);
	else
		trace_sched_wake_idle_without_ipi(cpu);
}

void resched_cpu(int cpu)
{
	struct rq *rq = cpu_rq(cpu);
	unsigned long flags;

	raw_spin_rq_lock_irqsave(rq, flags);
	if (cpu_online(cpu) || cpu == smp_processor_id())
		resched_curr(rq);
	raw_spin_rq_unlock_irqrestore(rq, flags);
}

#ifdef CONFIG_SMP
#ifdef CONFIG_NO_HZ_COMMON
/*
 * In the semi idle case, use the nearest busy CPU for migrating timers
 * from an idle CPU.  This is good for power-savings.
 *
 * We don't do similar optimization for completely idle system, as
 * selecting an idle CPU will add more delays to the timers than intended
 * (as that CPU's timer base may not be uptodate wrt jiffies etc).
 */
int get_nohz_timer_target(void)
{
	int i, cpu = smp_processor_id(), default_cpu = -1;
	struct sched_domain *sd;
	const struct cpumask *hk_mask;

	if (housekeeping_cpu(cpu, HK_FLAG_TIMER)) {
		if (!idle_cpu(cpu))
			return cpu;
		default_cpu = cpu;
	}

	hk_mask = housekeeping_cpumask(HK_FLAG_TIMER);

	rcu_read_lock();
	for_each_domain(cpu, sd) {
		for_each_cpu_and(i, sched_domain_span(sd), hk_mask) {
			if (cpu == i)
				continue;

			if (!idle_cpu(i)) {
				cpu = i;
				goto unlock;
			}
		}
	}

	if (default_cpu == -1)
		default_cpu = housekeeping_any_cpu(HK_FLAG_TIMER);
	cpu = default_cpu;
unlock:
	rcu_read_unlock();
	return cpu;
}

/*
 * When add_timer_on() enqueues a timer into the timer wheel of an
 * idle CPU then this timer might expire before the next timer event
 * which is scheduled to wake up that CPU. In case of a completely
 * idle system the next event might even be infinite time into the
 * future. wake_up_idle_cpu() ensures that the CPU is woken up and
 * leaves the inner idle loop so the newly added timer is taken into
 * account when the CPU goes back to idle and evaluates the timer
 * wheel for the next timer event.
 */
static void wake_up_idle_cpu(int cpu)
{
	struct rq *rq = cpu_rq(cpu);

	if (cpu == smp_processor_id())
		return;

	if (set_nr_and_not_polling(rq->idle))
		smp_send_reschedule(cpu);
	else
		trace_sched_wake_idle_without_ipi(cpu);
}

static bool wake_up_full_nohz_cpu(int cpu)
{
	/*
	 * We just need the target to call irq_exit() and re-evaluate
	 * the next tick. The nohz full kick at least implies that.
	 * If needed we can still optimize that later with an
	 * empty IRQ.
	 */
	if (cpu_is_offline(cpu))
		return true;  /* Don't try to wake offline CPUs. */
	if (tick_nohz_full_cpu(cpu)) {
		if (cpu != smp_processor_id() ||
		    tick_nohz_tick_stopped())
			tick_nohz_full_kick_cpu(cpu);
		return true;
	}

	return false;
}

/*
 * Wake up the specified CPU.  If the CPU is going offline, it is the
 * caller's responsibility to deal with the lost wakeup, for example,
 * by hooking into the CPU_DEAD notifier like timers and hrtimers do.
 */
void wake_up_nohz_cpu(int cpu)
{
	if (!wake_up_full_nohz_cpu(cpu))
		wake_up_idle_cpu(cpu);
}

static void nohz_csd_func(void *info)
{
	struct rq *rq = info;
	int cpu = cpu_of(rq);
	unsigned int flags;

	/*
	 * Release the rq::nohz_csd.
	 */
	flags = atomic_fetch_andnot(NOHZ_KICK_MASK | NOHZ_NEWILB_KICK, nohz_flags(cpu));
	WARN_ON(!(flags & NOHZ_KICK_MASK));

	rq->idle_balance = idle_cpu(cpu);
	if (rq->idle_balance && !need_resched()) {
		rq->nohz_idle_balance = flags;
		raise_softirq_irqoff(SCHED_SOFTIRQ);
	}
}

#endif /* CONFIG_NO_HZ_COMMON */

#ifdef CONFIG_NO_HZ_FULL
bool sched_can_stop_tick(struct rq *rq)
{
	int fifo_nr_running;

	/* Deadline tasks, even if single, need the tick */
	if (rq->dl.dl_nr_running)
		return false;

	/*
	 * If there are more than one RR tasks, we need the tick to affect the
	 * actual RR behaviour.
	 */
	if (rq->rt.rr_nr_running) {
		if (rq->rt.rr_nr_running == 1)
			return true;
		else
			return false;
	}

	/*
	 * If there's no RR tasks, but FIFO tasks, we can skip the tick, no
	 * forced preemption between FIFO tasks.
	 */
	fifo_nr_running = rq->rt.rt_nr_running - rq->rt.rr_nr_running;
	if (fifo_nr_running)
		return true;

	/*
	 * If there are no DL,RR/FIFO tasks, there must only be CFS tasks left;
	 * if there's more than one we need the tick for involuntary
	 * preemption.
	 */
	if (rq->nr_running > 1)
		return false;

	return true;
}
#endif /* CONFIG_NO_HZ_FULL */
#endif /* CONFIG_SMP */

#if defined(CONFIG_RT_GROUP_SCHED) || (defined(CONFIG_FAIR_GROUP_SCHED) && \
			(defined(CONFIG_SMP) || defined(CONFIG_CFS_BANDWIDTH)))
/*
 * Iterate task_group tree rooted at *from, calling @down when first entering a
 * node and @up when leaving it for the final time.
 *
 * Caller must hold rcu_lock or sufficient equivalent.
 */
int walk_tg_tree_from(struct task_group *from,
			     tg_visitor down, tg_visitor up, void *data)
{
	struct task_group *parent, *child;
	int ret;

	parent = from;

down:
	ret = (*down)(parent, data);
	if (ret)
		goto out;
	list_for_each_entry_rcu(child, &parent->children, siblings) {
		parent = child;
		goto down;

up:
		continue;
	}
	ret = (*up)(parent, data);
	if (ret || parent == from)
		goto out;

	child = parent;
	parent = parent->parent;
	if (parent)
		goto up;
out:
	return ret;
}

int tg_nop(struct task_group *tg, void *data)
{
	return 0;
}
#endif

static void set_load_weight(struct task_struct *p, bool update_load)
{
	int prio = p->static_prio - MAX_RT_PRIO;
	struct load_weight *load = &p->se.load;

	/*
	 * SCHED_IDLE tasks get minimal weight:
	 */
	if (task_has_idle_policy(p)) {
		load->weight = scale_load(WEIGHT_IDLEPRIO);
		load->inv_weight = WMULT_IDLEPRIO;
		return;
	}

	/*
	 * SCHED_OTHER tasks have to update their load when changing their
	 * weight
	 */
	if (update_load && p->sched_class == &fair_sched_class) {
		reweight_task(p, prio);
	} else {
		load->weight = scale_load(sched_prio_to_weight[prio]);
		load->inv_weight = sched_prio_to_wmult[prio];
	}
}

#ifdef CONFIG_UCLAMP_TASK
/*
 * Serializes updates of utilization clamp values
 *
 * The (slow-path) user-space triggers utilization clamp value updates which
 * can require updates on (fast-path) scheduler's data structures used to
 * support enqueue/dequeue operations.
 * While the per-CPU rq lock protects fast-path update operations, user-space
 * requests are serialized using a mutex to reduce the risk of conflicting
 * updates or API abuses.
 */
static DEFINE_MUTEX(uclamp_mutex);

/* Max allowed minimum utilization */
unsigned int sysctl_sched_uclamp_util_min = SCHED_CAPACITY_SCALE;

/* Max allowed maximum utilization */
unsigned int sysctl_sched_uclamp_util_max = SCHED_CAPACITY_SCALE;

/*
 * By default RT tasks run at the maximum performance point/capacity of the
 * system. Uclamp enforces this by always setting UCLAMP_MIN of RT tasks to
 * SCHED_CAPACITY_SCALE.
 *
 * This knob allows admins to change the default behavior when uclamp is being
 * used. In battery powered devices, particularly, running at the maximum
 * capacity and frequency will increase energy consumption and shorten the
 * battery life.
 *
 * This knob only affects RT tasks that their uclamp_se->user_defined == false.
 *
 * This knob will not override the system default sched_util_clamp_min defined
 * above.
 */
unsigned int sysctl_sched_uclamp_util_min_rt_default = SCHED_CAPACITY_SCALE;

/* All clamps are required to be less or equal than these values */
static struct uclamp_se uclamp_default[UCLAMP_CNT];

/*
 * This static key is used to reduce the uclamp overhead in the fast path. It
 * primarily disables the call to uclamp_rq_{inc, dec}() in
 * enqueue/dequeue_task().
 *
 * This allows users to continue to enable uclamp in their kernel config with
 * minimum uclamp overhead in the fast path.
 *
 * As soon as userspace modifies any of the uclamp knobs, the static key is
 * enabled, since we have an actual users that make use of uclamp
 * functionality.
 *
 * The knobs that would enable this static key are:
 *
 *   * A task modifying its uclamp value with sched_setattr().
 *   * An admin modifying the sysctl_sched_uclamp_{min, max} via procfs.
 *   * An admin modifying the cgroup cpu.uclamp.{min, max}
 */
DEFINE_STATIC_KEY_FALSE(sched_uclamp_used);

/* Integer rounded range for each bucket */
#define UCLAMP_BUCKET_DELTA DIV_ROUND_CLOSEST(SCHED_CAPACITY_SCALE, UCLAMP_BUCKETS)

#define for_each_clamp_id(clamp_id) \
	for ((clamp_id) = 0; (clamp_id) < UCLAMP_CNT; (clamp_id)++)

static inline unsigned int uclamp_bucket_id(unsigned int clamp_value)
{
	return min_t(unsigned int, clamp_value / UCLAMP_BUCKET_DELTA, UCLAMP_BUCKETS - 1);
}

static inline unsigned int uclamp_none(enum uclamp_id clamp_id)
{
	if (clamp_id == UCLAMP_MIN)
		return 0;
	return SCHED_CAPACITY_SCALE;
}

static inline void uclamp_se_set(struct uclamp_se *uc_se,
				 unsigned int value, bool user_defined)
{
	uc_se->value = value;
	uc_se->bucket_id = uclamp_bucket_id(value);
	uc_se->user_defined = user_defined;
}

static inline unsigned int
uclamp_idle_value(struct rq *rq, enum uclamp_id clamp_id,
		  unsigned int clamp_value)
{
	/*
	 * Avoid blocked utilization pushing up the frequency when we go
	 * idle (which drops the max-clamp) by retaining the last known
	 * max-clamp.
	 */
	if (clamp_id == UCLAMP_MAX) {
		rq->uclamp_flags |= UCLAMP_FLAG_IDLE;
		return clamp_value;
	}

	return uclamp_none(UCLAMP_MIN);
}

static inline void uclamp_idle_reset(struct rq *rq, enum uclamp_id clamp_id,
				     unsigned int clamp_value)
{
	/* Reset max-clamp retention only on idle exit */
	if (!(rq->uclamp_flags & UCLAMP_FLAG_IDLE))
		return;

	WRITE_ONCE(rq->uclamp[clamp_id].value, clamp_value);
}

static inline
unsigned int uclamp_rq_max_value(struct rq *rq, enum uclamp_id clamp_id,
				   unsigned int clamp_value)
{
	struct uclamp_bucket *bucket = rq->uclamp[clamp_id].bucket;
	int bucket_id = UCLAMP_BUCKETS - 1;

	/*
	 * Since both min and max clamps are max aggregated, find the
	 * top most bucket with tasks in.
	 */
	for ( ; bucket_id >= 0; bucket_id--) {
		if (!bucket[bucket_id].tasks)
			continue;
		return bucket[bucket_id].value;
	}

	/* No tasks -- default clamp values */
	return uclamp_idle_value(rq, clamp_id, clamp_value);
}

static void __uclamp_update_util_min_rt_default(struct task_struct *p)
{
	unsigned int default_util_min;
	struct uclamp_se *uc_se;

	lockdep_assert_held(&p->pi_lock);

	uc_se = &p->uclamp_req[UCLAMP_MIN];

	/* Only sync if user didn't override the default */
	if (uc_se->user_defined)
		return;

	default_util_min = sysctl_sched_uclamp_util_min_rt_default;
	uclamp_se_set(uc_se, default_util_min, false);
}

static void uclamp_update_util_min_rt_default(struct task_struct *p)
{
	struct rq_flags rf;
	struct rq *rq;

	if (!rt_task(p))
		return;

	/* Protect updates to p->uclamp_* */
	rq = task_rq_lock(p, &rf);
	__uclamp_update_util_min_rt_default(p);
	task_rq_unlock(rq, p, &rf);
}

static void uclamp_sync_util_min_rt_default(void)
{
	struct task_struct *g, *p;

	/*
	 * copy_process()			sysctl_uclamp
	 *					  uclamp_min_rt = X;
	 *   write_lock(&tasklist_lock)		  read_lock(&tasklist_lock)
	 *   // link thread			  smp_mb__after_spinlock()
	 *   write_unlock(&tasklist_lock)	  read_unlock(&tasklist_lock);
	 *   sched_post_fork()			  for_each_process_thread()
	 *     __uclamp_sync_rt()		    __uclamp_sync_rt()
	 *
	 * Ensures that either sched_post_fork() will observe the new
	 * uclamp_min_rt or for_each_process_thread() will observe the new
	 * task.
	 */
	read_lock(&tasklist_lock);
	smp_mb__after_spinlock();
	read_unlock(&tasklist_lock);

	rcu_read_lock();
	for_each_process_thread(g, p)
		uclamp_update_util_min_rt_default(p);
	rcu_read_unlock();
}

static inline struct uclamp_se
uclamp_tg_restrict(struct task_struct *p, enum uclamp_id clamp_id)
{
	/* Copy by value as we could modify it */
	struct uclamp_se uc_req = p->uclamp_req[clamp_id];
#ifdef CONFIG_UCLAMP_TASK_GROUP
	unsigned int tg_min, tg_max, value;

	/*
	 * Tasks in autogroups or root task group will be
	 * restricted by system defaults.
	 */
	if (task_group_is_autogroup(task_group(p)))
		return uc_req;
	if (task_group(p) == &root_task_group)
		return uc_req;

	tg_min = task_group(p)->uclamp[UCLAMP_MIN].value;
	tg_max = task_group(p)->uclamp[UCLAMP_MAX].value;
	value = uc_req.value;
	value = clamp(value, tg_min, tg_max);
	uclamp_se_set(&uc_req, value, false);
#endif

	return uc_req;
}

/*
 * The effective clamp bucket index of a task depends on, by increasing
 * priority:
 * - the task specific clamp value, when explicitly requested from userspace
 * - the task group effective clamp value, for tasks not either in the root
 *   group or in an autogroup
 * - the system default clamp value, defined by the sysadmin
 */
static inline struct uclamp_se
uclamp_eff_get(struct task_struct *p, enum uclamp_id clamp_id)
{
	struct uclamp_se uc_req = uclamp_tg_restrict(p, clamp_id);
	struct uclamp_se uc_max = uclamp_default[clamp_id];

	/* System default restrictions always apply */
	if (unlikely(uc_req.value > uc_max.value))
		return uc_max;

	return uc_req;
}

unsigned long uclamp_eff_value(struct task_struct *p, enum uclamp_id clamp_id)
{
	struct uclamp_se uc_eff;

	/* Task currently refcounted: use back-annotated (effective) value */
	if (p->uclamp[clamp_id].active)
		return (unsigned long)p->uclamp[clamp_id].value;

	uc_eff = uclamp_eff_get(p, clamp_id);

	return (unsigned long)uc_eff.value;
}

/*
 * When a task is enqueued on a rq, the clamp bucket currently defined by the
 * task's uclamp::bucket_id is refcounted on that rq. This also immediately
 * updates the rq's clamp value if required.
 *
 * Tasks can have a task-specific value requested from user-space, track
 * within each bucket the maximum value for tasks refcounted in it.
 * This "local max aggregation" allows to track the exact "requested" value
 * for each bucket when all its RUNNABLE tasks require the same clamp.
 */
static inline void uclamp_rq_inc_id(struct rq *rq, struct task_struct *p,
				    enum uclamp_id clamp_id)
{
	struct uclamp_rq *uc_rq = &rq->uclamp[clamp_id];
	struct uclamp_se *uc_se = &p->uclamp[clamp_id];
	struct uclamp_bucket *bucket;

	lockdep_assert_rq_held(rq);

	/* Update task effective clamp */
	p->uclamp[clamp_id] = uclamp_eff_get(p, clamp_id);

	bucket = &uc_rq->bucket[uc_se->bucket_id];
	bucket->tasks++;
	uc_se->active = true;

	uclamp_idle_reset(rq, clamp_id, uc_se->value);

	/*
	 * Local max aggregation: rq buckets always track the max
	 * "requested" clamp value of its RUNNABLE tasks.
	 */
	if (bucket->tasks == 1 || uc_se->value > bucket->value)
		bucket->value = uc_se->value;

	if (uc_se->value > READ_ONCE(uc_rq->value))
		WRITE_ONCE(uc_rq->value, uc_se->value);
}

/*
 * When a task is dequeued from a rq, the clamp bucket refcounted by the task
 * is released. If this is the last task reference counting the rq's max
 * active clamp value, then the rq's clamp value is updated.
 *
 * Both refcounted tasks and rq's cached clamp values are expected to be
 * always valid. If it's detected they are not, as defensive programming,
 * enforce the expected state and warn.
 */
static inline void uclamp_rq_dec_id(struct rq *rq, struct task_struct *p,
				    enum uclamp_id clamp_id)
{
	struct uclamp_rq *uc_rq = &rq->uclamp[clamp_id];
	struct uclamp_se *uc_se = &p->uclamp[clamp_id];
	struct uclamp_bucket *bucket;
	unsigned int bkt_clamp;
	unsigned int rq_clamp;

	lockdep_assert_rq_held(rq);

	/*
	 * If sched_uclamp_used was enabled after task @p was enqueued,
	 * we could end up with unbalanced call to uclamp_rq_dec_id().
	 *
	 * In this case the uc_se->active flag should be false since no uclamp
	 * accounting was performed at enqueue time and we can just return
	 * here.
	 *
	 * Need to be careful of the following enqueue/dequeue ordering
	 * problem too
	 *
	 *	enqueue(taskA)
	 *	// sched_uclamp_used gets enabled
	 *	enqueue(taskB)
	 *	dequeue(taskA)
	 *	// Must not decrement bucket->tasks here
	 *	dequeue(taskB)
	 *
	 * where we could end up with stale data in uc_se and
	 * bucket[uc_se->bucket_id].
	 *
	 * The following check here eliminates the possibility of such race.
	 */
	if (unlikely(!uc_se->active))
		return;

	bucket = &uc_rq->bucket[uc_se->bucket_id];

	SCHED_WARN_ON(!bucket->tasks);
	if (likely(bucket->tasks))
		bucket->tasks--;

	uc_se->active = false;

	/*
	 * Keep "local max aggregation" simple and accept to (possibly)
	 * overboost some RUNNABLE tasks in the same bucket.
	 * The rq clamp bucket value is reset to its base value whenever
	 * there are no more RUNNABLE tasks refcounting it.
	 */
	if (likely(bucket->tasks))
		return;

	rq_clamp = READ_ONCE(uc_rq->value);
	/*
	 * Defensive programming: this should never happen. If it happens,
	 * e.g. due to future modification, warn and fixup the expected value.
	 */
	SCHED_WARN_ON(bucket->value > rq_clamp);
	if (bucket->value >= rq_clamp) {
		bkt_clamp = uclamp_rq_max_value(rq, clamp_id, uc_se->value);
		WRITE_ONCE(uc_rq->value, bkt_clamp);
	}
}

static inline void uclamp_rq_inc(struct rq *rq, struct task_struct *p)
{
	enum uclamp_id clamp_id;

	/*
	 * Avoid any overhead until uclamp is actually used by the userspace.
	 *
	 * The condition is constructed such that a NOP is generated when
	 * sched_uclamp_used is disabled.
	 */
	if (!static_branch_unlikely(&sched_uclamp_used))
		return;

	if (unlikely(!p->sched_class->uclamp_enabled))
		return;

	for_each_clamp_id(clamp_id)
		uclamp_rq_inc_id(rq, p, clamp_id);

	/* Reset clamp idle holding when there is one RUNNABLE task */
	if (rq->uclamp_flags & UCLAMP_FLAG_IDLE)
		rq->uclamp_flags &= ~UCLAMP_FLAG_IDLE;
}

static inline void uclamp_rq_dec(struct rq *rq, struct task_struct *p)
{
	enum uclamp_id clamp_id;

	/*
	 * Avoid any overhead until uclamp is actually used by the userspace.
	 *
	 * The condition is constructed such that a NOP is generated when
	 * sched_uclamp_used is disabled.
	 */
	if (!static_branch_unlikely(&sched_uclamp_used))
		return;

	if (unlikely(!p->sched_class->uclamp_enabled))
		return;

	for_each_clamp_id(clamp_id)
		uclamp_rq_dec_id(rq, p, clamp_id);
}

static inline void uclamp_rq_reinc_id(struct rq *rq, struct task_struct *p,
				      enum uclamp_id clamp_id)
{
	if (!p->uclamp[clamp_id].active)
		return;

	uclamp_rq_dec_id(rq, p, clamp_id);
	uclamp_rq_inc_id(rq, p, clamp_id);

	/*
	 * Make sure to clear the idle flag if we've transiently reached 0
	 * active tasks on rq.
	 */
	if (clamp_id == UCLAMP_MAX && (rq->uclamp_flags & UCLAMP_FLAG_IDLE))
		rq->uclamp_flags &= ~UCLAMP_FLAG_IDLE;
}

static inline void
uclamp_update_active(struct task_struct *p)
{
	enum uclamp_id clamp_id;
	struct rq_flags rf;
	struct rq *rq;

	/*
	 * Lock the task and the rq where the task is (or was) queued.
	 *
	 * We might lock the (previous) rq of a !RUNNABLE task, but that's the
	 * price to pay to safely serialize util_{min,max} updates with
	 * enqueues, dequeues and migration operations.
	 * This is the same locking schema used by __set_cpus_allowed_ptr().
	 */
	rq = task_rq_lock(p, &rf);

	/*
	 * Setting the clamp bucket is serialized by task_rq_lock().
	 * If the task is not yet RUNNABLE and its task_struct is not
	 * affecting a valid clamp bucket, the next time it's enqueued,
	 * it will already see the updated clamp bucket value.
	 */
	for_each_clamp_id(clamp_id)
		uclamp_rq_reinc_id(rq, p, clamp_id);

	task_rq_unlock(rq, p, &rf);
}

#ifdef CONFIG_UCLAMP_TASK_GROUP
static inline void
uclamp_update_active_tasks(struct cgroup_subsys_state *css)
{
	struct css_task_iter it;
	struct task_struct *p;

	css_task_iter_start(css, 0, &it);
	while ((p = css_task_iter_next(&it)))
		uclamp_update_active(p);
	css_task_iter_end(&it);
}

static void cpu_util_update_eff(struct cgroup_subsys_state *css);
static void uclamp_update_root_tg(void)
{
	struct task_group *tg = &root_task_group;

	uclamp_se_set(&tg->uclamp_req[UCLAMP_MIN],
		      sysctl_sched_uclamp_util_min, false);
	uclamp_se_set(&tg->uclamp_req[UCLAMP_MAX],
		      sysctl_sched_uclamp_util_max, false);

	rcu_read_lock();
	cpu_util_update_eff(&root_task_group.css);
	rcu_read_unlock();
}
#else
static void uclamp_update_root_tg(void) { }
#endif

int sysctl_sched_uclamp_handler(struct ctl_table *table, int write,
				void *buffer, size_t *lenp, loff_t *ppos)
{
	bool update_root_tg = false;
	int old_min, old_max, old_min_rt;
	int result;

	mutex_lock(&uclamp_mutex);
	old_min = sysctl_sched_uclamp_util_min;
	old_max = sysctl_sched_uclamp_util_max;
	old_min_rt = sysctl_sched_uclamp_util_min_rt_default;

	result = proc_dointvec(table, write, buffer, lenp, ppos);
	if (result)
		goto undo;
	if (!write)
		goto done;

	if (sysctl_sched_uclamp_util_min > sysctl_sched_uclamp_util_max ||
	    sysctl_sched_uclamp_util_max > SCHED_CAPACITY_SCALE	||
	    sysctl_sched_uclamp_util_min_rt_default > SCHED_CAPACITY_SCALE) {

		result = -EINVAL;
		goto undo;
	}

	if (old_min != sysctl_sched_uclamp_util_min) {
		uclamp_se_set(&uclamp_default[UCLAMP_MIN],
			      sysctl_sched_uclamp_util_min, false);
		update_root_tg = true;
	}
	if (old_max != sysctl_sched_uclamp_util_max) {
		uclamp_se_set(&uclamp_default[UCLAMP_MAX],
			      sysctl_sched_uclamp_util_max, false);
		update_root_tg = true;
	}

	if (update_root_tg) {
		static_branch_enable(&sched_uclamp_used);
		uclamp_update_root_tg();
	}

	if (old_min_rt != sysctl_sched_uclamp_util_min_rt_default) {
		static_branch_enable(&sched_uclamp_used);
		uclamp_sync_util_min_rt_default();
	}

	/*
	 * We update all RUNNABLE tasks only when task groups are in use.
	 * Otherwise, keep it simple and do just a lazy update at each next
	 * task enqueue time.
	 */

	goto done;

undo:
	sysctl_sched_uclamp_util_min = old_min;
	sysctl_sched_uclamp_util_max = old_max;
	sysctl_sched_uclamp_util_min_rt_default = old_min_rt;
done:
	mutex_unlock(&uclamp_mutex);

	return result;
}

static int uclamp_validate(struct task_struct *p,
			   const struct sched_attr *attr)
{
	int util_min = p->uclamp_req[UCLAMP_MIN].value;
	int util_max = p->uclamp_req[UCLAMP_MAX].value;

	if (attr->sched_flags & SCHED_FLAG_UTIL_CLAMP_MIN) {
		util_min = attr->sched_util_min;

		if (util_min + 1 > SCHED_CAPACITY_SCALE + 1)
			return -EINVAL;
	}

	if (attr->sched_flags & SCHED_FLAG_UTIL_CLAMP_MAX) {
		util_max = attr->sched_util_max;

		if (util_max + 1 > SCHED_CAPACITY_SCALE + 1)
			return -EINVAL;
	}

	if (util_min != -1 && util_max != -1 && util_min > util_max)
		return -EINVAL;

	/*
	 * We have valid uclamp attributes; make sure uclamp is enabled.
	 *
	 * We need to do that here, because enabling static branches is a
	 * blocking operation which obviously cannot be done while holding
	 * scheduler locks.
	 */
	static_branch_enable(&sched_uclamp_used);

	return 0;
}

static bool uclamp_reset(const struct sched_attr *attr,
			 enum uclamp_id clamp_id,
			 struct uclamp_se *uc_se)
{
	/* Reset on sched class change for a non user-defined clamp value. */
	if (likely(!(attr->sched_flags & SCHED_FLAG_UTIL_CLAMP)) &&
	    !uc_se->user_defined)
		return true;

	/* Reset on sched_util_{min,max} == -1. */
	if (clamp_id == UCLAMP_MIN &&
	    attr->sched_flags & SCHED_FLAG_UTIL_CLAMP_MIN &&
	    attr->sched_util_min == -1) {
		return true;
	}

	if (clamp_id == UCLAMP_MAX &&
	    attr->sched_flags & SCHED_FLAG_UTIL_CLAMP_MAX &&
	    attr->sched_util_max == -1) {
		return true;
	}

	return false;
}

static void __setscheduler_uclamp(struct task_struct *p,
				  const struct sched_attr *attr)
{
	enum uclamp_id clamp_id;

	for_each_clamp_id(clamp_id) {
		struct uclamp_se *uc_se = &p->uclamp_req[clamp_id];
		unsigned int value;

		if (!uclamp_reset(attr, clamp_id, uc_se))
			continue;

		/*
		 * RT by default have a 100% boost value that could be modified
		 * at runtime.
		 */
		if (unlikely(rt_task(p) && clamp_id == UCLAMP_MIN))
			value = sysctl_sched_uclamp_util_min_rt_default;
		else
			value = uclamp_none(clamp_id);

		uclamp_se_set(uc_se, value, false);

	}

	if (likely(!(attr->sched_flags & SCHED_FLAG_UTIL_CLAMP)))
		return;

	if (attr->sched_flags & SCHED_FLAG_UTIL_CLAMP_MIN &&
	    attr->sched_util_min != -1) {
		uclamp_se_set(&p->uclamp_req[UCLAMP_MIN],
			      attr->sched_util_min, true);
	}

	if (attr->sched_flags & SCHED_FLAG_UTIL_CLAMP_MAX &&
	    attr->sched_util_max != -1) {
		uclamp_se_set(&p->uclamp_req[UCLAMP_MAX],
			      attr->sched_util_max, true);
	}
}

static void uclamp_fork(struct task_struct *p)
{
	enum uclamp_id clamp_id;

	/*
	 * We don't need to hold task_rq_lock() when updating p->uclamp_* here
	 * as the task is still at its early fork stages.
	 */
	for_each_clamp_id(clamp_id)
		p->uclamp[clamp_id].active = false;

	if (likely(!p->sched_reset_on_fork))
		return;

	for_each_clamp_id(clamp_id) {
		uclamp_se_set(&p->uclamp_req[clamp_id],
			      uclamp_none(clamp_id), false);
	}
}

static void uclamp_post_fork(struct task_struct *p)
{
	uclamp_update_util_min_rt_default(p);
}

static void __init init_uclamp_rq(struct rq *rq)
{
	enum uclamp_id clamp_id;
	struct uclamp_rq *uc_rq = rq->uclamp;

	for_each_clamp_id(clamp_id) {
		uc_rq[clamp_id] = (struct uclamp_rq) {
			.value = uclamp_none(clamp_id)
		};
	}

	rq->uclamp_flags = 0;
}

static void __init init_uclamp(void)
{
	struct uclamp_se uc_max = {};
	enum uclamp_id clamp_id;
	int cpu;

	for_each_possible_cpu(cpu)
		init_uclamp_rq(cpu_rq(cpu));

	for_each_clamp_id(clamp_id) {
		uclamp_se_set(&init_task.uclamp_req[clamp_id],
			      uclamp_none(clamp_id), false);
	}

	/* System defaults allow max clamp values for both indexes */
	uclamp_se_set(&uc_max, uclamp_none(UCLAMP_MAX), false);
	for_each_clamp_id(clamp_id) {
		uclamp_default[clamp_id] = uc_max;
#ifdef CONFIG_UCLAMP_TASK_GROUP
		root_task_group.uclamp_req[clamp_id] = uc_max;
		root_task_group.uclamp[clamp_id] = uc_max;
#endif
	}
}

#else /* CONFIG_UCLAMP_TASK */
static inline void uclamp_rq_inc(struct rq *rq, struct task_struct *p) { }
static inline void uclamp_rq_dec(struct rq *rq, struct task_struct *p) { }
static inline int uclamp_validate(struct task_struct *p,
				  const struct sched_attr *attr)
{
	return -EOPNOTSUPP;
}
static void __setscheduler_uclamp(struct task_struct *p,
				  const struct sched_attr *attr) { }
static inline void uclamp_fork(struct task_struct *p) { }
static inline void uclamp_post_fork(struct task_struct *p) { }
static inline void init_uclamp(void) { }
#endif /* CONFIG_UCLAMP_TASK */

bool sched_task_on_rq(struct task_struct *p)
{
	return task_on_rq_queued(p);
}

unsigned long get_wchan(struct task_struct *p)
{
	unsigned long ip = 0;
	unsigned int state;

	if (!p || p == current)
		return 0;

	/* Only get wchan if task is blocked and we can keep it that way. */
	raw_spin_lock_irq(&p->pi_lock);
	state = READ_ONCE(p->__state);
	smp_rmb(); /* see try_to_wake_up() */
	if (state != TASK_RUNNING && state != TASK_WAKING && !p->on_rq)
		ip = __get_wchan(p);
	raw_spin_unlock_irq(&p->pi_lock);

	return ip;
}

static inline void enqueue_task(struct rq *rq, struct task_struct *p, int flags)
{
	if (!(flags & ENQUEUE_NOCLOCK))
		update_rq_clock(rq);

	if (!(flags & ENQUEUE_RESTORE)) {
		sched_info_enqueue(rq, p);
		psi_enqueue(p, flags & ENQUEUE_WAKEUP);
	}

	uclamp_rq_inc(rq, p);
	p->sched_class->enqueue_task(rq, p, flags);

	if (sched_core_enabled(rq))
		sched_core_enqueue(rq, p);
}

static inline void dequeue_task(struct rq *rq, struct task_struct *p, int flags)
{
	if (sched_core_enabled(rq))
		sched_core_dequeue(rq, p);

	if (!(flags & DEQUEUE_NOCLOCK))
		update_rq_clock(rq);

	if (!(flags & DEQUEUE_SAVE)) {
		sched_info_dequeue(rq, p);
		psi_dequeue(p, flags & DEQUEUE_SLEEP);
	}

	uclamp_rq_dec(rq, p);
	p->sched_class->dequeue_task(rq, p, flags);
}

void activate_task(struct rq *rq, struct task_struct *p, int flags)
{
	enqueue_task(rq, p, flags);

	p->on_rq = TASK_ON_RQ_QUEUED;
}

void deactivate_task(struct rq *rq, struct task_struct *p, int flags)
{
	p->on_rq = (flags & DEQUEUE_SLEEP) ? 0 : TASK_ON_RQ_MIGRATING;

	dequeue_task(rq, p, flags);
}

static inline int __normal_prio(int policy, int rt_prio, int nice)
{
	int prio;

	if (dl_policy(policy))
		prio = MAX_DL_PRIO - 1;
	else if (rt_policy(policy))
		prio = MAX_RT_PRIO - 1 - rt_prio;
	else
		prio = NICE_TO_PRIO(nice);

	return prio;
}

/*
 * Calculate the expected normal priority: i.e. priority
 * without taking RT-inheritance into account. Might be
 * boosted by interactivity modifiers. Changes upon fork,
 * setprio syscalls, and whenever the interactivity
 * estimator recalculates.
 */
static inline int normal_prio(struct task_struct *p)
{
	return __normal_prio(p->policy, p->rt_priority, PRIO_TO_NICE(p->static_prio));
}

/*
 * Calculate the current priority, i.e. the priority
 * taken into account by the scheduler. This value might
 * be boosted by RT tasks, or might be boosted by
 * interactivity modifiers. Will be RT if the task got
 * RT-boosted. If not then it returns p->normal_prio.
 */
static int effective_prio(struct task_struct *p)
{
	p->normal_prio = normal_prio(p);
	/*
	 * If we are RT tasks or we were boosted to RT priority,
	 * keep the priority unchanged. Otherwise, update priority
	 * to the normal priority:
	 */
	if (!rt_prio(p->prio))
		return p->normal_prio;
	return p->prio;
}

/**
 * task_curr - is this task currently executing on a CPU?
 * @p: the task in question.
 *
 * Return: 1 if the task is currently executing. 0 otherwise.
 */
inline int task_curr(const struct task_struct *p)
{
	return cpu_curr(task_cpu(p)) == p;
}

/*
 * switched_from, switched_to and prio_changed must _NOT_ drop rq->lock,
 * use the balance_callback list if you want balancing.
 *
 * this means any call to check_class_changed() must be followed by a call to
 * balance_callback().
 */
static inline void check_class_changed(struct rq *rq, struct task_struct *p,
				       const struct sched_class *prev_class,
				       int oldprio)
{
	if (prev_class != p->sched_class) {
		if (prev_class->switched_from)
			prev_class->switched_from(rq, p);

		p->sched_class->switched_to(rq, p);
	} else if (oldprio != p->prio || dl_task(p))
		p->sched_class->prio_changed(rq, p, oldprio);
}

void check_preempt_curr(struct rq *rq, struct task_struct *p, int flags)
{
	if (p->sched_class == rq->curr->sched_class)
		rq->curr->sched_class->check_preempt_curr(rq, p, flags);
	else if (p->sched_class > rq->curr->sched_class)
		resched_curr(rq);

	/*
	 * A queue event has occurred, and we're going to schedule.  In
	 * this case, we can save a useless back to back clock update.
	 */
	if (task_on_rq_queued(rq->curr) && test_tsk_need_resched(rq->curr))
		rq_clock_skip_update(rq);
}

#ifdef CONFIG_SMP

static void
__do_set_cpus_allowed(struct task_struct *p, const struct cpumask *new_mask, u32 flags);

static int __set_cpus_allowed_ptr(struct task_struct *p,
				  const struct cpumask *new_mask,
				  u32 flags);

static void migrate_disable_switch(struct rq *rq, struct task_struct *p)
{
	if (likely(!p->migration_disabled))
		return;

	if (p->cpus_ptr != &p->cpus_mask)
		return;

	/*
	 * Violates locking rules! see comment in __do_set_cpus_allowed().
	 */
	__do_set_cpus_allowed(p, cpumask_of(rq->cpu), SCA_MIGRATE_DISABLE);
}

void migrate_disable(void)
{
	struct task_struct *p = current;

	if (p->migration_disabled) {
		p->migration_disabled++;
		return;
	}

	preempt_disable();
	this_rq()->nr_pinned++;
	p->migration_disabled = 1;
	preempt_enable();
}
EXPORT_SYMBOL_GPL(migrate_disable);

void migrate_enable(void)
{
	struct task_struct *p = current;

	if (p->migration_disabled > 1) {
		p->migration_disabled--;
		return;
	}

	/*
	 * Ensure stop_task runs either before or after this, and that
	 * __set_cpus_allowed_ptr(SCA_MIGRATE_ENABLE) doesn't schedule().
	 */
	preempt_disable();
	if (p->cpus_ptr != &p->cpus_mask)
		__set_cpus_allowed_ptr(p, &p->cpus_mask, SCA_MIGRATE_ENABLE);
	/*
	 * Mustn't clear migration_disabled() until cpus_ptr points back at the
	 * regular cpus_mask, otherwise things that race (eg.
	 * select_fallback_rq) get confused.
	 */
	barrier();
	p->migration_disabled = 0;
	this_rq()->nr_pinned--;
	preempt_enable();
}
EXPORT_SYMBOL_GPL(migrate_enable);

static inline bool rq_has_pinned_tasks(struct rq *rq)
{
	return rq->nr_pinned;
}

/*
 * Per-CPU kthreads are allowed to run on !active && online CPUs, see
 * __set_cpus_allowed_ptr() and select_fallback_rq().
 */
static inline bool is_cpu_allowed(struct task_struct *p, int cpu)
{
	/* When not in the task's cpumask, no point in looking further. */
	if (!cpumask_test_cpu(cpu, p->cpus_ptr))
		return false;

	/* migrate_disabled() must be allowed to finish. */
	if (is_migration_disabled(p))
		return cpu_online(cpu);

	/* Non kernel threads are not allowed during either online or offline. */
	if (!(p->flags & PF_KTHREAD))
		return cpu_active(cpu) && task_cpu_possible(cpu, p);

	/* KTHREAD_IS_PER_CPU is always allowed. */
	if (kthread_is_per_cpu(p))
		return cpu_online(cpu);

	/* Regular kernel threads don't get to stay during offline. */
	if (cpu_dying(cpu))
		return false;

	/* But are allowed during online. */
	return cpu_online(cpu);
}

/*
 * This is how migration works:
 *
 * 1) we invoke migration_cpu_stop() on the target CPU using
 *    stop_one_cpu().
 * 2) stopper starts to run (implicitly forcing the migrated thread
 *    off the CPU)
 * 3) it checks whether the migrated task is still in the wrong runqueue.
 * 4) if it's in the wrong runqueue then the migration thread removes
 *    it and puts it into the right queue.
 * 5) stopper completes and stop_one_cpu() returns and the migration
 *    is done.
 */

/*
 * move_queued_task - move a queued task to new rq.
 *
 * Returns (locked) new rq. Old rq's lock is released.
 */
static struct rq *move_queued_task(struct rq *rq, struct rq_flags *rf,
				   struct task_struct *p, int new_cpu)
{
	lockdep_assert_rq_held(rq);

	deactivate_task(rq, p, DEQUEUE_NOCLOCK);
	set_task_cpu(p, new_cpu);
	rq_unlock(rq, rf);

	rq = cpu_rq(new_cpu);

	rq_lock(rq, rf);
	BUG_ON(task_cpu(p) != new_cpu);
	activate_task(rq, p, 0);
	check_preempt_curr(rq, p, 0);

	return rq;
}

struct migration_arg {
	struct task_struct		*task;
	int				dest_cpu;
	struct set_affinity_pending	*pending;
};

/*
 * @refs: number of wait_for_completion()
 * @stop_pending: is @stop_work in use
 */
struct set_affinity_pending {
	refcount_t		refs;
	unsigned int		stop_pending;
	struct completion	done;
	struct cpu_stop_work	stop_work;
	struct migration_arg	arg;
};

/*
 * Move (not current) task off this CPU, onto the destination CPU. We're doing
 * this because either it can't run here any more (set_cpus_allowed()
 * away from this CPU, or CPU going down), or because we're
 * attempting to rebalance this task on exec (sched_exec).
 *
 * So we race with normal scheduler movements, but that's OK, as long
 * as the task is no longer on this CPU.
 */
static struct rq *__migrate_task(struct rq *rq, struct rq_flags *rf,
				 struct task_struct *p, int dest_cpu)
{
	/* Affinity changed (again). */
	if (!is_cpu_allowed(p, dest_cpu))
		return rq;

	update_rq_clock(rq);
	rq = move_queued_task(rq, rf, p, dest_cpu);

	return rq;
}

/*
 * migration_cpu_stop - this will be executed by a highprio stopper thread
 * and performs thread migration by bumping thread off CPU then
 * 'pushing' onto another runqueue.
 */
static int migration_cpu_stop(void *data)
{
	struct migration_arg *arg = data;
	struct set_affinity_pending *pending = arg->pending;
	struct task_struct *p = arg->task;
	struct rq *rq = this_rq();
	bool complete = false;
	struct rq_flags rf;

	/*
	 * The original target CPU might have gone down and we might
	 * be on another CPU but it doesn't matter.
	 */
	local_irq_save(rf.flags);
	/*
	 * We need to explicitly wake pending tasks before running
	 * __migrate_task() such that we will not miss enforcing cpus_ptr
	 * during wakeups, see set_cpus_allowed_ptr()'s TASK_WAKING test.
	 */
	flush_smp_call_function_from_idle();

	raw_spin_lock(&p->pi_lock);
	rq_lock(rq, &rf);

	/*
	 * If we were passed a pending, then ->stop_pending was set, thus
	 * p->migration_pending must have remained stable.
	 */
	WARN_ON_ONCE(pending && pending != p->migration_pending);

	/*
	 * If task_rq(p) != rq, it cannot be migrated here, because we're
	 * holding rq->lock, if p->on_rq == 0 it cannot get enqueued because
	 * we're holding p->pi_lock.
	 */
	if (task_rq(p) == rq) {
		if (is_migration_disabled(p))
			goto out;

		if (pending) {
			p->migration_pending = NULL;
			complete = true;

			if (cpumask_test_cpu(task_cpu(p), &p->cpus_mask))
				goto out;
		}

		if (task_on_rq_queued(p))
			rq = __migrate_task(rq, &rf, p, arg->dest_cpu);
		else
			p->wake_cpu = arg->dest_cpu;

		/*
		 * XXX __migrate_task() can fail, at which point we might end
		 * up running on a dodgy CPU, AFAICT this can only happen
		 * during CPU hotplug, at which point we'll get pushed out
		 * anyway, so it's probably not a big deal.
		 */

	} else if (pending) {
		/*
		 * This happens when we get migrated between migrate_enable()'s
		 * preempt_enable() and scheduling the stopper task. At that
		 * point we're a regular task again and not current anymore.
		 *
		 * A !PREEMPT kernel has a giant hole here, which makes it far
		 * more likely.
		 */

		/*
		 * The task moved before the stopper got to run. We're holding
		 * ->pi_lock, so the allowed mask is stable - if it got
		 * somewhere allowed, we're done.
		 */
		if (cpumask_test_cpu(task_cpu(p), p->cpus_ptr)) {
			p->migration_pending = NULL;
			complete = true;
			goto out;
		}

		/*
		 * When migrate_enable() hits a rq mis-match we can't reliably
		 * determine is_migration_disabled() and so have to chase after
		 * it.
		 */
		WARN_ON_ONCE(!pending->stop_pending);
		task_rq_unlock(rq, p, &rf);
		stop_one_cpu_nowait(task_cpu(p), migration_cpu_stop,
				    &pending->arg, &pending->stop_work);
		return 0;
	}
out:
	if (pending)
		pending->stop_pending = false;
	task_rq_unlock(rq, p, &rf);

	if (complete)
		complete_all(&pending->done);

	return 0;
}

int push_cpu_stop(void *arg)
{
	struct rq *lowest_rq = NULL, *rq = this_rq();
	struct task_struct *p = arg;

	raw_spin_lock_irq(&p->pi_lock);
	raw_spin_rq_lock(rq);

	if (task_rq(p) != rq)
		goto out_unlock;

	if (is_migration_disabled(p)) {
		p->migration_flags |= MDF_PUSH;
		goto out_unlock;
	}

	p->migration_flags &= ~MDF_PUSH;

	if (p->sched_class->find_lock_rq)
		lowest_rq = p->sched_class->find_lock_rq(p, rq);

	if (!lowest_rq)
		goto out_unlock;

	// XXX validate p is still the highest prio task
	if (task_rq(p) == rq) {
		deactivate_task(rq, p, 0);
		set_task_cpu(p, lowest_rq->cpu);
		activate_task(lowest_rq, p, 0);
		resched_curr(lowest_rq);
	}

	double_unlock_balance(rq, lowest_rq);

out_unlock:
	rq->push_busy = false;
	raw_spin_rq_unlock(rq);
	raw_spin_unlock_irq(&p->pi_lock);

	put_task_struct(p);
	return 0;
}

/*
 * sched_class::set_cpus_allowed must do the below, but is not required to
 * actually call this function.
 */
void set_cpus_allowed_common(struct task_struct *p, const struct cpumask *new_mask, u32 flags)
{
	if (flags & (SCA_MIGRATE_ENABLE | SCA_MIGRATE_DISABLE)) {
		p->cpus_ptr = new_mask;
		return;
	}

	cpumask_copy(&p->cpus_mask, new_mask);
	p->nr_cpus_allowed = cpumask_weight(new_mask);
}

static void
__do_set_cpus_allowed(struct task_struct *p, const struct cpumask *new_mask, u32 flags)
{
	struct rq *rq = task_rq(p);
	bool queued, running;

	/*
	 * This here violates the locking rules for affinity, since we're only
	 * supposed to change these variables while holding both rq->lock and
	 * p->pi_lock.
	 *
	 * HOWEVER, it magically works, because ttwu() is the only code that
	 * accesses these variables under p->pi_lock and only does so after
	 * smp_cond_load_acquire(&p->on_cpu, !VAL), and we're in __schedule()
	 * before finish_task().
	 *
	 * XXX do further audits, this smells like something putrid.
	 */
	if (flags & SCA_MIGRATE_DISABLE)
		SCHED_WARN_ON(!p->on_cpu);
	else
		lockdep_assert_held(&p->pi_lock);

	queued = task_on_rq_queued(p);
	running = task_current(rq, p);

	if (queued) {
		/*
		 * Because __kthread_bind() calls this on blocked tasks without
		 * holding rq->lock.
		 */
		lockdep_assert_rq_held(rq);
		dequeue_task(rq, p, DEQUEUE_SAVE | DEQUEUE_NOCLOCK);
	}
	if (running)
		put_prev_task(rq, p);

	p->sched_class->set_cpus_allowed(p, new_mask, flags);

	if (queued)
		enqueue_task(rq, p, ENQUEUE_RESTORE | ENQUEUE_NOCLOCK);
	if (running)
		set_next_task(rq, p);
}

void do_set_cpus_allowed(struct task_struct *p, const struct cpumask *new_mask)
{
	__do_set_cpus_allowed(p, new_mask, 0);
}

int dup_user_cpus_ptr(struct task_struct *dst, struct task_struct *src,
		      int node)
{
	if (!src->user_cpus_ptr)
		return 0;

	dst->user_cpus_ptr = kmalloc_node(cpumask_size(), GFP_KERNEL, node);
	if (!dst->user_cpus_ptr)
		return -ENOMEM;

	cpumask_copy(dst->user_cpus_ptr, src->user_cpus_ptr);
	return 0;
}

static inline struct cpumask *clear_user_cpus_ptr(struct task_struct *p)
{
	struct cpumask *user_mask = NULL;

	swap(p->user_cpus_ptr, user_mask);

	return user_mask;
}

void release_user_cpus_ptr(struct task_struct *p)
{
	kfree(clear_user_cpus_ptr(p));
}

/*
 * This function is wildly self concurrent; here be dragons.
 *
 *
 * When given a valid mask, __set_cpus_allowed_ptr() must block until the
 * designated task is enqueued on an allowed CPU. If that task is currently
 * running, we have to kick it out using the CPU stopper.
 *
 * Migrate-Disable comes along and tramples all over our nice sandcastle.
 * Consider:
 *
 *     Initial conditions: P0->cpus_mask = [0, 1]
 *
 *     P0@CPU0                  P1
 *
 *     migrate_disable();
 *     <preempted>
 *                              set_cpus_allowed_ptr(P0, [1]);
 *
 * P1 *cannot* return from this set_cpus_allowed_ptr() call until P0 executes
 * its outermost migrate_enable() (i.e. it exits its Migrate-Disable region).
 * This means we need the following scheme:
 *
 *     P0@CPU0                  P1
 *
 *     migrate_disable();
 *     <preempted>
 *                              set_cpus_allowed_ptr(P0, [1]);
 *                                <blocks>
 *     <resumes>
 *     migrate_enable();
 *       __set_cpus_allowed_ptr();
 *       <wakes local stopper>
 *                         `--> <woken on migration completion>
 *
 * Now the fun stuff: there may be several P1-like tasks, i.e. multiple
 * concurrent set_cpus_allowed_ptr(P0, [*]) calls. CPU affinity changes of any
 * task p are serialized by p->pi_lock, which we can leverage: the one that
 * should come into effect at the end of the Migrate-Disable region is the last
 * one. This means we only need to track a single cpumask (i.e. p->cpus_mask),
 * but we still need to properly signal those waiting tasks at the appropriate
 * moment.
 *
 * This is implemented using struct set_affinity_pending. The first
 * __set_cpus_allowed_ptr() caller within a given Migrate-Disable region will
 * setup an instance of that struct and install it on the targeted task_struct.
 * Any and all further callers will reuse that instance. Those then wait for
 * a completion signaled at the tail of the CPU stopper callback (1), triggered
 * on the end of the Migrate-Disable region (i.e. outermost migrate_enable()).
 *
 *
 * (1) In the cases covered above. There is one more where the completion is
 * signaled within affine_move_task() itself: when a subsequent affinity request
 * occurs after the stopper bailed out due to the targeted task still being
 * Migrate-Disable. Consider:
 *
 *     Initial conditions: P0->cpus_mask = [0, 1]
 *
 *     CPU0		  P1				P2
 *     <P0>
 *       migrate_disable();
 *       <preempted>
 *                        set_cpus_allowed_ptr(P0, [1]);
 *                          <blocks>
 *     <migration/0>
 *       migration_cpu_stop()
 *         is_migration_disabled()
 *           <bails>
 *                                                       set_cpus_allowed_ptr(P0, [0, 1]);
 *                                                         <signal completion>
 *                          <awakes>
 *
 * Note that the above is safe vs a concurrent migrate_enable(), as any
 * pending affinity completion is preceded by an uninstallation of
 * p->migration_pending done with p->pi_lock held.
 */
static int affine_move_task(struct rq *rq, struct task_struct *p, struct rq_flags *rf,
			    int dest_cpu, unsigned int flags)
{
	struct set_affinity_pending my_pending = { }, *pending = NULL;
	bool stop_pending, complete = false;

	/* Can the task run on the task's current CPU? If so, we're done */
	if (cpumask_test_cpu(task_cpu(p), &p->cpus_mask)) {
		struct task_struct *push_task = NULL;

		if ((flags & SCA_MIGRATE_ENABLE) &&
		    (p->migration_flags & MDF_PUSH) && !rq->push_busy) {
			rq->push_busy = true;
			push_task = get_task_struct(p);
		}

		/*
		 * If there are pending waiters, but no pending stop_work,
		 * then complete now.
		 */
		pending = p->migration_pending;
		if (pending && !pending->stop_pending) {
			p->migration_pending = NULL;
			complete = true;
		}

		task_rq_unlock(rq, p, rf);

		if (push_task) {
			stop_one_cpu_nowait(rq->cpu, push_cpu_stop,
					    p, &rq->push_work);
		}

		if (complete)
			complete_all(&pending->done);

		return 0;
	}

	if (!(flags & SCA_MIGRATE_ENABLE)) {
		/* serialized by p->pi_lock */
		if (!p->migration_pending) {
			/* Install the request */
			refcount_set(&my_pending.refs, 1);
			init_completion(&my_pending.done);
			my_pending.arg = (struct migration_arg) {
				.task = p,
				.dest_cpu = dest_cpu,
				.pending = &my_pending,
			};

			p->migration_pending = &my_pending;
		} else {
			pending = p->migration_pending;
			refcount_inc(&pending->refs);
			/*
			 * Affinity has changed, but we've already installed a
			 * pending. migration_cpu_stop() *must* see this, else
			 * we risk a completion of the pending despite having a
			 * task on a disallowed CPU.
			 *
			 * Serialized by p->pi_lock, so this is safe.
			 */
			pending->arg.dest_cpu = dest_cpu;
		}
	}
	pending = p->migration_pending;
	/*
	 * - !MIGRATE_ENABLE:
	 *   we'll have installed a pending if there wasn't one already.
	 *
	 * - MIGRATE_ENABLE:
	 *   we're here because the current CPU isn't matching anymore,
	 *   the only way that can happen is because of a concurrent
	 *   set_cpus_allowed_ptr() call, which should then still be
	 *   pending completion.
	 *
	 * Either way, we really should have a @pending here.
	 */
	if (WARN_ON_ONCE(!pending)) {
		task_rq_unlock(rq, p, rf);
		return -EINVAL;
	}

	if (task_running(rq, p) || READ_ONCE(p->__state) == TASK_WAKING) {
		/*
		 * MIGRATE_ENABLE gets here because 'p == current', but for
		 * anything else we cannot do is_migration_disabled(), punt
		 * and have the stopper function handle it all race-free.
		 */
		stop_pending = pending->stop_pending;
		if (!stop_pending)
			pending->stop_pending = true;

		if (flags & SCA_MIGRATE_ENABLE)
			p->migration_flags &= ~MDF_PUSH;

		task_rq_unlock(rq, p, rf);

		if (!stop_pending) {
			stop_one_cpu_nowait(cpu_of(rq), migration_cpu_stop,
					    &pending->arg, &pending->stop_work);
		}

		if (flags & SCA_MIGRATE_ENABLE)
			return 0;
	} else {

		if (!is_migration_disabled(p)) {
			if (task_on_rq_queued(p))
				rq = move_queued_task(rq, rf, p, dest_cpu);

			if (!pending->stop_pending) {
				p->migration_pending = NULL;
				complete = true;
			}
		}
		task_rq_unlock(rq, p, rf);

		if (complete)
			complete_all(&pending->done);
	}

	wait_for_completion(&pending->done);

	if (refcount_dec_and_test(&pending->refs))
		wake_up_var(&pending->refs); /* No UaF, just an address */

	/*
	 * Block the original owner of &pending until all subsequent callers
	 * have seen the completion and decremented the refcount
	 */
	wait_var_event(&my_pending.refs, !refcount_read(&my_pending.refs));

	/* ARGH */
	WARN_ON_ONCE(my_pending.stop_pending);

	return 0;
}

/*
 * Called with both p->pi_lock and rq->lock held; drops both before returning.
 */
static int __set_cpus_allowed_ptr_locked(struct task_struct *p,
					 const struct cpumask *new_mask,
					 u32 flags,
					 struct rq *rq,
					 struct rq_flags *rf)
	__releases(rq->lock)
	__releases(p->pi_lock)
{
	const struct cpumask *cpu_allowed_mask = task_cpu_possible_mask(p);
	const struct cpumask *cpu_valid_mask = cpu_active_mask;
	bool kthread = p->flags & PF_KTHREAD;
	struct cpumask *user_mask = NULL;
	unsigned int dest_cpu;
	int ret = 0;

	update_rq_clock(rq);

	if (kthread || is_migration_disabled(p)) {
		/*
		 * Kernel threads are allowed on online && !active CPUs,
		 * however, during cpu-hot-unplug, even these might get pushed
		 * away if not KTHREAD_IS_PER_CPU.
		 *
		 * Specifically, migration_disabled() tasks must not fail the
		 * cpumask_any_and_distribute() pick below, esp. so on
		 * SCA_MIGRATE_ENABLE, otherwise we'll not call
		 * set_cpus_allowed_common() and actually reset p->cpus_ptr.
		 */
		cpu_valid_mask = cpu_online_mask;
	}

	if (!kthread && !cpumask_subset(new_mask, cpu_allowed_mask)) {
		ret = -EINVAL;
		goto out;
	}

	/*
	 * Must re-check here, to close a race against __kthread_bind(),
	 * sched_setaffinity() is not guaranteed to observe the flag.
	 */
	if ((flags & SCA_CHECK) && (p->flags & PF_NO_SETAFFINITY)) {
		ret = -EINVAL;
		goto out;
	}

	if (!(flags & SCA_MIGRATE_ENABLE)) {
		if (cpumask_equal(&p->cpus_mask, new_mask))
			goto out;

		if (WARN_ON_ONCE(p == current &&
				 is_migration_disabled(p) &&
				 !cpumask_test_cpu(task_cpu(p), new_mask))) {
			ret = -EBUSY;
			goto out;
		}
	}

	/*
	 * Picking a ~random cpu helps in cases where we are changing affinity
	 * for groups of tasks (ie. cpuset), so that load balancing is not
	 * immediately required to distribute the tasks within their new mask.
	 */
	dest_cpu = cpumask_any_and_distribute(cpu_valid_mask, new_mask);
	if (dest_cpu >= nr_cpu_ids) {
		ret = -EINVAL;
		goto out;
	}

	__do_set_cpus_allowed(p, new_mask, flags);

	if (flags & SCA_USER)
		user_mask = clear_user_cpus_ptr(p);

	ret = affine_move_task(rq, p, rf, dest_cpu, flags);

	kfree(user_mask);

	return ret;

out:
	task_rq_unlock(rq, p, rf);

	return ret;
}

/*
 * Change a given task's CPU affinity. Migrate the thread to a
 * proper CPU and schedule it away if the CPU it's executing on
 * is removed from the allowed bitmask.
 *
 * NOTE: the caller must have a valid reference to the task, the
 * task must not exit() & deallocate itself prematurely. The
 * call is not atomic; no spinlocks may be held.
 */
static int __set_cpus_allowed_ptr(struct task_struct *p,
				  const struct cpumask *new_mask, u32 flags)
{
	struct rq_flags rf;
	struct rq *rq;

	rq = task_rq_lock(p, &rf);
	return __set_cpus_allowed_ptr_locked(p, new_mask, flags, rq, &rf);
}

int set_cpus_allowed_ptr(struct task_struct *p, const struct cpumask *new_mask)
{
	return __set_cpus_allowed_ptr(p, new_mask, 0);
}
EXPORT_SYMBOL_GPL(set_cpus_allowed_ptr);

/*
 * Change a given task's CPU affinity to the intersection of its current
 * affinity mask and @subset_mask, writing the resulting mask to @new_mask
 * and pointing @p->user_cpus_ptr to a copy of the old mask.
 * If the resulting mask is empty, leave the affinity unchanged and return
 * -EINVAL.
 */
static int restrict_cpus_allowed_ptr(struct task_struct *p,
				     struct cpumask *new_mask,
				     const struct cpumask *subset_mask)
{
	struct cpumask *user_mask = NULL;
	struct rq_flags rf;
	struct rq *rq;
	int err;

	if (!p->user_cpus_ptr) {
		user_mask = kmalloc(cpumask_size(), GFP_KERNEL);
		if (!user_mask)
			return -ENOMEM;
	}

	rq = task_rq_lock(p, &rf);

	/*
	 * Forcefully restricting the affinity of a deadline task is
	 * likely to cause problems, so fail and noisily override the
	 * mask entirely.
	 */
	if (task_has_dl_policy(p) && dl_bandwidth_enabled()) {
		err = -EPERM;
		goto err_unlock;
	}

	if (!cpumask_and(new_mask, &p->cpus_mask, subset_mask)) {
		err = -EINVAL;
		goto err_unlock;
	}

	/*
	 * We're about to butcher the task affinity, so keep track of what
	 * the user asked for in case we're able to restore it later on.
	 */
	if (user_mask) {
		cpumask_copy(user_mask, p->cpus_ptr);
		p->user_cpus_ptr = user_mask;
	}

	return __set_cpus_allowed_ptr_locked(p, new_mask, 0, rq, &rf);

err_unlock:
	task_rq_unlock(rq, p, &rf);
	kfree(user_mask);
	return err;
}

/*
 * Restrict the CPU affinity of task @p so that it is a subset of
 * task_cpu_possible_mask() and point @p->user_cpu_ptr to a copy of the
 * old affinity mask. If the resulting mask is empty, we warn and walk
 * up the cpuset hierarchy until we find a suitable mask.
 */
void force_compatible_cpus_allowed_ptr(struct task_struct *p)
{
	cpumask_var_t new_mask;
	const struct cpumask *override_mask = task_cpu_possible_mask(p);

	alloc_cpumask_var(&new_mask, GFP_KERNEL);

	/*
	 * __migrate_task() can fail silently in the face of concurrent
	 * offlining of the chosen destination CPU, so take the hotplug
	 * lock to ensure that the migration succeeds.
	 */
	cpus_read_lock();
	if (!cpumask_available(new_mask))
		goto out_set_mask;

	if (!restrict_cpus_allowed_ptr(p, new_mask, override_mask))
		goto out_free_mask;

	/*
	 * We failed to find a valid subset of the affinity mask for the
	 * task, so override it based on its cpuset hierarchy.
	 */
	cpuset_cpus_allowed(p, new_mask);
	override_mask = new_mask;

out_set_mask:
	if (printk_ratelimit()) {
		printk_deferred("Overriding affinity for process %d (%s) to CPUs %*pbl\n",
				task_pid_nr(p), p->comm,
				cpumask_pr_args(override_mask));
	}

	WARN_ON(set_cpus_allowed_ptr(p, override_mask));
out_free_mask:
	cpus_read_unlock();
	free_cpumask_var(new_mask);
}

static int
__sched_setaffinity(struct task_struct *p, const struct cpumask *mask);

/*
 * Restore the affinity of a task @p which was previously restricted by a
 * call to force_compatible_cpus_allowed_ptr(). This will clear (and free)
 * @p->user_cpus_ptr.
 *
 * It is the caller's responsibility to serialise this with any calls to
 * force_compatible_cpus_allowed_ptr(@p).
 */
void relax_compatible_cpus_allowed_ptr(struct task_struct *p)
{
	struct cpumask *user_mask = p->user_cpus_ptr;
	unsigned long flags;

	/*
	 * Try to restore the old affinity mask. If this fails, then
	 * we free the mask explicitly to avoid it being inherited across
	 * a subsequent fork().
	 */
	if (!user_mask || !__sched_setaffinity(p, user_mask))
		return;

	raw_spin_lock_irqsave(&p->pi_lock, flags);
	user_mask = clear_user_cpus_ptr(p);
	raw_spin_unlock_irqrestore(&p->pi_lock, flags);

	kfree(user_mask);
}

void set_task_cpu(struct task_struct *p, unsigned int new_cpu)
{
#ifdef CONFIG_SCHED_DEBUG
	unsigned int state = READ_ONCE(p->__state);

	/*
	 * We should never call set_task_cpu() on a blocked task,
	 * ttwu() will sort out the placement.
	 */
	WARN_ON_ONCE(state != TASK_RUNNING && state != TASK_WAKING && !p->on_rq);

	/*
	 * Migrating fair class task must have p->on_rq = TASK_ON_RQ_MIGRATING,
	 * because schedstat_wait_{start,end} rebase migrating task's wait_start
	 * time relying on p->on_rq.
	 */
	WARN_ON_ONCE(state == TASK_RUNNING &&
		     p->sched_class == &fair_sched_class &&
		     (p->on_rq && !task_on_rq_migrating(p)));

#ifdef CONFIG_LOCKDEP
	/*
	 * The caller should hold either p->pi_lock or rq->lock, when changing
	 * a task's CPU. ->pi_lock for waking tasks, rq->lock for runnable tasks.
	 *
	 * sched_move_task() holds both and thus holding either pins the cgroup,
	 * see task_group().
	 *
	 * Furthermore, all task_rq users should acquire both locks, see
	 * task_rq_lock().
	 */
	WARN_ON_ONCE(debug_locks && !(lockdep_is_held(&p->pi_lock) ||
				      lockdep_is_held(__rq_lockp(task_rq(p)))));
#endif
	/*
	 * Clearly, migrating tasks to offline CPUs is a fairly daft thing.
	 */
	WARN_ON_ONCE(!cpu_online(new_cpu));

	WARN_ON_ONCE(is_migration_disabled(p));
#endif

	trace_sched_migrate_task(p, new_cpu);

	if (task_cpu(p) != new_cpu) {
		if (p->sched_class->migrate_task_rq)
			p->sched_class->migrate_task_rq(p, new_cpu);
		p->se.nr_migrations++;
		rseq_migrate(p);
		perf_event_task_migrate(p);
	}

	__set_task_cpu(p, new_cpu);
}

#ifdef CONFIG_NUMA_BALANCING
static void __migrate_swap_task(struct task_struct *p, int cpu)
{
	if (task_on_rq_queued(p)) {
		struct rq *src_rq, *dst_rq;
		struct rq_flags srf, drf;

		src_rq = task_rq(p);
		dst_rq = cpu_rq(cpu);

		rq_pin_lock(src_rq, &srf);
		rq_pin_lock(dst_rq, &drf);

		deactivate_task(src_rq, p, 0);
		set_task_cpu(p, cpu);
		activate_task(dst_rq, p, 0);
		check_preempt_curr(dst_rq, p, 0);

		rq_unpin_lock(dst_rq, &drf);
		rq_unpin_lock(src_rq, &srf);

	} else {
		/*
		 * Task isn't running anymore; make it appear like we migrated
		 * it before it went to sleep. This means on wakeup we make the
		 * previous CPU our target instead of where it really is.
		 */
		p->wake_cpu = cpu;
	}
}

struct migration_swap_arg {
	struct task_struct *src_task, *dst_task;
	int src_cpu, dst_cpu;
};

static int migrate_swap_stop(void *data)
{
	struct migration_swap_arg *arg = data;
	struct rq *src_rq, *dst_rq;
	int ret = -EAGAIN;

	if (!cpu_active(arg->src_cpu) || !cpu_active(arg->dst_cpu))
		return -EAGAIN;

	src_rq = cpu_rq(arg->src_cpu);
	dst_rq = cpu_rq(arg->dst_cpu);

	double_raw_lock(&arg->src_task->pi_lock,
			&arg->dst_task->pi_lock);
	double_rq_lock(src_rq, dst_rq);

	if (task_cpu(arg->dst_task) != arg->dst_cpu)
		goto unlock;

	if (task_cpu(arg->src_task) != arg->src_cpu)
		goto unlock;

	if (!cpumask_test_cpu(arg->dst_cpu, arg->src_task->cpus_ptr))
		goto unlock;

	if (!cpumask_test_cpu(arg->src_cpu, arg->dst_task->cpus_ptr))
		goto unlock;

	__migrate_swap_task(arg->src_task, arg->dst_cpu);
	__migrate_swap_task(arg->dst_task, arg->src_cpu);

	ret = 0;

unlock:
	double_rq_unlock(src_rq, dst_rq);
	raw_spin_unlock(&arg->dst_task->pi_lock);
	raw_spin_unlock(&arg->src_task->pi_lock);

	return ret;
}

/*
 * Cross migrate two tasks
 */
int migrate_swap(struct task_struct *cur, struct task_struct *p,
		int target_cpu, int curr_cpu)
{
	struct migration_swap_arg arg;
	int ret = -EINVAL;

	arg = (struct migration_swap_arg){
		.src_task = cur,
		.src_cpu = curr_cpu,
		.dst_task = p,
		.dst_cpu = target_cpu,
	};

	if (arg.src_cpu == arg.dst_cpu)
		goto out;

	/*
	 * These three tests are all lockless; this is OK since all of them
	 * will be re-checked with proper locks held further down the line.
	 */
	if (!cpu_active(arg.src_cpu) || !cpu_active(arg.dst_cpu))
		goto out;

	if (!cpumask_test_cpu(arg.dst_cpu, arg.src_task->cpus_ptr))
		goto out;

	if (!cpumask_test_cpu(arg.src_cpu, arg.dst_task->cpus_ptr))
		goto out;

	trace_sched_swap_numa(cur, arg.src_cpu, p, arg.dst_cpu);
	ret = stop_two_cpus(arg.dst_cpu, arg.src_cpu, migrate_swap_stop, &arg);

out:
	return ret;
}
#endif /* CONFIG_NUMA_BALANCING */

/*
 * wait_task_inactive - wait for a thread to unschedule.
 *
 * If @match_state is nonzero, it's the @p->state value just checked and
 * not expected to change.  If it changes, i.e. @p might have woken up,
 * then return zero.  When we succeed in waiting for @p to be off its CPU,
 * we return a positive number (its total switch count).  If a second call
 * a short while later returns the same number, the caller can be sure that
 * @p has remained unscheduled the whole time.
 *
 * The caller must ensure that the task *will* unschedule sometime soon,
 * else this function might spin for a *long* time. This function can't
 * be called with interrupts off, or it may introduce deadlock with
 * smp_call_function() if an IPI is sent by the same process we are
 * waiting to become inactive.
 */
unsigned long wait_task_inactive(struct task_struct *p, unsigned int match_state)
{
	int running, queued;
	struct rq_flags rf;
	unsigned long ncsw;
	struct rq *rq;

	for (;;) {
		/*
		 * We do the initial early heuristics without holding
		 * any task-queue locks at all. We'll only try to get
		 * the runqueue lock when things look like they will
		 * work out!
		 */
		rq = task_rq(p);

		/*
		 * If the task is actively running on another CPU
		 * still, just relax and busy-wait without holding
		 * any locks.
		 *
		 * NOTE! Since we don't hold any locks, it's not
		 * even sure that "rq" stays as the right runqueue!
		 * But we don't care, since "task_running()" will
		 * return false if the runqueue has changed and p
		 * is actually now running somewhere else!
		 */
		while (task_running(rq, p)) {
			if (match_state && unlikely(READ_ONCE(p->__state) != match_state))
				return 0;
			cpu_relax();
		}

		/*
		 * Ok, time to look more closely! We need the rq
		 * lock now, to be *sure*. If we're wrong, we'll
		 * just go back and repeat.
		 */
		rq = task_rq_lock(p, &rf);
		trace_sched_wait_task(p);
		running = task_running(rq, p);
		queued = task_on_rq_queued(p);
		ncsw = 0;
		if (!match_state || READ_ONCE(p->__state) == match_state)
			ncsw = p->nvcsw | LONG_MIN; /* sets MSB */
		task_rq_unlock(rq, p, &rf);

		/*
		 * If it changed from the expected state, bail out now.
		 */
		if (unlikely(!ncsw))
			break;

		/*
		 * Was it really running after all now that we
		 * checked with the proper locks actually held?
		 *
		 * Oops. Go back and try again..
		 */
		if (unlikely(running)) {
			cpu_relax();
			continue;
		}

		/*
		 * It's not enough that it's not actively running,
		 * it must be off the runqueue _entirely_, and not
		 * preempted!
		 *
		 * So if it was still runnable (but just not actively
		 * running right now), it's preempted, and we should
		 * yield - it could be a while.
		 */
		if (unlikely(queued)) {
			ktime_t to = NSEC_PER_SEC / HZ;

			set_current_state(TASK_UNINTERRUPTIBLE);
			schedule_hrtimeout(&to, HRTIMER_MODE_REL_HARD);
			continue;
		}

		/*
		 * Ahh, all good. It wasn't running, and it wasn't
		 * runnable, which means that it will never become
		 * running in the future either. We're all done!
		 */
		break;
	}

	return ncsw;
}

/***
 * kick_process - kick a running thread to enter/exit the kernel
 * @p: the to-be-kicked thread
 *
 * Cause a process which is running on another CPU to enter
 * kernel-mode, without any delay. (to get signals handled.)
 *
 * NOTE: this function doesn't have to take the runqueue lock,
 * because all it wants to ensure is that the remote task enters
 * the kernel. If the IPI races and the task has been migrated
 * to another CPU then no harm is done and the purpose has been
 * achieved as well.
 */
void kick_process(struct task_struct *p)
{
	int cpu;

	preempt_disable();
	cpu = task_cpu(p);
	if ((cpu != smp_processor_id()) && task_curr(p))
		smp_send_reschedule(cpu);
	preempt_enable();
}
EXPORT_SYMBOL_GPL(kick_process);

/*
 * ->cpus_ptr is protected by both rq->lock and p->pi_lock
 *
 * A few notes on cpu_active vs cpu_online:
 *
 *  - cpu_active must be a subset of cpu_online
 *
 *  - on CPU-up we allow per-CPU kthreads on the online && !active CPU,
 *    see __set_cpus_allowed_ptr(). At this point the newly online
 *    CPU isn't yet part of the sched domains, and balancing will not
 *    see it.
 *
 *  - on CPU-down we clear cpu_active() to mask the sched domains and
 *    avoid the load balancer to place new tasks on the to be removed
 *    CPU. Existing tasks will remain running there and will be taken
 *    off.
 *
 * This means that fallback selection must not select !active CPUs.
 * And can assume that any active CPU must be online. Conversely
 * select_task_rq() below may allow selection of !active CPUs in order
 * to satisfy the above rules.
 */
static int select_fallback_rq(int cpu, struct task_struct *p)
{
	int nid = cpu_to_node(cpu);
	const struct cpumask *nodemask = NULL;
	enum { cpuset, possible, fail } state = cpuset;
	int dest_cpu;

	/*
	 * If the node that the CPU is on has been offlined, cpu_to_node()
	 * will return -1. There is no CPU on the node, and we should
	 * select the CPU on the other node.
	 */
	if (nid != -1) {
		nodemask = cpumask_of_node(nid);

		/* Look for allowed, online CPU in same node. */
		for_each_cpu(dest_cpu, nodemask) {
			if (is_cpu_allowed(p, dest_cpu))
				return dest_cpu;
		}
	}

	for (;;) {
		/* Any allowed, online CPU? */
		for_each_cpu(dest_cpu, p->cpus_ptr) {
			if (!is_cpu_allowed(p, dest_cpu))
				continue;

			goto out;
		}

		/* No more Mr. Nice Guy. */
		switch (state) {
		case cpuset:
			if (cpuset_cpus_allowed_fallback(p)) {
				state = possible;
				break;
			}
			fallthrough;
		case possible:
			/*
			 * XXX When called from select_task_rq() we only
			 * hold p->pi_lock and again violate locking order.
			 *
			 * More yuck to audit.
			 */
			do_set_cpus_allowed(p, task_cpu_possible_mask(p));
			state = fail;
			break;
		case fail:
			BUG();
			break;
		}
	}

out:
	if (state != cpuset) {
		/*
		 * Don't tell them about moving exiting tasks or
		 * kernel threads (both mm NULL), since they never
		 * leave kernel.
		 */
		if (p->mm && printk_ratelimit()) {
			printk_deferred("process %d (%s) no longer affine to cpu%d\n",
					task_pid_nr(p), p->comm, cpu);
		}
	}

	return dest_cpu;
}

/*
 * The caller (fork, wakeup) owns p->pi_lock, ->cpus_ptr is stable.
 */
static inline
int select_task_rq(struct task_struct *p, int cpu, int wake_flags)
{
	lockdep_assert_held(&p->pi_lock);

	if (p->nr_cpus_allowed > 1 && !is_migration_disabled(p))
		cpu = p->sched_class->select_task_rq(p, cpu, wake_flags);
	else
		cpu = cpumask_any(p->cpus_ptr);

	/*
	 * In order not to call set_task_cpu() on a blocking task we need
	 * to rely on ttwu() to place the task on a valid ->cpus_ptr
	 * CPU.
	 *
	 * Since this is common to all placement strategies, this lives here.
	 *
	 * [ this allows ->select_task() to simply return task_cpu(p) and
	 *   not worry about this generic constraint ]
	 */
	if (unlikely(!is_cpu_allowed(p, cpu)))
		cpu = select_fallback_rq(task_cpu(p), p);

	return cpu;
}

void sched_set_stop_task(int cpu, struct task_struct *stop)
{
	static struct lock_class_key stop_pi_lock;
	struct sched_param param = { .sched_priority = MAX_RT_PRIO - 1 };
	struct task_struct *old_stop = cpu_rq(cpu)->stop;

	if (stop) {
		/*
		 * Make it appear like a SCHED_FIFO task, its something
		 * userspace knows about and won't get confused about.
		 *
		 * Also, it will make PI more or less work without too
		 * much confusion -- but then, stop work should not
		 * rely on PI working anyway.
		 */
		sched_setscheduler_nocheck(stop, SCHED_FIFO, &param);

		stop->sched_class = &stop_sched_class;

		/*
		 * The PI code calls rt_mutex_setprio() with ->pi_lock held to
		 * adjust the effective priority of a task. As a result,
		 * rt_mutex_setprio() can trigger (RT) balancing operations,
		 * which can then trigger wakeups of the stop thread to push
		 * around the current task.
		 *
		 * The stop task itself will never be part of the PI-chain, it
		 * never blocks, therefore that ->pi_lock recursion is safe.
		 * Tell lockdep about this by placing the stop->pi_lock in its
		 * own class.
		 */
		lockdep_set_class(&stop->pi_lock, &stop_pi_lock);
	}

	cpu_rq(cpu)->stop = stop;

	if (old_stop) {
		/*
		 * Reset it back to a normal scheduling class so that
		 * it can die in pieces.
		 */
		old_stop->sched_class = &rt_sched_class;
	}
}

#else /* CONFIG_SMP */

static inline int __set_cpus_allowed_ptr(struct task_struct *p,
					 const struct cpumask *new_mask,
					 u32 flags)
{
	return set_cpus_allowed_ptr(p, new_mask);
}

static inline void migrate_disable_switch(struct rq *rq, struct task_struct *p) { }

static inline bool rq_has_pinned_tasks(struct rq *rq)
{
	return false;
}

#endif /* !CONFIG_SMP */

static void
ttwu_stat(struct task_struct *p, int cpu, int wake_flags)
{
	struct rq *rq;

	if (!schedstat_enabled())
		return;

	rq = this_rq();

#ifdef CONFIG_SMP
	if (cpu == rq->cpu) {
		__schedstat_inc(rq->ttwu_local);
		__schedstat_inc(p->stats.nr_wakeups_local);
	} else {
		struct sched_domain *sd;

		__schedstat_inc(p->stats.nr_wakeups_remote);
		rcu_read_lock();
		for_each_domain(rq->cpu, sd) {
			if (cpumask_test_cpu(cpu, sched_domain_span(sd))) {
				__schedstat_inc(sd->ttwu_wake_remote);
				break;
			}
		}
		rcu_read_unlock();
	}

	if (wake_flags & WF_MIGRATED)
		__schedstat_inc(p->stats.nr_wakeups_migrate);
#endif /* CONFIG_SMP */

	__schedstat_inc(rq->ttwu_count);
	__schedstat_inc(p->stats.nr_wakeups);

	if (wake_flags & WF_SYNC)
		__schedstat_inc(p->stats.nr_wakeups_sync);
}

/*
 * Mark the task runnable and perform wakeup-preemption.
 */
static void ttwu_do_wakeup(struct rq *rq, struct task_struct *p, int wake_flags,
			   struct rq_flags *rf)
{
	check_preempt_curr(rq, p, wake_flags);
	WRITE_ONCE(p->__state, TASK_RUNNING);
	trace_sched_wakeup(p);

#ifdef CONFIG_SMP
	if (p->sched_class->task_woken) {
		/*
		 * Our task @p is fully woken up and running; so it's safe to
		 * drop the rq->lock, hereafter rq is only used for statistics.
		 */
		rq_unpin_lock(rq, rf);
		p->sched_class->task_woken(rq, p);
		rq_repin_lock(rq, rf);
	}

	if (rq->idle_stamp) {
		u64 delta = rq_clock(rq) - rq->idle_stamp;
		u64 max = 2*rq->max_idle_balance_cost;

		update_avg(&rq->avg_idle, delta);

		if (rq->avg_idle > max)
			rq->avg_idle = max;

		rq->wake_stamp = jiffies;
		rq->wake_avg_idle = rq->avg_idle / 2;

		rq->idle_stamp = 0;
	}
#endif
}

static void
ttwu_do_activate(struct rq *rq, struct task_struct *p, int wake_flags,
		 struct rq_flags *rf)
{
	int en_flags = ENQUEUE_WAKEUP | ENQUEUE_NOCLOCK;

	lockdep_assert_rq_held(rq);

	if (p->sched_contributes_to_load)
		rq->nr_uninterruptible--;

#ifdef CONFIG_SMP
	if (wake_flags & WF_MIGRATED)
		en_flags |= ENQUEUE_MIGRATED;
	else
#endif
	if (p->in_iowait) {
		delayacct_blkio_end(p);
		atomic_dec(&task_rq(p)->nr_iowait);
	}

	activate_task(rq, p, en_flags);
	ttwu_do_wakeup(rq, p, wake_flags, rf);
}

/*
 * Consider @p being inside a wait loop:
 *
 *   for (;;) {
 *      set_current_state(TASK_UNINTERRUPTIBLE);
 *
 *      if (CONDITION)
 *         break;
 *
 *      schedule();
 *   }
 *   __set_current_state(TASK_RUNNING);
 *
 * between set_current_state() and schedule(). In this case @p is still
 * runnable, so all that needs doing is change p->state back to TASK_RUNNING in
 * an atomic manner.
 *
 * By taking task_rq(p)->lock we serialize against schedule(), if @p->on_rq
 * then schedule() must still happen and p->state can be changed to
 * TASK_RUNNING. Otherwise we lost the race, schedule() has happened, and we
 * need to do a full wakeup with enqueue.
 *
 * Returns: %true when the wakeup is done,
 *          %false otherwise.
 */
static int ttwu_runnable(struct task_struct *p, int wake_flags)
{
	struct rq_flags rf;
	struct rq *rq;
	int ret = 0;

	rq = __task_rq_lock(p, &rf);
	if (task_on_rq_queued(p)) {
		/* check_preempt_curr() may use rq clock */
		update_rq_clock(rq);
		ttwu_do_wakeup(rq, p, wake_flags, &rf);
		ret = 1;
	}
	__task_rq_unlock(rq, &rf);

	return ret;
}

#ifdef CONFIG_SMP
void sched_ttwu_pending(void *arg)
{
	struct llist_node *llist = arg;
	struct rq *rq = this_rq();
	struct task_struct *p, *t;
	struct rq_flags rf;

	if (!llist)
		return;

	/*
	 * rq::ttwu_pending racy indication of out-standing wakeups.
	 * Races such that false-negatives are possible, since they
	 * are shorter lived that false-positives would be.
	 */
	WRITE_ONCE(rq->ttwu_pending, 0);

	rq_lock_irqsave(rq, &rf);
	update_rq_clock(rq);

	llist_for_each_entry_safe(p, t, llist, wake_entry.llist) {
		if (WARN_ON_ONCE(p->on_cpu))
			smp_cond_load_acquire(&p->on_cpu, !VAL);

		if (WARN_ON_ONCE(task_cpu(p) != cpu_of(rq)))
			set_task_cpu(p, cpu_of(rq));

		ttwu_do_activate(rq, p, p->sched_remote_wakeup ? WF_MIGRATED : 0, &rf);
	}

	rq_unlock_irqrestore(rq, &rf);
}

void send_call_function_single_ipi(int cpu)
{
	struct rq *rq = cpu_rq(cpu);

	if (!set_nr_if_polling(rq->idle))
		arch_send_call_function_single_ipi(cpu);
	else
		trace_sched_wake_idle_without_ipi(cpu);
}

/*
 * Queue a task on the target CPUs wake_list and wake the CPU via IPI if
 * necessary. The wakee CPU on receipt of the IPI will queue the task
 * via sched_ttwu_wakeup() for activation so the wakee incurs the cost
 * of the wakeup instead of the waker.
 */
static void __ttwu_queue_wakelist(struct task_struct *p, int cpu, int wake_flags)
{
	struct rq *rq = cpu_rq(cpu);

	p->sched_remote_wakeup = !!(wake_flags & WF_MIGRATED);

	WRITE_ONCE(rq->ttwu_pending, 1);
	__smp_call_single_queue(cpu, &p->wake_entry.llist);
}

void wake_up_if_idle(int cpu)
{
	struct rq *rq = cpu_rq(cpu);
	struct rq_flags rf;

	rcu_read_lock();

	if (!is_idle_task(rcu_dereference(rq->curr)))
		goto out;

	rq_lock_irqsave(rq, &rf);
	if (is_idle_task(rq->curr))
		resched_curr(rq);
	/* Else CPU is not idle, do nothing here: */
	rq_unlock_irqrestore(rq, &rf);

out:
	rcu_read_unlock();
}

bool cpus_share_cache(int this_cpu, int that_cpu)
{
	return per_cpu(sd_llc_id, this_cpu) == per_cpu(sd_llc_id, that_cpu);
}

static inline bool ttwu_queue_cond(int cpu, int wake_flags)
{
	/*
	 * Do not complicate things with the async wake_list while the CPU is
	 * in hotplug state.
	 */
	if (!cpu_active(cpu))
		return false;

	/*
	 * If the CPU does not share cache, then queue the task on the
	 * remote rqs wakelist to avoid accessing remote data.
	 */
	if (!cpus_share_cache(smp_processor_id(), cpu))
		return true;

	/*
	 * If the task is descheduling and the only running task on the
	 * CPU then use the wakelist to offload the task activation to
	 * the soon-to-be-idle CPU as the current CPU is likely busy.
	 * nr_running is checked to avoid unnecessary task stacking.
	 */
	if ((wake_flags & WF_ON_CPU) && cpu_rq(cpu)->nr_running <= 1)
		return true;

	return false;
}

static bool ttwu_queue_wakelist(struct task_struct *p, int cpu, int wake_flags)
{
	if (sched_feat(TTWU_QUEUE) && ttwu_queue_cond(cpu, wake_flags)) {
		if (WARN_ON_ONCE(cpu == smp_processor_id()))
			return false;

		sched_clock_cpu(cpu); /* Sync clocks across CPUs */
		__ttwu_queue_wakelist(p, cpu, wake_flags);
		return true;
	}

	return false;
}

#else /* !CONFIG_SMP */

static inline bool ttwu_queue_wakelist(struct task_struct *p, int cpu, int wake_flags)
{
	return false;
}

#endif /* CONFIG_SMP */

static void ttwu_queue(struct task_struct *p, int cpu, int wake_flags)
{
	struct rq *rq = cpu_rq(cpu);
	struct rq_flags rf;

	if (ttwu_queue_wakelist(p, cpu, wake_flags))
		return;

	rq_lock(rq, &rf);
	update_rq_clock(rq);
	ttwu_do_activate(rq, p, wake_flags, &rf);
	rq_unlock(rq, &rf);
}

/*
 * Invoked from try_to_wake_up() to check whether the task can be woken up.
 *
 * The caller holds p::pi_lock if p != current or has preemption
 * disabled when p == current.
 *
 * The rules of PREEMPT_RT saved_state:
 *
 *   The related locking code always holds p::pi_lock when updating
 *   p::saved_state, which means the code is fully serialized in both cases.
 *
 *   The lock wait and lock wakeups happen via TASK_RTLOCK_WAIT. No other
 *   bits set. This allows to distinguish all wakeup scenarios.
 */
static __always_inline
bool ttwu_state_match(struct task_struct *p, unsigned int state, int *success)
{
	if (IS_ENABLED(CONFIG_DEBUG_PREEMPT)) {
		WARN_ON_ONCE((state & TASK_RTLOCK_WAIT) &&
			     state != TASK_RTLOCK_WAIT);
	}

	if (READ_ONCE(p->__state) & state) {
		*success = 1;
		return true;
	}

#ifdef CONFIG_PREEMPT_RT
	/*
	 * Saved state preserves the task state across blocking on
	 * an RT lock.  If the state matches, set p::saved_state to
	 * TASK_RUNNING, but do not wake the task because it waits
	 * for a lock wakeup. Also indicate success because from
	 * the regular waker's point of view this has succeeded.
	 *
	 * After acquiring the lock the task will restore p::__state
	 * from p::saved_state which ensures that the regular
	 * wakeup is not lost. The restore will also set
	 * p::saved_state to TASK_RUNNING so any further tests will
	 * not result in false positives vs. @success
	 */
	if (p->saved_state & state) {
		p->saved_state = TASK_RUNNING;
		*success = 1;
	}
#endif
	return false;
}

/*
 * Notes on Program-Order guarantees on SMP systems.
 *
 *  MIGRATION
 *
 * The basic program-order guarantee on SMP systems is that when a task [t]
 * migrates, all its activity on its old CPU [c0] happens-before any subsequent
 * execution on its new CPU [c1].
 *
 * For migration (of runnable tasks) this is provided by the following means:
 *
 *  A) UNLOCK of the rq(c0)->lock scheduling out task t
 *  B) migration for t is required to synchronize *both* rq(c0)->lock and
 *     rq(c1)->lock (if not at the same time, then in that order).
 *  C) LOCK of the rq(c1)->lock scheduling in task
 *
 * Release/acquire chaining guarantees that B happens after A and C after B.
 * Note: the CPU doing B need not be c0 or c1
 *
 * Example:
 *
 *   CPU0            CPU1            CPU2
 *
 *   LOCK rq(0)->lock
 *   sched-out X
 *   sched-in Y
 *   UNLOCK rq(0)->lock
 *
 *                                   LOCK rq(0)->lock // orders against CPU0
 *                                   dequeue X
 *                                   UNLOCK rq(0)->lock
 *
 *                                   LOCK rq(1)->lock
 *                                   enqueue X
 *                                   UNLOCK rq(1)->lock
 *
 *                   LOCK rq(1)->lock // orders against CPU2
 *                   sched-out Z
 *                   sched-in X
 *                   UNLOCK rq(1)->lock
 *
 *
 *  BLOCKING -- aka. SLEEP + WAKEUP
 *
 * For blocking we (obviously) need to provide the same guarantee as for
 * migration. However the means are completely different as there is no lock
 * chain to provide order. Instead we do:
 *
 *   1) smp_store_release(X->on_cpu, 0)   -- finish_task()
 *   2) smp_cond_load_acquire(!X->on_cpu) -- try_to_wake_up()
 *
 * Example:
 *
 *   CPU0 (schedule)  CPU1 (try_to_wake_up) CPU2 (schedule)
 *
 *   LOCK rq(0)->lock LOCK X->pi_lock
 *   dequeue X
 *   sched-out X
 *   smp_store_release(X->on_cpu, 0);
 *
 *                    smp_cond_load_acquire(&X->on_cpu, !VAL);
 *                    X->state = WAKING
 *                    set_task_cpu(X,2)
 *
 *                    LOCK rq(2)->lock
 *                    enqueue X
 *                    X->state = RUNNING
 *                    UNLOCK rq(2)->lock
 *
 *                                          LOCK rq(2)->lock // orders against CPU1
 *                                          sched-out Z
 *                                          sched-in X
 *                                          UNLOCK rq(2)->lock
 *
 *                    UNLOCK X->pi_lock
 *   UNLOCK rq(0)->lock
 *
 *
 * However, for wakeups there is a second guarantee we must provide, namely we
 * must ensure that CONDITION=1 done by the caller can not be reordered with
 * accesses to the task state; see try_to_wake_up() and set_current_state().
 */

/**
 * try_to_wake_up - wake up a thread
 * @p: the thread to be awakened
 * @state: the mask of task states that can be woken
 * @wake_flags: wake modifier flags (WF_*)
 *
 * Conceptually does:
 *
 *   If (@state & @p->state) @p->state = TASK_RUNNING.
 *
 * If the task was not queued/runnable, also place it back on a runqueue.
 *
 * This function is atomic against schedule() which would dequeue the task.
 *
 * It issues a full memory barrier before accessing @p->state, see the comment
 * with set_current_state().
 *
 * Uses p->pi_lock to serialize against concurrent wake-ups.
 *
 * Relies on p->pi_lock stabilizing:
 *  - p->sched_class
 *  - p->cpus_ptr
 *  - p->sched_task_group
 * in order to do migration, see its use of select_task_rq()/set_task_cpu().
 *
 * Tries really hard to only take one task_rq(p)->lock for performance.
 * Takes rq->lock in:
 *  - ttwu_runnable()    -- old rq, unavoidable, see comment there;
 *  - ttwu_queue()       -- new rq, for enqueue of the task;
 *  - psi_ttwu_dequeue() -- much sadness :-( accounting will kill us.
 *
 * As a consequence we race really badly with just about everything. See the
 * many memory barriers and their comments for details.
 *
 * Return: %true if @p->state changes (an actual wakeup was done),
 *	   %false otherwise.
 */
static int
try_to_wake_up(struct task_struct *p, unsigned int state, int wake_flags)
{
	unsigned long flags;
	int cpu, success = 0;

	preempt_disable();
	if (p == current) {
		/*
		 * We're waking current, this means 'p->on_rq' and 'task_cpu(p)
		 * == smp_processor_id()'. Together this means we can special
		 * case the whole 'p->on_rq && ttwu_runnable()' case below
		 * without taking any locks.
		 *
		 * In particular:
		 *  - we rely on Program-Order guarantees for all the ordering,
		 *  - we're serialized against set_special_state() by virtue of
		 *    it disabling IRQs (this allows not taking ->pi_lock).
		 */
		if (!ttwu_state_match(p, state, &success))
			goto out;

		trace_sched_waking(p);
		WRITE_ONCE(p->__state, TASK_RUNNING);
		trace_sched_wakeup(p);
		goto out;
	}

	/*
	 * If we are going to wake up a thread waiting for CONDITION we
	 * need to ensure that CONDITION=1 done by the caller can not be
	 * reordered with p->state check below. This pairs with smp_store_mb()
	 * in set_current_state() that the waiting thread does.
	 */
	raw_spin_lock_irqsave(&p->pi_lock, flags);
	smp_mb__after_spinlock();
	if (!ttwu_state_match(p, state, &success))
		goto unlock;

	trace_sched_waking(p);

	/*
	 * Ensure we load p->on_rq _after_ p->state, otherwise it would
	 * be possible to, falsely, observe p->on_rq == 0 and get stuck
	 * in smp_cond_load_acquire() below.
	 *
	 * sched_ttwu_pending()			try_to_wake_up()
	 *   STORE p->on_rq = 1			  LOAD p->state
	 *   UNLOCK rq->lock
	 *
	 * __schedule() (switch to task 'p')
	 *   LOCK rq->lock			  smp_rmb();
	 *   smp_mb__after_spinlock();
	 *   UNLOCK rq->lock
	 *
	 * [task p]
	 *   STORE p->state = UNINTERRUPTIBLE	  LOAD p->on_rq
	 *
	 * Pairs with the LOCK+smp_mb__after_spinlock() on rq->lock in
	 * __schedule().  See the comment for smp_mb__after_spinlock().
	 *
	 * A similar smb_rmb() lives in try_invoke_on_locked_down_task().
	 */
	smp_rmb();
	if (READ_ONCE(p->on_rq) && ttwu_runnable(p, wake_flags))
		goto unlock;

#ifdef CONFIG_SMP
	/*
	 * Ensure we load p->on_cpu _after_ p->on_rq, otherwise it would be
	 * possible to, falsely, observe p->on_cpu == 0.
	 *
	 * One must be running (->on_cpu == 1) in order to remove oneself
	 * from the runqueue.
	 *
	 * __schedule() (switch to task 'p')	try_to_wake_up()
	 *   STORE p->on_cpu = 1		  LOAD p->on_rq
	 *   UNLOCK rq->lock
	 *
	 * __schedule() (put 'p' to sleep)
	 *   LOCK rq->lock			  smp_rmb();
	 *   smp_mb__after_spinlock();
	 *   STORE p->on_rq = 0			  LOAD p->on_cpu
	 *
	 * Pairs with the LOCK+smp_mb__after_spinlock() on rq->lock in
	 * __schedule().  See the comment for smp_mb__after_spinlock().
	 *
	 * Form a control-dep-acquire with p->on_rq == 0 above, to ensure
	 * schedule()'s deactivate_task() has 'happened' and p will no longer
	 * care about it's own p->state. See the comment in __schedule().
	 */
	smp_acquire__after_ctrl_dep();

	/*
	 * We're doing the wakeup (@success == 1), they did a dequeue (p->on_rq
	 * == 0), which means we need to do an enqueue, change p->state to
	 * TASK_WAKING such that we can unlock p->pi_lock before doing the
	 * enqueue, such as ttwu_queue_wakelist().
	 */
	WRITE_ONCE(p->__state, TASK_WAKING);

	/*
	 * If the owning (remote) CPU is still in the middle of schedule() with
	 * this task as prev, considering queueing p on the remote CPUs wake_list
	 * which potentially sends an IPI instead of spinning on p->on_cpu to
	 * let the waker make forward progress. This is safe because IRQs are
	 * disabled and the IPI will deliver after on_cpu is cleared.
	 *
	 * Ensure we load task_cpu(p) after p->on_cpu:
	 *
	 * set_task_cpu(p, cpu);
	 *   STORE p->cpu = @cpu
	 * __schedule() (switch to task 'p')
	 *   LOCK rq->lock
	 *   smp_mb__after_spin_lock()		smp_cond_load_acquire(&p->on_cpu)
	 *   STORE p->on_cpu = 1		LOAD p->cpu
	 *
	 * to ensure we observe the correct CPU on which the task is currently
	 * scheduling.
	 */
	if (smp_load_acquire(&p->on_cpu) &&
	    ttwu_queue_wakelist(p, task_cpu(p), wake_flags | WF_ON_CPU))
		goto unlock;

	/*
	 * If the owning (remote) CPU is still in the middle of schedule() with
	 * this task as prev, wait until it's done referencing the task.
	 *
	 * Pairs with the smp_store_release() in finish_task().
	 *
	 * This ensures that tasks getting woken will be fully ordered against
	 * their previous state and preserve Program Order.
	 */
	smp_cond_load_acquire(&p->on_cpu, !VAL);

	cpu = select_task_rq(p, p->wake_cpu, wake_flags | WF_TTWU);
	if (task_cpu(p) != cpu) {
		if (p->in_iowait) {
			delayacct_blkio_end(p);
			atomic_dec(&task_rq(p)->nr_iowait);
		}

		wake_flags |= WF_MIGRATED;
		psi_ttwu_dequeue(p);
		set_task_cpu(p, cpu);
	}
#else
	cpu = task_cpu(p);
#endif /* CONFIG_SMP */

	ttwu_queue(p, cpu, wake_flags);
unlock:
	raw_spin_unlock_irqrestore(&p->pi_lock, flags);
out:
	if (success)
		ttwu_stat(p, task_cpu(p), wake_flags);
	preempt_enable();

	return success;
}

/**
 * task_call_func - Invoke a function on task in fixed state
 * @p: Process for which the function is to be invoked, can be @current.
 * @func: Function to invoke.
 * @arg: Argument to function.
 *
 * Fix the task in it's current state by avoiding wakeups and or rq operations
 * and call @func(@arg) on it.  This function can use ->on_rq and task_curr()
 * to work out what the state is, if required.  Given that @func can be invoked
 * with a runqueue lock held, it had better be quite lightweight.
 *
 * Returns:
 *   Whatever @func returns
 */
int task_call_func(struct task_struct *p, task_call_f func, void *arg)
{
	struct rq *rq = NULL;
	unsigned int state;
	struct rq_flags rf;
	int ret;

	raw_spin_lock_irqsave(&p->pi_lock, rf.flags);

	state = READ_ONCE(p->__state);

	/*
	 * Ensure we load p->on_rq after p->__state, otherwise it would be
	 * possible to, falsely, observe p->on_rq == 0.
	 *
	 * See try_to_wake_up() for a longer comment.
	 */
	smp_rmb();

	/*
	 * Since pi->lock blocks try_to_wake_up(), we don't need rq->lock when
	 * the task is blocked. Make sure to check @state since ttwu() can drop
	 * locks at the end, see ttwu_queue_wakelist().
	 */
	if (state == TASK_RUNNING || state == TASK_WAKING || p->on_rq)
		rq = __task_rq_lock(p, &rf);

	/*
	 * At this point the task is pinned; either:
	 *  - blocked and we're holding off wakeups	 (pi->lock)
	 *  - woken, and we're holding off enqueue	 (rq->lock)
	 *  - queued, and we're holding off schedule	 (rq->lock)
	 *  - running, and we're holding off de-schedule (rq->lock)
	 *
	 * The called function (@func) can use: task_curr(), p->on_rq and
	 * p->__state to differentiate between these states.
	 */
	ret = func(p, arg);

	if (rq)
		rq_unlock(rq, &rf);

	raw_spin_unlock_irqrestore(&p->pi_lock, rf.flags);
	return ret;
}

/**
 * wake_up_process - Wake up a specific process
 * @p: The process to be woken up.
 *
 * Attempt to wake up the nominated process and move it to the set of runnable
 * processes.
 *
 * Return: 1 if the process was woken up, 0 if it was already running.
 *
 * This function executes a full memory barrier before accessing the task state.
 */
int wake_up_process(struct task_struct *p)
{
	return try_to_wake_up(p, TASK_NORMAL, 0);
}
EXPORT_SYMBOL(wake_up_process);

int wake_up_state(struct task_struct *p, unsigned int state)
{
	return try_to_wake_up(p, state, 0);
}

/*
 * Perform scheduler related setup for a newly forked process p.
 * p is forked by current.
 *
 * __sched_fork() is basic setup used by init_idle() too:
 */
static void __sched_fork(unsigned long clone_flags, struct task_struct *p)
{
	p->on_rq			= 0;

	p->se.on_rq			= 0;
	p->se.exec_start		= 0;
	p->se.sum_exec_runtime		= 0;
	p->se.prev_sum_exec_runtime	= 0;
	p->se.nr_migrations		= 0;
	p->se.vruntime			= 0;
	INIT_LIST_HEAD(&p->se.group_node);

#ifdef CONFIG_FAIR_GROUP_SCHED
	p->se.cfs_rq			= NULL;
#endif

#ifdef CONFIG_SCHEDSTATS
	/* Even if schedstat is disabled, there should not be garbage */
	memset(&p->stats, 0, sizeof(p->stats));
#endif

	RB_CLEAR_NODE(&p->dl.rb_node);
	init_dl_task_timer(&p->dl);
	init_dl_inactive_task_timer(&p->dl);
	__dl_clear_params(p);

	INIT_LIST_HEAD(&p->rt.run_list);
	p->rt.timeout		= 0;
	p->rt.time_slice	= sched_rr_timeslice;
	p->rt.on_rq		= 0;
	p->rt.on_list		= 0;

#ifdef CONFIG_PREEMPT_NOTIFIERS
	INIT_HLIST_HEAD(&p->preempt_notifiers);
#endif

#ifdef CONFIG_COMPACTION
	p->capture_control = NULL;
#endif
	init_numa_balancing(clone_flags, p);
#ifdef CONFIG_SMP
	p->wake_entry.u_flags = CSD_TYPE_TTWU;
	p->migration_pending = NULL;
#endif
}

DEFINE_STATIC_KEY_FALSE(sched_numa_balancing);

#ifdef CONFIG_NUMA_BALANCING

void set_numabalancing_state(bool enabled)
{
	if (enabled)
		static_branch_enable(&sched_numa_balancing);
	else
		static_branch_disable(&sched_numa_balancing);
}

#ifdef CONFIG_PROC_SYSCTL
int sysctl_numa_balancing(struct ctl_table *table, int write,
			  void *buffer, size_t *lenp, loff_t *ppos)
{
	struct ctl_table t;
	int err;
	int state = static_branch_likely(&sched_numa_balancing);

	if (write && !capable(CAP_SYS_ADMIN))
		return -EPERM;

	t = *table;
	t.data = &state;
	err = proc_dointvec_minmax(&t, write, buffer, lenp, ppos);
	if (err < 0)
		return err;
	if (write)
		set_numabalancing_state(state);
	return err;
}
#endif
#endif

#ifdef CONFIG_SCHEDSTATS

DEFINE_STATIC_KEY_FALSE(sched_schedstats);

static void set_schedstats(bool enabled)
{
	if (enabled)
		static_branch_enable(&sched_schedstats);
	else
		static_branch_disable(&sched_schedstats);
}

void force_schedstat_enabled(void)
{
	if (!schedstat_enabled()) {
		pr_info("kernel profiling enabled schedstats, disable via kernel.sched_schedstats.\n");
		static_branch_enable(&sched_schedstats);
	}
}

static int __init setup_schedstats(char *str)
{
	int ret = 0;
	if (!str)
		goto out;

	if (!strcmp(str, "enable")) {
		set_schedstats(true);
		ret = 1;
	} else if (!strcmp(str, "disable")) {
		set_schedstats(false);
		ret = 1;
	}
out:
	if (!ret)
		pr_warn("Unable to parse schedstats=\n");

	return ret;
}
__setup("schedstats=", setup_schedstats);

#ifdef CONFIG_PROC_SYSCTL
int sysctl_schedstats(struct ctl_table *table, int write, void *buffer,
		size_t *lenp, loff_t *ppos)
{
	struct ctl_table t;
	int err;
	int state = static_branch_likely(&sched_schedstats);

	if (write && !capable(CAP_SYS_ADMIN))
		return -EPERM;

	t = *table;
	t.data = &state;
	err = proc_dointvec_minmax(&t, write, buffer, lenp, ppos);
	if (err < 0)
		return err;
	if (write)
		set_schedstats(state);
	return err;
}
#endif /* CONFIG_PROC_SYSCTL */
#endif /* CONFIG_SCHEDSTATS */

/*
 * fork()/clone()-time setup:
 */
int sched_fork(unsigned long clone_flags, struct task_struct *p)
{
	__sched_fork(clone_flags, p);
	/*
	 * We mark the process as NEW here. This guarantees that
	 * nobody will actually run it, and a signal or other external
	 * event cannot wake it up and insert it on the runqueue either.
	 */
	p->__state = TASK_NEW;

	/*
	 * Make sure we do not leak PI boosting priority to the child.
	 */
	p->prio = current->normal_prio;

	uclamp_fork(p);

	/*
	 * Revert to default priority/policy on fork if requested.
	 */
	if (unlikely(p->sched_reset_on_fork)) {
		if (task_has_dl_policy(p) || task_has_rt_policy(p)) {
			p->policy = SCHED_NORMAL;
			p->static_prio = NICE_TO_PRIO(0);
			p->rt_priority = 0;
		} else if (PRIO_TO_NICE(p->static_prio) < 0)
			p->static_prio = NICE_TO_PRIO(0);

		p->prio = p->normal_prio = p->static_prio;
		set_load_weight(p, false);

		/*
		 * We don't need the reset flag anymore after the fork. It has
		 * fulfilled its duty:
		 */
		p->sched_reset_on_fork = 0;
	}

	if (dl_prio(p->prio))
		return -EAGAIN;
	else if (rt_prio(p->prio))
		p->sched_class = &rt_sched_class;
	else
		p->sched_class = &fair_sched_class;

	init_entity_runnable_average(&p->se);

#ifdef CONFIG_SCHED_INFO
	if (likely(sched_info_on()))
		memset(&p->sched_info, 0, sizeof(p->sched_info));
#endif
#if defined(CONFIG_SMP)
	p->on_cpu = 0;
#endif
	init_task_preempt_count(p);
#ifdef CONFIG_SMP
	plist_node_init(&p->pushable_tasks, MAX_PRIO);
	RB_CLEAR_NODE(&p->pushable_dl_tasks);
#endif
	return 0;
}

void sched_post_fork(struct task_struct *p, struct kernel_clone_args *kargs)
{
	unsigned long flags;
#ifdef CONFIG_CGROUP_SCHED
	struct task_group *tg;
#endif

	raw_spin_lock_irqsave(&p->pi_lock, flags);
#ifdef CONFIG_CGROUP_SCHED
	tg = container_of(kargs->cset->subsys[cpu_cgrp_id],
			  struct task_group, css);
	p->sched_task_group = autogroup_task_group(p, tg);
#endif
	rseq_migrate(p);
	/*
	 * We're setting the CPU for the first time, we don't migrate,
	 * so use __set_task_cpu().
	 */
	__set_task_cpu(p, smp_processor_id());
	if (p->sched_class->task_fork)
		p->sched_class->task_fork(p);
	raw_spin_unlock_irqrestore(&p->pi_lock, flags);

	uclamp_post_fork(p);
}

unsigned long to_ratio(u64 period, u64 runtime)
{
	if (runtime == RUNTIME_INF)
		return BW_UNIT;

	/*
	 * Doing this here saves a lot of checks in all
	 * the calling paths, and returning zero seems
	 * safe for them anyway.
	 */
	if (period == 0)
		return 0;

	return div64_u64(runtime << BW_SHIFT, period);
}

/*
 * wake_up_new_task - wake up a newly created task for the first time.
 *
 * This function will do some initial scheduler statistics housekeeping
 * that must be done for every newly created context, then puts the task
 * on the runqueue and wakes it.
 */
void wake_up_new_task(struct task_struct *p)
{
	struct rq_flags rf;
	struct rq *rq;

	raw_spin_lock_irqsave(&p->pi_lock, rf.flags);
	WRITE_ONCE(p->__state, TASK_RUNNING);
#ifdef CONFIG_SMP
	/*
	 * Fork balancing, do it here and not earlier because:
	 *  - cpus_ptr can change in the fork path
	 *  - any previously selected CPU might disappear through hotplug
	 *
	 * Use __set_task_cpu() to avoid calling sched_class::migrate_task_rq,
	 * as we're not fully set-up yet.
	 */
	p->recent_used_cpu = task_cpu(p);
	rseq_migrate(p);
	__set_task_cpu(p, select_task_rq(p, task_cpu(p), WF_FORK));
#endif
	rq = __task_rq_lock(p, &rf);
	update_rq_clock(rq);
	post_init_entity_util_avg(p);

	activate_task(rq, p, ENQUEUE_NOCLOCK);
	trace_sched_wakeup_new(p);
	check_preempt_curr(rq, p, WF_FORK);
#ifdef CONFIG_SMP
	if (p->sched_class->task_woken) {
		/*
		 * Nothing relies on rq->lock after this, so it's fine to
		 * drop it.
		 */
		rq_unpin_lock(rq, &rf);
		p->sched_class->task_woken(rq, p);
		rq_repin_lock(rq, &rf);
	}
#endif
	task_rq_unlock(rq, p, &rf);
}

#ifdef CONFIG_PREEMPT_NOTIFIERS

static DEFINE_STATIC_KEY_FALSE(preempt_notifier_key);

void preempt_notifier_inc(void)
{
	static_branch_inc(&preempt_notifier_key);
}
EXPORT_SYMBOL_GPL(preempt_notifier_inc);

void preempt_notifier_dec(void)
{
	static_branch_dec(&preempt_notifier_key);
}
EXPORT_SYMBOL_GPL(preempt_notifier_dec);

/**
 * preempt_notifier_register - tell me when current is being preempted & rescheduled
 * @notifier: notifier struct to register
 */
void preempt_notifier_register(struct preempt_notifier *notifier)
{
	if (!static_branch_unlikely(&preempt_notifier_key))
		WARN(1, "registering preempt_notifier while notifiers disabled\n");

	hlist_add_head(&notifier->link, &current->preempt_notifiers);
}
EXPORT_SYMBOL_GPL(preempt_notifier_register);

/**
 * preempt_notifier_unregister - no longer interested in preemption notifications
 * @notifier: notifier struct to unregister
 *
 * This is *not* safe to call from within a preemption notifier.
 */
void preempt_notifier_unregister(struct preempt_notifier *notifier)
{
	hlist_del(&notifier->link);
}
EXPORT_SYMBOL_GPL(preempt_notifier_unregister);

static void __fire_sched_in_preempt_notifiers(struct task_struct *curr)
{
	struct preempt_notifier *notifier;

	hlist_for_each_entry(notifier, &curr->preempt_notifiers, link)
		notifier->ops->sched_in(notifier, raw_smp_processor_id());
}

static __always_inline void fire_sched_in_preempt_notifiers(struct task_struct *curr)
{
	if (static_branch_unlikely(&preempt_notifier_key))
		__fire_sched_in_preempt_notifiers(curr);
}

static void
__fire_sched_out_preempt_notifiers(struct task_struct *curr,
				   struct task_struct *next)
{
	struct preempt_notifier *notifier;

	hlist_for_each_entry(notifier, &curr->preempt_notifiers, link)
		notifier->ops->sched_out(notifier, next);
}

static __always_inline void
fire_sched_out_preempt_notifiers(struct task_struct *curr,
				 struct task_struct *next)
{
	if (static_branch_unlikely(&preempt_notifier_key))
		__fire_sched_out_preempt_notifiers(curr, next);
}

#else /* !CONFIG_PREEMPT_NOTIFIERS */

static inline void fire_sched_in_preempt_notifiers(struct task_struct *curr)
{
}

static inline void
fire_sched_out_preempt_notifiers(struct task_struct *curr,
				 struct task_struct *next)
{
}

#endif /* CONFIG_PREEMPT_NOTIFIERS */

static inline void prepare_task(struct task_struct *next)
{
#ifdef CONFIG_SMP
	/*
	 * Claim the task as running, we do this before switching to it
	 * such that any running task will have this set.
	 *
	 * See the ttwu() WF_ON_CPU case and its ordering comment.
	 */
	WRITE_ONCE(next->on_cpu, 1);
#endif
}

static inline void finish_task(struct task_struct *prev)
{
#ifdef CONFIG_SMP
	/*
	 * This must be the very last reference to @prev from this CPU. After
	 * p->on_cpu is cleared, the task can be moved to a different CPU. We
	 * must ensure this doesn't happen until the switch is completely
	 * finished.
	 *
	 * In particular, the load of prev->state in finish_task_switch() must
	 * happen before this.
	 *
	 * Pairs with the smp_cond_load_acquire() in try_to_wake_up().
	 */
	smp_store_release(&prev->on_cpu, 0);
#endif
}

#ifdef CONFIG_SMP

static void do_balance_callbacks(struct rq *rq, struct callback_head *head)
{
	void (*func)(struct rq *rq);
	struct callback_head *next;

	lockdep_assert_rq_held(rq);

	while (head) {
		func = (void (*)(struct rq *))head->func;
		next = head->next;
		head->next = NULL;
		head = next;

		func(rq);
	}
}

static void balance_push(struct rq *rq);

struct callback_head balance_push_callback = {
	.next = NULL,
	.func = (void (*)(struct callback_head *))balance_push,
};

static inline struct callback_head *splice_balance_callbacks(struct rq *rq)
{
	struct callback_head *head = rq->balance_callback;

	lockdep_assert_rq_held(rq);
	if (head)
		rq->balance_callback = NULL;

	return head;
}

static void __balance_callbacks(struct rq *rq)
{
	do_balance_callbacks(rq, splice_balance_callbacks(rq));
}

static inline void balance_callbacks(struct rq *rq, struct callback_head *head)
{
	unsigned long flags;

	if (unlikely(head)) {
		raw_spin_rq_lock_irqsave(rq, flags);
		do_balance_callbacks(rq, head);
		raw_spin_rq_unlock_irqrestore(rq, flags);
	}
}

#else

static inline void __balance_callbacks(struct rq *rq)
{
}

static inline struct callback_head *splice_balance_callbacks(struct rq *rq)
{
	return NULL;
}

static inline void balance_callbacks(struct rq *rq, struct callback_head *head)
{
}

#endif

static inline void
prepare_lock_switch(struct rq *rq, struct task_struct *next, struct rq_flags *rf)
{
	/*
	 * Since the runqueue lock will be released by the next
	 * task (which is an invalid locking op but in the case
	 * of the scheduler it's an obvious special-case), so we
	 * do an early lockdep release here:
	 */
	rq_unpin_lock(rq, rf);
	spin_release(&__rq_lockp(rq)->dep_map, _THIS_IP_);
#ifdef CONFIG_DEBUG_SPINLOCK
	/* this is a valid case when another task releases the spinlock */
	rq_lockp(rq)->owner = next;
#endif
}

static inline void finish_lock_switch(struct rq *rq)
{
	/*
	 * If we are tracking spinlock dependencies then we have to
	 * fix up the runqueue lock - which gets 'carried over' from
	 * prev into current:
	 */
	spin_acquire(&__rq_lockp(rq)->dep_map, 0, 0, _THIS_IP_);
	__balance_callbacks(rq);
	raw_spin_rq_unlock_irq(rq);
}

/*
 * NOP if the arch has not defined these:
 */

#ifndef prepare_arch_switch
# define prepare_arch_switch(next)	do { } while (0)
#endif

#ifndef finish_arch_post_lock_switch
# define finish_arch_post_lock_switch()	do { } while (0)
#endif

static inline void kmap_local_sched_out(void)
{
#ifdef CONFIG_KMAP_LOCAL
	if (unlikely(current->kmap_ctrl.idx))
		__kmap_local_sched_out();
#endif
}

static inline void kmap_local_sched_in(void)
{
#ifdef CONFIG_KMAP_LOCAL
	if (unlikely(current->kmap_ctrl.idx))
		__kmap_local_sched_in();
#endif
}

/**
 * prepare_task_switch - prepare to switch tasks
 * @rq: the runqueue preparing to switch
 * @prev: the current task that is being switched out
 * @next: the task we are going to switch to.
 *
 * This is called with the rq lock held and interrupts off. It must
 * be paired with a subsequent finish_task_switch after the context
 * switch.
 *
 * prepare_task_switch sets up locking and calls architecture specific
 * hooks.
 */
static inline void
prepare_task_switch(struct rq *rq, struct task_struct *prev,
		    struct task_struct *next)
{
	kcov_prepare_switch(prev);
	sched_info_switch(rq, prev, next);
	perf_event_task_sched_out(prev, next);
	rseq_preempt(prev);
	fire_sched_out_preempt_notifiers(prev, next);
	kmap_local_sched_out();
	prepare_task(next);
	prepare_arch_switch(next);
}

/**
 * finish_task_switch - clean up after a task-switch
 * @prev: the thread we just switched away from.
 *
 * finish_task_switch must be called after the context switch, paired
 * with a prepare_task_switch call before the context switch.
 * finish_task_switch will reconcile locking set up by prepare_task_switch,
 * and do any other architecture-specific cleanup actions.
 *
 * Note that we may have delayed dropping an mm in context_switch(). If
 * so, we finish that here outside of the runqueue lock. (Doing it
 * with the lock held can cause deadlocks; see schedule() for
 * details.)
 *
 * The context switch have flipped the stack from under us and restored the
 * local variables which were saved when this task called schedule() in the
 * past. prev == current is still correct but we need to recalculate this_rq
 * because prev may have moved to another CPU.
 */
static struct rq *finish_task_switch(struct task_struct *prev)
	__releases(rq->lock)
{
	struct rq *rq = this_rq();
	struct mm_struct *mm = NULL;
	long prev_state;

	/*
	 * The previous task will have left us with a preempt_count of 2
	 * because it left us after:
	 *
	 *	schedule()
	 *	  preempt_disable();			// 1
	 *	  __schedule()
	 *	    raw_spin_lock_irq(&rq->lock)	// 2
	 *
	 * Also, see FORK_PREEMPT_COUNT.
	 */
	if (WARN_ONCE(preempt_count() != 2*PREEMPT_DISABLE_OFFSET,
		      "corrupted preempt_count: %s/%d/0x%x\n",
		      current->comm, current->pid, preempt_count()))
		preempt_count_set(FORK_PREEMPT_COUNT);

#ifdef CONFIG_MMU_LAZY_TLB_REFCOUNT
	mm = rq->prev_lazy_mm;
	rq->prev_lazy_mm = NULL;
#endif

	/*
	 * A task struct has one reference for the use as "current".
	 * If a task dies, then it sets TASK_DEAD in tsk->state and calls
	 * schedule one last time. The schedule call will never return, and
	 * the scheduled task must drop that reference.
	 *
	 * We must observe prev->state before clearing prev->on_cpu (in
	 * finish_task), otherwise a concurrent wakeup can get prev
	 * running on another CPU and we could rave with its RUNNING -> DEAD
	 * transition, resulting in a double drop.
	 */
	prev_state = READ_ONCE(prev->__state);
	vtime_task_switch(prev);
	perf_event_task_sched_in(prev, current);
	finish_task(prev);
	tick_nohz_task_switch();
	finish_lock_switch(rq);
	finish_arch_post_lock_switch();
	kcov_finish_switch(current);
	/*
	 * kmap_local_sched_out() is invoked with rq::lock held and
	 * interrupts disabled. There is no requirement for that, but the
	 * sched out code does not have an interrupt enabled section.
	 * Restoring the maps on sched in does not require interrupts being
	 * disabled either.
	 */
	kmap_local_sched_in();

	fire_sched_in_preempt_notifiers(current);
	/*
	 * When switching through a kernel thread, the loop in
	 * membarrier_{private,global}_expedited() may have observed that
	 * kernel thread and not issued an IPI. It is therefore possible to
	 * schedule between user->kernel->user threads without passing though
	 * switch_mm(). Membarrier requires a barrier after storing to
	 * rq->curr, before returning to userspace, so provide them here:
	 *
	 * - a full memory barrier for {PRIVATE,GLOBAL}_EXPEDITED, implicitly
	 *   provided by mmdrop_lazy_tlb(),
	 * - a sync_core for SYNC_CORE.
	 */
	if (mm) {
		membarrier_mm_sync_core_before_usermode(mm);
<<<<<<< HEAD
		mmdrop_sched(mm);
=======
		mmdrop_lazy_tlb(mm);
>>>>>>> 42ff691f
	}

	if (unlikely(prev_state == TASK_DEAD)) {
		if (prev->sched_class->task_dead)
			prev->sched_class->task_dead(prev);

		/* Task is done with its stack. */
		put_task_stack(prev);

		put_task_struct_rcu_user(prev);
	}

	return rq;
}

/**
 * schedule_tail - first thing a freshly forked thread must call.
 * @prev: the thread we just switched away from.
 */
asmlinkage __visible void schedule_tail(struct task_struct *prev)
	__releases(rq->lock)
{
	/*
	 * New tasks start with FORK_PREEMPT_COUNT, see there and
	 * finish_task_switch() for details.
	 *
	 * finish_task_switch() will drop rq->lock() and lower preempt_count
	 * and the preempt_enable() will end up enabling preemption (on
	 * PREEMPT_COUNT kernels).
	 */

	finish_task_switch(prev);
	preempt_enable();

	if (current->set_child_tid)
		put_user(task_pid_vnr(current), current->set_child_tid);

	calculate_sigpending();
}

/*
 * context_switch - switch to the new MM and the new thread's register state.
 */
static __always_inline struct rq *
context_switch(struct rq *rq, struct task_struct *prev,
	       struct task_struct *next, struct rq_flags *rf)
{
	prepare_task_switch(rq, prev, next);

	/*
	 * For paravirt, this is coupled with an exit in switch_to to
	 * combine the page table reload and the switch backend into
	 * one hypercall.
	 */
	arch_start_context_switch(prev);

	/*
	 * kernel -> kernel   lazy + transfer active
	 *   user -> kernel   lazy + mmgrab_lazy_tlb() active
	 *
	 * kernel ->   user   switch + mmdrop_lazy_tlb() active
	 *   user ->   user   switch
	 */
	if (!next->mm) {                                // to kernel
		enter_lazy_tlb(prev->active_mm, next);

		next->active_mm = prev->active_mm;
		if (prev->mm)                           // from user
			mmgrab_lazy_tlb(prev->active_mm);
		else
			prev->active_mm = NULL;
	} else {                                        // to user
		membarrier_switch_mm(rq, prev->active_mm, next->mm);
		/*
		 * sys_membarrier() requires an smp_mb() between setting
		 * rq->curr / membarrier_switch_mm() and returning to userspace.
		 *
		 * The below provides this either through switch_mm(), or in
		 * case 'prev->active_mm == next->mm' through
		 * finish_task_switch()'s mmdrop().
		 */
		switch_mm_irqs_off(prev->active_mm, next->mm, next);

		if (!prev->mm) {                        // from kernel
#ifdef CONFIG_MMU_LAZY_TLB_REFCOUNT
			/* Will mmdrop_lazy_tlb() in finish_task_switch(). */
			rq->prev_lazy_mm = prev->active_mm;
			prev->active_mm = NULL;
#else
			/*
			 * Without MMU_LAZY_TLB_REFCOUNT there is no lazy
			 * tracking (because no rq->prev_lazy_mm) in
			 * finish_task_switch, so no mmdrop_lazy_tlb(), so no
			 * memory barrier for membarrier (see the membarrier
			 * comment in finish_task_switch()).  Do it here.
			 */
			smp_mb();
#endif
		}
	}

	rq->clock_update_flags &= ~(RQCF_ACT_SKIP|RQCF_REQ_SKIP);

	prepare_lock_switch(rq, next, rf);

	/* Here we just switch the register state and the stack. */
	switch_to(prev, next, prev);
	barrier();

	return finish_task_switch(prev);
}

/*
 * nr_running and nr_context_switches:
 *
 * externally visible scheduler statistics: current number of runnable
 * threads, total number of context switches performed since bootup.
 */
unsigned int nr_running(void)
{
	unsigned int i, sum = 0;

	for_each_online_cpu(i)
		sum += cpu_rq(i)->nr_running;

	return sum;
}

/*
 * Check if only the current task is running on the CPU.
 *
 * Caution: this function does not check that the caller has disabled
 * preemption, thus the result might have a time-of-check-to-time-of-use
 * race.  The caller is responsible to use it correctly, for example:
 *
 * - from a non-preemptible section (of course)
 *
 * - from a thread that is bound to a single CPU
 *
 * - in a loop with very short iterations (e.g. a polling loop)
 */
bool single_task_running(void)
{
	return raw_rq()->nr_running == 1;
}
EXPORT_SYMBOL(single_task_running);

unsigned long long nr_context_switches(void)
{
	int i;
	unsigned long long sum = 0;

	for_each_possible_cpu(i)
		sum += cpu_rq(i)->nr_switches;

	return sum;
}

/*
 * Consumers of these two interfaces, like for example the cpuidle menu
 * governor, are using nonsensical data. Preferring shallow idle state selection
 * for a CPU that has IO-wait which might not even end up running the task when
 * it does become runnable.
 */

unsigned int nr_iowait_cpu(int cpu)
{
	return atomic_read(&cpu_rq(cpu)->nr_iowait);
}

/*
 * IO-wait accounting, and how it's mostly bollocks (on SMP).
 *
 * The idea behind IO-wait account is to account the idle time that we could
 * have spend running if it were not for IO. That is, if we were to improve the
 * storage performance, we'd have a proportional reduction in IO-wait time.
 *
 * This all works nicely on UP, where, when a task blocks on IO, we account
 * idle time as IO-wait, because if the storage were faster, it could've been
 * running and we'd not be idle.
 *
 * This has been extended to SMP, by doing the same for each CPU. This however
 * is broken.
 *
 * Imagine for instance the case where two tasks block on one CPU, only the one
 * CPU will have IO-wait accounted, while the other has regular idle. Even
 * though, if the storage were faster, both could've ran at the same time,
 * utilising both CPUs.
 *
 * This means, that when looking globally, the current IO-wait accounting on
 * SMP is a lower bound, by reason of under accounting.
 *
 * Worse, since the numbers are provided per CPU, they are sometimes
 * interpreted per CPU, and that is nonsensical. A blocked task isn't strictly
 * associated with any one particular CPU, it can wake to another CPU than it
 * blocked on. This means the per CPU IO-wait number is meaningless.
 *
 * Task CPU affinities can make all that even more 'interesting'.
 */

unsigned int nr_iowait(void)
{
	unsigned int i, sum = 0;

	for_each_possible_cpu(i)
		sum += nr_iowait_cpu(i);

	return sum;
}

#ifdef CONFIG_SMP

/*
 * sched_exec - execve() is a valuable balancing opportunity, because at
 * this point the task has the smallest effective memory and cache footprint.
 */
void sched_exec(void)
{
	struct task_struct *p = current;
	unsigned long flags;
	int dest_cpu;

	raw_spin_lock_irqsave(&p->pi_lock, flags);
	dest_cpu = p->sched_class->select_task_rq(p, task_cpu(p), WF_EXEC);
	if (dest_cpu == smp_processor_id())
		goto unlock;

	if (likely(cpu_active(dest_cpu))) {
		struct migration_arg arg = { p, dest_cpu };

		raw_spin_unlock_irqrestore(&p->pi_lock, flags);
		stop_one_cpu(task_cpu(p), migration_cpu_stop, &arg);
		return;
	}
unlock:
	raw_spin_unlock_irqrestore(&p->pi_lock, flags);
}

#endif

DEFINE_PER_CPU(struct kernel_stat, kstat);
DEFINE_PER_CPU(struct kernel_cpustat, kernel_cpustat);

EXPORT_PER_CPU_SYMBOL(kstat);
EXPORT_PER_CPU_SYMBOL(kernel_cpustat);

/*
 * The function fair_sched_class.update_curr accesses the struct curr
 * and its field curr->exec_start; when called from task_sched_runtime(),
 * we observe a high rate of cache misses in practice.
 * Prefetching this data results in improved performance.
 */
static inline void prefetch_curr_exec_start(struct task_struct *p)
{
#ifdef CONFIG_FAIR_GROUP_SCHED
	struct sched_entity *curr = (&p->se)->cfs_rq->curr;
#else
	struct sched_entity *curr = (&task_rq(p)->cfs)->curr;
#endif
	prefetch(curr);
	prefetch(&curr->exec_start);
}

/*
 * Return accounted runtime for the task.
 * In case the task is currently running, return the runtime plus current's
 * pending runtime that have not been accounted yet.
 */
unsigned long long task_sched_runtime(struct task_struct *p)
{
	struct rq_flags rf;
	struct rq *rq;
	u64 ns;

#if defined(CONFIG_64BIT) && defined(CONFIG_SMP)
	/*
	 * 64-bit doesn't need locks to atomically read a 64-bit value.
	 * So we have a optimization chance when the task's delta_exec is 0.
	 * Reading ->on_cpu is racy, but this is ok.
	 *
	 * If we race with it leaving CPU, we'll take a lock. So we're correct.
	 * If we race with it entering CPU, unaccounted time is 0. This is
	 * indistinguishable from the read occurring a few cycles earlier.
	 * If we see ->on_cpu without ->on_rq, the task is leaving, and has
	 * been accounted, so we're correct here as well.
	 */
	if (!p->on_cpu || !task_on_rq_queued(p))
		return p->se.sum_exec_runtime;
#endif

	rq = task_rq_lock(p, &rf);
	/*
	 * Must be ->curr _and_ ->on_rq.  If dequeued, we would
	 * project cycles that may never be accounted to this
	 * thread, breaking clock_gettime().
	 */
	if (task_current(rq, p) && task_on_rq_queued(p)) {
		prefetch_curr_exec_start(p);
		update_rq_clock(rq);
		p->sched_class->update_curr(rq);
	}
	ns = p->se.sum_exec_runtime;
	task_rq_unlock(rq, p, &rf);

	return ns;
}

#ifdef CONFIG_SCHED_DEBUG
static u64 cpu_resched_latency(struct rq *rq)
{
	int latency_warn_ms = READ_ONCE(sysctl_resched_latency_warn_ms);
	u64 resched_latency, now = rq_clock(rq);
	static bool warned_once;

	if (sysctl_resched_latency_warn_once && warned_once)
		return 0;

	if (!need_resched() || !latency_warn_ms)
		return 0;

	if (system_state == SYSTEM_BOOTING)
		return 0;

	if (!rq->last_seen_need_resched_ns) {
		rq->last_seen_need_resched_ns = now;
		rq->ticks_without_resched = 0;
		return 0;
	}

	rq->ticks_without_resched++;
	resched_latency = now - rq->last_seen_need_resched_ns;
	if (resched_latency <= latency_warn_ms * NSEC_PER_MSEC)
		return 0;

	warned_once = true;

	return resched_latency;
}

static int __init setup_resched_latency_warn_ms(char *str)
{
	long val;

	if ((kstrtol(str, 0, &val))) {
		pr_warn("Unable to set resched_latency_warn_ms\n");
		return 1;
	}

	sysctl_resched_latency_warn_ms = val;
	return 1;
}
__setup("resched_latency_warn_ms=", setup_resched_latency_warn_ms);
#else
static inline u64 cpu_resched_latency(struct rq *rq) { return 0; }
#endif /* CONFIG_SCHED_DEBUG */

/*
 * This function gets called by the timer code, with HZ frequency.
 * We call it with interrupts disabled.
 */
void scheduler_tick(void)
{
	int cpu = smp_processor_id();
	struct rq *rq = cpu_rq(cpu);
	struct task_struct *curr = rq->curr;
	struct rq_flags rf;
	unsigned long thermal_pressure;
	u64 resched_latency;

	arch_scale_freq_tick();
	sched_clock_tick();

	rq_lock(rq, &rf);

	update_rq_clock(rq);
	thermal_pressure = arch_scale_thermal_pressure(cpu_of(rq));
	update_thermal_load_avg(rq_clock_thermal(rq), rq, thermal_pressure);
	curr->sched_class->task_tick(rq, curr, 0);
	if (sched_feat(LATENCY_WARN))
		resched_latency = cpu_resched_latency(rq);
	calc_global_load_tick(rq);

	rq_unlock(rq, &rf);

	if (sched_feat(LATENCY_WARN) && resched_latency)
		resched_latency_warn(cpu, resched_latency);

	perf_event_task_tick();

#ifdef CONFIG_SMP
	rq->idle_balance = idle_cpu(cpu);
	trigger_load_balance(rq);
#endif
}

#ifdef CONFIG_NO_HZ_FULL

struct tick_work {
	int			cpu;
	atomic_t		state;
	struct delayed_work	work;
};
/* Values for ->state, see diagram below. */
#define TICK_SCHED_REMOTE_OFFLINE	0
#define TICK_SCHED_REMOTE_OFFLINING	1
#define TICK_SCHED_REMOTE_RUNNING	2

/*
 * State diagram for ->state:
 *
 *
 *          TICK_SCHED_REMOTE_OFFLINE
 *                    |   ^
 *                    |   |
 *                    |   | sched_tick_remote()
 *                    |   |
 *                    |   |
 *                    +--TICK_SCHED_REMOTE_OFFLINING
 *                    |   ^
 *                    |   |
 * sched_tick_start() |   | sched_tick_stop()
 *                    |   |
 *                    V   |
 *          TICK_SCHED_REMOTE_RUNNING
 *
 *
 * Other transitions get WARN_ON_ONCE(), except that sched_tick_remote()
 * and sched_tick_start() are happy to leave the state in RUNNING.
 */

static struct tick_work __percpu *tick_work_cpu;

static void sched_tick_remote(struct work_struct *work)
{
	struct delayed_work *dwork = to_delayed_work(work);
	struct tick_work *twork = container_of(dwork, struct tick_work, work);
	int cpu = twork->cpu;
	struct rq *rq = cpu_rq(cpu);
	struct task_struct *curr;
	struct rq_flags rf;
	u64 delta;
	int os;

	/*
	 * Handle the tick only if it appears the remote CPU is running in full
	 * dynticks mode. The check is racy by nature, but missing a tick or
	 * having one too much is no big deal because the scheduler tick updates
	 * statistics and checks timeslices in a time-independent way, regardless
	 * of when exactly it is running.
	 */
	if (!tick_nohz_tick_stopped_cpu(cpu))
		goto out_requeue;

	rq_lock_irq(rq, &rf);
	curr = rq->curr;
	if (cpu_is_offline(cpu))
		goto out_unlock;

	update_rq_clock(rq);

	if (!is_idle_task(curr)) {
		/*
		 * Make sure the next tick runs within a reasonable
		 * amount of time.
		 */
		delta = rq_clock_task(rq) - curr->se.exec_start;
		WARN_ON_ONCE(delta > (u64)NSEC_PER_SEC * 3);
	}
	curr->sched_class->task_tick(rq, curr, 0);

	calc_load_nohz_remote(rq);
out_unlock:
	rq_unlock_irq(rq, &rf);
out_requeue:

	/*
	 * Run the remote tick once per second (1Hz). This arbitrary
	 * frequency is large enough to avoid overload but short enough
	 * to keep scheduler internal stats reasonably up to date.  But
	 * first update state to reflect hotplug activity if required.
	 */
	os = atomic_fetch_add_unless(&twork->state, -1, TICK_SCHED_REMOTE_RUNNING);
	WARN_ON_ONCE(os == TICK_SCHED_REMOTE_OFFLINE);
	if (os == TICK_SCHED_REMOTE_RUNNING)
		queue_delayed_work(system_unbound_wq, dwork, HZ);
}

static void sched_tick_start(int cpu)
{
	int os;
	struct tick_work *twork;

	if (housekeeping_cpu(cpu, HK_FLAG_TICK))
		return;

	WARN_ON_ONCE(!tick_work_cpu);

	twork = per_cpu_ptr(tick_work_cpu, cpu);
	os = atomic_xchg(&twork->state, TICK_SCHED_REMOTE_RUNNING);
	WARN_ON_ONCE(os == TICK_SCHED_REMOTE_RUNNING);
	if (os == TICK_SCHED_REMOTE_OFFLINE) {
		twork->cpu = cpu;
		INIT_DELAYED_WORK(&twork->work, sched_tick_remote);
		queue_delayed_work(system_unbound_wq, &twork->work, HZ);
	}
}

#ifdef CONFIG_HOTPLUG_CPU
static void sched_tick_stop(int cpu)
{
	struct tick_work *twork;
	int os;

	if (housekeeping_cpu(cpu, HK_FLAG_TICK))
		return;

	WARN_ON_ONCE(!tick_work_cpu);

	twork = per_cpu_ptr(tick_work_cpu, cpu);
	/* There cannot be competing actions, but don't rely on stop-machine. */
	os = atomic_xchg(&twork->state, TICK_SCHED_REMOTE_OFFLINING);
	WARN_ON_ONCE(os != TICK_SCHED_REMOTE_RUNNING);
	/* Don't cancel, as this would mess up the state machine. */
}
#endif /* CONFIG_HOTPLUG_CPU */

int __init sched_tick_offload_init(void)
{
	tick_work_cpu = alloc_percpu(struct tick_work);
	BUG_ON(!tick_work_cpu);
	return 0;
}

#else /* !CONFIG_NO_HZ_FULL */
static inline void sched_tick_start(int cpu) { }
static inline void sched_tick_stop(int cpu) { }
#endif

#if defined(CONFIG_PREEMPTION) && (defined(CONFIG_DEBUG_PREEMPT) || \
				defined(CONFIG_TRACE_PREEMPT_TOGGLE))
/*
 * If the value passed in is equal to the current preempt count
 * then we just disabled preemption. Start timing the latency.
 */
static inline void preempt_latency_start(int val)
{
	if (preempt_count() == val) {
		unsigned long ip = get_lock_parent_ip();
#ifdef CONFIG_DEBUG_PREEMPT
		current->preempt_disable_ip = ip;
#endif
		trace_preempt_off(CALLER_ADDR0, ip);
	}
}

void preempt_count_add(int val)
{
#ifdef CONFIG_DEBUG_PREEMPT
	/*
	 * Underflow?
	 */
	if (DEBUG_LOCKS_WARN_ON((preempt_count() < 0)))
		return;
#endif
	__preempt_count_add(val);
#ifdef CONFIG_DEBUG_PREEMPT
	/*
	 * Spinlock count overflowing soon?
	 */
	DEBUG_LOCKS_WARN_ON((preempt_count() & PREEMPT_MASK) >=
				PREEMPT_MASK - 10);
#endif
	preempt_latency_start(val);
}
EXPORT_SYMBOL(preempt_count_add);
NOKPROBE_SYMBOL(preempt_count_add);

/*
 * If the value passed in equals to the current preempt count
 * then we just enabled preemption. Stop timing the latency.
 */
static inline void preempt_latency_stop(int val)
{
	if (preempt_count() == val)
		trace_preempt_on(CALLER_ADDR0, get_lock_parent_ip());
}

void preempt_count_sub(int val)
{
#ifdef CONFIG_DEBUG_PREEMPT
	/*
	 * Underflow?
	 */
	if (DEBUG_LOCKS_WARN_ON(val > preempt_count()))
		return;
	/*
	 * Is the spinlock portion underflowing?
	 */
	if (DEBUG_LOCKS_WARN_ON((val < PREEMPT_MASK) &&
			!(preempt_count() & PREEMPT_MASK)))
		return;
#endif

	preempt_latency_stop(val);
	__preempt_count_sub(val);
}
EXPORT_SYMBOL(preempt_count_sub);
NOKPROBE_SYMBOL(preempt_count_sub);

#else
static inline void preempt_latency_start(int val) { }
static inline void preempt_latency_stop(int val) { }
#endif

static inline unsigned long get_preempt_disable_ip(struct task_struct *p)
{
#ifdef CONFIG_DEBUG_PREEMPT
	return p->preempt_disable_ip;
#else
	return 0;
#endif
}

/*
 * Print scheduling while atomic bug:
 */
static noinline void __schedule_bug(struct task_struct *prev)
{
	/* Save this before calling printk(), since that will clobber it */
	unsigned long preempt_disable_ip = get_preempt_disable_ip(current);

	if (oops_in_progress)
		return;

	printk(KERN_ERR "BUG: scheduling while atomic: %s/%d/0x%08x\n",
		prev->comm, prev->pid, preempt_count());

	debug_show_held_locks(prev);
	print_modules();
	if (irqs_disabled())
		print_irqtrace_events(prev);
	if (IS_ENABLED(CONFIG_DEBUG_PREEMPT)
	    && in_atomic_preempt_off()) {
		pr_err("Preemption disabled at:");
		print_ip_sym(KERN_ERR, preempt_disable_ip);
	}
	if (panic_on_warn)
		panic("scheduling while atomic\n");

	dump_stack();
	add_taint(TAINT_WARN, LOCKDEP_STILL_OK);
}

/*
 * Various schedule()-time debugging checks and statistics:
 */
static inline void schedule_debug(struct task_struct *prev, bool preempt)
{
#ifdef CONFIG_SCHED_STACK_END_CHECK
	if (task_stack_end_corrupted(prev))
		panic("corrupted stack end detected inside scheduler\n");

	if (task_scs_end_corrupted(prev))
		panic("corrupted shadow stack detected inside scheduler\n");
#endif

#ifdef CONFIG_DEBUG_ATOMIC_SLEEP
	if (!preempt && READ_ONCE(prev->__state) && prev->non_block_count) {
		printk(KERN_ERR "BUG: scheduling in a non-blocking section: %s/%d/%i\n",
			prev->comm, prev->pid, prev->non_block_count);
		dump_stack();
		add_taint(TAINT_WARN, LOCKDEP_STILL_OK);
	}
#endif

	if (unlikely(in_atomic_preempt_off())) {
		__schedule_bug(prev);
		preempt_count_set(PREEMPT_DISABLED);
	}
	rcu_sleep_check();
	SCHED_WARN_ON(ct_state() == CONTEXT_USER);

	profile_hit(SCHED_PROFILING, __builtin_return_address(0));

	schedstat_inc(this_rq()->sched_count);
}

static void put_prev_task_balance(struct rq *rq, struct task_struct *prev,
				  struct rq_flags *rf)
{
#ifdef CONFIG_SMP
	const struct sched_class *class;
	/*
	 * We must do the balancing pass before put_prev_task(), such
	 * that when we release the rq->lock the task is in the same
	 * state as before we took rq->lock.
	 *
	 * We can terminate the balance pass as soon as we know there is
	 * a runnable task of @class priority or higher.
	 */
	for_class_range(class, prev->sched_class, &idle_sched_class) {
		if (class->balance(rq, prev, rf))
			break;
	}
#endif

	put_prev_task(rq, prev);
}

/*
 * Pick up the highest-prio task:
 */
static inline struct task_struct *
__pick_next_task(struct rq *rq, struct task_struct *prev, struct rq_flags *rf)
{
	const struct sched_class *class;
	struct task_struct *p;

	/*
	 * Optimization: we know that if all tasks are in the fair class we can
	 * call that function directly, but only if the @prev task wasn't of a
	 * higher scheduling class, because otherwise those lose the
	 * opportunity to pull in more work from other CPUs.
	 */
	if (likely(prev->sched_class <= &fair_sched_class &&
		   rq->nr_running == rq->cfs.h_nr_running)) {

		p = pick_next_task_fair(rq, prev, rf);
		if (unlikely(p == RETRY_TASK))
			goto restart;

		/* Assume the next prioritized class is idle_sched_class */
		if (!p) {
			put_prev_task(rq, prev);
			p = pick_next_task_idle(rq);
		}

		return p;
	}

restart:
	put_prev_task_balance(rq, prev, rf);

	for_each_class(class) {
		p = class->pick_next_task(rq);
		if (p)
			return p;
	}

	BUG(); /* The idle class should always have a runnable task. */
}

#ifdef CONFIG_SCHED_CORE
static inline bool is_task_rq_idle(struct task_struct *t)
{
	return (task_rq(t)->idle == t);
}

static inline bool cookie_equals(struct task_struct *a, unsigned long cookie)
{
	return is_task_rq_idle(a) || (a->core_cookie == cookie);
}

static inline bool cookie_match(struct task_struct *a, struct task_struct *b)
{
	if (is_task_rq_idle(a) || is_task_rq_idle(b))
		return true;

	return a->core_cookie == b->core_cookie;
}

static inline struct task_struct *pick_task(struct rq *rq)
{
	const struct sched_class *class;
	struct task_struct *p;

	for_each_class(class) {
		p = class->pick_task(rq);
		if (p)
			return p;
	}

	BUG(); /* The idle class should always have a runnable task. */
}

extern void task_vruntime_update(struct rq *rq, struct task_struct *p, bool in_fi);

static struct task_struct *
pick_next_task(struct rq *rq, struct task_struct *prev, struct rq_flags *rf)
{
	struct task_struct *next, *p, *max = NULL;
	const struct cpumask *smt_mask;
	bool fi_before = false;
	unsigned long cookie;
	int i, cpu, occ = 0;
	struct rq *rq_i;
	bool need_sync;

	if (!sched_core_enabled(rq))
		return __pick_next_task(rq, prev, rf);

	cpu = cpu_of(rq);

	/* Stopper task is switching into idle, no need core-wide selection. */
	if (cpu_is_offline(cpu)) {
		/*
		 * Reset core_pick so that we don't enter the fastpath when
		 * coming online. core_pick would already be migrated to
		 * another cpu during offline.
		 */
		rq->core_pick = NULL;
		return __pick_next_task(rq, prev, rf);
	}

	/*
	 * If there were no {en,de}queues since we picked (IOW, the task
	 * pointers are all still valid), and we haven't scheduled the last
	 * pick yet, do so now.
	 *
	 * rq->core_pick can be NULL if no selection was made for a CPU because
	 * it was either offline or went offline during a sibling's core-wide
	 * selection. In this case, do a core-wide selection.
	 */
	if (rq->core->core_pick_seq == rq->core->core_task_seq &&
	    rq->core->core_pick_seq != rq->core_sched_seq &&
	    rq->core_pick) {
		WRITE_ONCE(rq->core_sched_seq, rq->core->core_pick_seq);

		next = rq->core_pick;
		if (next != prev) {
			put_prev_task(rq, prev);
			set_next_task(rq, next);
		}

		rq->core_pick = NULL;
		return next;
	}

	put_prev_task_balance(rq, prev, rf);

	smt_mask = cpu_smt_mask(cpu);
	need_sync = !!rq->core->core_cookie;

	/* reset state */
	rq->core->core_cookie = 0UL;
	if (rq->core->core_forceidle) {
		need_sync = true;
		fi_before = true;
		rq->core->core_forceidle = false;
	}

	/*
	 * core->core_task_seq, core->core_pick_seq, rq->core_sched_seq
	 *
	 * @task_seq guards the task state ({en,de}queues)
	 * @pick_seq is the @task_seq we did a selection on
	 * @sched_seq is the @pick_seq we scheduled
	 *
	 * However, preemptions can cause multiple picks on the same task set.
	 * 'Fix' this by also increasing @task_seq for every pick.
	 */
	rq->core->core_task_seq++;

	/*
	 * Optimize for common case where this CPU has no cookies
	 * and there are no cookied tasks running on siblings.
	 */
	if (!need_sync) {
		next = pick_task(rq);
		if (!next->core_cookie) {
			rq->core_pick = NULL;
			/*
			 * For robustness, update the min_vruntime_fi for
			 * unconstrained picks as well.
			 */
			WARN_ON_ONCE(fi_before);
			task_vruntime_update(rq, next, false);
			goto done;
		}
	}

	/*
	 * For each thread: do the regular task pick and find the max prio task
	 * amongst them.
	 *
	 * Tie-break prio towards the current CPU
	 */
	for_each_cpu_wrap(i, smt_mask, cpu) {
		rq_i = cpu_rq(i);

		if (i != cpu)
			update_rq_clock(rq_i);

		p = rq_i->core_pick = pick_task(rq_i);
		if (!max || prio_less(max, p, fi_before))
			max = p;
	}

	cookie = rq->core->core_cookie = max->core_cookie;

	/*
	 * For each thread: try and find a runnable task that matches @max or
	 * force idle.
	 */
	for_each_cpu(i, smt_mask) {
		rq_i = cpu_rq(i);
		p = rq_i->core_pick;

		if (!cookie_equals(p, cookie)) {
			p = NULL;
			if (cookie)
				p = sched_core_find(rq_i, cookie);
			if (!p)
				p = idle_sched_class.pick_task(rq_i);
		}

		rq_i->core_pick = p;

		if (p == rq_i->idle) {
			if (rq_i->nr_running) {
				rq->core->core_forceidle = true;
				if (!fi_before)
					rq->core->core_forceidle_seq++;
			}
		} else {
			occ++;
		}
	}

	rq->core->core_pick_seq = rq->core->core_task_seq;
	next = rq->core_pick;
	rq->core_sched_seq = rq->core->core_pick_seq;

	/* Something should have been selected for current CPU */
	WARN_ON_ONCE(!next);

	/*
	 * Reschedule siblings
	 *
	 * NOTE: L1TF -- at this point we're no longer running the old task and
	 * sending an IPI (below) ensures the sibling will no longer be running
	 * their task. This ensures there is no inter-sibling overlap between
	 * non-matching user state.
	 */
	for_each_cpu(i, smt_mask) {
		rq_i = cpu_rq(i);

		/*
		 * An online sibling might have gone offline before a task
		 * could be picked for it, or it might be offline but later
		 * happen to come online, but its too late and nothing was
		 * picked for it.  That's Ok - it will pick tasks for itself,
		 * so ignore it.
		 */
		if (!rq_i->core_pick)
			continue;

		/*
		 * Update for new !FI->FI transitions, or if continuing to be in !FI:
		 * fi_before     fi      update?
		 *  0            0       1
		 *  0            1       1
		 *  1            0       1
		 *  1            1       0
		 */
		if (!(fi_before && rq->core->core_forceidle))
			task_vruntime_update(rq_i, rq_i->core_pick, rq->core->core_forceidle);

		rq_i->core_pick->core_occupation = occ;

		if (i == cpu) {
			rq_i->core_pick = NULL;
			continue;
		}

		/* Did we break L1TF mitigation requirements? */
		WARN_ON_ONCE(!cookie_match(next, rq_i->core_pick));

		if (rq_i->curr == rq_i->core_pick) {
			rq_i->core_pick = NULL;
			continue;
		}

		resched_curr(rq_i);
	}

done:
	set_next_task(rq, next);
	return next;
}

static bool try_steal_cookie(int this, int that)
{
	struct rq *dst = cpu_rq(this), *src = cpu_rq(that);
	struct task_struct *p;
	unsigned long cookie;
	bool success = false;

	local_irq_disable();
	double_rq_lock(dst, src);

	cookie = dst->core->core_cookie;
	if (!cookie)
		goto unlock;

	if (dst->curr != dst->idle)
		goto unlock;

	p = sched_core_find(src, cookie);
	if (p == src->idle)
		goto unlock;

	do {
		if (p == src->core_pick || p == src->curr)
			goto next;

		if (!cpumask_test_cpu(this, &p->cpus_mask))
			goto next;

		if (p->core_occupation > dst->idle->core_occupation)
			goto next;

		deactivate_task(src, p, 0);
		set_task_cpu(p, this);
		activate_task(dst, p, 0);

		resched_curr(dst);

		success = true;
		break;

next:
		p = sched_core_next(p, cookie);
	} while (p);

unlock:
	double_rq_unlock(dst, src);
	local_irq_enable();

	return success;
}

static bool steal_cookie_task(int cpu, struct sched_domain *sd)
{
	int i;

	for_each_cpu_wrap(i, sched_domain_span(sd), cpu) {
		if (i == cpu)
			continue;

		if (need_resched())
			break;

		if (try_steal_cookie(cpu, i))
			return true;
	}

	return false;
}

static void sched_core_balance(struct rq *rq)
{
	struct sched_domain *sd;
	int cpu = cpu_of(rq);

	preempt_disable();
	rcu_read_lock();
	raw_spin_rq_unlock_irq(rq);
	for_each_domain(cpu, sd) {
		if (need_resched())
			break;

		if (steal_cookie_task(cpu, sd))
			break;
	}
	raw_spin_rq_lock_irq(rq);
	rcu_read_unlock();
	preempt_enable();
}

static DEFINE_PER_CPU(struct callback_head, core_balance_head);

void queue_core_balance(struct rq *rq)
{
	if (!sched_core_enabled(rq))
		return;

	if (!rq->core->core_cookie)
		return;

	if (!rq->nr_running) /* not forced idle */
		return;

	queue_balance_callback(rq, &per_cpu(core_balance_head, rq->cpu), sched_core_balance);
}

static void sched_core_cpu_starting(unsigned int cpu)
{
	const struct cpumask *smt_mask = cpu_smt_mask(cpu);
	struct rq *rq = cpu_rq(cpu), *core_rq = NULL;
	unsigned long flags;
	int t;

	sched_core_lock(cpu, &flags);

	WARN_ON_ONCE(rq->core != rq);

	/* if we're the first, we'll be our own leader */
	if (cpumask_weight(smt_mask) == 1)
		goto unlock;

	/* find the leader */
	for_each_cpu(t, smt_mask) {
		if (t == cpu)
			continue;
		rq = cpu_rq(t);
		if (rq->core == rq) {
			core_rq = rq;
			break;
		}
	}

	if (WARN_ON_ONCE(!core_rq)) /* whoopsie */
		goto unlock;

	/* install and validate core_rq */
	for_each_cpu(t, smt_mask) {
		rq = cpu_rq(t);

		if (t == cpu)
			rq->core = core_rq;

		WARN_ON_ONCE(rq->core != core_rq);
	}

unlock:
	sched_core_unlock(cpu, &flags);
}

static void sched_core_cpu_deactivate(unsigned int cpu)
{
	const struct cpumask *smt_mask = cpu_smt_mask(cpu);
	struct rq *rq = cpu_rq(cpu), *core_rq = NULL;
	unsigned long flags;
	int t;

	sched_core_lock(cpu, &flags);

	/* if we're the last man standing, nothing to do */
	if (cpumask_weight(smt_mask) == 1) {
		WARN_ON_ONCE(rq->core != rq);
		goto unlock;
	}

	/* if we're not the leader, nothing to do */
	if (rq->core != rq)
		goto unlock;

	/* find a new leader */
	for_each_cpu(t, smt_mask) {
		if (t == cpu)
			continue;
		core_rq = cpu_rq(t);
		break;
	}

	if (WARN_ON_ONCE(!core_rq)) /* impossible */
		goto unlock;

	/* copy the shared state to the new leader */
	core_rq->core_task_seq      = rq->core_task_seq;
	core_rq->core_pick_seq      = rq->core_pick_seq;
	core_rq->core_cookie        = rq->core_cookie;
	core_rq->core_forceidle     = rq->core_forceidle;
	core_rq->core_forceidle_seq = rq->core_forceidle_seq;

	/* install new leader */
	for_each_cpu(t, smt_mask) {
		rq = cpu_rq(t);
		rq->core = core_rq;
	}

unlock:
	sched_core_unlock(cpu, &flags);
}

static inline void sched_core_cpu_dying(unsigned int cpu)
{
	struct rq *rq = cpu_rq(cpu);

	if (rq->core != rq)
		rq->core = rq;
}

#else /* !CONFIG_SCHED_CORE */

static inline void sched_core_cpu_starting(unsigned int cpu) {}
static inline void sched_core_cpu_deactivate(unsigned int cpu) {}
static inline void sched_core_cpu_dying(unsigned int cpu) {}

static struct task_struct *
pick_next_task(struct rq *rq, struct task_struct *prev, struct rq_flags *rf)
{
	return __pick_next_task(rq, prev, rf);
}

#endif /* CONFIG_SCHED_CORE */

/*
 * Constants for the sched_mode argument of __schedule().
 *
 * The mode argument allows RT enabled kernels to differentiate a
 * preemption from blocking on an 'sleeping' spin/rwlock. Note that
 * SM_MASK_PREEMPT for !RT has all bits set, which allows the compiler to
 * optimize the AND operation out and just check for zero.
 */
#define SM_NONE			0x0
#define SM_PREEMPT		0x1
#define SM_RTLOCK_WAIT		0x2

#ifndef CONFIG_PREEMPT_RT
# define SM_MASK_PREEMPT	(~0U)
#else
# define SM_MASK_PREEMPT	SM_PREEMPT
#endif

/*
 * __schedule() is the main scheduler function.
 *
 * The main means of driving the scheduler and thus entering this function are:
 *
 *   1. Explicit blocking: mutex, semaphore, waitqueue, etc.
 *
 *   2. TIF_NEED_RESCHED flag is checked on interrupt and userspace return
 *      paths. For example, see arch/x86/entry_64.S.
 *
 *      To drive preemption between tasks, the scheduler sets the flag in timer
 *      interrupt handler scheduler_tick().
 *
 *   3. Wakeups don't really cause entry into schedule(). They add a
 *      task to the run-queue and that's it.
 *
 *      Now, if the new task added to the run-queue preempts the current
 *      task, then the wakeup sets TIF_NEED_RESCHED and schedule() gets
 *      called on the nearest possible occasion:
 *
 *       - If the kernel is preemptible (CONFIG_PREEMPTION=y):
 *
 *         - in syscall or exception context, at the next outmost
 *           preempt_enable(). (this might be as soon as the wake_up()'s
 *           spin_unlock()!)
 *
 *         - in IRQ context, return from interrupt-handler to
 *           preemptible context
 *
 *       - If the kernel is not preemptible (CONFIG_PREEMPTION is not set)
 *         then at the next:
 *
 *          - cond_resched() call
 *          - explicit schedule() call
 *          - return from syscall or exception to user-space
 *          - return from interrupt-handler to user-space
 *
 * WARNING: must be called with preemption disabled!
 */
static void __sched notrace __schedule(unsigned int sched_mode)
{
	struct task_struct *prev, *next;
	unsigned long *switch_count;
	unsigned long prev_state;
	struct rq_flags rf;
	struct rq *rq;
	int cpu;

	cpu = smp_processor_id();
	rq = cpu_rq(cpu);
	prev = rq->curr;

	schedule_debug(prev, !!sched_mode);

	if (sched_feat(HRTICK) || sched_feat(HRTICK_DL))
		hrtick_clear(rq);

	local_irq_disable();
	rcu_note_context_switch(!!sched_mode);

	/*
	 * Make sure that signal_pending_state()->signal_pending() below
	 * can't be reordered with __set_current_state(TASK_INTERRUPTIBLE)
	 * done by the caller to avoid the race with signal_wake_up():
	 *
	 * __set_current_state(@state)		signal_wake_up()
	 * schedule()				  set_tsk_thread_flag(p, TIF_SIGPENDING)
	 *					  wake_up_state(p, state)
	 *   LOCK rq->lock			    LOCK p->pi_state
	 *   smp_mb__after_spinlock()		    smp_mb__after_spinlock()
	 *     if (signal_pending_state())	    if (p->state & @state)
	 *
	 * Also, the membarrier system call requires a full memory barrier
	 * after coming from user-space, before storing to rq->curr.
	 */
	rq_lock(rq, &rf);
	smp_mb__after_spinlock();

	/* Promote REQ to ACT */
	rq->clock_update_flags <<= 1;
	update_rq_clock(rq);

	switch_count = &prev->nivcsw;

	/*
	 * We must load prev->state once (task_struct::state is volatile), such
	 * that:
	 *
	 *  - we form a control dependency vs deactivate_task() below.
	 *  - ptrace_{,un}freeze_traced() can change ->state underneath us.
	 */
	prev_state = READ_ONCE(prev->__state);
	if (!(sched_mode & SM_MASK_PREEMPT) && prev_state) {
		if (signal_pending_state(prev_state, prev)) {
			WRITE_ONCE(prev->__state, TASK_RUNNING);
		} else {
			prev->sched_contributes_to_load =
				(prev_state & TASK_UNINTERRUPTIBLE) &&
				!(prev_state & TASK_NOLOAD) &&
				!(prev->flags & PF_FROZEN);

			if (prev->sched_contributes_to_load)
				rq->nr_uninterruptible++;

			/*
			 * __schedule()			ttwu()
			 *   prev_state = prev->state;    if (p->on_rq && ...)
			 *   if (prev_state)		    goto out;
			 *     p->on_rq = 0;		  smp_acquire__after_ctrl_dep();
			 *				  p->state = TASK_WAKING
			 *
			 * Where __schedule() and ttwu() have matching control dependencies.
			 *
			 * After this, schedule() must not care about p->state any more.
			 */
			deactivate_task(rq, prev, DEQUEUE_SLEEP | DEQUEUE_NOCLOCK);

			if (prev->in_iowait) {
				atomic_inc(&rq->nr_iowait);
				delayacct_blkio_start();
			}
		}
		switch_count = &prev->nvcsw;
	}

	next = pick_next_task(rq, prev, &rf);
	clear_tsk_need_resched(prev);
	clear_preempt_need_resched();
#ifdef CONFIG_SCHED_DEBUG
	rq->last_seen_need_resched_ns = 0;
#endif

	if (likely(prev != next)) {
		rq->nr_switches++;
		/*
		 * RCU users of rcu_dereference(rq->curr) may not see
		 * changes to task_struct made by pick_next_task().
		 */
		RCU_INIT_POINTER(rq->curr, next);
		/*
		 * The membarrier system call requires each architecture
		 * to have a full memory barrier after updating
		 * rq->curr, before returning to user-space.
		 *
		 * Here are the schemes providing that barrier on the
		 * various architectures:
		 * - mm ? switch_mm() : mmdrop() for x86, s390, sparc, PowerPC.
		 *   switch_mm() rely on membarrier_arch_switch_mm() on PowerPC.
		 * - finish_lock_switch() for weakly-ordered
		 *   architectures where spin_unlock is a full barrier,
		 * - switch_to() for arm64 (weakly-ordered, spin_unlock
		 *   is a RELEASE barrier),
		 */
		++*switch_count;

		migrate_disable_switch(rq, prev);
		psi_sched_switch(prev, next, !task_on_rq_queued(prev));

		trace_sched_switch(sched_mode & SM_MASK_PREEMPT, prev, next);

		/* Also unlocks the rq: */
		rq = context_switch(rq, prev, next, &rf);
	} else {
		rq->clock_update_flags &= ~(RQCF_ACT_SKIP|RQCF_REQ_SKIP);

		rq_unpin_lock(rq, &rf);
		__balance_callbacks(rq);
		raw_spin_rq_unlock_irq(rq);
	}
}

void __noreturn do_task_dead(void)
{
	/* Causes final put_task_struct in finish_task_switch(): */
	set_special_state(TASK_DEAD);

	/* Tell freezer to ignore us: */
	current->flags |= PF_NOFREEZE;

	__schedule(SM_NONE);
	BUG();

	/* Avoid "noreturn function does return" - but don't continue if BUG() is a NOP: */
	for (;;)
		cpu_relax();
}

static inline void sched_submit_work(struct task_struct *tsk)
{
	unsigned int task_flags;

	if (task_is_running(tsk))
		return;

	task_flags = tsk->flags;
	/*
	 * If a worker goes to sleep, notify and ask workqueue whether it
	 * wants to wake up a task to maintain concurrency.
	 */
	if (task_flags & (PF_WQ_WORKER | PF_IO_WORKER)) {
		if (task_flags & PF_WQ_WORKER)
			wq_worker_sleeping(tsk);
		else
			io_wq_worker_sleeping(tsk);
	}

	if (tsk_is_pi_blocked(tsk))
		return;

	/*
	 * If we are going to sleep and we have plugged IO queued,
	 * make sure to submit it to avoid deadlocks.
	 */
	if (blk_needs_flush_plug(tsk))
		blk_flush_plug(tsk->plug, true);
}

static void sched_update_worker(struct task_struct *tsk)
{
	if (tsk->flags & (PF_WQ_WORKER | PF_IO_WORKER)) {
		if (tsk->flags & PF_WQ_WORKER)
			wq_worker_running(tsk);
		else
			io_wq_worker_running(tsk);
	}
}

asmlinkage __visible void __sched schedule(void)
{
	struct task_struct *tsk = current;

	sched_submit_work(tsk);
	do {
		preempt_disable();
		__schedule(SM_NONE);
		sched_preempt_enable_no_resched();
	} while (need_resched());
	sched_update_worker(tsk);
}
EXPORT_SYMBOL(schedule);

/*
 * synchronize_rcu_tasks() makes sure that no task is stuck in preempted
 * state (have scheduled out non-voluntarily) by making sure that all
 * tasks have either left the run queue or have gone into user space.
 * As idle tasks do not do either, they must not ever be preempted
 * (schedule out non-voluntarily).
 *
 * schedule_idle() is similar to schedule_preempt_disable() except that it
 * never enables preemption because it does not call sched_submit_work().
 */
void __sched schedule_idle(void)
{
	/*
	 * As this skips calling sched_submit_work(), which the idle task does
	 * regardless because that function is a nop when the task is in a
	 * TASK_RUNNING state, make sure this isn't used someplace that the
	 * current task can be in any other state. Note, idle is always in the
	 * TASK_RUNNING state.
	 */
	WARN_ON_ONCE(current->__state);
	do {
		__schedule(SM_NONE);
	} while (need_resched());
}

#if defined(CONFIG_CONTEXT_TRACKING) && !defined(CONFIG_HAVE_CONTEXT_TRACKING_OFFSTACK)
asmlinkage __visible void __sched schedule_user(void)
{
	/*
	 * If we come here after a random call to set_need_resched(),
	 * or we have been woken up remotely but the IPI has not yet arrived,
	 * we haven't yet exited the RCU idle mode. Do it here manually until
	 * we find a better solution.
	 *
	 * NB: There are buggy callers of this function.  Ideally we
	 * should warn if prev_state != CONTEXT_USER, but that will trigger
	 * too frequently to make sense yet.
	 */
	enum ctx_state prev_state = exception_enter();
	schedule();
	exception_exit(prev_state);
}
#endif

/**
 * schedule_preempt_disabled - called with preemption disabled
 *
 * Returns with preemption disabled. Note: preempt_count must be 1
 */
void __sched schedule_preempt_disabled(void)
{
	sched_preempt_enable_no_resched();
	schedule();
	preempt_disable();
}

#ifdef CONFIG_PREEMPT_RT
void __sched notrace schedule_rtlock(void)
{
	do {
		preempt_disable();
		__schedule(SM_RTLOCK_WAIT);
		sched_preempt_enable_no_resched();
	} while (need_resched());
}
NOKPROBE_SYMBOL(schedule_rtlock);
#endif

static void __sched notrace preempt_schedule_common(void)
{
	do {
		/*
		 * Because the function tracer can trace preempt_count_sub()
		 * and it also uses preempt_enable/disable_notrace(), if
		 * NEED_RESCHED is set, the preempt_enable_notrace() called
		 * by the function tracer will call this function again and
		 * cause infinite recursion.
		 *
		 * Preemption must be disabled here before the function
		 * tracer can trace. Break up preempt_disable() into two
		 * calls. One to disable preemption without fear of being
		 * traced. The other to still record the preemption latency,
		 * which can also be traced by the function tracer.
		 */
		preempt_disable_notrace();
		preempt_latency_start(1);
		__schedule(SM_PREEMPT);
		preempt_latency_stop(1);
		preempt_enable_no_resched_notrace();

		/*
		 * Check again in case we missed a preemption opportunity
		 * between schedule and now.
		 */
	} while (need_resched());
}

#ifdef CONFIG_PREEMPTION
/*
 * This is the entry point to schedule() from in-kernel preemption
 * off of preempt_enable.
 */
asmlinkage __visible void __sched notrace preempt_schedule(void)
{
	/*
	 * If there is a non-zero preempt_count or interrupts are disabled,
	 * we do not want to preempt the current task. Just return..
	 */
	if (likely(!preemptible()))
		return;

	preempt_schedule_common();
}
NOKPROBE_SYMBOL(preempt_schedule);
EXPORT_SYMBOL(preempt_schedule);

#ifdef CONFIG_PREEMPT_DYNAMIC
DEFINE_STATIC_CALL(preempt_schedule, __preempt_schedule_func);
EXPORT_STATIC_CALL_TRAMP(preempt_schedule);
#endif


/**
 * preempt_schedule_notrace - preempt_schedule called by tracing
 *
 * The tracing infrastructure uses preempt_enable_notrace to prevent
 * recursion and tracing preempt enabling caused by the tracing
 * infrastructure itself. But as tracing can happen in areas coming
 * from userspace or just about to enter userspace, a preempt enable
 * can occur before user_exit() is called. This will cause the scheduler
 * to be called when the system is still in usermode.
 *
 * To prevent this, the preempt_enable_notrace will use this function
 * instead of preempt_schedule() to exit user context if needed before
 * calling the scheduler.
 */
asmlinkage __visible void __sched notrace preempt_schedule_notrace(void)
{
	enum ctx_state prev_ctx;

	if (likely(!preemptible()))
		return;

	do {
		/*
		 * Because the function tracer can trace preempt_count_sub()
		 * and it also uses preempt_enable/disable_notrace(), if
		 * NEED_RESCHED is set, the preempt_enable_notrace() called
		 * by the function tracer will call this function again and
		 * cause infinite recursion.
		 *
		 * Preemption must be disabled here before the function
		 * tracer can trace. Break up preempt_disable() into two
		 * calls. One to disable preemption without fear of being
		 * traced. The other to still record the preemption latency,
		 * which can also be traced by the function tracer.
		 */
		preempt_disable_notrace();
		preempt_latency_start(1);
		/*
		 * Needs preempt disabled in case user_exit() is traced
		 * and the tracer calls preempt_enable_notrace() causing
		 * an infinite recursion.
		 */
		prev_ctx = exception_enter();
		__schedule(SM_PREEMPT);
		exception_exit(prev_ctx);

		preempt_latency_stop(1);
		preempt_enable_no_resched_notrace();
	} while (need_resched());
}
EXPORT_SYMBOL_GPL(preempt_schedule_notrace);

#ifdef CONFIG_PREEMPT_DYNAMIC
DEFINE_STATIC_CALL(preempt_schedule_notrace, __preempt_schedule_notrace_func);
EXPORT_STATIC_CALL_TRAMP(preempt_schedule_notrace);
#endif

#endif /* CONFIG_PREEMPTION */

#ifdef CONFIG_PREEMPT_DYNAMIC

#include <linux/entry-common.h>

/*
 * SC:cond_resched
 * SC:might_resched
 * SC:preempt_schedule
 * SC:preempt_schedule_notrace
 * SC:irqentry_exit_cond_resched
 *
 *
 * NONE:
 *   cond_resched               <- __cond_resched
 *   might_resched              <- RET0
 *   preempt_schedule           <- NOP
 *   preempt_schedule_notrace   <- NOP
 *   irqentry_exit_cond_resched <- NOP
 *
 * VOLUNTARY:
 *   cond_resched               <- __cond_resched
 *   might_resched              <- __cond_resched
 *   preempt_schedule           <- NOP
 *   preempt_schedule_notrace   <- NOP
 *   irqentry_exit_cond_resched <- NOP
 *
 * FULL:
 *   cond_resched               <- RET0
 *   might_resched              <- RET0
 *   preempt_schedule           <- preempt_schedule
 *   preempt_schedule_notrace   <- preempt_schedule_notrace
 *   irqentry_exit_cond_resched <- irqentry_exit_cond_resched
 */

enum {
	preempt_dynamic_undefined = -1,
	preempt_dynamic_none,
	preempt_dynamic_voluntary,
	preempt_dynamic_full,
};

int preempt_dynamic_mode = preempt_dynamic_undefined;

int sched_dynamic_mode(const char *str)
{
	if (!strcmp(str, "none"))
		return preempt_dynamic_none;

	if (!strcmp(str, "voluntary"))
		return preempt_dynamic_voluntary;

	if (!strcmp(str, "full"))
		return preempt_dynamic_full;

	return -EINVAL;
}

void sched_dynamic_update(int mode)
{
	/*
	 * Avoid {NONE,VOLUNTARY} -> FULL transitions from ever ending up in
	 * the ZERO state, which is invalid.
	 */
	static_call_update(cond_resched, __cond_resched);
	static_call_update(might_resched, __cond_resched);
	static_call_update(preempt_schedule, __preempt_schedule_func);
	static_call_update(preempt_schedule_notrace, __preempt_schedule_notrace_func);
	static_call_update(irqentry_exit_cond_resched, irqentry_exit_cond_resched);

	switch (mode) {
	case preempt_dynamic_none:
		static_call_update(cond_resched, __cond_resched);
		static_call_update(might_resched, (void *)&__static_call_return0);
		static_call_update(preempt_schedule, NULL);
		static_call_update(preempt_schedule_notrace, NULL);
		static_call_update(irqentry_exit_cond_resched, NULL);
		pr_info("Dynamic Preempt: none\n");
		break;

	case preempt_dynamic_voluntary:
		static_call_update(cond_resched, __cond_resched);
		static_call_update(might_resched, __cond_resched);
		static_call_update(preempt_schedule, NULL);
		static_call_update(preempt_schedule_notrace, NULL);
		static_call_update(irqentry_exit_cond_resched, NULL);
		pr_info("Dynamic Preempt: voluntary\n");
		break;

	case preempt_dynamic_full:
		static_call_update(cond_resched, (void *)&__static_call_return0);
		static_call_update(might_resched, (void *)&__static_call_return0);
		static_call_update(preempt_schedule, __preempt_schedule_func);
		static_call_update(preempt_schedule_notrace, __preempt_schedule_notrace_func);
		static_call_update(irqentry_exit_cond_resched, irqentry_exit_cond_resched);
		pr_info("Dynamic Preempt: full\n");
		break;
	}

	preempt_dynamic_mode = mode;
}

static int __init setup_preempt_mode(char *str)
{
	int mode = sched_dynamic_mode(str);
	if (mode < 0) {
		pr_warn("Dynamic Preempt: unsupported mode: %s\n", str);
		return 1;
	}

	sched_dynamic_update(mode);
	return 0;
}
__setup("preempt=", setup_preempt_mode);

static void __init preempt_dynamic_init(void)
{
	if (preempt_dynamic_mode == preempt_dynamic_undefined) {
		if (IS_ENABLED(CONFIG_PREEMPT_NONE_BEHAVIOUR)) {
			sched_dynamic_update(preempt_dynamic_none);
		} else if (IS_ENABLED(CONFIG_PREEMPT_VOLUNTARY_BEHAVIOUR)) {
			sched_dynamic_update(preempt_dynamic_voluntary);
		} else {
			/* Default static call setting, nothing to do */
			WARN_ON_ONCE(!IS_ENABLED(CONFIG_PREEMPT_BEHAVIOUR));
			preempt_dynamic_mode = preempt_dynamic_full;
			pr_info("Dynamic Preempt: full\n");
		}
	}
}

#else /* !CONFIG_PREEMPT_DYNAMIC */

static inline void preempt_dynamic_init(void) { }

#endif /* #ifdef CONFIG_PREEMPT_DYNAMIC */

/*
 * This is the entry point to schedule() from kernel preemption
 * off of irq context.
 * Note, that this is called and return with irqs disabled. This will
 * protect us against recursive calling from irq.
 */
asmlinkage __visible void __sched preempt_schedule_irq(void)
{
	enum ctx_state prev_state;

	/* Catch callers which need to be fixed */
	BUG_ON(preempt_count() || !irqs_disabled());

	prev_state = exception_enter();

	do {
		preempt_disable();
		local_irq_enable();
		__schedule(SM_PREEMPT);
		local_irq_disable();
		sched_preempt_enable_no_resched();
	} while (need_resched());

	exception_exit(prev_state);
}

int default_wake_function(wait_queue_entry_t *curr, unsigned mode, int wake_flags,
			  void *key)
{
	WARN_ON_ONCE(IS_ENABLED(CONFIG_SCHED_DEBUG) && wake_flags & ~WF_SYNC);
	return try_to_wake_up(curr->private, mode, wake_flags);
}
EXPORT_SYMBOL(default_wake_function);

static void __setscheduler_prio(struct task_struct *p, int prio)
{
	if (dl_prio(prio))
		p->sched_class = &dl_sched_class;
	else if (rt_prio(prio))
		p->sched_class = &rt_sched_class;
	else
		p->sched_class = &fair_sched_class;

	p->prio = prio;
}

#ifdef CONFIG_RT_MUTEXES

static inline int __rt_effective_prio(struct task_struct *pi_task, int prio)
{
	if (pi_task)
		prio = min(prio, pi_task->prio);

	return prio;
}

static inline int rt_effective_prio(struct task_struct *p, int prio)
{
	struct task_struct *pi_task = rt_mutex_get_top_task(p);

	return __rt_effective_prio(pi_task, prio);
}

/*
 * rt_mutex_setprio - set the current priority of a task
 * @p: task to boost
 * @pi_task: donor task
 *
 * This function changes the 'effective' priority of a task. It does
 * not touch ->normal_prio like __setscheduler().
 *
 * Used by the rt_mutex code to implement priority inheritance
 * logic. Call site only calls if the priority of the task changed.
 */
void rt_mutex_setprio(struct task_struct *p, struct task_struct *pi_task)
{
	int prio, oldprio, queued, running, queue_flag =
		DEQUEUE_SAVE | DEQUEUE_MOVE | DEQUEUE_NOCLOCK;
	const struct sched_class *prev_class;
	struct rq_flags rf;
	struct rq *rq;

	/* XXX used to be waiter->prio, not waiter->task->prio */
	prio = __rt_effective_prio(pi_task, p->normal_prio);

	/*
	 * If nothing changed; bail early.
	 */
	if (p->pi_top_task == pi_task && prio == p->prio && !dl_prio(prio))
		return;

	rq = __task_rq_lock(p, &rf);
	update_rq_clock(rq);
	/*
	 * Set under pi_lock && rq->lock, such that the value can be used under
	 * either lock.
	 *
	 * Note that there is loads of tricky to make this pointer cache work
	 * right. rt_mutex_slowunlock()+rt_mutex_postunlock() work together to
	 * ensure a task is de-boosted (pi_task is set to NULL) before the
	 * task is allowed to run again (and can exit). This ensures the pointer
	 * points to a blocked task -- which guarantees the task is present.
	 */
	p->pi_top_task = pi_task;

	/*
	 * For FIFO/RR we only need to set prio, if that matches we're done.
	 */
	if (prio == p->prio && !dl_prio(prio))
		goto out_unlock;

	/*
	 * Idle task boosting is a nono in general. There is one
	 * exception, when PREEMPT_RT and NOHZ is active:
	 *
	 * The idle task calls get_next_timer_interrupt() and holds
	 * the timer wheel base->lock on the CPU and another CPU wants
	 * to access the timer (probably to cancel it). We can safely
	 * ignore the boosting request, as the idle CPU runs this code
	 * with interrupts disabled and will complete the lock
	 * protected section without being interrupted. So there is no
	 * real need to boost.
	 */
	if (unlikely(p == rq->idle)) {
		WARN_ON(p != rq->curr);
		WARN_ON(p->pi_blocked_on);
		goto out_unlock;
	}

	trace_sched_pi_setprio(p, pi_task);
	oldprio = p->prio;

	if (oldprio == prio)
		queue_flag &= ~DEQUEUE_MOVE;

	prev_class = p->sched_class;
	queued = task_on_rq_queued(p);
	running = task_current(rq, p);
	if (queued)
		dequeue_task(rq, p, queue_flag);
	if (running)
		put_prev_task(rq, p);

	/*
	 * Boosting condition are:
	 * 1. -rt task is running and holds mutex A
	 *      --> -dl task blocks on mutex A
	 *
	 * 2. -dl task is running and holds mutex A
	 *      --> -dl task blocks on mutex A and could preempt the
	 *          running task
	 */
	if (dl_prio(prio)) {
		if (!dl_prio(p->normal_prio) ||
		    (pi_task && dl_prio(pi_task->prio) &&
		     dl_entity_preempt(&pi_task->dl, &p->dl))) {
			p->dl.pi_se = pi_task->dl.pi_se;
			queue_flag |= ENQUEUE_REPLENISH;
		} else {
			p->dl.pi_se = &p->dl;
		}
	} else if (rt_prio(prio)) {
		if (dl_prio(oldprio))
			p->dl.pi_se = &p->dl;
		if (oldprio < prio)
			queue_flag |= ENQUEUE_HEAD;
	} else {
		if (dl_prio(oldprio))
			p->dl.pi_se = &p->dl;
		if (rt_prio(oldprio))
			p->rt.timeout = 0;
	}

	__setscheduler_prio(p, prio);

	if (queued)
		enqueue_task(rq, p, queue_flag);
	if (running)
		set_next_task(rq, p);

	check_class_changed(rq, p, prev_class, oldprio);
out_unlock:
	/* Avoid rq from going away on us: */
	preempt_disable();

	rq_unpin_lock(rq, &rf);
	__balance_callbacks(rq);
	raw_spin_rq_unlock(rq);

	preempt_enable();
}
#else
static inline int rt_effective_prio(struct task_struct *p, int prio)
{
	return prio;
}
#endif

void set_user_nice(struct task_struct *p, long nice)
{
	bool queued, running;
	int old_prio;
	struct rq_flags rf;
	struct rq *rq;

	if (task_nice(p) == nice || nice < MIN_NICE || nice > MAX_NICE)
		return;
	/*
	 * We have to be careful, if called from sys_setpriority(),
	 * the task might be in the middle of scheduling on another CPU.
	 */
	rq = task_rq_lock(p, &rf);
	update_rq_clock(rq);

	/*
	 * The RT priorities are set via sched_setscheduler(), but we still
	 * allow the 'normal' nice value to be set - but as expected
	 * it won't have any effect on scheduling until the task is
	 * SCHED_DEADLINE, SCHED_FIFO or SCHED_RR:
	 */
	if (task_has_dl_policy(p) || task_has_rt_policy(p)) {
		p->static_prio = NICE_TO_PRIO(nice);
		goto out_unlock;
	}
	queued = task_on_rq_queued(p);
	running = task_current(rq, p);
	if (queued)
		dequeue_task(rq, p, DEQUEUE_SAVE | DEQUEUE_NOCLOCK);
	if (running)
		put_prev_task(rq, p);

	p->static_prio = NICE_TO_PRIO(nice);
	set_load_weight(p, true);
	old_prio = p->prio;
	p->prio = effective_prio(p);

	if (queued)
		enqueue_task(rq, p, ENQUEUE_RESTORE | ENQUEUE_NOCLOCK);
	if (running)
		set_next_task(rq, p);

	/*
	 * If the task increased its priority or is running and
	 * lowered its priority, then reschedule its CPU:
	 */
	p->sched_class->prio_changed(rq, p, old_prio);

out_unlock:
	task_rq_unlock(rq, p, &rf);
}
EXPORT_SYMBOL(set_user_nice);

/*
 * can_nice - check if a task can reduce its nice value
 * @p: task
 * @nice: nice value
 */
int can_nice(const struct task_struct *p, const int nice)
{
	/* Convert nice value [19,-20] to rlimit style value [1,40]: */
	int nice_rlim = nice_to_rlimit(nice);

	return (nice_rlim <= task_rlimit(p, RLIMIT_NICE) ||
		capable(CAP_SYS_NICE));
}

#ifdef __ARCH_WANT_SYS_NICE

/*
 * sys_nice - change the priority of the current process.
 * @increment: priority increment
 *
 * sys_setpriority is a more generic, but much slower function that
 * does similar things.
 */
SYSCALL_DEFINE1(nice, int, increment)
{
	long nice, retval;

	/*
	 * Setpriority might change our priority at the same moment.
	 * We don't have to worry. Conceptually one call occurs first
	 * and we have a single winner.
	 */
	increment = clamp(increment, -NICE_WIDTH, NICE_WIDTH);
	nice = task_nice(current) + increment;

	nice = clamp_val(nice, MIN_NICE, MAX_NICE);
	if (increment < 0 && !can_nice(current, nice))
		return -EPERM;

	retval = security_task_setnice(current, nice);
	if (retval)
		return retval;

	set_user_nice(current, nice);
	return 0;
}

#endif

/**
 * task_prio - return the priority value of a given task.
 * @p: the task in question.
 *
 * Return: The priority value as seen by users in /proc.
 *
 * sched policy         return value   kernel prio    user prio/nice
 *
 * normal, batch, idle     [0 ... 39]  [100 ... 139]          0/[-20 ... 19]
 * fifo, rr             [-2 ... -100]     [98 ... 0]  [1 ... 99]
 * deadline                     -101             -1           0
 */
int task_prio(const struct task_struct *p)
{
	return p->prio - MAX_RT_PRIO;
}

/**
 * idle_cpu - is a given CPU idle currently?
 * @cpu: the processor in question.
 *
 * Return: 1 if the CPU is currently idle. 0 otherwise.
 */
int idle_cpu(int cpu)
{
	struct rq *rq = cpu_rq(cpu);

	if (rq->curr != rq->idle)
		return 0;

	if (rq->nr_running)
		return 0;

#ifdef CONFIG_SMP
	if (rq->ttwu_pending)
		return 0;
#endif

	return 1;
}

/**
 * available_idle_cpu - is a given CPU idle for enqueuing work.
 * @cpu: the CPU in question.
 *
 * Return: 1 if the CPU is currently idle. 0 otherwise.
 */
int available_idle_cpu(int cpu)
{
	if (!idle_cpu(cpu))
		return 0;

	if (vcpu_is_preempted(cpu))
		return 0;

	return 1;
}

/**
 * idle_task - return the idle task for a given CPU.
 * @cpu: the processor in question.
 *
 * Return: The idle task for the CPU @cpu.
 */
struct task_struct *idle_task(int cpu)
{
	return cpu_rq(cpu)->idle;
}

#ifdef CONFIG_SMP
/*
 * This function computes an effective utilization for the given CPU, to be
 * used for frequency selection given the linear relation: f = u * f_max.
 *
 * The scheduler tracks the following metrics:
 *
 *   cpu_util_{cfs,rt,dl,irq}()
 *   cpu_bw_dl()
 *
 * Where the cfs,rt and dl util numbers are tracked with the same metric and
 * synchronized windows and are thus directly comparable.
 *
 * The cfs,rt,dl utilization are the running times measured with rq->clock_task
 * which excludes things like IRQ and steal-time. These latter are then accrued
 * in the irq utilization.
 *
 * The DL bandwidth number otoh is not a measured metric but a value computed
 * based on the task model parameters and gives the minimal utilization
 * required to meet deadlines.
 */
unsigned long effective_cpu_util(int cpu, unsigned long util_cfs,
				 unsigned long max, enum cpu_util_type type,
				 struct task_struct *p)
{
	unsigned long dl_util, util, irq;
	struct rq *rq = cpu_rq(cpu);

	if (!uclamp_is_used() &&
	    type == FREQUENCY_UTIL && rt_rq_is_runnable(&rq->rt)) {
		return max;
	}

	/*
	 * Early check to see if IRQ/steal time saturates the CPU, can be
	 * because of inaccuracies in how we track these -- see
	 * update_irq_load_avg().
	 */
	irq = cpu_util_irq(rq);
	if (unlikely(irq >= max))
		return max;

	/*
	 * Because the time spend on RT/DL tasks is visible as 'lost' time to
	 * CFS tasks and we use the same metric to track the effective
	 * utilization (PELT windows are synchronized) we can directly add them
	 * to obtain the CPU's actual utilization.
	 *
	 * CFS and RT utilization can be boosted or capped, depending on
	 * utilization clamp constraints requested by currently RUNNABLE
	 * tasks.
	 * When there are no CFS RUNNABLE tasks, clamps are released and
	 * frequency will be gracefully reduced with the utilization decay.
	 */
	util = util_cfs + cpu_util_rt(rq);
	if (type == FREQUENCY_UTIL)
		util = uclamp_rq_util_with(rq, util, p);

	dl_util = cpu_util_dl(rq);

	/*
	 * For frequency selection we do not make cpu_util_dl() a permanent part
	 * of this sum because we want to use cpu_bw_dl() later on, but we need
	 * to check if the CFS+RT+DL sum is saturated (ie. no idle time) such
	 * that we select f_max when there is no idle time.
	 *
	 * NOTE: numerical errors or stop class might cause us to not quite hit
	 * saturation when we should -- something for later.
	 */
	if (util + dl_util >= max)
		return max;

	/*
	 * OTOH, for energy computation we need the estimated running time, so
	 * include util_dl and ignore dl_bw.
	 */
	if (type == ENERGY_UTIL)
		util += dl_util;

	/*
	 * There is still idle time; further improve the number by using the
	 * irq metric. Because IRQ/steal time is hidden from the task clock we
	 * need to scale the task numbers:
	 *
	 *              max - irq
	 *   U' = irq + --------- * U
	 *                 max
	 */
	util = scale_irq_capacity(util, irq, max);
	util += irq;

	/*
	 * Bandwidth required by DEADLINE must always be granted while, for
	 * FAIR and RT, we use blocked utilization of IDLE CPUs as a mechanism
	 * to gracefully reduce the frequency when no tasks show up for longer
	 * periods of time.
	 *
	 * Ideally we would like to set bw_dl as min/guaranteed freq and util +
	 * bw_dl as requested freq. However, cpufreq is not yet ready for such
	 * an interface. So, we only do the latter for now.
	 */
	if (type == FREQUENCY_UTIL)
		util += cpu_bw_dl(rq);

	return min(max, util);
}

unsigned long sched_cpu_util(int cpu, unsigned long max)
{
	return effective_cpu_util(cpu, cpu_util_cfs(cpu_rq(cpu)), max,
				  ENERGY_UTIL, NULL);
}
#endif /* CONFIG_SMP */

/**
 * find_process_by_pid - find a process with a matching PID value.
 * @pid: the pid in question.
 *
 * The task of @pid, if found. %NULL otherwise.
 */
static struct task_struct *find_process_by_pid(pid_t pid)
{
	return pid ? find_task_by_vpid(pid) : current;
}

/*
 * sched_setparam() passes in -1 for its policy, to let the functions
 * it calls know not to change it.
 */
#define SETPARAM_POLICY	-1

static void __setscheduler_params(struct task_struct *p,
		const struct sched_attr *attr)
{
	int policy = attr->sched_policy;

	if (policy == SETPARAM_POLICY)
		policy = p->policy;

	p->policy = policy;

	if (dl_policy(policy))
		__setparam_dl(p, attr);
	else if (fair_policy(policy))
		p->static_prio = NICE_TO_PRIO(attr->sched_nice);

	/*
	 * __sched_setscheduler() ensures attr->sched_priority == 0 when
	 * !rt_policy. Always setting this ensures that things like
	 * getparam()/getattr() don't report silly values for !rt tasks.
	 */
	p->rt_priority = attr->sched_priority;
	p->normal_prio = normal_prio(p);
	set_load_weight(p, true);
}

/*
 * Check the target process has a UID that matches the current process's:
 */
static bool check_same_owner(struct task_struct *p)
{
	const struct cred *cred = current_cred(), *pcred;
	bool match;

	rcu_read_lock();
	pcred = __task_cred(p);
	match = (uid_eq(cred->euid, pcred->euid) ||
		 uid_eq(cred->euid, pcred->uid));
	rcu_read_unlock();
	return match;
}

static int __sched_setscheduler(struct task_struct *p,
				const struct sched_attr *attr,
				bool user, bool pi)
{
	int oldpolicy = -1, policy = attr->sched_policy;
	int retval, oldprio, newprio, queued, running;
	const struct sched_class *prev_class;
	struct callback_head *head;
	struct rq_flags rf;
	int reset_on_fork;
	int queue_flags = DEQUEUE_SAVE | DEQUEUE_MOVE | DEQUEUE_NOCLOCK;
	struct rq *rq;

	/* The pi code expects interrupts enabled */
	BUG_ON(pi && in_interrupt());
recheck:
	/* Double check policy once rq lock held: */
	if (policy < 0) {
		reset_on_fork = p->sched_reset_on_fork;
		policy = oldpolicy = p->policy;
	} else {
		reset_on_fork = !!(attr->sched_flags & SCHED_FLAG_RESET_ON_FORK);

		if (!valid_policy(policy))
			return -EINVAL;
	}

	if (attr->sched_flags & ~(SCHED_FLAG_ALL | SCHED_FLAG_SUGOV))
		return -EINVAL;

	/*
	 * Valid priorities for SCHED_FIFO and SCHED_RR are
	 * 1..MAX_RT_PRIO-1, valid priority for SCHED_NORMAL,
	 * SCHED_BATCH and SCHED_IDLE is 0.
	 */
	if (attr->sched_priority > MAX_RT_PRIO-1)
		return -EINVAL;
	if ((dl_policy(policy) && !__checkparam_dl(attr)) ||
	    (rt_policy(policy) != (attr->sched_priority != 0)))
		return -EINVAL;

	/*
	 * Allow unprivileged RT tasks to decrease priority:
	 */
	if (user && !capable(CAP_SYS_NICE)) {
		if (fair_policy(policy)) {
			if (attr->sched_nice < task_nice(p) &&
			    !can_nice(p, attr->sched_nice))
				return -EPERM;
		}

		if (rt_policy(policy)) {
			unsigned long rlim_rtprio =
					task_rlimit(p, RLIMIT_RTPRIO);

			/* Can't set/change the rt policy: */
			if (policy != p->policy && !rlim_rtprio)
				return -EPERM;

			/* Can't increase priority: */
			if (attr->sched_priority > p->rt_priority &&
			    attr->sched_priority > rlim_rtprio)
				return -EPERM;
		}

		 /*
		  * Can't set/change SCHED_DEADLINE policy at all for now
		  * (safest behavior); in the future we would like to allow
		  * unprivileged DL tasks to increase their relative deadline
		  * or reduce their runtime (both ways reducing utilization)
		  */
		if (dl_policy(policy))
			return -EPERM;

		/*
		 * Treat SCHED_IDLE as nice 20. Only allow a switch to
		 * SCHED_NORMAL if the RLIMIT_NICE would normally permit it.
		 */
		if (task_has_idle_policy(p) && !idle_policy(policy)) {
			if (!can_nice(p, task_nice(p)))
				return -EPERM;
		}

		/* Can't change other user's priorities: */
		if (!check_same_owner(p))
			return -EPERM;

		/* Normal users shall not reset the sched_reset_on_fork flag: */
		if (p->sched_reset_on_fork && !reset_on_fork)
			return -EPERM;
	}

	if (user) {
		if (attr->sched_flags & SCHED_FLAG_SUGOV)
			return -EINVAL;

		retval = security_task_setscheduler(p);
		if (retval)
			return retval;
	}

	/* Update task specific "requested" clamps */
	if (attr->sched_flags & SCHED_FLAG_UTIL_CLAMP) {
		retval = uclamp_validate(p, attr);
		if (retval)
			return retval;
	}

	if (pi)
		cpuset_read_lock();

	/*
	 * Make sure no PI-waiters arrive (or leave) while we are
	 * changing the priority of the task:
	 *
	 * To be able to change p->policy safely, the appropriate
	 * runqueue lock must be held.
	 */
	rq = task_rq_lock(p, &rf);
	update_rq_clock(rq);

	/*
	 * Changing the policy of the stop threads its a very bad idea:
	 */
	if (p == rq->stop) {
		retval = -EINVAL;
		goto unlock;
	}

	/*
	 * If not changing anything there's no need to proceed further,
	 * but store a possible modification of reset_on_fork.
	 */
	if (unlikely(policy == p->policy)) {
		if (fair_policy(policy) && attr->sched_nice != task_nice(p))
			goto change;
		if (rt_policy(policy) && attr->sched_priority != p->rt_priority)
			goto change;
		if (dl_policy(policy) && dl_param_changed(p, attr))
			goto change;
		if (attr->sched_flags & SCHED_FLAG_UTIL_CLAMP)
			goto change;

		p->sched_reset_on_fork = reset_on_fork;
		retval = 0;
		goto unlock;
	}
change:

	if (user) {
#ifdef CONFIG_RT_GROUP_SCHED
		/*
		 * Do not allow realtime tasks into groups that have no runtime
		 * assigned.
		 */
		if (rt_bandwidth_enabled() && rt_policy(policy) &&
				task_group(p)->rt_bandwidth.rt_runtime == 0 &&
				!task_group_is_autogroup(task_group(p))) {
			retval = -EPERM;
			goto unlock;
		}
#endif
#ifdef CONFIG_SMP
		if (dl_bandwidth_enabled() && dl_policy(policy) &&
				!(attr->sched_flags & SCHED_FLAG_SUGOV)) {
			cpumask_t *span = rq->rd->span;

			/*
			 * Don't allow tasks with an affinity mask smaller than
			 * the entire root_domain to become SCHED_DEADLINE. We
			 * will also fail if there's no bandwidth available.
			 */
			if (!cpumask_subset(span, p->cpus_ptr) ||
			    rq->rd->dl_bw.bw == 0) {
				retval = -EPERM;
				goto unlock;
			}
		}
#endif
	}

	/* Re-check policy now with rq lock held: */
	if (unlikely(oldpolicy != -1 && oldpolicy != p->policy)) {
		policy = oldpolicy = -1;
		task_rq_unlock(rq, p, &rf);
		if (pi)
			cpuset_read_unlock();
		goto recheck;
	}

	/*
	 * If setscheduling to SCHED_DEADLINE (or changing the parameters
	 * of a SCHED_DEADLINE task) we need to check if enough bandwidth
	 * is available.
	 */
	if ((dl_policy(policy) || dl_task(p)) && sched_dl_overflow(p, policy, attr)) {
		retval = -EBUSY;
		goto unlock;
	}

	p->sched_reset_on_fork = reset_on_fork;
	oldprio = p->prio;

	newprio = __normal_prio(policy, attr->sched_priority, attr->sched_nice);
	if (pi) {
		/*
		 * Take priority boosted tasks into account. If the new
		 * effective priority is unchanged, we just store the new
		 * normal parameters and do not touch the scheduler class and
		 * the runqueue. This will be done when the task deboost
		 * itself.
		 */
		newprio = rt_effective_prio(p, newprio);
		if (newprio == oldprio)
			queue_flags &= ~DEQUEUE_MOVE;
	}

	queued = task_on_rq_queued(p);
	running = task_current(rq, p);
	if (queued)
		dequeue_task(rq, p, queue_flags);
	if (running)
		put_prev_task(rq, p);

	prev_class = p->sched_class;

	if (!(attr->sched_flags & SCHED_FLAG_KEEP_PARAMS)) {
		__setscheduler_params(p, attr);
		__setscheduler_prio(p, newprio);
	}
	__setscheduler_uclamp(p, attr);

	if (queued) {
		/*
		 * We enqueue to tail when the priority of a task is
		 * increased (user space view).
		 */
		if (oldprio < p->prio)
			queue_flags |= ENQUEUE_HEAD;

		enqueue_task(rq, p, queue_flags);
	}
	if (running)
		set_next_task(rq, p);

	check_class_changed(rq, p, prev_class, oldprio);

	/* Avoid rq from going away on us: */
	preempt_disable();
	head = splice_balance_callbacks(rq);
	task_rq_unlock(rq, p, &rf);

	if (pi) {
		cpuset_read_unlock();
		rt_mutex_adjust_pi(p);
	}

	/* Run balance callbacks after we've adjusted the PI chain: */
	balance_callbacks(rq, head);
	preempt_enable();

	return 0;

unlock:
	task_rq_unlock(rq, p, &rf);
	if (pi)
		cpuset_read_unlock();
	return retval;
}

static int _sched_setscheduler(struct task_struct *p, int policy,
			       const struct sched_param *param, bool check)
{
	struct sched_attr attr = {
		.sched_policy   = policy,
		.sched_priority = param->sched_priority,
		.sched_nice	= PRIO_TO_NICE(p->static_prio),
	};

	/* Fixup the legacy SCHED_RESET_ON_FORK hack. */
	if ((policy != SETPARAM_POLICY) && (policy & SCHED_RESET_ON_FORK)) {
		attr.sched_flags |= SCHED_FLAG_RESET_ON_FORK;
		policy &= ~SCHED_RESET_ON_FORK;
		attr.sched_policy = policy;
	}

	return __sched_setscheduler(p, &attr, check, true);
}
/**
 * sched_setscheduler - change the scheduling policy and/or RT priority of a thread.
 * @p: the task in question.
 * @policy: new policy.
 * @param: structure containing the new RT priority.
 *
 * Use sched_set_fifo(), read its comment.
 *
 * Return: 0 on success. An error code otherwise.
 *
 * NOTE that the task may be already dead.
 */
int sched_setscheduler(struct task_struct *p, int policy,
		       const struct sched_param *param)
{
	return _sched_setscheduler(p, policy, param, true);
}

int sched_setattr(struct task_struct *p, const struct sched_attr *attr)
{
	return __sched_setscheduler(p, attr, true, true);
}

int sched_setattr_nocheck(struct task_struct *p, const struct sched_attr *attr)
{
	return __sched_setscheduler(p, attr, false, true);
}
EXPORT_SYMBOL_GPL(sched_setattr_nocheck);

/**
 * sched_setscheduler_nocheck - change the scheduling policy and/or RT priority of a thread from kernelspace.
 * @p: the task in question.
 * @policy: new policy.
 * @param: structure containing the new RT priority.
 *
 * Just like sched_setscheduler, only don't bother checking if the
 * current context has permission.  For example, this is needed in
 * stop_machine(): we create temporary high priority worker threads,
 * but our caller might not have that capability.
 *
 * Return: 0 on success. An error code otherwise.
 */
int sched_setscheduler_nocheck(struct task_struct *p, int policy,
			       const struct sched_param *param)
{
	return _sched_setscheduler(p, policy, param, false);
}

/*
 * SCHED_FIFO is a broken scheduler model; that is, it is fundamentally
 * incapable of resource management, which is the one thing an OS really should
 * be doing.
 *
 * This is of course the reason it is limited to privileged users only.
 *
 * Worse still; it is fundamentally impossible to compose static priority
 * workloads. You cannot take two correctly working static prio workloads
 * and smash them together and still expect them to work.
 *
 * For this reason 'all' FIFO tasks the kernel creates are basically at:
 *
 *   MAX_RT_PRIO / 2
 *
 * The administrator _MUST_ configure the system, the kernel simply doesn't
 * know enough information to make a sensible choice.
 */
void sched_set_fifo(struct task_struct *p)
{
	struct sched_param sp = { .sched_priority = MAX_RT_PRIO / 2 };
	WARN_ON_ONCE(sched_setscheduler_nocheck(p, SCHED_FIFO, &sp) != 0);
}
EXPORT_SYMBOL_GPL(sched_set_fifo);

/*
 * For when you don't much care about FIFO, but want to be above SCHED_NORMAL.
 */
void sched_set_fifo_low(struct task_struct *p)
{
	struct sched_param sp = { .sched_priority = 1 };
	WARN_ON_ONCE(sched_setscheduler_nocheck(p, SCHED_FIFO, &sp) != 0);
}
EXPORT_SYMBOL_GPL(sched_set_fifo_low);

void sched_set_normal(struct task_struct *p, int nice)
{
	struct sched_attr attr = {
		.sched_policy = SCHED_NORMAL,
		.sched_nice = nice,
	};
	WARN_ON_ONCE(sched_setattr_nocheck(p, &attr) != 0);
}
EXPORT_SYMBOL_GPL(sched_set_normal);

static int
do_sched_setscheduler(pid_t pid, int policy, struct sched_param __user *param)
{
	struct sched_param lparam;
	struct task_struct *p;
	int retval;

	if (!param || pid < 0)
		return -EINVAL;
	if (copy_from_user(&lparam, param, sizeof(struct sched_param)))
		return -EFAULT;

	rcu_read_lock();
	retval = -ESRCH;
	p = find_process_by_pid(pid);
	if (likely(p))
		get_task_struct(p);
	rcu_read_unlock();

	if (likely(p)) {
		retval = sched_setscheduler(p, policy, &lparam);
		put_task_struct(p);
	}

	return retval;
}

/*
 * Mimics kernel/events/core.c perf_copy_attr().
 */
static int sched_copy_attr(struct sched_attr __user *uattr, struct sched_attr *attr)
{
	u32 size;
	int ret;

	/* Zero the full structure, so that a short copy will be nice: */
	memset(attr, 0, sizeof(*attr));

	ret = get_user(size, &uattr->size);
	if (ret)
		return ret;

	/* ABI compatibility quirk: */
	if (!size)
		size = SCHED_ATTR_SIZE_VER0;
	if (size < SCHED_ATTR_SIZE_VER0 || size > PAGE_SIZE)
		goto err_size;

	ret = copy_struct_from_user(attr, sizeof(*attr), uattr, size);
	if (ret) {
		if (ret == -E2BIG)
			goto err_size;
		return ret;
	}

	if ((attr->sched_flags & SCHED_FLAG_UTIL_CLAMP) &&
	    size < SCHED_ATTR_SIZE_VER1)
		return -EINVAL;

	/*
	 * XXX: Do we want to be lenient like existing syscalls; or do we want
	 * to be strict and return an error on out-of-bounds values?
	 */
	attr->sched_nice = clamp(attr->sched_nice, MIN_NICE, MAX_NICE);

	return 0;

err_size:
	put_user(sizeof(*attr), &uattr->size);
	return -E2BIG;
}

static void get_params(struct task_struct *p, struct sched_attr *attr)
{
	if (task_has_dl_policy(p))
		__getparam_dl(p, attr);
	else if (task_has_rt_policy(p))
		attr->sched_priority = p->rt_priority;
	else
		attr->sched_nice = task_nice(p);
}

/**
 * sys_sched_setscheduler - set/change the scheduler policy and RT priority
 * @pid: the pid in question.
 * @policy: new policy.
 * @param: structure containing the new RT priority.
 *
 * Return: 0 on success. An error code otherwise.
 */
SYSCALL_DEFINE3(sched_setscheduler, pid_t, pid, int, policy, struct sched_param __user *, param)
{
	if (policy < 0)
		return -EINVAL;

	return do_sched_setscheduler(pid, policy, param);
}

/**
 * sys_sched_setparam - set/change the RT priority of a thread
 * @pid: the pid in question.
 * @param: structure containing the new RT priority.
 *
 * Return: 0 on success. An error code otherwise.
 */
SYSCALL_DEFINE2(sched_setparam, pid_t, pid, struct sched_param __user *, param)
{
	return do_sched_setscheduler(pid, SETPARAM_POLICY, param);
}

/**
 * sys_sched_setattr - same as above, but with extended sched_attr
 * @pid: the pid in question.
 * @uattr: structure containing the extended parameters.
 * @flags: for future extension.
 */
SYSCALL_DEFINE3(sched_setattr, pid_t, pid, struct sched_attr __user *, uattr,
			       unsigned int, flags)
{
	struct sched_attr attr;
	struct task_struct *p;
	int retval;

	if (!uattr || pid < 0 || flags)
		return -EINVAL;

	retval = sched_copy_attr(uattr, &attr);
	if (retval)
		return retval;

	if ((int)attr.sched_policy < 0)
		return -EINVAL;
	if (attr.sched_flags & SCHED_FLAG_KEEP_POLICY)
		attr.sched_policy = SETPARAM_POLICY;

	rcu_read_lock();
	retval = -ESRCH;
	p = find_process_by_pid(pid);
	if (likely(p))
		get_task_struct(p);
	rcu_read_unlock();

	if (likely(p)) {
		if (attr.sched_flags & SCHED_FLAG_KEEP_PARAMS)
			get_params(p, &attr);
		retval = sched_setattr(p, &attr);
		put_task_struct(p);
	}

	return retval;
}

/**
 * sys_sched_getscheduler - get the policy (scheduling class) of a thread
 * @pid: the pid in question.
 *
 * Return: On success, the policy of the thread. Otherwise, a negative error
 * code.
 */
SYSCALL_DEFINE1(sched_getscheduler, pid_t, pid)
{
	struct task_struct *p;
	int retval;

	if (pid < 0)
		return -EINVAL;

	retval = -ESRCH;
	rcu_read_lock();
	p = find_process_by_pid(pid);
	if (p) {
		retval = security_task_getscheduler(p);
		if (!retval)
			retval = p->policy
				| (p->sched_reset_on_fork ? SCHED_RESET_ON_FORK : 0);
	}
	rcu_read_unlock();
	return retval;
}

/**
 * sys_sched_getparam - get the RT priority of a thread
 * @pid: the pid in question.
 * @param: structure containing the RT priority.
 *
 * Return: On success, 0 and the RT priority is in @param. Otherwise, an error
 * code.
 */
SYSCALL_DEFINE2(sched_getparam, pid_t, pid, struct sched_param __user *, param)
{
	struct sched_param lp = { .sched_priority = 0 };
	struct task_struct *p;
	int retval;

	if (!param || pid < 0)
		return -EINVAL;

	rcu_read_lock();
	p = find_process_by_pid(pid);
	retval = -ESRCH;
	if (!p)
		goto out_unlock;

	retval = security_task_getscheduler(p);
	if (retval)
		goto out_unlock;

	if (task_has_rt_policy(p))
		lp.sched_priority = p->rt_priority;
	rcu_read_unlock();

	/*
	 * This one might sleep, we cannot do it with a spinlock held ...
	 */
	retval = copy_to_user(param, &lp, sizeof(*param)) ? -EFAULT : 0;

	return retval;

out_unlock:
	rcu_read_unlock();
	return retval;
}

/*
 * Copy the kernel size attribute structure (which might be larger
 * than what user-space knows about) to user-space.
 *
 * Note that all cases are valid: user-space buffer can be larger or
 * smaller than the kernel-space buffer. The usual case is that both
 * have the same size.
 */
static int
sched_attr_copy_to_user(struct sched_attr __user *uattr,
			struct sched_attr *kattr,
			unsigned int usize)
{
	unsigned int ksize = sizeof(*kattr);

	if (!access_ok(uattr, usize))
		return -EFAULT;

	/*
	 * sched_getattr() ABI forwards and backwards compatibility:
	 *
	 * If usize == ksize then we just copy everything to user-space and all is good.
	 *
	 * If usize < ksize then we only copy as much as user-space has space for,
	 * this keeps ABI compatibility as well. We skip the rest.
	 *
	 * If usize > ksize then user-space is using a newer version of the ABI,
	 * which part the kernel doesn't know about. Just ignore it - tooling can
	 * detect the kernel's knowledge of attributes from the attr->size value
	 * which is set to ksize in this case.
	 */
	kattr->size = min(usize, ksize);

	if (copy_to_user(uattr, kattr, kattr->size))
		return -EFAULT;

	return 0;
}

/**
 * sys_sched_getattr - similar to sched_getparam, but with sched_attr
 * @pid: the pid in question.
 * @uattr: structure containing the extended parameters.
 * @usize: sizeof(attr) for fwd/bwd comp.
 * @flags: for future extension.
 */
SYSCALL_DEFINE4(sched_getattr, pid_t, pid, struct sched_attr __user *, uattr,
		unsigned int, usize, unsigned int, flags)
{
	struct sched_attr kattr = { };
	struct task_struct *p;
	int retval;

	if (!uattr || pid < 0 || usize > PAGE_SIZE ||
	    usize < SCHED_ATTR_SIZE_VER0 || flags)
		return -EINVAL;

	rcu_read_lock();
	p = find_process_by_pid(pid);
	retval = -ESRCH;
	if (!p)
		goto out_unlock;

	retval = security_task_getscheduler(p);
	if (retval)
		goto out_unlock;

	kattr.sched_policy = p->policy;
	if (p->sched_reset_on_fork)
		kattr.sched_flags |= SCHED_FLAG_RESET_ON_FORK;
	get_params(p, &kattr);
	kattr.sched_flags &= SCHED_FLAG_ALL;

#ifdef CONFIG_UCLAMP_TASK
	/*
	 * This could race with another potential updater, but this is fine
	 * because it'll correctly read the old or the new value. We don't need
	 * to guarantee who wins the race as long as it doesn't return garbage.
	 */
	kattr.sched_util_min = p->uclamp_req[UCLAMP_MIN].value;
	kattr.sched_util_max = p->uclamp_req[UCLAMP_MAX].value;
#endif

	rcu_read_unlock();

	return sched_attr_copy_to_user(uattr, &kattr, usize);

out_unlock:
	rcu_read_unlock();
	return retval;
}

#ifdef CONFIG_SMP
int dl_task_check_affinity(struct task_struct *p, const struct cpumask *mask)
{
	int ret = 0;

	/*
	 * If the task isn't a deadline task or admission control is
	 * disabled then we don't care about affinity changes.
	 */
	if (!task_has_dl_policy(p) || !dl_bandwidth_enabled())
		return 0;

	/*
	 * Since bandwidth control happens on root_domain basis,
	 * if admission test is enabled, we only admit -deadline
	 * tasks allowed to run on all the CPUs in the task's
	 * root_domain.
	 */
	rcu_read_lock();
	if (!cpumask_subset(task_rq(p)->rd->span, mask))
		ret = -EBUSY;
	rcu_read_unlock();
	return ret;
}
#endif

static int
__sched_setaffinity(struct task_struct *p, const struct cpumask *mask)
{
	int retval;
	cpumask_var_t cpus_allowed, new_mask;

	if (!alloc_cpumask_var(&cpus_allowed, GFP_KERNEL))
		return -ENOMEM;

	if (!alloc_cpumask_var(&new_mask, GFP_KERNEL)) {
		retval = -ENOMEM;
		goto out_free_cpus_allowed;
	}

	cpuset_cpus_allowed(p, cpus_allowed);
	cpumask_and(new_mask, mask, cpus_allowed);

	retval = dl_task_check_affinity(p, new_mask);
	if (retval)
		goto out_free_new_mask;
again:
	retval = __set_cpus_allowed_ptr(p, new_mask, SCA_CHECK | SCA_USER);
	if (retval)
		goto out_free_new_mask;

	cpuset_cpus_allowed(p, cpus_allowed);
	if (!cpumask_subset(new_mask, cpus_allowed)) {
		/*
		 * We must have raced with a concurrent cpuset update.
		 * Just reset the cpumask to the cpuset's cpus_allowed.
		 */
		cpumask_copy(new_mask, cpus_allowed);
		goto again;
	}

out_free_new_mask:
	free_cpumask_var(new_mask);
out_free_cpus_allowed:
	free_cpumask_var(cpus_allowed);
	return retval;
}

long sched_setaffinity(pid_t pid, const struct cpumask *in_mask)
{
	struct task_struct *p;
	int retval;

	rcu_read_lock();

	p = find_process_by_pid(pid);
	if (!p) {
		rcu_read_unlock();
		return -ESRCH;
	}

	/* Prevent p going away */
	get_task_struct(p);
	rcu_read_unlock();

	if (p->flags & PF_NO_SETAFFINITY) {
		retval = -EINVAL;
		goto out_put_task;
	}

	if (!check_same_owner(p)) {
		rcu_read_lock();
		if (!ns_capable(__task_cred(p)->user_ns, CAP_SYS_NICE)) {
			rcu_read_unlock();
			retval = -EPERM;
			goto out_put_task;
		}
		rcu_read_unlock();
	}

	retval = security_task_setscheduler(p);
	if (retval)
		goto out_put_task;

	retval = __sched_setaffinity(p, in_mask);
out_put_task:
	put_task_struct(p);
	return retval;
}

static int get_user_cpu_mask(unsigned long __user *user_mask_ptr, unsigned len,
			     struct cpumask *new_mask)
{
	if (len < cpumask_size())
		cpumask_clear(new_mask);
	else if (len > cpumask_size())
		len = cpumask_size();

	return copy_from_user(new_mask, user_mask_ptr, len) ? -EFAULT : 0;
}

/**
 * sys_sched_setaffinity - set the CPU affinity of a process
 * @pid: pid of the process
 * @len: length in bytes of the bitmask pointed to by user_mask_ptr
 * @user_mask_ptr: user-space pointer to the new CPU mask
 *
 * Return: 0 on success. An error code otherwise.
 */
SYSCALL_DEFINE3(sched_setaffinity, pid_t, pid, unsigned int, len,
		unsigned long __user *, user_mask_ptr)
{
	cpumask_var_t new_mask;
	int retval;

	if (!alloc_cpumask_var(&new_mask, GFP_KERNEL))
		return -ENOMEM;

	retval = get_user_cpu_mask(user_mask_ptr, len, new_mask);
	if (retval == 0)
		retval = sched_setaffinity(pid, new_mask);
	free_cpumask_var(new_mask);
	return retval;
}

long sched_getaffinity(pid_t pid, struct cpumask *mask)
{
	struct task_struct *p;
	unsigned long flags;
	int retval;

	rcu_read_lock();

	retval = -ESRCH;
	p = find_process_by_pid(pid);
	if (!p)
		goto out_unlock;

	retval = security_task_getscheduler(p);
	if (retval)
		goto out_unlock;

	raw_spin_lock_irqsave(&p->pi_lock, flags);
	cpumask_and(mask, &p->cpus_mask, cpu_active_mask);
	raw_spin_unlock_irqrestore(&p->pi_lock, flags);

out_unlock:
	rcu_read_unlock();

	return retval;
}

/**
 * sys_sched_getaffinity - get the CPU affinity of a process
 * @pid: pid of the process
 * @len: length in bytes of the bitmask pointed to by user_mask_ptr
 * @user_mask_ptr: user-space pointer to hold the current CPU mask
 *
 * Return: size of CPU mask copied to user_mask_ptr on success. An
 * error code otherwise.
 */
SYSCALL_DEFINE3(sched_getaffinity, pid_t, pid, unsigned int, len,
		unsigned long __user *, user_mask_ptr)
{
	int ret;
	cpumask_var_t mask;

	if ((len * BITS_PER_BYTE) < nr_cpu_ids)
		return -EINVAL;
	if (len & (sizeof(unsigned long)-1))
		return -EINVAL;

	if (!alloc_cpumask_var(&mask, GFP_KERNEL))
		return -ENOMEM;

	ret = sched_getaffinity(pid, mask);
	if (ret == 0) {
		unsigned int retlen = min(len, cpumask_size());

		if (copy_to_user(user_mask_ptr, mask, retlen))
			ret = -EFAULT;
		else
			ret = retlen;
	}
	free_cpumask_var(mask);

	return ret;
}

static void do_sched_yield(void)
{
	struct rq_flags rf;
	struct rq *rq;

	rq = this_rq_lock_irq(&rf);

	schedstat_inc(rq->yld_count);
	current->sched_class->yield_task(rq);

	preempt_disable();
	rq_unlock_irq(rq, &rf);
	sched_preempt_enable_no_resched();

	schedule();
}

/**
 * sys_sched_yield - yield the current processor to other threads.
 *
 * This function yields the current CPU to other tasks. If there are no
 * other threads running on this CPU then this function will return.
 *
 * Return: 0.
 */
SYSCALL_DEFINE0(sched_yield)
{
	do_sched_yield();
	return 0;
}

#if !defined(CONFIG_PREEMPTION) || defined(CONFIG_PREEMPT_DYNAMIC)
int __sched __cond_resched(void)
{
	if (should_resched(0)) {
		preempt_schedule_common();
		return 1;
	}
	/*
	 * In preemptible kernels, ->rcu_read_lock_nesting tells the tick
	 * whether the current CPU is in an RCU read-side critical section,
	 * so the tick can report quiescent states even for CPUs looping
	 * in kernel context.  In contrast, in non-preemptible kernels,
	 * RCU readers leave no in-memory hints, which means that CPU-bound
	 * processes executing in kernel context might never report an
	 * RCU quiescent state.  Therefore, the following code causes
	 * cond_resched() to report a quiescent state, but only when RCU
	 * is in urgent need of one.
	 */
#ifndef CONFIG_PREEMPT_RCU
	rcu_all_qs();
#endif
	return 0;
}
EXPORT_SYMBOL(__cond_resched);
#endif

#ifdef CONFIG_PREEMPT_DYNAMIC
DEFINE_STATIC_CALL_RET0(cond_resched, __cond_resched);
EXPORT_STATIC_CALL_TRAMP(cond_resched);

DEFINE_STATIC_CALL_RET0(might_resched, __cond_resched);
EXPORT_STATIC_CALL_TRAMP(might_resched);
#endif

/*
 * __cond_resched_lock() - if a reschedule is pending, drop the given lock,
 * call schedule, and on return reacquire the lock.
 *
 * This works OK both with and without CONFIG_PREEMPTION. We do strange low-level
 * operations here to prevent schedule() from being called twice (once via
 * spin_unlock(), once by hand).
 */
int __cond_resched_lock(spinlock_t *lock)
{
	int resched = should_resched(PREEMPT_LOCK_OFFSET);
	int ret = 0;

	lockdep_assert_held(lock);

	if (spin_needbreak(lock) || resched) {
		spin_unlock(lock);
		if (resched)
			preempt_schedule_common();
		else
			cpu_relax();
		ret = 1;
		spin_lock(lock);
	}
	return ret;
}
EXPORT_SYMBOL(__cond_resched_lock);

int __cond_resched_rwlock_read(rwlock_t *lock)
{
	int resched = should_resched(PREEMPT_LOCK_OFFSET);
	int ret = 0;

	lockdep_assert_held_read(lock);

	if (rwlock_needbreak(lock) || resched) {
		read_unlock(lock);
		if (resched)
			preempt_schedule_common();
		else
			cpu_relax();
		ret = 1;
		read_lock(lock);
	}
	return ret;
}
EXPORT_SYMBOL(__cond_resched_rwlock_read);

int __cond_resched_rwlock_write(rwlock_t *lock)
{
	int resched = should_resched(PREEMPT_LOCK_OFFSET);
	int ret = 0;

	lockdep_assert_held_write(lock);

	if (rwlock_needbreak(lock) || resched) {
		write_unlock(lock);
		if (resched)
			preempt_schedule_common();
		else
			cpu_relax();
		ret = 1;
		write_lock(lock);
	}
	return ret;
}
EXPORT_SYMBOL(__cond_resched_rwlock_write);

/**
 * yield - yield the current processor to other threads.
 *
 * Do not ever use this function, there's a 99% chance you're doing it wrong.
 *
 * The scheduler is at all times free to pick the calling task as the most
 * eligible task to run, if removing the yield() call from your code breaks
 * it, it's already broken.
 *
 * Typical broken usage is:
 *
 * while (!event)
 *	yield();
 *
 * where one assumes that yield() will let 'the other' process run that will
 * make event true. If the current task is a SCHED_FIFO task that will never
 * happen. Never use yield() as a progress guarantee!!
 *
 * If you want to use yield() to wait for something, use wait_event().
 * If you want to use yield() to be 'nice' for others, use cond_resched().
 * If you still want to use yield(), do not!
 */
void __sched yield(void)
{
	set_current_state(TASK_RUNNING);
	do_sched_yield();
}
EXPORT_SYMBOL(yield);

/**
 * yield_to - yield the current processor to another thread in
 * your thread group, or accelerate that thread toward the
 * processor it's on.
 * @p: target task
 * @preempt: whether task preemption is allowed or not
 *
 * It's the caller's job to ensure that the target task struct
 * can't go away on us before we can do any checks.
 *
 * Return:
 *	true (>0) if we indeed boosted the target task.
 *	false (0) if we failed to boost the target.
 *	-ESRCH if there's no task to yield to.
 */
int __sched yield_to(struct task_struct *p, bool preempt)
{
	struct task_struct *curr = current;
	struct rq *rq, *p_rq;
	unsigned long flags;
	int yielded = 0;

	local_irq_save(flags);
	rq = this_rq();

again:
	p_rq = task_rq(p);
	/*
	 * If we're the only runnable task on the rq and target rq also
	 * has only one task, there's absolutely no point in yielding.
	 */
	if (rq->nr_running == 1 && p_rq->nr_running == 1) {
		yielded = -ESRCH;
		goto out_irq;
	}

	double_rq_lock(rq, p_rq);
	if (task_rq(p) != p_rq) {
		double_rq_unlock(rq, p_rq);
		goto again;
	}

	if (!curr->sched_class->yield_to_task)
		goto out_unlock;

	if (curr->sched_class != p->sched_class)
		goto out_unlock;

	if (task_running(p_rq, p) || !task_is_running(p))
		goto out_unlock;

	yielded = curr->sched_class->yield_to_task(rq, p);
	if (yielded) {
		schedstat_inc(rq->yld_count);
		/*
		 * Make p's CPU reschedule; pick_next_entity takes care of
		 * fairness.
		 */
		if (preempt && rq != p_rq)
			resched_curr(p_rq);
	}

out_unlock:
	double_rq_unlock(rq, p_rq);
out_irq:
	local_irq_restore(flags);

	if (yielded > 0)
		schedule();

	return yielded;
}
EXPORT_SYMBOL_GPL(yield_to);

int io_schedule_prepare(void)
{
	int old_iowait = current->in_iowait;

	current->in_iowait = 1;
	if (current->plug)
		blk_flush_plug(current->plug, true);

	return old_iowait;
}

void io_schedule_finish(int token)
{
	current->in_iowait = token;
}

/*
 * This task is about to go to sleep on IO. Increment rq->nr_iowait so
 * that process accounting knows that this is a task in IO wait state.
 */
long __sched io_schedule_timeout(long timeout)
{
	int token;
	long ret;

	token = io_schedule_prepare();
	ret = schedule_timeout(timeout);
	io_schedule_finish(token);

	return ret;
}
EXPORT_SYMBOL(io_schedule_timeout);

void __sched io_schedule(void)
{
	int token;

	token = io_schedule_prepare();
	schedule();
	io_schedule_finish(token);
}
EXPORT_SYMBOL(io_schedule);

/**
 * sys_sched_get_priority_max - return maximum RT priority.
 * @policy: scheduling class.
 *
 * Return: On success, this syscall returns the maximum
 * rt_priority that can be used by a given scheduling class.
 * On failure, a negative error code is returned.
 */
SYSCALL_DEFINE1(sched_get_priority_max, int, policy)
{
	int ret = -EINVAL;

	switch (policy) {
	case SCHED_FIFO:
	case SCHED_RR:
		ret = MAX_RT_PRIO-1;
		break;
	case SCHED_DEADLINE:
	case SCHED_NORMAL:
	case SCHED_BATCH:
	case SCHED_IDLE:
		ret = 0;
		break;
	}
	return ret;
}

/**
 * sys_sched_get_priority_min - return minimum RT priority.
 * @policy: scheduling class.
 *
 * Return: On success, this syscall returns the minimum
 * rt_priority that can be used by a given scheduling class.
 * On failure, a negative error code is returned.
 */
SYSCALL_DEFINE1(sched_get_priority_min, int, policy)
{
	int ret = -EINVAL;

	switch (policy) {
	case SCHED_FIFO:
	case SCHED_RR:
		ret = 1;
		break;
	case SCHED_DEADLINE:
	case SCHED_NORMAL:
	case SCHED_BATCH:
	case SCHED_IDLE:
		ret = 0;
	}
	return ret;
}

static int sched_rr_get_interval(pid_t pid, struct timespec64 *t)
{
	struct task_struct *p;
	unsigned int time_slice;
	struct rq_flags rf;
	struct rq *rq;
	int retval;

	if (pid < 0)
		return -EINVAL;

	retval = -ESRCH;
	rcu_read_lock();
	p = find_process_by_pid(pid);
	if (!p)
		goto out_unlock;

	retval = security_task_getscheduler(p);
	if (retval)
		goto out_unlock;

	rq = task_rq_lock(p, &rf);
	time_slice = 0;
	if (p->sched_class->get_rr_interval)
		time_slice = p->sched_class->get_rr_interval(rq, p);
	task_rq_unlock(rq, p, &rf);

	rcu_read_unlock();
	jiffies_to_timespec64(time_slice, t);
	return 0;

out_unlock:
	rcu_read_unlock();
	return retval;
}

/**
 * sys_sched_rr_get_interval - return the default timeslice of a process.
 * @pid: pid of the process.
 * @interval: userspace pointer to the timeslice value.
 *
 * this syscall writes the default timeslice value of a given process
 * into the user-space timespec buffer. A value of '0' means infinity.
 *
 * Return: On success, 0 and the timeslice is in @interval. Otherwise,
 * an error code.
 */
SYSCALL_DEFINE2(sched_rr_get_interval, pid_t, pid,
		struct __kernel_timespec __user *, interval)
{
	struct timespec64 t;
	int retval = sched_rr_get_interval(pid, &t);

	if (retval == 0)
		retval = put_timespec64(&t, interval);

	return retval;
}

#ifdef CONFIG_COMPAT_32BIT_TIME
SYSCALL_DEFINE2(sched_rr_get_interval_time32, pid_t, pid,
		struct old_timespec32 __user *, interval)
{
	struct timespec64 t;
	int retval = sched_rr_get_interval(pid, &t);

	if (retval == 0)
		retval = put_old_timespec32(&t, interval);
	return retval;
}
#endif

void sched_show_task(struct task_struct *p)
{
	unsigned long free = 0;
	int ppid;

	if (!try_get_task_stack(p))
		return;

	pr_info("task:%-15.15s state:%c", p->comm, task_state_to_char(p));

	if (task_is_running(p))
		pr_cont("  running task    ");
#ifdef CONFIG_DEBUG_STACK_USAGE
	free = stack_not_used(p);
#endif
	ppid = 0;
	rcu_read_lock();
	if (pid_alive(p))
		ppid = task_pid_nr(rcu_dereference(p->real_parent));
	rcu_read_unlock();
	pr_cont(" stack:%5lu pid:%5d ppid:%6d flags:0x%08lx\n",
		free, task_pid_nr(p), ppid,
		(unsigned long)task_thread_info(p)->flags);

	print_worker_info(KERN_INFO, p);
	print_stop_info(KERN_INFO, p);
	show_stack(p, NULL, KERN_INFO);
	put_task_stack(p);
}
EXPORT_SYMBOL_GPL(sched_show_task);

static inline bool
state_filter_match(unsigned long state_filter, struct task_struct *p)
{
	unsigned int state = READ_ONCE(p->__state);

	/* no filter, everything matches */
	if (!state_filter)
		return true;

	/* filter, but doesn't match */
	if (!(state & state_filter))
		return false;

	/*
	 * When looking for TASK_UNINTERRUPTIBLE skip TASK_IDLE (allows
	 * TASK_KILLABLE).
	 */
	if (state_filter == TASK_UNINTERRUPTIBLE && state == TASK_IDLE)
		return false;

	return true;
}


void show_state_filter(unsigned int state_filter)
{
	struct task_struct *g, *p;

	rcu_read_lock();
	for_each_process_thread(g, p) {
		/*
		 * reset the NMI-timeout, listing all files on a slow
		 * console might take a lot of time:
		 * Also, reset softlockup watchdogs on all CPUs, because
		 * another CPU might be blocked waiting for us to process
		 * an IPI.
		 */
		touch_nmi_watchdog();
		touch_all_softlockup_watchdogs();
		if (state_filter_match(state_filter, p))
			sched_show_task(p);
	}

#ifdef CONFIG_SCHED_DEBUG
	if (!state_filter)
		sysrq_sched_debug_show();
#endif
	rcu_read_unlock();
	/*
	 * Only show locks if all tasks are dumped:
	 */
	if (!state_filter)
		debug_show_all_locks();
}

/**
 * init_idle - set up an idle thread for a given CPU
 * @idle: task in question
 * @cpu: CPU the idle task belongs to
 *
 * NOTE: this function does not set the idle thread's NEED_RESCHED
 * flag, to make booting more robust.
 */
void __init init_idle(struct task_struct *idle, int cpu)
{
	struct rq *rq = cpu_rq(cpu);
	unsigned long flags;

	__sched_fork(0, idle);

	/*
	 * The idle task doesn't need the kthread struct to function, but it
	 * is dressed up as a per-CPU kthread and thus needs to play the part
	 * if we want to avoid special-casing it in code that deals with per-CPU
	 * kthreads.
	 */
	set_kthread_struct(idle);

	raw_spin_lock_irqsave(&idle->pi_lock, flags);
	raw_spin_rq_lock(rq);

	idle->__state = TASK_RUNNING;
	idle->se.exec_start = sched_clock();
	/*
	 * PF_KTHREAD should already be set at this point; regardless, make it
	 * look like a proper per-CPU kthread.
	 */
	idle->flags |= PF_IDLE | PF_KTHREAD | PF_NO_SETAFFINITY;
	kthread_set_per_cpu(idle, cpu);

	scs_task_reset(idle);
	kasan_unpoison_task_stack(idle);

#ifdef CONFIG_SMP
	/*
	 * It's possible that init_idle() gets called multiple times on a task,
	 * in that case do_set_cpus_allowed() will not do the right thing.
	 *
	 * And since this is boot we can forgo the serialization.
	 */
	set_cpus_allowed_common(idle, cpumask_of(cpu), 0);
#endif
	/*
	 * We're having a chicken and egg problem, even though we are
	 * holding rq->lock, the CPU isn't yet set to this CPU so the
	 * lockdep check in task_group() will fail.
	 *
	 * Similar case to sched_fork(). / Alternatively we could
	 * use task_rq_lock() here and obtain the other rq->lock.
	 *
	 * Silence PROVE_RCU
	 */
	rcu_read_lock();
	__set_task_cpu(idle, cpu);
	rcu_read_unlock();

	rq->idle = idle;
	rcu_assign_pointer(rq->curr, idle);
	idle->on_rq = TASK_ON_RQ_QUEUED;
#ifdef CONFIG_SMP
	idle->on_cpu = 1;
#endif
	raw_spin_rq_unlock(rq);
	raw_spin_unlock_irqrestore(&idle->pi_lock, flags);

	/* Set the preempt count _outside_ the spinlocks! */
	init_idle_preempt_count(idle, cpu);

	/*
	 * The idle tasks have their own, simple scheduling class:
	 */
	idle->sched_class = &idle_sched_class;
	ftrace_graph_init_idle_task(idle, cpu);
	vtime_init_idle(idle, cpu);
#ifdef CONFIG_SMP
	sprintf(idle->comm, "%s/%d", INIT_TASK_COMM, cpu);
#endif
}

#ifdef CONFIG_SMP

int cpuset_cpumask_can_shrink(const struct cpumask *cur,
			      const struct cpumask *trial)
{
	int ret = 1;

	if (!cpumask_weight(cur))
		return ret;

	ret = dl_cpuset_cpumask_can_shrink(cur, trial);

	return ret;
}

int task_can_attach(struct task_struct *p,
		    const struct cpumask *cs_cpus_allowed)
{
	int ret = 0;

	/*
	 * Kthreads which disallow setaffinity shouldn't be moved
	 * to a new cpuset; we don't want to change their CPU
	 * affinity and isolating such threads by their set of
	 * allowed nodes is unnecessary.  Thus, cpusets are not
	 * applicable for such threads.  This prevents checking for
	 * success of set_cpus_allowed_ptr() on all attached tasks
	 * before cpus_mask may be changed.
	 */
	if (p->flags & PF_NO_SETAFFINITY) {
		ret = -EINVAL;
		goto out;
	}

	if (dl_task(p) && !cpumask_intersects(task_rq(p)->rd->span,
					      cs_cpus_allowed))
		ret = dl_task_can_attach(p, cs_cpus_allowed);

out:
	return ret;
}

bool sched_smp_initialized __read_mostly;

#ifdef CONFIG_NUMA_BALANCING
/* Migrate current task p to target_cpu */
int migrate_task_to(struct task_struct *p, int target_cpu)
{
	struct migration_arg arg = { p, target_cpu };
	int curr_cpu = task_cpu(p);

	if (curr_cpu == target_cpu)
		return 0;

	if (!cpumask_test_cpu(target_cpu, p->cpus_ptr))
		return -EINVAL;

	/* TODO: This is not properly updating schedstats */

	trace_sched_move_numa(p, curr_cpu, target_cpu);
	return stop_one_cpu(curr_cpu, migration_cpu_stop, &arg);
}

/*
 * Requeue a task on a given node and accurately track the number of NUMA
 * tasks on the runqueues
 */
void sched_setnuma(struct task_struct *p, int nid)
{
	bool queued, running;
	struct rq_flags rf;
	struct rq *rq;

	rq = task_rq_lock(p, &rf);
	queued = task_on_rq_queued(p);
	running = task_current(rq, p);

	if (queued)
		dequeue_task(rq, p, DEQUEUE_SAVE);
	if (running)
		put_prev_task(rq, p);

	p->numa_preferred_nid = nid;

	if (queued)
		enqueue_task(rq, p, ENQUEUE_RESTORE | ENQUEUE_NOCLOCK);
	if (running)
		set_next_task(rq, p);
	task_rq_unlock(rq, p, &rf);
}
#endif /* CONFIG_NUMA_BALANCING */

#ifdef CONFIG_HOTPLUG_CPU
/*
 * Ensure that the idle task is using init_mm right before its CPU goes
 * offline.
 */
void idle_task_exit(void)
{
	struct mm_struct *mm = current->active_mm;

	BUG_ON(cpu_online(smp_processor_id()));
	BUG_ON(current != this_rq()->idle);

	if (mm != &init_mm) {
		switch_mm(mm, &init_mm, current);
		finish_arch_post_lock_switch();
	}

	scs_task_reset(current);
	/* finish_cpu(), as ran on the BP, will clean up the active_mm state */
}

static int __balance_push_cpu_stop(void *arg)
{
	struct task_struct *p = arg;
	struct rq *rq = this_rq();
	struct rq_flags rf;
	int cpu;

	raw_spin_lock_irq(&p->pi_lock);
	rq_lock(rq, &rf);

	update_rq_clock(rq);

	if (task_rq(p) == rq && task_on_rq_queued(p)) {
		cpu = select_fallback_rq(rq->cpu, p);
		rq = __migrate_task(rq, &rf, p, cpu);
	}

	rq_unlock(rq, &rf);
	raw_spin_unlock_irq(&p->pi_lock);

	put_task_struct(p);

	return 0;
}

static DEFINE_PER_CPU(struct cpu_stop_work, push_work);

/*
 * Ensure we only run per-cpu kthreads once the CPU goes !active.
 *
 * This is enabled below SCHED_AP_ACTIVE; when !cpu_active(), but only
 * effective when the hotplug motion is down.
 */
static void balance_push(struct rq *rq)
{
	struct task_struct *push_task = rq->curr;

	lockdep_assert_rq_held(rq);

	/*
	 * Ensure the thing is persistent until balance_push_set(.on = false);
	 */
	rq->balance_callback = &balance_push_callback;

	/*
	 * Only active while going offline and when invoked on the outgoing
	 * CPU.
	 */
	if (!cpu_dying(rq->cpu) || rq != this_rq())
		return;

	/*
	 * Both the cpu-hotplug and stop task are in this case and are
	 * required to complete the hotplug process.
	 */
	if (kthread_is_per_cpu(push_task) ||
	    is_migration_disabled(push_task)) {

		/*
		 * If this is the idle task on the outgoing CPU try to wake
		 * up the hotplug control thread which might wait for the
		 * last task to vanish. The rcuwait_active() check is
		 * accurate here because the waiter is pinned on this CPU
		 * and can't obviously be running in parallel.
		 *
		 * On RT kernels this also has to check whether there are
		 * pinned and scheduled out tasks on the runqueue. They
		 * need to leave the migrate disabled section first.
		 */
		if (!rq->nr_running && !rq_has_pinned_tasks(rq) &&
		    rcuwait_active(&rq->hotplug_wait)) {
			raw_spin_rq_unlock(rq);
			rcuwait_wake_up(&rq->hotplug_wait);
			raw_spin_rq_lock(rq);
		}
		return;
	}

	get_task_struct(push_task);
	/*
	 * Temporarily drop rq->lock such that we can wake-up the stop task.
	 * Both preemption and IRQs are still disabled.
	 */
	raw_spin_rq_unlock(rq);
	stop_one_cpu_nowait(rq->cpu, __balance_push_cpu_stop, push_task,
			    this_cpu_ptr(&push_work));
	/*
	 * At this point need_resched() is true and we'll take the loop in
	 * schedule(). The next pick is obviously going to be the stop task
	 * which kthread_is_per_cpu() and will push this task away.
	 */
	raw_spin_rq_lock(rq);
}

static void balance_push_set(int cpu, bool on)
{
	struct rq *rq = cpu_rq(cpu);
	struct rq_flags rf;

	rq_lock_irqsave(rq, &rf);
	if (on) {
		WARN_ON_ONCE(rq->balance_callback);
		rq->balance_callback = &balance_push_callback;
	} else if (rq->balance_callback == &balance_push_callback) {
		rq->balance_callback = NULL;
	}
	rq_unlock_irqrestore(rq, &rf);
}

/*
 * Invoked from a CPUs hotplug control thread after the CPU has been marked
 * inactive. All tasks which are not per CPU kernel threads are either
 * pushed off this CPU now via balance_push() or placed on a different CPU
 * during wakeup. Wait until the CPU is quiescent.
 */
static void balance_hotplug_wait(void)
{
	struct rq *rq = this_rq();

	rcuwait_wait_event(&rq->hotplug_wait,
			   rq->nr_running == 1 && !rq_has_pinned_tasks(rq),
			   TASK_UNINTERRUPTIBLE);
}

#else

static inline void balance_push(struct rq *rq)
{
}

static inline void balance_push_set(int cpu, bool on)
{
}

static inline void balance_hotplug_wait(void)
{
}

#endif /* CONFIG_HOTPLUG_CPU */

void set_rq_online(struct rq *rq)
{
	if (!rq->online) {
		const struct sched_class *class;

		cpumask_set_cpu(rq->cpu, rq->rd->online);
		rq->online = 1;

		for_each_class(class) {
			if (class->rq_online)
				class->rq_online(rq);
		}
	}
}

void set_rq_offline(struct rq *rq)
{
	if (rq->online) {
		const struct sched_class *class;

		for_each_class(class) {
			if (class->rq_offline)
				class->rq_offline(rq);
		}

		cpumask_clear_cpu(rq->cpu, rq->rd->online);
		rq->online = 0;
	}
}

/*
 * used to mark begin/end of suspend/resume:
 */
static int num_cpus_frozen;

/*
 * Update cpusets according to cpu_active mask.  If cpusets are
 * disabled, cpuset_update_active_cpus() becomes a simple wrapper
 * around partition_sched_domains().
 *
 * If we come here as part of a suspend/resume, don't touch cpusets because we
 * want to restore it back to its original state upon resume anyway.
 */
static void cpuset_cpu_active(void)
{
	if (cpuhp_tasks_frozen) {
		/*
		 * num_cpus_frozen tracks how many CPUs are involved in suspend
		 * resume sequence. As long as this is not the last online
		 * operation in the resume sequence, just build a single sched
		 * domain, ignoring cpusets.
		 */
		partition_sched_domains(1, NULL, NULL);
		if (--num_cpus_frozen)
			return;
		/*
		 * This is the last CPU online operation. So fall through and
		 * restore the original sched domains by considering the
		 * cpuset configurations.
		 */
		cpuset_force_rebuild();
	}
	cpuset_update_active_cpus();
}

static int cpuset_cpu_inactive(unsigned int cpu)
{
	if (!cpuhp_tasks_frozen) {
		if (dl_cpu_busy(cpu))
			return -EBUSY;
		cpuset_update_active_cpus();
	} else {
		num_cpus_frozen++;
		partition_sched_domains(1, NULL, NULL);
	}
	return 0;
}

int sched_cpu_activate(unsigned int cpu)
{
	struct rq *rq = cpu_rq(cpu);
	struct rq_flags rf;

	/*
	 * Clear the balance_push callback and prepare to schedule
	 * regular tasks.
	 */
	balance_push_set(cpu, false);

#ifdef CONFIG_SCHED_SMT
	/*
	 * When going up, increment the number of cores with SMT present.
	 */
	if (cpumask_weight(cpu_smt_mask(cpu)) == 2)
		static_branch_inc_cpuslocked(&sched_smt_present);
#endif
	set_cpu_active(cpu, true);

	if (sched_smp_initialized) {
		sched_domains_numa_masks_set(cpu);
		cpuset_cpu_active();
	}

	/*
	 * Put the rq online, if not already. This happens:
	 *
	 * 1) In the early boot process, because we build the real domains
	 *    after all CPUs have been brought up.
	 *
	 * 2) At runtime, if cpuset_cpu_active() fails to rebuild the
	 *    domains.
	 */
	rq_lock_irqsave(rq, &rf);
	if (rq->rd) {
		BUG_ON(!cpumask_test_cpu(cpu, rq->rd->span));
		set_rq_online(rq);
	}
	rq_unlock_irqrestore(rq, &rf);

	return 0;
}

int sched_cpu_deactivate(unsigned int cpu)
{
	struct rq *rq = cpu_rq(cpu);
	struct rq_flags rf;
	int ret;

	/*
	 * Remove CPU from nohz.idle_cpus_mask to prevent participating in
	 * load balancing when not active
	 */
	nohz_balance_exit_idle(rq);

	set_cpu_active(cpu, false);

	/*
	 * From this point forward, this CPU will refuse to run any task that
	 * is not: migrate_disable() or KTHREAD_IS_PER_CPU, and will actively
	 * push those tasks away until this gets cleared, see
	 * sched_cpu_dying().
	 */
	balance_push_set(cpu, true);

	/*
	 * We've cleared cpu_active_mask / set balance_push, wait for all
	 * preempt-disabled and RCU users of this state to go away such that
	 * all new such users will observe it.
	 *
	 * Specifically, we rely on ttwu to no longer target this CPU, see
	 * ttwu_queue_cond() and is_cpu_allowed().
	 *
	 * Do sync before park smpboot threads to take care the rcu boost case.
	 */
	synchronize_rcu();

	rq_lock_irqsave(rq, &rf);
	if (rq->rd) {
		update_rq_clock(rq);
		BUG_ON(!cpumask_test_cpu(cpu, rq->rd->span));
		set_rq_offline(rq);
	}
	rq_unlock_irqrestore(rq, &rf);

#ifdef CONFIG_SCHED_SMT
	/*
	 * When going down, decrement the number of cores with SMT present.
	 */
	if (cpumask_weight(cpu_smt_mask(cpu)) == 2)
		static_branch_dec_cpuslocked(&sched_smt_present);

	sched_core_cpu_deactivate(cpu);
#endif

	if (!sched_smp_initialized)
		return 0;

	ret = cpuset_cpu_inactive(cpu);
	if (ret) {
		balance_push_set(cpu, false);
		set_cpu_active(cpu, true);
		return ret;
	}
	sched_domains_numa_masks_clear(cpu);
	return 0;
}

static void sched_rq_cpu_starting(unsigned int cpu)
{
	struct rq *rq = cpu_rq(cpu);

	rq->calc_load_update = calc_load_update;
	update_max_interval();
}

int sched_cpu_starting(unsigned int cpu)
{
	sched_core_cpu_starting(cpu);
	sched_rq_cpu_starting(cpu);
	sched_tick_start(cpu);
	return 0;
}

#ifdef CONFIG_HOTPLUG_CPU

/*
 * Invoked immediately before the stopper thread is invoked to bring the
 * CPU down completely. At this point all per CPU kthreads except the
 * hotplug thread (current) and the stopper thread (inactive) have been
 * either parked or have been unbound from the outgoing CPU. Ensure that
 * any of those which might be on the way out are gone.
 *
 * If after this point a bound task is being woken on this CPU then the
 * responsible hotplug callback has failed to do it's job.
 * sched_cpu_dying() will catch it with the appropriate fireworks.
 */
int sched_cpu_wait_empty(unsigned int cpu)
{
	balance_hotplug_wait();
	return 0;
}

/*
 * Since this CPU is going 'away' for a while, fold any nr_active delta we
 * might have. Called from the CPU stopper task after ensuring that the
 * stopper is the last running task on the CPU, so nr_active count is
 * stable. We need to take the teardown thread which is calling this into
 * account, so we hand in adjust = 1 to the load calculation.
 *
 * Also see the comment "Global load-average calculations".
 */
static void calc_load_migrate(struct rq *rq)
{
	long delta = calc_load_fold_active(rq, 1);

	if (delta)
		atomic_long_add(delta, &calc_load_tasks);
}

static void dump_rq_tasks(struct rq *rq, const char *loglvl)
{
	struct task_struct *g, *p;
	int cpu = cpu_of(rq);

	lockdep_assert_rq_held(rq);

	printk("%sCPU%d enqueued tasks (%u total):\n", loglvl, cpu, rq->nr_running);
	for_each_process_thread(g, p) {
		if (task_cpu(p) != cpu)
			continue;

		if (!task_on_rq_queued(p))
			continue;

		printk("%s\tpid: %d, name: %s\n", loglvl, p->pid, p->comm);
	}
}

int sched_cpu_dying(unsigned int cpu)
{
	struct rq *rq = cpu_rq(cpu);
	struct rq_flags rf;

	/* Handle pending wakeups and then migrate everything off */
	sched_tick_stop(cpu);

	rq_lock_irqsave(rq, &rf);
	if (rq->nr_running != 1 || rq_has_pinned_tasks(rq)) {
		WARN(true, "Dying CPU not properly vacated!");
		dump_rq_tasks(rq, KERN_WARNING);
	}
	rq_unlock_irqrestore(rq, &rf);

	calc_load_migrate(rq);
	update_max_interval();
	hrtick_clear(rq);
	sched_core_cpu_dying(cpu);
	return 0;
}
#endif

void __init sched_init_smp(void)
{
	sched_init_numa();

	/*
	 * There's no userspace yet to cause hotplug operations; hence all the
	 * CPU masks are stable and all blatant races in the below code cannot
	 * happen.
	 */
	mutex_lock(&sched_domains_mutex);
	sched_init_domains(cpu_active_mask);
	mutex_unlock(&sched_domains_mutex);

	/* Move init over to a non-isolated CPU */
	if (set_cpus_allowed_ptr(current, housekeeping_cpumask(HK_FLAG_DOMAIN)) < 0)
		BUG();
	current->flags &= ~PF_NO_SETAFFINITY;
	sched_init_granularity();

	init_sched_rt_class();
	init_sched_dl_class();

	sched_smp_initialized = true;
}

static int __init migration_init(void)
{
	sched_cpu_starting(smp_processor_id());
	return 0;
}
early_initcall(migration_init);

#else
void __init sched_init_smp(void)
{
	sched_init_granularity();
}
#endif /* CONFIG_SMP */

int in_sched_functions(unsigned long addr)
{
	return in_lock_functions(addr) ||
		(addr >= (unsigned long)__sched_text_start
		&& addr < (unsigned long)__sched_text_end);
}

#ifdef CONFIG_CGROUP_SCHED
/*
 * Default task group.
 * Every task in system belongs to this group at bootup.
 */
struct task_group root_task_group;
LIST_HEAD(task_groups);

/* Cacheline aligned slab cache for task_group */
static struct kmem_cache *task_group_cache __read_mostly;
#endif

DECLARE_PER_CPU(cpumask_var_t, load_balance_mask);
DECLARE_PER_CPU(cpumask_var_t, select_idle_mask);

void __init sched_init(void)
{
	unsigned long ptr = 0;
	int i;

	/* Make sure the linker didn't screw up */
	BUG_ON(&idle_sched_class + 1 != &fair_sched_class ||
	       &fair_sched_class + 1 != &rt_sched_class ||
	       &rt_sched_class + 1   != &dl_sched_class);
#ifdef CONFIG_SMP
	BUG_ON(&dl_sched_class + 1 != &stop_sched_class);
#endif

	wait_bit_init();

#ifdef CONFIG_FAIR_GROUP_SCHED
	ptr += 2 * nr_cpu_ids * sizeof(void **);
#endif
#ifdef CONFIG_RT_GROUP_SCHED
	ptr += 2 * nr_cpu_ids * sizeof(void **);
#endif
	if (ptr) {
		ptr = (unsigned long)kzalloc(ptr, GFP_NOWAIT);

#ifdef CONFIG_FAIR_GROUP_SCHED
		root_task_group.se = (struct sched_entity **)ptr;
		ptr += nr_cpu_ids * sizeof(void **);

		root_task_group.cfs_rq = (struct cfs_rq **)ptr;
		ptr += nr_cpu_ids * sizeof(void **);

		root_task_group.shares = ROOT_TASK_GROUP_LOAD;
		init_cfs_bandwidth(&root_task_group.cfs_bandwidth);
#endif /* CONFIG_FAIR_GROUP_SCHED */
#ifdef CONFIG_RT_GROUP_SCHED
		root_task_group.rt_se = (struct sched_rt_entity **)ptr;
		ptr += nr_cpu_ids * sizeof(void **);

		root_task_group.rt_rq = (struct rt_rq **)ptr;
		ptr += nr_cpu_ids * sizeof(void **);

#endif /* CONFIG_RT_GROUP_SCHED */
	}
#ifdef CONFIG_CPUMASK_OFFSTACK
	for_each_possible_cpu(i) {
		per_cpu(load_balance_mask, i) = (cpumask_var_t)kzalloc_node(
			cpumask_size(), GFP_KERNEL, cpu_to_node(i));
		per_cpu(select_idle_mask, i) = (cpumask_var_t)kzalloc_node(
			cpumask_size(), GFP_KERNEL, cpu_to_node(i));
	}
#endif /* CONFIG_CPUMASK_OFFSTACK */

	init_rt_bandwidth(&def_rt_bandwidth, global_rt_period(), global_rt_runtime());
	init_dl_bandwidth(&def_dl_bandwidth, global_rt_period(), global_rt_runtime());

#ifdef CONFIG_SMP
	init_defrootdomain();
#endif

#ifdef CONFIG_RT_GROUP_SCHED
	init_rt_bandwidth(&root_task_group.rt_bandwidth,
			global_rt_period(), global_rt_runtime());
#endif /* CONFIG_RT_GROUP_SCHED */

#ifdef CONFIG_CGROUP_SCHED
	task_group_cache = KMEM_CACHE(task_group, 0);

	list_add(&root_task_group.list, &task_groups);
	INIT_LIST_HEAD(&root_task_group.children);
	INIT_LIST_HEAD(&root_task_group.siblings);
	autogroup_init(&init_task);
#endif /* CONFIG_CGROUP_SCHED */

	for_each_possible_cpu(i) {
		struct rq *rq;

		rq = cpu_rq(i);
		raw_spin_lock_init(&rq->__lock);
		rq->nr_running = 0;
		rq->calc_load_active = 0;
		rq->calc_load_update = jiffies + LOAD_FREQ;
		init_cfs_rq(&rq->cfs);
		init_rt_rq(&rq->rt);
		init_dl_rq(&rq->dl);
#ifdef CONFIG_FAIR_GROUP_SCHED
		INIT_LIST_HEAD(&rq->leaf_cfs_rq_list);
		rq->tmp_alone_branch = &rq->leaf_cfs_rq_list;
		/*
		 * How much CPU bandwidth does root_task_group get?
		 *
		 * In case of task-groups formed thr' the cgroup filesystem, it
		 * gets 100% of the CPU resources in the system. This overall
		 * system CPU resource is divided among the tasks of
		 * root_task_group and its child task-groups in a fair manner,
		 * based on each entity's (task or task-group's) weight
		 * (se->load.weight).
		 *
		 * In other words, if root_task_group has 10 tasks of weight
		 * 1024) and two child groups A0 and A1 (of weight 1024 each),
		 * then A0's share of the CPU resource is:
		 *
		 *	A0's bandwidth = 1024 / (10*1024 + 1024 + 1024) = 8.33%
		 *
		 * We achieve this by letting root_task_group's tasks sit
		 * directly in rq->cfs (i.e root_task_group->se[] = NULL).
		 */
		init_tg_cfs_entry(&root_task_group, &rq->cfs, NULL, i, NULL);
#endif /* CONFIG_FAIR_GROUP_SCHED */

		rq->rt.rt_runtime = def_rt_bandwidth.rt_runtime;
#ifdef CONFIG_RT_GROUP_SCHED
		init_tg_rt_entry(&root_task_group, &rq->rt, NULL, i, NULL);
#endif
#ifdef CONFIG_SMP
		rq->sd = NULL;
		rq->rd = NULL;
		rq->cpu_capacity = rq->cpu_capacity_orig = SCHED_CAPACITY_SCALE;
		rq->balance_callback = &balance_push_callback;
		rq->active_balance = 0;
		rq->next_balance = jiffies;
		rq->push_cpu = 0;
		rq->cpu = i;
		rq->online = 0;
		rq->idle_stamp = 0;
		rq->avg_idle = 2*sysctl_sched_migration_cost;
		rq->wake_stamp = jiffies;
		rq->wake_avg_idle = rq->avg_idle;
		rq->max_idle_balance_cost = sysctl_sched_migration_cost;

		INIT_LIST_HEAD(&rq->cfs_tasks);

		rq_attach_root(rq, &def_root_domain);
#ifdef CONFIG_NO_HZ_COMMON
		rq->last_blocked_load_update_tick = jiffies;
		atomic_set(&rq->nohz_flags, 0);

		INIT_CSD(&rq->nohz_csd, nohz_csd_func, rq);
#endif
#ifdef CONFIG_HOTPLUG_CPU
		rcuwait_init(&rq->hotplug_wait);
#endif
#endif /* CONFIG_SMP */
		hrtick_rq_init(rq);
		atomic_set(&rq->nr_iowait, 0);

#ifdef CONFIG_SCHED_CORE
		rq->core = rq;
		rq->core_pick = NULL;
		rq->core_enabled = 0;
		rq->core_tree = RB_ROOT;
		rq->core_forceidle = false;

		rq->core_cookie = 0UL;
#endif
	}

	set_load_weight(&init_task, false);

	/*
	 * The boot idle thread does lazy MMU switching as well:
	 */
	mmgrab_lazy_tlb(&init_mm);
	enter_lazy_tlb(&init_mm, current);

	/*
	 * Make us the idle thread. Technically, schedule() should not be
	 * called from this thread, however somewhere below it might be,
	 * but because we are the idle thread, we just pick up running again
	 * when this runqueue becomes "idle".
	 */
	init_idle(current, smp_processor_id());

	calc_load_update = jiffies + LOAD_FREQ;

#ifdef CONFIG_SMP
	idle_thread_set_boot_cpu();
	balance_push_set(smp_processor_id(), false);
#endif
	init_sched_fair_class();

	psi_init();

	init_uclamp();

	preempt_dynamic_init();

	scheduler_running = 1;
}

#ifdef CONFIG_DEBUG_ATOMIC_SLEEP

void __might_sleep(const char *file, int line)
{
	unsigned int state = get_current_state();
	/*
	 * Blocking primitives will set (and therefore destroy) current->state,
	 * since we will exit with TASK_RUNNING make sure we enter with it,
	 * otherwise we will destroy state.
	 */
	WARN_ONCE(state != TASK_RUNNING && current->task_state_change,
			"do not call blocking ops when !TASK_RUNNING; "
			"state=%x set at [<%p>] %pS\n", state,
			(void *)current->task_state_change,
			(void *)current->task_state_change);

	__might_resched(file, line, 0);
}
EXPORT_SYMBOL(__might_sleep);

static void print_preempt_disable_ip(int preempt_offset, unsigned long ip)
{
	if (!IS_ENABLED(CONFIG_DEBUG_PREEMPT))
		return;

	if (preempt_count() == preempt_offset)
		return;

	pr_err("Preemption disabled at:");
	print_ip_sym(KERN_ERR, ip);
}

static inline bool resched_offsets_ok(unsigned int offsets)
{
	unsigned int nested = preempt_count();

	nested += rcu_preempt_depth() << MIGHT_RESCHED_RCU_SHIFT;

	return nested == offsets;
}

void __might_resched(const char *file, int line, unsigned int offsets)
{
	/* Ratelimiting timestamp: */
	static unsigned long prev_jiffy;

	unsigned long preempt_disable_ip;

	/* WARN_ON_ONCE() by default, no rate limit required: */
	rcu_sleep_check();

	if ((resched_offsets_ok(offsets) && !irqs_disabled() &&
	     !is_idle_task(current) && !current->non_block_count) ||
	    system_state == SYSTEM_BOOTING || system_state > SYSTEM_RUNNING ||
	    oops_in_progress)
		return;

	if (time_before(jiffies, prev_jiffy + HZ) && prev_jiffy)
		return;
	prev_jiffy = jiffies;

	/* Save this before calling printk(), since that will clobber it: */
	preempt_disable_ip = get_preempt_disable_ip(current);

	pr_err("BUG: sleeping function called from invalid context at %s:%d\n",
	       file, line);
	pr_err("in_atomic(): %d, irqs_disabled(): %d, non_block: %d, pid: %d, name: %s\n",
	       in_atomic(), irqs_disabled(), current->non_block_count,
	       current->pid, current->comm);
	pr_err("preempt_count: %x, expected: %x\n", preempt_count(),
	       offsets & MIGHT_RESCHED_PREEMPT_MASK);

	if (IS_ENABLED(CONFIG_PREEMPT_RCU)) {
		pr_err("RCU nest depth: %d, expected: %u\n",
		       rcu_preempt_depth(), offsets >> MIGHT_RESCHED_RCU_SHIFT);
	}

	if (task_stack_end_corrupted(current))
		pr_emerg("Thread overran stack, or stack corrupted\n");

	debug_show_held_locks(current);
	if (irqs_disabled())
		print_irqtrace_events(current);

	print_preempt_disable_ip(offsets & MIGHT_RESCHED_PREEMPT_MASK,
				 preempt_disable_ip);

	dump_stack();
	add_taint(TAINT_WARN, LOCKDEP_STILL_OK);
}
EXPORT_SYMBOL(__might_resched);

void __cant_sleep(const char *file, int line, int preempt_offset)
{
	static unsigned long prev_jiffy;

	if (irqs_disabled())
		return;

	if (!IS_ENABLED(CONFIG_PREEMPT_COUNT))
		return;

	if (preempt_count() > preempt_offset)
		return;

	if (time_before(jiffies, prev_jiffy + HZ) && prev_jiffy)
		return;
	prev_jiffy = jiffies;

	printk(KERN_ERR "BUG: assuming atomic context at %s:%d\n", file, line);
	printk(KERN_ERR "in_atomic(): %d, irqs_disabled(): %d, pid: %d, name: %s\n",
			in_atomic(), irqs_disabled(),
			current->pid, current->comm);

	debug_show_held_locks(current);
	dump_stack();
	add_taint(TAINT_WARN, LOCKDEP_STILL_OK);
}
EXPORT_SYMBOL_GPL(__cant_sleep);

#ifdef CONFIG_SMP
void __cant_migrate(const char *file, int line)
{
	static unsigned long prev_jiffy;

	if (irqs_disabled())
		return;

	if (is_migration_disabled(current))
		return;

	if (!IS_ENABLED(CONFIG_PREEMPT_COUNT))
		return;

	if (preempt_count() > 0)
		return;

	if (time_before(jiffies, prev_jiffy + HZ) && prev_jiffy)
		return;
	prev_jiffy = jiffies;

	pr_err("BUG: assuming non migratable context at %s:%d\n", file, line);
	pr_err("in_atomic(): %d, irqs_disabled(): %d, migration_disabled() %u pid: %d, name: %s\n",
	       in_atomic(), irqs_disabled(), is_migration_disabled(current),
	       current->pid, current->comm);

	debug_show_held_locks(current);
	dump_stack();
	add_taint(TAINT_WARN, LOCKDEP_STILL_OK);
}
EXPORT_SYMBOL_GPL(__cant_migrate);
#endif
#endif

#ifdef CONFIG_MAGIC_SYSRQ
void normalize_rt_tasks(void)
{
	struct task_struct *g, *p;
	struct sched_attr attr = {
		.sched_policy = SCHED_NORMAL,
	};

	read_lock(&tasklist_lock);
	for_each_process_thread(g, p) {
		/*
		 * Only normalize user tasks:
		 */
		if (p->flags & PF_KTHREAD)
			continue;

		p->se.exec_start = 0;
		schedstat_set(p->stats.wait_start,  0);
		schedstat_set(p->stats.sleep_start, 0);
		schedstat_set(p->stats.block_start, 0);

		if (!dl_task(p) && !rt_task(p)) {
			/*
			 * Renice negative nice level userspace
			 * tasks back to 0:
			 */
			if (task_nice(p) < 0)
				set_user_nice(p, 0);
			continue;
		}

		__sched_setscheduler(p, &attr, false, false);
	}
	read_unlock(&tasklist_lock);
}

#endif /* CONFIG_MAGIC_SYSRQ */

#if defined(CONFIG_IA64) || defined(CONFIG_KGDB_KDB)
/*
 * These functions are only useful for the IA64 MCA handling, or kdb.
 *
 * They can only be called when the whole system has been
 * stopped - every CPU needs to be quiescent, and no scheduling
 * activity can take place. Using them for anything else would
 * be a serious bug, and as a result, they aren't even visible
 * under any other configuration.
 */

/**
 * curr_task - return the current task for a given CPU.
 * @cpu: the processor in question.
 *
 * ONLY VALID WHEN THE WHOLE SYSTEM IS STOPPED!
 *
 * Return: The current task for @cpu.
 */
struct task_struct *curr_task(int cpu)
{
	return cpu_curr(cpu);
}

#endif /* defined(CONFIG_IA64) || defined(CONFIG_KGDB_KDB) */

#ifdef CONFIG_IA64
/**
 * ia64_set_curr_task - set the current task for a given CPU.
 * @cpu: the processor in question.
 * @p: the task pointer to set.
 *
 * Description: This function must only be used when non-maskable interrupts
 * are serviced on a separate stack. It allows the architecture to switch the
 * notion of the current task on a CPU in a non-blocking manner. This function
 * must be called with all CPU's synchronized, and interrupts disabled, the
 * and caller must save the original value of the current task (see
 * curr_task() above) and restore that value before reenabling interrupts and
 * re-starting the system.
 *
 * ONLY VALID WHEN THE WHOLE SYSTEM IS STOPPED!
 */
void ia64_set_curr_task(int cpu, struct task_struct *p)
{
	cpu_curr(cpu) = p;
}

#endif

#ifdef CONFIG_CGROUP_SCHED
/* task_group_lock serializes the addition/removal of task groups */
static DEFINE_SPINLOCK(task_group_lock);

static inline void alloc_uclamp_sched_group(struct task_group *tg,
					    struct task_group *parent)
{
#ifdef CONFIG_UCLAMP_TASK_GROUP
	enum uclamp_id clamp_id;

	for_each_clamp_id(clamp_id) {
		uclamp_se_set(&tg->uclamp_req[clamp_id],
			      uclamp_none(clamp_id), false);
		tg->uclamp[clamp_id] = parent->uclamp[clamp_id];
	}
#endif
}

static void sched_free_group(struct task_group *tg)
{
	free_fair_sched_group(tg);
	free_rt_sched_group(tg);
	autogroup_free(tg);
	kmem_cache_free(task_group_cache, tg);
}

/* allocate runqueue etc for a new task group */
struct task_group *sched_create_group(struct task_group *parent)
{
	struct task_group *tg;

	tg = kmem_cache_alloc(task_group_cache, GFP_KERNEL | __GFP_ZERO);
	if (!tg)
		return ERR_PTR(-ENOMEM);

	if (!alloc_fair_sched_group(tg, parent))
		goto err;

	if (!alloc_rt_sched_group(tg, parent))
		goto err;

	alloc_uclamp_sched_group(tg, parent);

	return tg;

err:
	sched_free_group(tg);
	return ERR_PTR(-ENOMEM);
}

void sched_online_group(struct task_group *tg, struct task_group *parent)
{
	unsigned long flags;

	spin_lock_irqsave(&task_group_lock, flags);
	list_add_rcu(&tg->list, &task_groups);

	/* Root should already exist: */
	WARN_ON(!parent);

	tg->parent = parent;
	INIT_LIST_HEAD(&tg->children);
	list_add_rcu(&tg->siblings, &parent->children);
	spin_unlock_irqrestore(&task_group_lock, flags);

	online_fair_sched_group(tg);
}

/* rcu callback to free various structures associated with a task group */
static void sched_free_group_rcu(struct rcu_head *rhp)
{
	/* Now it should be safe to free those cfs_rqs: */
	sched_free_group(container_of(rhp, struct task_group, rcu));
}

void sched_destroy_group(struct task_group *tg)
{
	/* Wait for possible concurrent references to cfs_rqs complete: */
	call_rcu(&tg->rcu, sched_free_group_rcu);
}

void sched_offline_group(struct task_group *tg)
{
	unsigned long flags;

	/* End participation in shares distribution: */
	unregister_fair_sched_group(tg);

	spin_lock_irqsave(&task_group_lock, flags);
	list_del_rcu(&tg->list);
	list_del_rcu(&tg->siblings);
	spin_unlock_irqrestore(&task_group_lock, flags);
}

static void sched_change_group(struct task_struct *tsk, int type)
{
	struct task_group *tg;

	/*
	 * All callers are synchronized by task_rq_lock(); we do not use RCU
	 * which is pointless here. Thus, we pass "true" to task_css_check()
	 * to prevent lockdep warnings.
	 */
	tg = container_of(task_css_check(tsk, cpu_cgrp_id, true),
			  struct task_group, css);
	tg = autogroup_task_group(tsk, tg);
	tsk->sched_task_group = tg;

#ifdef CONFIG_FAIR_GROUP_SCHED
	if (tsk->sched_class->task_change_group)
		tsk->sched_class->task_change_group(tsk, type);
	else
#endif
		set_task_rq(tsk, task_cpu(tsk));
}

/*
 * Change task's runqueue when it moves between groups.
 *
 * The caller of this function should have put the task in its new group by
 * now. This function just updates tsk->se.cfs_rq and tsk->se.parent to reflect
 * its new group.
 */
void sched_move_task(struct task_struct *tsk)
{
	int queued, running, queue_flags =
		DEQUEUE_SAVE | DEQUEUE_MOVE | DEQUEUE_NOCLOCK;
	struct rq_flags rf;
	struct rq *rq;

	rq = task_rq_lock(tsk, &rf);
	update_rq_clock(rq);

	running = task_current(rq, tsk);
	queued = task_on_rq_queued(tsk);

	if (queued)
		dequeue_task(rq, tsk, queue_flags);
	if (running)
		put_prev_task(rq, tsk);

	sched_change_group(tsk, TASK_MOVE_GROUP);

	if (queued)
		enqueue_task(rq, tsk, queue_flags);
	if (running) {
		set_next_task(rq, tsk);
		/*
		 * After changing group, the running task may have joined a
		 * throttled one but it's still the running task. Trigger a
		 * resched to make sure that task can still run.
		 */
		resched_curr(rq);
	}

	task_rq_unlock(rq, tsk, &rf);
}

static inline struct task_group *css_tg(struct cgroup_subsys_state *css)
{
	return css ? container_of(css, struct task_group, css) : NULL;
}

static struct cgroup_subsys_state *
cpu_cgroup_css_alloc(struct cgroup_subsys_state *parent_css)
{
	struct task_group *parent = css_tg(parent_css);
	struct task_group *tg;

	if (!parent) {
		/* This is early initialization for the top cgroup */
		return &root_task_group.css;
	}

	tg = sched_create_group(parent);
	if (IS_ERR(tg))
		return ERR_PTR(-ENOMEM);

	return &tg->css;
}

/* Expose task group only after completing cgroup initialization */
static int cpu_cgroup_css_online(struct cgroup_subsys_state *css)
{
	struct task_group *tg = css_tg(css);
	struct task_group *parent = css_tg(css->parent);

	if (parent)
		sched_online_group(tg, parent);

#ifdef CONFIG_UCLAMP_TASK_GROUP
	/* Propagate the effective uclamp value for the new group */
	mutex_lock(&uclamp_mutex);
	rcu_read_lock();
	cpu_util_update_eff(css);
	rcu_read_unlock();
	mutex_unlock(&uclamp_mutex);
#endif

	return 0;
}

static void cpu_cgroup_css_released(struct cgroup_subsys_state *css)
{
	struct task_group *tg = css_tg(css);

	sched_offline_group(tg);
}

static void cpu_cgroup_css_free(struct cgroup_subsys_state *css)
{
	struct task_group *tg = css_tg(css);

	/*
	 * Relies on the RCU grace period between css_released() and this.
	 */
	sched_free_group(tg);
}

/*
 * This is called before wake_up_new_task(), therefore we really only
 * have to set its group bits, all the other stuff does not apply.
 */
static void cpu_cgroup_fork(struct task_struct *task)
{
	struct rq_flags rf;
	struct rq *rq;

	rq = task_rq_lock(task, &rf);

	update_rq_clock(rq);
	sched_change_group(task, TASK_SET_GROUP);

	task_rq_unlock(rq, task, &rf);
}

static int cpu_cgroup_can_attach(struct cgroup_taskset *tset)
{
	struct task_struct *task;
	struct cgroup_subsys_state *css;
	int ret = 0;

	cgroup_taskset_for_each(task, css, tset) {
#ifdef CONFIG_RT_GROUP_SCHED
		if (!sched_rt_can_attach(css_tg(css), task))
			return -EINVAL;
#endif
		/*
		 * Serialize against wake_up_new_task() such that if it's
		 * running, we're sure to observe its full state.
		 */
		raw_spin_lock_irq(&task->pi_lock);
		/*
		 * Avoid calling sched_move_task() before wake_up_new_task()
		 * has happened. This would lead to problems with PELT, due to
		 * move wanting to detach+attach while we're not attached yet.
		 */
		if (READ_ONCE(task->__state) == TASK_NEW)
			ret = -EINVAL;
		raw_spin_unlock_irq(&task->pi_lock);

		if (ret)
			break;
	}
	return ret;
}

static void cpu_cgroup_attach(struct cgroup_taskset *tset)
{
	struct task_struct *task;
	struct cgroup_subsys_state *css;

	cgroup_taskset_for_each(task, css, tset)
		sched_move_task(task);
}

#ifdef CONFIG_UCLAMP_TASK_GROUP
static void cpu_util_update_eff(struct cgroup_subsys_state *css)
{
	struct cgroup_subsys_state *top_css = css;
	struct uclamp_se *uc_parent = NULL;
	struct uclamp_se *uc_se = NULL;
	unsigned int eff[UCLAMP_CNT];
	enum uclamp_id clamp_id;
	unsigned int clamps;

	lockdep_assert_held(&uclamp_mutex);
	SCHED_WARN_ON(!rcu_read_lock_held());

	css_for_each_descendant_pre(css, top_css) {
		uc_parent = css_tg(css)->parent
			? css_tg(css)->parent->uclamp : NULL;

		for_each_clamp_id(clamp_id) {
			/* Assume effective clamps matches requested clamps */
			eff[clamp_id] = css_tg(css)->uclamp_req[clamp_id].value;
			/* Cap effective clamps with parent's effective clamps */
			if (uc_parent &&
			    eff[clamp_id] > uc_parent[clamp_id].value) {
				eff[clamp_id] = uc_parent[clamp_id].value;
			}
		}
		/* Ensure protection is always capped by limit */
		eff[UCLAMP_MIN] = min(eff[UCLAMP_MIN], eff[UCLAMP_MAX]);

		/* Propagate most restrictive effective clamps */
		clamps = 0x0;
		uc_se = css_tg(css)->uclamp;
		for_each_clamp_id(clamp_id) {
			if (eff[clamp_id] == uc_se[clamp_id].value)
				continue;
			uc_se[clamp_id].value = eff[clamp_id];
			uc_se[clamp_id].bucket_id = uclamp_bucket_id(eff[clamp_id]);
			clamps |= (0x1 << clamp_id);
		}
		if (!clamps) {
			css = css_rightmost_descendant(css);
			continue;
		}

		/* Immediately update descendants RUNNABLE tasks */
		uclamp_update_active_tasks(css);
	}
}

/*
 * Integer 10^N with a given N exponent by casting to integer the literal "1eN"
 * C expression. Since there is no way to convert a macro argument (N) into a
 * character constant, use two levels of macros.
 */
#define _POW10(exp) ((unsigned int)1e##exp)
#define POW10(exp) _POW10(exp)

struct uclamp_request {
#define UCLAMP_PERCENT_SHIFT	2
#define UCLAMP_PERCENT_SCALE	(100 * POW10(UCLAMP_PERCENT_SHIFT))
	s64 percent;
	u64 util;
	int ret;
};

static inline struct uclamp_request
capacity_from_percent(char *buf)
{
	struct uclamp_request req = {
		.percent = UCLAMP_PERCENT_SCALE,
		.util = SCHED_CAPACITY_SCALE,
		.ret = 0,
	};

	buf = strim(buf);
	if (strcmp(buf, "max")) {
		req.ret = cgroup_parse_float(buf, UCLAMP_PERCENT_SHIFT,
					     &req.percent);
		if (req.ret)
			return req;
		if ((u64)req.percent > UCLAMP_PERCENT_SCALE) {
			req.ret = -ERANGE;
			return req;
		}

		req.util = req.percent << SCHED_CAPACITY_SHIFT;
		req.util = DIV_ROUND_CLOSEST_ULL(req.util, UCLAMP_PERCENT_SCALE);
	}

	return req;
}

static ssize_t cpu_uclamp_write(struct kernfs_open_file *of, char *buf,
				size_t nbytes, loff_t off,
				enum uclamp_id clamp_id)
{
	struct uclamp_request req;
	struct task_group *tg;

	req = capacity_from_percent(buf);
	if (req.ret)
		return req.ret;

	static_branch_enable(&sched_uclamp_used);

	mutex_lock(&uclamp_mutex);
	rcu_read_lock();

	tg = css_tg(of_css(of));
	if (tg->uclamp_req[clamp_id].value != req.util)
		uclamp_se_set(&tg->uclamp_req[clamp_id], req.util, false);

	/*
	 * Because of not recoverable conversion rounding we keep track of the
	 * exact requested value
	 */
	tg->uclamp_pct[clamp_id] = req.percent;

	/* Update effective clamps to track the most restrictive value */
	cpu_util_update_eff(of_css(of));

	rcu_read_unlock();
	mutex_unlock(&uclamp_mutex);

	return nbytes;
}

static ssize_t cpu_uclamp_min_write(struct kernfs_open_file *of,
				    char *buf, size_t nbytes,
				    loff_t off)
{
	return cpu_uclamp_write(of, buf, nbytes, off, UCLAMP_MIN);
}

static ssize_t cpu_uclamp_max_write(struct kernfs_open_file *of,
				    char *buf, size_t nbytes,
				    loff_t off)
{
	return cpu_uclamp_write(of, buf, nbytes, off, UCLAMP_MAX);
}

static inline void cpu_uclamp_print(struct seq_file *sf,
				    enum uclamp_id clamp_id)
{
	struct task_group *tg;
	u64 util_clamp;
	u64 percent;
	u32 rem;

	rcu_read_lock();
	tg = css_tg(seq_css(sf));
	util_clamp = tg->uclamp_req[clamp_id].value;
	rcu_read_unlock();

	if (util_clamp == SCHED_CAPACITY_SCALE) {
		seq_puts(sf, "max\n");
		return;
	}

	percent = tg->uclamp_pct[clamp_id];
	percent = div_u64_rem(percent, POW10(UCLAMP_PERCENT_SHIFT), &rem);
	seq_printf(sf, "%llu.%0*u\n", percent, UCLAMP_PERCENT_SHIFT, rem);
}

static int cpu_uclamp_min_show(struct seq_file *sf, void *v)
{
	cpu_uclamp_print(sf, UCLAMP_MIN);
	return 0;
}

static int cpu_uclamp_max_show(struct seq_file *sf, void *v)
{
	cpu_uclamp_print(sf, UCLAMP_MAX);
	return 0;
}
#endif /* CONFIG_UCLAMP_TASK_GROUP */

#ifdef CONFIG_FAIR_GROUP_SCHED
static int cpu_shares_write_u64(struct cgroup_subsys_state *css,
				struct cftype *cftype, u64 shareval)
{
	if (shareval > scale_load_down(ULONG_MAX))
		shareval = MAX_SHARES;
	return sched_group_set_shares(css_tg(css), scale_load(shareval));
}

static u64 cpu_shares_read_u64(struct cgroup_subsys_state *css,
			       struct cftype *cft)
{
	struct task_group *tg = css_tg(css);

	return (u64) scale_load_down(tg->shares);
}

#ifdef CONFIG_CFS_BANDWIDTH
static DEFINE_MUTEX(cfs_constraints_mutex);

const u64 max_cfs_quota_period = 1 * NSEC_PER_SEC; /* 1s */
static const u64 min_cfs_quota_period = 1 * NSEC_PER_MSEC; /* 1ms */
/* More than 203 days if BW_SHIFT equals 20. */
static const u64 max_cfs_runtime = MAX_BW * NSEC_PER_USEC;

static int __cfs_schedulable(struct task_group *tg, u64 period, u64 runtime);

static int tg_set_cfs_bandwidth(struct task_group *tg, u64 period, u64 quota,
				u64 burst)
{
	int i, ret = 0, runtime_enabled, runtime_was_enabled;
	struct cfs_bandwidth *cfs_b = &tg->cfs_bandwidth;

	if (tg == &root_task_group)
		return -EINVAL;

	/*
	 * Ensure we have at some amount of bandwidth every period.  This is
	 * to prevent reaching a state of large arrears when throttled via
	 * entity_tick() resulting in prolonged exit starvation.
	 */
	if (quota < min_cfs_quota_period || period < min_cfs_quota_period)
		return -EINVAL;

	/*
	 * Likewise, bound things on the other side by preventing insane quota
	 * periods.  This also allows us to normalize in computing quota
	 * feasibility.
	 */
	if (period > max_cfs_quota_period)
		return -EINVAL;

	/*
	 * Bound quota to defend quota against overflow during bandwidth shift.
	 */
	if (quota != RUNTIME_INF && quota > max_cfs_runtime)
		return -EINVAL;

	if (quota != RUNTIME_INF && (burst > quota ||
				     burst + quota > max_cfs_runtime))
		return -EINVAL;

	/*
	 * Prevent race between setting of cfs_rq->runtime_enabled and
	 * unthrottle_offline_cfs_rqs().
	 */
	cpus_read_lock();
	mutex_lock(&cfs_constraints_mutex);
	ret = __cfs_schedulable(tg, period, quota);
	if (ret)
		goto out_unlock;

	runtime_enabled = quota != RUNTIME_INF;
	runtime_was_enabled = cfs_b->quota != RUNTIME_INF;
	/*
	 * If we need to toggle cfs_bandwidth_used, off->on must occur
	 * before making related changes, and on->off must occur afterwards
	 */
	if (runtime_enabled && !runtime_was_enabled)
		cfs_bandwidth_usage_inc();
	raw_spin_lock_irq(&cfs_b->lock);
	cfs_b->period = ns_to_ktime(period);
	cfs_b->quota = quota;
	cfs_b->burst = burst;

	__refill_cfs_bandwidth_runtime(cfs_b);

	/* Restart the period timer (if active) to handle new period expiry: */
	if (runtime_enabled)
		start_cfs_bandwidth(cfs_b);

	raw_spin_unlock_irq(&cfs_b->lock);

	for_each_online_cpu(i) {
		struct cfs_rq *cfs_rq = tg->cfs_rq[i];
		struct rq *rq = cfs_rq->rq;
		struct rq_flags rf;

		rq_lock_irq(rq, &rf);
		cfs_rq->runtime_enabled = runtime_enabled;
		cfs_rq->runtime_remaining = 0;

		if (cfs_rq->throttled)
			unthrottle_cfs_rq(cfs_rq);
		rq_unlock_irq(rq, &rf);
	}
	if (runtime_was_enabled && !runtime_enabled)
		cfs_bandwidth_usage_dec();
out_unlock:
	mutex_unlock(&cfs_constraints_mutex);
	cpus_read_unlock();

	return ret;
}

static int tg_set_cfs_quota(struct task_group *tg, long cfs_quota_us)
{
	u64 quota, period, burst;

	period = ktime_to_ns(tg->cfs_bandwidth.period);
	burst = tg->cfs_bandwidth.burst;
	if (cfs_quota_us < 0)
		quota = RUNTIME_INF;
	else if ((u64)cfs_quota_us <= U64_MAX / NSEC_PER_USEC)
		quota = (u64)cfs_quota_us * NSEC_PER_USEC;
	else
		return -EINVAL;

	return tg_set_cfs_bandwidth(tg, period, quota, burst);
}

static long tg_get_cfs_quota(struct task_group *tg)
{
	u64 quota_us;

	if (tg->cfs_bandwidth.quota == RUNTIME_INF)
		return -1;

	quota_us = tg->cfs_bandwidth.quota;
	do_div(quota_us, NSEC_PER_USEC);

	return quota_us;
}

static int tg_set_cfs_period(struct task_group *tg, long cfs_period_us)
{
	u64 quota, period, burst;

	if ((u64)cfs_period_us > U64_MAX / NSEC_PER_USEC)
		return -EINVAL;

	period = (u64)cfs_period_us * NSEC_PER_USEC;
	quota = tg->cfs_bandwidth.quota;
	burst = tg->cfs_bandwidth.burst;

	return tg_set_cfs_bandwidth(tg, period, quota, burst);
}

static long tg_get_cfs_period(struct task_group *tg)
{
	u64 cfs_period_us;

	cfs_period_us = ktime_to_ns(tg->cfs_bandwidth.period);
	do_div(cfs_period_us, NSEC_PER_USEC);

	return cfs_period_us;
}

static int tg_set_cfs_burst(struct task_group *tg, long cfs_burst_us)
{
	u64 quota, period, burst;

	if ((u64)cfs_burst_us > U64_MAX / NSEC_PER_USEC)
		return -EINVAL;

	burst = (u64)cfs_burst_us * NSEC_PER_USEC;
	period = ktime_to_ns(tg->cfs_bandwidth.period);
	quota = tg->cfs_bandwidth.quota;

	return tg_set_cfs_bandwidth(tg, period, quota, burst);
}

static long tg_get_cfs_burst(struct task_group *tg)
{
	u64 burst_us;

	burst_us = tg->cfs_bandwidth.burst;
	do_div(burst_us, NSEC_PER_USEC);

	return burst_us;
}

static s64 cpu_cfs_quota_read_s64(struct cgroup_subsys_state *css,
				  struct cftype *cft)
{
	return tg_get_cfs_quota(css_tg(css));
}

static int cpu_cfs_quota_write_s64(struct cgroup_subsys_state *css,
				   struct cftype *cftype, s64 cfs_quota_us)
{
	return tg_set_cfs_quota(css_tg(css), cfs_quota_us);
}

static u64 cpu_cfs_period_read_u64(struct cgroup_subsys_state *css,
				   struct cftype *cft)
{
	return tg_get_cfs_period(css_tg(css));
}

static int cpu_cfs_period_write_u64(struct cgroup_subsys_state *css,
				    struct cftype *cftype, u64 cfs_period_us)
{
	return tg_set_cfs_period(css_tg(css), cfs_period_us);
}

static u64 cpu_cfs_burst_read_u64(struct cgroup_subsys_state *css,
				  struct cftype *cft)
{
	return tg_get_cfs_burst(css_tg(css));
}

static int cpu_cfs_burst_write_u64(struct cgroup_subsys_state *css,
				   struct cftype *cftype, u64 cfs_burst_us)
{
	return tg_set_cfs_burst(css_tg(css), cfs_burst_us);
}

struct cfs_schedulable_data {
	struct task_group *tg;
	u64 period, quota;
};

/*
 * normalize group quota/period to be quota/max_period
 * note: units are usecs
 */
static u64 normalize_cfs_quota(struct task_group *tg,
			       struct cfs_schedulable_data *d)
{
	u64 quota, period;

	if (tg == d->tg) {
		period = d->period;
		quota = d->quota;
	} else {
		period = tg_get_cfs_period(tg);
		quota = tg_get_cfs_quota(tg);
	}

	/* note: these should typically be equivalent */
	if (quota == RUNTIME_INF || quota == -1)
		return RUNTIME_INF;

	return to_ratio(period, quota);
}

static int tg_cfs_schedulable_down(struct task_group *tg, void *data)
{
	struct cfs_schedulable_data *d = data;
	struct cfs_bandwidth *cfs_b = &tg->cfs_bandwidth;
	s64 quota = 0, parent_quota = -1;

	if (!tg->parent) {
		quota = RUNTIME_INF;
	} else {
		struct cfs_bandwidth *parent_b = &tg->parent->cfs_bandwidth;

		quota = normalize_cfs_quota(tg, d);
		parent_quota = parent_b->hierarchical_quota;

		/*
		 * Ensure max(child_quota) <= parent_quota.  On cgroup2,
		 * always take the min.  On cgroup1, only inherit when no
		 * limit is set:
		 */
		if (cgroup_subsys_on_dfl(cpu_cgrp_subsys)) {
			quota = min(quota, parent_quota);
		} else {
			if (quota == RUNTIME_INF)
				quota = parent_quota;
			else if (parent_quota != RUNTIME_INF && quota > parent_quota)
				return -EINVAL;
		}
	}
	cfs_b->hierarchical_quota = quota;

	return 0;
}

static int __cfs_schedulable(struct task_group *tg, u64 period, u64 quota)
{
	int ret;
	struct cfs_schedulable_data data = {
		.tg = tg,
		.period = period,
		.quota = quota,
	};

	if (quota != RUNTIME_INF) {
		do_div(data.period, NSEC_PER_USEC);
		do_div(data.quota, NSEC_PER_USEC);
	}

	rcu_read_lock();
	ret = walk_tg_tree(tg_cfs_schedulable_down, tg_nop, &data);
	rcu_read_unlock();

	return ret;
}

static int cpu_cfs_stat_show(struct seq_file *sf, void *v)
{
	struct task_group *tg = css_tg(seq_css(sf));
	struct cfs_bandwidth *cfs_b = &tg->cfs_bandwidth;

	seq_printf(sf, "nr_periods %d\n", cfs_b->nr_periods);
	seq_printf(sf, "nr_throttled %d\n", cfs_b->nr_throttled);
	seq_printf(sf, "throttled_time %llu\n", cfs_b->throttled_time);

	if (schedstat_enabled() && tg != &root_task_group) {
		struct sched_statistics *stats;
		u64 ws = 0;
		int i;

		for_each_possible_cpu(i) {
			stats = __schedstats_from_se(tg->se[i]);
			ws += schedstat_val(stats->wait_sum);
		}

		seq_printf(sf, "wait_sum %llu\n", ws);
	}

	seq_printf(sf, "nr_bursts %d\n", cfs_b->nr_burst);
	seq_printf(sf, "burst_time %llu\n", cfs_b->burst_time);

	return 0;
}
#endif /* CONFIG_CFS_BANDWIDTH */
#endif /* CONFIG_FAIR_GROUP_SCHED */

#ifdef CONFIG_RT_GROUP_SCHED
static int cpu_rt_runtime_write(struct cgroup_subsys_state *css,
				struct cftype *cft, s64 val)
{
	return sched_group_set_rt_runtime(css_tg(css), val);
}

static s64 cpu_rt_runtime_read(struct cgroup_subsys_state *css,
			       struct cftype *cft)
{
	return sched_group_rt_runtime(css_tg(css));
}

static int cpu_rt_period_write_uint(struct cgroup_subsys_state *css,
				    struct cftype *cftype, u64 rt_period_us)
{
	return sched_group_set_rt_period(css_tg(css), rt_period_us);
}

static u64 cpu_rt_period_read_uint(struct cgroup_subsys_state *css,
				   struct cftype *cft)
{
	return sched_group_rt_period(css_tg(css));
}
#endif /* CONFIG_RT_GROUP_SCHED */

#ifdef CONFIG_FAIR_GROUP_SCHED
static s64 cpu_idle_read_s64(struct cgroup_subsys_state *css,
			       struct cftype *cft)
{
	return css_tg(css)->idle;
}

static int cpu_idle_write_s64(struct cgroup_subsys_state *css,
				struct cftype *cft, s64 idle)
{
	return sched_group_set_idle(css_tg(css), idle);
}
#endif

static struct cftype cpu_legacy_files[] = {
#ifdef CONFIG_FAIR_GROUP_SCHED
	{
		.name = "shares",
		.read_u64 = cpu_shares_read_u64,
		.write_u64 = cpu_shares_write_u64,
	},
	{
		.name = "idle",
		.read_s64 = cpu_idle_read_s64,
		.write_s64 = cpu_idle_write_s64,
	},
#endif
#ifdef CONFIG_CFS_BANDWIDTH
	{
		.name = "cfs_quota_us",
		.read_s64 = cpu_cfs_quota_read_s64,
		.write_s64 = cpu_cfs_quota_write_s64,
	},
	{
		.name = "cfs_period_us",
		.read_u64 = cpu_cfs_period_read_u64,
		.write_u64 = cpu_cfs_period_write_u64,
	},
	{
		.name = "cfs_burst_us",
		.read_u64 = cpu_cfs_burst_read_u64,
		.write_u64 = cpu_cfs_burst_write_u64,
	},
	{
		.name = "stat",
		.seq_show = cpu_cfs_stat_show,
	},
#endif
#ifdef CONFIG_RT_GROUP_SCHED
	{
		.name = "rt_runtime_us",
		.read_s64 = cpu_rt_runtime_read,
		.write_s64 = cpu_rt_runtime_write,
	},
	{
		.name = "rt_period_us",
		.read_u64 = cpu_rt_period_read_uint,
		.write_u64 = cpu_rt_period_write_uint,
	},
#endif
#ifdef CONFIG_UCLAMP_TASK_GROUP
	{
		.name = "uclamp.min",
		.flags = CFTYPE_NOT_ON_ROOT,
		.seq_show = cpu_uclamp_min_show,
		.write = cpu_uclamp_min_write,
	},
	{
		.name = "uclamp.max",
		.flags = CFTYPE_NOT_ON_ROOT,
		.seq_show = cpu_uclamp_max_show,
		.write = cpu_uclamp_max_write,
	},
#endif
	{ }	/* Terminate */
};

static int cpu_extra_stat_show(struct seq_file *sf,
			       struct cgroup_subsys_state *css)
{
#ifdef CONFIG_CFS_BANDWIDTH
	{
		struct task_group *tg = css_tg(css);
		struct cfs_bandwidth *cfs_b = &tg->cfs_bandwidth;
		u64 throttled_usec, burst_usec;

		throttled_usec = cfs_b->throttled_time;
		do_div(throttled_usec, NSEC_PER_USEC);
		burst_usec = cfs_b->burst_time;
		do_div(burst_usec, NSEC_PER_USEC);

		seq_printf(sf, "nr_periods %d\n"
			   "nr_throttled %d\n"
			   "throttled_usec %llu\n"
			   "nr_bursts %d\n"
			   "burst_usec %llu\n",
			   cfs_b->nr_periods, cfs_b->nr_throttled,
			   throttled_usec, cfs_b->nr_burst, burst_usec);
	}
#endif
	return 0;
}

#ifdef CONFIG_FAIR_GROUP_SCHED
static u64 cpu_weight_read_u64(struct cgroup_subsys_state *css,
			       struct cftype *cft)
{
	struct task_group *tg = css_tg(css);
	u64 weight = scale_load_down(tg->shares);

	return DIV_ROUND_CLOSEST_ULL(weight * CGROUP_WEIGHT_DFL, 1024);
}

static int cpu_weight_write_u64(struct cgroup_subsys_state *css,
				struct cftype *cft, u64 weight)
{
	/*
	 * cgroup weight knobs should use the common MIN, DFL and MAX
	 * values which are 1, 100 and 10000 respectively.  While it loses
	 * a bit of range on both ends, it maps pretty well onto the shares
	 * value used by scheduler and the round-trip conversions preserve
	 * the original value over the entire range.
	 */
	if (weight < CGROUP_WEIGHT_MIN || weight > CGROUP_WEIGHT_MAX)
		return -ERANGE;

	weight = DIV_ROUND_CLOSEST_ULL(weight * 1024, CGROUP_WEIGHT_DFL);

	return sched_group_set_shares(css_tg(css), scale_load(weight));
}

static s64 cpu_weight_nice_read_s64(struct cgroup_subsys_state *css,
				    struct cftype *cft)
{
	unsigned long weight = scale_load_down(css_tg(css)->shares);
	int last_delta = INT_MAX;
	int prio, delta;

	/* find the closest nice value to the current weight */
	for (prio = 0; prio < ARRAY_SIZE(sched_prio_to_weight); prio++) {
		delta = abs(sched_prio_to_weight[prio] - weight);
		if (delta >= last_delta)
			break;
		last_delta = delta;
	}

	return PRIO_TO_NICE(prio - 1 + MAX_RT_PRIO);
}

static int cpu_weight_nice_write_s64(struct cgroup_subsys_state *css,
				     struct cftype *cft, s64 nice)
{
	unsigned long weight;
	int idx;

	if (nice < MIN_NICE || nice > MAX_NICE)
		return -ERANGE;

	idx = NICE_TO_PRIO(nice) - MAX_RT_PRIO;
	idx = array_index_nospec(idx, 40);
	weight = sched_prio_to_weight[idx];

	return sched_group_set_shares(css_tg(css), scale_load(weight));
}
#endif

static void __maybe_unused cpu_period_quota_print(struct seq_file *sf,
						  long period, long quota)
{
	if (quota < 0)
		seq_puts(sf, "max");
	else
		seq_printf(sf, "%ld", quota);

	seq_printf(sf, " %ld\n", period);
}

/* caller should put the current value in *@periodp before calling */
static int __maybe_unused cpu_period_quota_parse(char *buf,
						 u64 *periodp, u64 *quotap)
{
	char tok[21];	/* U64_MAX */

	if (sscanf(buf, "%20s %llu", tok, periodp) < 1)
		return -EINVAL;

	*periodp *= NSEC_PER_USEC;

	if (sscanf(tok, "%llu", quotap))
		*quotap *= NSEC_PER_USEC;
	else if (!strcmp(tok, "max"))
		*quotap = RUNTIME_INF;
	else
		return -EINVAL;

	return 0;
}

#ifdef CONFIG_CFS_BANDWIDTH
static int cpu_max_show(struct seq_file *sf, void *v)
{
	struct task_group *tg = css_tg(seq_css(sf));

	cpu_period_quota_print(sf, tg_get_cfs_period(tg), tg_get_cfs_quota(tg));
	return 0;
}

static ssize_t cpu_max_write(struct kernfs_open_file *of,
			     char *buf, size_t nbytes, loff_t off)
{
	struct task_group *tg = css_tg(of_css(of));
	u64 period = tg_get_cfs_period(tg);
	u64 burst = tg_get_cfs_burst(tg);
	u64 quota;
	int ret;

	ret = cpu_period_quota_parse(buf, &period, &quota);
	if (!ret)
		ret = tg_set_cfs_bandwidth(tg, period, quota, burst);
	return ret ?: nbytes;
}
#endif

static struct cftype cpu_files[] = {
#ifdef CONFIG_FAIR_GROUP_SCHED
	{
		.name = "weight",
		.flags = CFTYPE_NOT_ON_ROOT,
		.read_u64 = cpu_weight_read_u64,
		.write_u64 = cpu_weight_write_u64,
	},
	{
		.name = "weight.nice",
		.flags = CFTYPE_NOT_ON_ROOT,
		.read_s64 = cpu_weight_nice_read_s64,
		.write_s64 = cpu_weight_nice_write_s64,
	},
	{
		.name = "idle",
		.flags = CFTYPE_NOT_ON_ROOT,
		.read_s64 = cpu_idle_read_s64,
		.write_s64 = cpu_idle_write_s64,
	},
#endif
#ifdef CONFIG_CFS_BANDWIDTH
	{
		.name = "max",
		.flags = CFTYPE_NOT_ON_ROOT,
		.seq_show = cpu_max_show,
		.write = cpu_max_write,
	},
	{
		.name = "max.burst",
		.flags = CFTYPE_NOT_ON_ROOT,
		.read_u64 = cpu_cfs_burst_read_u64,
		.write_u64 = cpu_cfs_burst_write_u64,
	},
#endif
#ifdef CONFIG_UCLAMP_TASK_GROUP
	{
		.name = "uclamp.min",
		.flags = CFTYPE_NOT_ON_ROOT,
		.seq_show = cpu_uclamp_min_show,
		.write = cpu_uclamp_min_write,
	},
	{
		.name = "uclamp.max",
		.flags = CFTYPE_NOT_ON_ROOT,
		.seq_show = cpu_uclamp_max_show,
		.write = cpu_uclamp_max_write,
	},
#endif
	{ }	/* terminate */
};

struct cgroup_subsys cpu_cgrp_subsys = {
	.css_alloc	= cpu_cgroup_css_alloc,
	.css_online	= cpu_cgroup_css_online,
	.css_released	= cpu_cgroup_css_released,
	.css_free	= cpu_cgroup_css_free,
	.css_extra_stat_show = cpu_extra_stat_show,
	.fork		= cpu_cgroup_fork,
	.can_attach	= cpu_cgroup_can_attach,
	.attach		= cpu_cgroup_attach,
	.legacy_cftypes	= cpu_legacy_files,
	.dfl_cftypes	= cpu_files,
	.early_init	= true,
	.threaded	= true,
};

#endif	/* CONFIG_CGROUP_SCHED */

void dump_cpu_task(int cpu)
{
	pr_info("Task dump for CPU %d:\n", cpu);
	sched_show_task(cpu_curr(cpu));
}

/*
 * Nice levels are multiplicative, with a gentle 10% change for every
 * nice level changed. I.e. when a CPU-bound task goes from nice 0 to
 * nice 1, it will get ~10% less CPU time than another CPU-bound task
 * that remained on nice 0.
 *
 * The "10% effect" is relative and cumulative: from _any_ nice level,
 * if you go up 1 level, it's -10% CPU usage, if you go down 1 level
 * it's +10% CPU usage. (to achieve that we use a multiplier of 1.25.
 * If a task goes up by ~10% and another task goes down by ~10% then
 * the relative distance between them is ~25%.)
 */
const int sched_prio_to_weight[40] = {
 /* -20 */     88761,     71755,     56483,     46273,     36291,
 /* -15 */     29154,     23254,     18705,     14949,     11916,
 /* -10 */      9548,      7620,      6100,      4904,      3906,
 /*  -5 */      3121,      2501,      1991,      1586,      1277,
 /*   0 */      1024,       820,       655,       526,       423,
 /*   5 */       335,       272,       215,       172,       137,
 /*  10 */       110,        87,        70,        56,        45,
 /*  15 */        36,        29,        23,        18,        15,
};

/*
 * Inverse (2^32/x) values of the sched_prio_to_weight[] array, precalculated.
 *
 * In cases where the weight does not change often, we can use the
 * precalculated inverse to speed up arithmetics by turning divisions
 * into multiplications:
 */
const u32 sched_prio_to_wmult[40] = {
 /* -20 */     48388,     59856,     76040,     92818,    118348,
 /* -15 */    147320,    184698,    229616,    287308,    360437,
 /* -10 */    449829,    563644,    704093,    875809,   1099582,
 /*  -5 */   1376151,   1717300,   2157191,   2708050,   3363326,
 /*   0 */   4194304,   5237765,   6557202,   8165337,  10153587,
 /*   5 */  12820798,  15790321,  19976592,  24970740,  31350126,
 /*  10 */  39045157,  49367440,  61356676,  76695844,  95443717,
 /*  15 */ 119304647, 148102320, 186737708, 238609294, 286331153,
};

void call_trace_sched_update_nr_running(struct rq *rq, int count)
{
        trace_sched_update_nr_running_tp(rq, count);
}<|MERGE_RESOLUTION|>--- conflicted
+++ resolved
@@ -4874,11 +4874,7 @@
 	 */
 	if (mm) {
 		membarrier_mm_sync_core_before_usermode(mm);
-<<<<<<< HEAD
-		mmdrop_sched(mm);
-=======
 		mmdrop_lazy_tlb(mm);
->>>>>>> 42ff691f
 	}
 
 	if (unlikely(prev_state == TASK_DEAD)) {
