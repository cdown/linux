--- conflicted
+++ resolved
@@ -19,12 +19,8 @@
 #include <objtool/builtin.h>
 #include <objtool/objtool.h>
 
-<<<<<<< HEAD
-bool no_fp, no_unreachable, retpoline, module, backtrace, uaccess, stats, validate_dup, vmlinux, mcount, noinstr;
-=======
 bool no_fp, no_unreachable, retpoline, module, backtrace, uaccess, stats,
      validate_dup, vmlinux, mcount, noinstr, backup;
->>>>>>> 6be388f4
 
 static const char * const check_usage[] = {
 	"objtool check [<options>] file.o",
@@ -48,20 +44,12 @@
 	OPT_BOOLEAN('n', "noinstr", &noinstr, "noinstr validation for vmlinux.o"),
 	OPT_BOOLEAN('l', "vmlinux", &vmlinux, "vmlinux.o validation"),
 	OPT_BOOLEAN('M', "mcount", &mcount, "generate __mcount_loc"),
-<<<<<<< HEAD
-=======
 	OPT_BOOLEAN('B', "backup", &backup, "create .orig files before modification"),
->>>>>>> 6be388f4
 	OPT_END(),
 };
 
 int cmd_parse_options(int argc, const char **argv, const char * const usage[])
 {
-<<<<<<< HEAD
-	const char *objname;
-	struct objtool_file *file;
-	int ret;
-=======
 	const char *envv[16] = { };
 	char *env;
 	int envc;
@@ -77,7 +65,6 @@
 			*env = '\0';
 			env++;
 		}
->>>>>>> 6be388f4
 
 		parse_options(envc, envv, check_options, env_usage, 0);
 	}
@@ -94,12 +81,9 @@
 	struct objtool_file *file;
 	int ret;
 
-<<<<<<< HEAD
-=======
 	argc = cmd_parse_options(argc, argv, check_usage);
 	objname = argv[0];
 
->>>>>>> 6be388f4
 	file = objtool_open_read(objname);
 	if (!file)
 		return 1;
