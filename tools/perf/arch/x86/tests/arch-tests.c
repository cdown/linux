// SPDX-License-Identifier: GPL-2.0
#include <string.h>
#include "tests/tests.h"
#include "arch-tests.h"

#ifdef HAVE_AUXTRACE_SUPPORT
#ifdef HAVE_EXTRA_TESTS
DEFINE_SUITE("x86 instruction decoder - new instructions", insn_x86);
#endif

static struct test_case intel_pt_tests[] = {
	TEST_CASE("Intel PT packet decoder", intel_pt_pkt_decoder),
	TEST_CASE("Intel PT hybrid CPU compatibility", intel_pt_hybrid_compat),
	{ .name = NULL, }
};

struct test_suite suite__intel_pt = {
	.desc = "Intel PT",
	.test_cases = intel_pt_tests,
};

#endif
#if defined(__x86_64__)
DEFINE_SUITE("x86 bp modify", bp_modify);
#endif
DEFINE_SUITE("x86 Sample parsing", x86_sample_parsing);
<<<<<<< HEAD
DEFINE_SUITE("AMD IBS via core pmu", amd_ibs_via_core_pmu);
=======
static struct test_case hybrid_tests[] = {
	TEST_CASE_REASON("x86 hybrid event parsing", hybrid, "not hybrid"),
	{ .name = NULL, }
};

struct test_suite suite__hybrid = {
	.desc = "x86 hybrid",
	.test_cases = hybrid_tests,
};
>>>>>>> 4d60e83d

struct test_suite *arch_tests[] = {
#ifdef HAVE_DWARF_UNWIND_SUPPORT
	&suite__dwarf_unwind,
#endif
#ifdef HAVE_AUXTRACE_SUPPORT
#ifdef HAVE_EXTRA_TESTS
	&suite__insn_x86,
#endif
	&suite__intel_pt,
#endif
#if defined(__x86_64__)
	&suite__bp_modify,
#endif
	&suite__x86_sample_parsing,
<<<<<<< HEAD
	&suite__amd_ibs_via_core_pmu,
=======
	&suite__hybrid,
>>>>>>> 4d60e83d
	NULL,
};<|MERGE_RESOLUTION|>--- conflicted
+++ resolved
@@ -24,9 +24,7 @@
 DEFINE_SUITE("x86 bp modify", bp_modify);
 #endif
 DEFINE_SUITE("x86 Sample parsing", x86_sample_parsing);
-<<<<<<< HEAD
 DEFINE_SUITE("AMD IBS via core pmu", amd_ibs_via_core_pmu);
-=======
 static struct test_case hybrid_tests[] = {
 	TEST_CASE_REASON("x86 hybrid event parsing", hybrid, "not hybrid"),
 	{ .name = NULL, }
@@ -36,7 +34,6 @@
 	.desc = "x86 hybrid",
 	.test_cases = hybrid_tests,
 };
->>>>>>> 4d60e83d
 
 struct test_suite *arch_tests[] = {
 #ifdef HAVE_DWARF_UNWIND_SUPPORT
@@ -52,10 +49,7 @@
 	&suite__bp_modify,
 #endif
 	&suite__x86_sample_parsing,
-<<<<<<< HEAD
 	&suite__amd_ibs_via_core_pmu,
-=======
 	&suite__hybrid,
->>>>>>> 4d60e83d
 	NULL,
 };