# SPDX-License-Identifier: GPL-2.0
CFLAGS_KASAN_NOSANITIZE := -fno-builtin
KASAN_SHADOW_OFFSET ?= $(CONFIG_KASAN_SHADOW_OFFSET)

cc-param = $(call cc-option, -mllvm -$(1), $(call cc-option, --param $(1)))

ifdef CONFIG_KASAN_STACK
	stack_enable := 1
else
	stack_enable := 0
endif

ifdef CONFIG_KASAN_GENERIC

ifdef CONFIG_KASAN_INLINE
	call_threshold := 10000
else
	call_threshold := 0
endif

CFLAGS_KASAN_MINIMAL := -fsanitize=kernel-address

# -fasan-shadow-offset fails without -fsanitize
CFLAGS_KASAN_SHADOW := $(call cc-option, -fsanitize=kernel-address \
			-fasan-shadow-offset=$(KASAN_SHADOW_OFFSET), \
			$(call cc-option, -fsanitize=kernel-address \
			-mllvm -asan-mapping-offset=$(KASAN_SHADOW_OFFSET)))

ifeq ($(strip $(CFLAGS_KASAN_SHADOW)),)
	CFLAGS_KASAN := $(CFLAGS_KASAN_MINIMAL)
else
	# Now add all the compiler specific options that are valid standalone
	CFLAGS_KASAN := $(CFLAGS_KASAN_SHADOW) \
	 $(call cc-param,asan-globals=1) \
	 $(call cc-param,asan-instrumentation-with-call-threshold=$(call_threshold)) \
	 $(call cc-param,asan-stack=$(stack_enable)) \
	 $(call cc-param,asan-instrument-allocas=1)
endif

endif # CONFIG_KASAN_GENERIC

ifdef CONFIG_KASAN_SW_TAGS

ifdef CONFIG_KASAN_INLINE
    instrumentation_flags := $(call cc-param,hwasan-mapping-offset=$(KASAN_SHADOW_OFFSET))
else
    instrumentation_flags := $(call cc-param,hwasan-instrument-with-calls=1)
endif

CFLAGS_KASAN := -fsanitize=kernel-hwaddress \
		$(call cc-param,hwasan-instrument-stack=$(stack_enable)) \
		$(call cc-param,hwasan-use-short-granules=0) \
<<<<<<< HEAD
=======
		$(call cc-param,hwasan-inline-all-checks=0) \
>>>>>>> 11e4b63a
		$(instrumentation_flags)

endif # CONFIG_KASAN_SW_TAGS

export CFLAGS_KASAN CFLAGS_KASAN_NOSANITIZE<|MERGE_RESOLUTION|>--- conflicted
+++ resolved
@@ -50,10 +50,7 @@
 CFLAGS_KASAN := -fsanitize=kernel-hwaddress \
 		$(call cc-param,hwasan-instrument-stack=$(stack_enable)) \
 		$(call cc-param,hwasan-use-short-granules=0) \
-<<<<<<< HEAD
-=======
 		$(call cc-param,hwasan-inline-all-checks=0) \
->>>>>>> 11e4b63a
 		$(instrumentation_flags)
 
 endif # CONFIG_KASAN_SW_TAGS
