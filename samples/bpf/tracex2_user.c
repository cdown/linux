--- conflicted
+++ resolved
@@ -116,10 +116,6 @@
 
 int main(int ac, char **argv)
 {
-<<<<<<< HEAD
-	struct rlimit r = {RLIM_INFINITY, RLIM_INFINITY};
-=======
->>>>>>> 356006a6
 	long key, next_key, value;
 	struct bpf_link *links[2];
 	struct bpf_program *prog;
