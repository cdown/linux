// SPDX-License-Identifier: GPL-2.0
/*
 * Slab allocator functions that are independent of the allocator strategy
 *
 * (C) 2012 Christoph Lameter <cl@linux.com>
 */
#include <linux/slab.h>

#include <linux/mm.h>
#include <linux/poison.h>
#include <linux/interrupt.h>
#include <linux/memory.h>
#include <linux/cache.h>
#include <linux/compiler.h>
#include <linux/kfence.h>
#include <linux/module.h>
#include <linux/cpu.h>
#include <linux/uaccess.h>
#include <linux/seq_file.h>
#include <linux/proc_fs.h>
#include <linux/debugfs.h>
#include <linux/kasan.h>
#include <asm/cacheflush.h>
#include <asm/tlbflush.h>
#include <asm/page.h>
#include <linux/memcontrol.h>

#define CREATE_TRACE_POINTS
#include <trace/events/kmem.h>

#include "internal.h"

#include "slab.h"

enum slab_state slab_state;
LIST_HEAD(slab_caches);
DEFINE_MUTEX(slab_mutex);
struct kmem_cache *kmem_cache;

#ifdef CONFIG_HARDENED_USERCOPY
bool usercopy_fallback __ro_after_init =
		IS_ENABLED(CONFIG_HARDENED_USERCOPY_FALLBACK);
module_param(usercopy_fallback, bool, 0400);
MODULE_PARM_DESC(usercopy_fallback,
		"WARN instead of reject usercopy whitelist violations");
#endif

static LIST_HEAD(slab_caches_to_rcu_destroy);
static void slab_caches_to_rcu_destroy_workfn(struct work_struct *work);
static DECLARE_WORK(slab_caches_to_rcu_destroy_work,
		    slab_caches_to_rcu_destroy_workfn);

/*
 * Set of flags that will prevent slab merging
 */
#define SLAB_NEVER_MERGE (SLAB_RED_ZONE | SLAB_POISON | SLAB_STORE_USER | \
		SLAB_TRACE | SLAB_TYPESAFE_BY_RCU | SLAB_NOLEAKTRACE | \
		SLAB_FAILSLAB | kasan_never_merge())

#define SLAB_MERGE_SAME (SLAB_RECLAIM_ACCOUNT | SLAB_CACHE_DMA | \
			 SLAB_CACHE_DMA32 | SLAB_ACCOUNT)

/*
 * Merge control. If this is set then no merging of slab caches will occur.
 */
static bool slab_nomerge = !IS_ENABLED(CONFIG_SLAB_MERGE_DEFAULT);

static int __init setup_slab_nomerge(char *str)
{
	slab_nomerge = true;
	return 1;
}

static int __init setup_slab_merge(char *str)
{
	slab_nomerge = false;
	return 1;
}

#ifdef CONFIG_SLUB
__setup_param("slub_nomerge", slub_nomerge, setup_slab_nomerge, 0);
__setup_param("slub_merge", slub_merge, setup_slab_merge, 0);
#endif

__setup("slab_nomerge", setup_slab_nomerge);
__setup("slab_merge", setup_slab_merge);

/*
 * Determine the size of a slab object
 */
unsigned int kmem_cache_size(struct kmem_cache *s)
{
	return s->object_size;
}
EXPORT_SYMBOL(kmem_cache_size);

#ifdef CONFIG_DEBUG_VM
static int kmem_cache_sanity_check(const char *name, unsigned int size)
{
	if (!name || in_interrupt() || size > KMALLOC_MAX_SIZE) {
		pr_err("kmem_cache_create(%s) integrity check failed\n", name);
		return -EINVAL;
	}

	WARN_ON(strchr(name, ' '));	/* It confuses parsers */
	return 0;
}
#else
static inline int kmem_cache_sanity_check(const char *name, unsigned int size)
{
	return 0;
}
#endif

void __kmem_cache_free_bulk(struct kmem_cache *s, size_t nr, void **p)
{
	size_t i;

	for (i = 0; i < nr; i++) {
		if (s)
			kmem_cache_free(s, p[i]);
		else
			kfree(p[i]);
	}
}

int __kmem_cache_alloc_bulk(struct kmem_cache *s, gfp_t flags, size_t nr,
								void **p)
{
	size_t i;

	for (i = 0; i < nr; i++) {
		void *x = p[i] = kmem_cache_alloc(s, flags);
		if (!x) {
			__kmem_cache_free_bulk(s, i, p);
			return 0;
		}
	}
	return i;
}

/*
 * Figure out what the alignment of the objects will be given a set of
 * flags, a user specified alignment and the size of the objects.
 */
static unsigned int calculate_alignment(slab_flags_t flags,
		unsigned int align, unsigned int size)
{
	/*
	 * If the user wants hardware cache aligned objects then follow that
	 * suggestion if the object is sufficiently large.
	 *
	 * The hardware cache alignment cannot override the specified
	 * alignment though. If that is greater then use it.
	 */
	if (flags & SLAB_HWCACHE_ALIGN) {
		unsigned int ralign;

		ralign = cache_line_size();
		while (size <= ralign / 2)
			ralign /= 2;
		align = max(align, ralign);
	}

	if (align < ARCH_SLAB_MINALIGN)
		align = ARCH_SLAB_MINALIGN;

	return ALIGN(align, sizeof(void *));
}

/*
 * Find a mergeable slab cache
 */
int slab_unmergeable(struct kmem_cache *s)
{
	if (slab_nomerge || (s->flags & SLAB_NEVER_MERGE))
		return 1;

	if (s->ctor)
		return 1;

	if (s->usersize)
		return 1;

	/*
	 * We may have set a slab to be unmergeable during bootstrap.
	 */
	if (s->refcount < 0)
		return 1;

	return 0;
}

struct kmem_cache *find_mergeable(unsigned int size, unsigned int align,
		slab_flags_t flags, const char *name, void (*ctor)(void *))
{
	struct kmem_cache *s;

	if (slab_nomerge)
		return NULL;

	if (ctor)
		return NULL;

	size = ALIGN(size, sizeof(void *));
	align = calculate_alignment(flags, align, size);
	size = ALIGN(size, align);
	flags = kmem_cache_flags(size, flags, name);

	if (flags & SLAB_NEVER_MERGE)
		return NULL;

	list_for_each_entry_reverse(s, &slab_caches, list) {
		if (slab_unmergeable(s))
			continue;

		if (size > s->size)
			continue;

		if ((flags & SLAB_MERGE_SAME) != (s->flags & SLAB_MERGE_SAME))
			continue;
		/*
		 * Check if alignment is compatible.
		 * Courtesy of Adrian Drzewiecki
		 */
		if ((s->size & ~(align - 1)) != s->size)
			continue;

		if (s->size - size >= sizeof(void *))
			continue;

		if (IS_ENABLED(CONFIG_SLAB) && align &&
			(align > s->align || s->align % align))
			continue;

		return s;
	}
	return NULL;
}

static struct kmem_cache *create_cache(const char *name,
		unsigned int object_size, unsigned int align,
		slab_flags_t flags, unsigned int useroffset,
		unsigned int usersize, void (*ctor)(void *),
		struct kmem_cache *root_cache)
{
	struct kmem_cache *s;
	int err;

	if (WARN_ON(useroffset + usersize > object_size))
		useroffset = usersize = 0;

	err = -ENOMEM;
	s = kmem_cache_zalloc(kmem_cache, GFP_KERNEL);
	if (!s)
		goto out;

	s->name = name;
	s->size = s->object_size = object_size;
	s->align = align;
	s->ctor = ctor;
	s->useroffset = useroffset;
	s->usersize = usersize;

	err = __kmem_cache_create(s, flags);
	if (err)
		goto out_free_cache;

	s->refcount = 1;
	list_add(&s->list, &slab_caches);
out:
	if (err)
		return ERR_PTR(err);
	return s;

out_free_cache:
	kmem_cache_free(kmem_cache, s);
	goto out;
}

/**
 * kmem_cache_create_usercopy - Create a cache with a region suitable
 * for copying to userspace
 * @name: A string which is used in /proc/slabinfo to identify this cache.
 * @size: The size of objects to be created in this cache.
 * @align: The required alignment for the objects.
 * @flags: SLAB flags
 * @useroffset: Usercopy region offset
 * @usersize: Usercopy region size
 * @ctor: A constructor for the objects.
 *
 * Cannot be called within a interrupt, but can be interrupted.
 * The @ctor is run when new pages are allocated by the cache.
 *
 * The flags are
 *
 * %SLAB_POISON - Poison the slab with a known test pattern (a5a5a5a5)
 * to catch references to uninitialised memory.
 *
 * %SLAB_RED_ZONE - Insert `Red` zones around the allocated memory to check
 * for buffer overruns.
 *
 * %SLAB_HWCACHE_ALIGN - Align the objects in this cache to a hardware
 * cacheline.  This can be beneficial if you're counting cycles as closely
 * as davem.
 *
 * Return: a pointer to the cache on success, NULL on failure.
 */
struct kmem_cache *
kmem_cache_create_usercopy(const char *name,
		  unsigned int size, unsigned int align,
		  slab_flags_t flags,
		  unsigned int useroffset, unsigned int usersize,
		  void (*ctor)(void *))
{
	struct kmem_cache *s = NULL;
	const char *cache_name;
	int err;

<<<<<<< HEAD
=======
#ifdef CONFIG_SLUB_DEBUG
	/*
	 * If no slub_debug was enabled globally, the static key is not yet
	 * enabled by setup_slub_debug(). Enable it if the cache is being
	 * created with any of the debugging flags passed explicitly.
	 */
	if (flags & SLAB_DEBUG_FLAGS)
		static_branch_enable(&slub_debug_enabled);
#endif

>>>>>>> 11e4b63a
	mutex_lock(&slab_mutex);

	err = kmem_cache_sanity_check(name, size);
	if (err) {
		goto out_unlock;
	}

	/* Refuse requests with allocator specific flags */
	if (flags & ~SLAB_FLAGS_PERMITTED) {
		err = -EINVAL;
		goto out_unlock;
	}

	/*
	 * Some allocators will constraint the set of valid flags to a subset
	 * of all flags. We expect them to define CACHE_CREATE_MASK in this
	 * case, and we'll just provide them with a sanitized version of the
	 * passed flags.
	 */
	flags &= CACHE_CREATE_MASK;

	/* Fail closed on bad usersize of useroffset values. */
	if (WARN_ON(!usersize && useroffset) ||
	    WARN_ON(size < usersize || size - usersize < useroffset))
		usersize = useroffset = 0;

	if (!usersize)
		s = __kmem_cache_alias(name, size, align, flags, ctor);
	if (s)
		goto out_unlock;

	cache_name = kstrdup_const(name, GFP_KERNEL);
	if (!cache_name) {
		err = -ENOMEM;
		goto out_unlock;
	}

	s = create_cache(cache_name, size,
			 calculate_alignment(flags, align, size),
			 flags, useroffset, usersize, ctor, NULL);
	if (IS_ERR(s)) {
		err = PTR_ERR(s);
		kfree_const(cache_name);
	}

out_unlock:
	mutex_unlock(&slab_mutex);

	if (err) {
		if (flags & SLAB_PANIC)
			panic("kmem_cache_create: Failed to create slab '%s'. Error %d\n",
				name, err);
		else {
			pr_warn("kmem_cache_create(%s) failed with error %d\n",
				name, err);
			dump_stack();
		}
		return NULL;
	}
	return s;
}
EXPORT_SYMBOL(kmem_cache_create_usercopy);

/**
 * kmem_cache_create - Create a cache.
 * @name: A string which is used in /proc/slabinfo to identify this cache.
 * @size: The size of objects to be created in this cache.
 * @align: The required alignment for the objects.
 * @flags: SLAB flags
 * @ctor: A constructor for the objects.
 *
 * Cannot be called within a interrupt, but can be interrupted.
 * The @ctor is run when new pages are allocated by the cache.
 *
 * The flags are
 *
 * %SLAB_POISON - Poison the slab with a known test pattern (a5a5a5a5)
 * to catch references to uninitialised memory.
 *
 * %SLAB_RED_ZONE - Insert `Red` zones around the allocated memory to check
 * for buffer overruns.
 *
 * %SLAB_HWCACHE_ALIGN - Align the objects in this cache to a hardware
 * cacheline.  This can be beneficial if you're counting cycles as closely
 * as davem.
 *
 * Return: a pointer to the cache on success, NULL on failure.
 */
struct kmem_cache *
kmem_cache_create(const char *name, unsigned int size, unsigned int align,
		slab_flags_t flags, void (*ctor)(void *))
{
	return kmem_cache_create_usercopy(name, size, align, flags, 0, 0,
					  ctor);
}
EXPORT_SYMBOL(kmem_cache_create);

static void slab_caches_to_rcu_destroy_workfn(struct work_struct *work)
{
	LIST_HEAD(to_destroy);
	struct kmem_cache *s, *s2;

	/*
	 * On destruction, SLAB_TYPESAFE_BY_RCU kmem_caches are put on the
	 * @slab_caches_to_rcu_destroy list.  The slab pages are freed
	 * through RCU and the associated kmem_cache are dereferenced
	 * while freeing the pages, so the kmem_caches should be freed only
	 * after the pending RCU operations are finished.  As rcu_barrier()
	 * is a pretty slow operation, we batch all pending destructions
	 * asynchronously.
	 */
	mutex_lock(&slab_mutex);
	list_splice_init(&slab_caches_to_rcu_destroy, &to_destroy);
	mutex_unlock(&slab_mutex);

	if (list_empty(&to_destroy))
		return;

	rcu_barrier();

	list_for_each_entry_safe(s, s2, &to_destroy, list) {
		kfence_shutdown_cache(s);
#ifdef SLAB_SUPPORTS_SYSFS
		sysfs_slab_release(s);
#else
		slab_kmem_cache_release(s);
#endif
	}
}

static int shutdown_cache(struct kmem_cache *s)
{
	/* free asan quarantined objects */
	kasan_cache_shutdown(s);

	if (__kmem_cache_shutdown(s) != 0)
		return -EBUSY;

	list_del(&s->list);

	if (s->flags & SLAB_TYPESAFE_BY_RCU) {
#ifdef SLAB_SUPPORTS_SYSFS
		sysfs_slab_unlink(s);
#endif
		list_add_tail(&s->list, &slab_caches_to_rcu_destroy);
		schedule_work(&slab_caches_to_rcu_destroy_work);
	} else {
		kfence_shutdown_cache(s);
#ifdef SLAB_SUPPORTS_SYSFS
		sysfs_slab_unlink(s);
		sysfs_slab_release(s);
#else
		slab_kmem_cache_release(s);
#endif
	}

	return 0;
}

void slab_kmem_cache_release(struct kmem_cache *s)
{
	__kmem_cache_release(s);
	kfree_const(s->name);
	kmem_cache_free(kmem_cache, s);
}

void kmem_cache_destroy(struct kmem_cache *s)
{
	int err;

	if (unlikely(!s))
		return;

	mutex_lock(&slab_mutex);

	s->refcount--;
	if (s->refcount)
		goto out_unlock;

	err = shutdown_cache(s);
	if (err) {
		pr_err("kmem_cache_destroy %s: Slab cache still has objects\n",
		       s->name);
		dump_stack();
	}
out_unlock:
	mutex_unlock(&slab_mutex);
}
EXPORT_SYMBOL(kmem_cache_destroy);

/**
 * kmem_cache_shrink - Shrink a cache.
 * @cachep: The cache to shrink.
 *
 * Releases as many slabs as possible for a cache.
 * To help debugging, a zero exit status indicates all slabs were released.
 *
 * Return: %0 if all slabs were released, non-zero otherwise
 */
int kmem_cache_shrink(struct kmem_cache *cachep)
{
	int ret;


	kasan_cache_shrink(cachep);
	ret = __kmem_cache_shrink(cachep);

	return ret;
}
EXPORT_SYMBOL(kmem_cache_shrink);

bool slab_is_available(void)
{
	return slab_state >= UP;
}

#ifdef CONFIG_PRINTK
/**
 * kmem_valid_obj - does the pointer reference a valid slab object?
 * @object: pointer to query.
 *
 * Return: %true if the pointer is to a not-yet-freed object from
 * kmalloc() or kmem_cache_alloc(), either %true or %false if the pointer
 * is to an already-freed object, and %false otherwise.
 */
bool kmem_valid_obj(void *object)
{
	struct page *page;

	/* Some arches consider ZERO_SIZE_PTR to be a valid address. */
	if (object < (void *)PAGE_SIZE || !virt_addr_valid(object))
		return false;
	page = virt_to_head_page(object);
	return PageSlab(page);
}
EXPORT_SYMBOL_GPL(kmem_valid_obj);

/**
 * kmem_dump_obj - Print available slab provenance information
 * @object: slab object for which to find provenance information.
 *
 * This function uses pr_cont(), so that the caller is expected to have
 * printed out whatever preamble is appropriate.  The provenance information
 * depends on the type of object and on how much debugging is enabled.
 * For a slab-cache object, the fact that it is a slab object is printed,
 * and, if available, the slab name, return address, and stack trace from
 * the allocation of that object.
 *
 * This function will splat if passed a pointer to a non-slab object.
 * If you are not sure what type of object you have, you should instead
 * use mem_dump_obj().
 */
void kmem_dump_obj(void *object)
{
	char *cp = IS_ENABLED(CONFIG_MMU) ? "" : "/vmalloc";
	int i;
	struct page *page;
	unsigned long ptroffset;
	struct kmem_obj_info kp = { };

	if (WARN_ON_ONCE(!virt_addr_valid(object)))
		return;
	page = virt_to_head_page(object);
	if (WARN_ON_ONCE(!PageSlab(page))) {
		pr_cont(" non-slab memory.\n");
		return;
	}
	kmem_obj_info(&kp, object, page);
	if (kp.kp_slab_cache)
		pr_cont(" slab%s %s", cp, kp.kp_slab_cache->name);
	else
		pr_cont(" slab%s", cp);
	if (kp.kp_objp)
		pr_cont(" start %px", kp.kp_objp);
	if (kp.kp_data_offset)
		pr_cont(" data offset %lu", kp.kp_data_offset);
	if (kp.kp_objp) {
		ptroffset = ((char *)object - (char *)kp.kp_objp) - kp.kp_data_offset;
		pr_cont(" pointer offset %lu", ptroffset);
	}
	if (kp.kp_slab_cache && kp.kp_slab_cache->usersize)
		pr_cont(" size %u", kp.kp_slab_cache->usersize);
	if (kp.kp_ret)
		pr_cont(" allocated at %pS\n", kp.kp_ret);
	else
		pr_cont("\n");
	for (i = 0; i < ARRAY_SIZE(kp.kp_stack); i++) {
		if (!kp.kp_stack[i])
			break;
		pr_info("    %pS\n", kp.kp_stack[i]);
	}
}
EXPORT_SYMBOL_GPL(kmem_dump_obj);
#endif

#ifndef CONFIG_SLOB
/* Create a cache during boot when no slab services are available yet */
void __init create_boot_cache(struct kmem_cache *s, const char *name,
		unsigned int size, slab_flags_t flags,
		unsigned int useroffset, unsigned int usersize)
{
	int err;
	unsigned int align = ARCH_KMALLOC_MINALIGN;

	s->name = name;
	s->size = s->object_size = size;

	/*
	 * For power of two sizes, guarantee natural alignment for kmalloc
	 * caches, regardless of SL*B debugging options.
	 */
	if (is_power_of_2(size))
		align = max(align, size);
	s->align = calculate_alignment(flags, align, size);

	s->useroffset = useroffset;
	s->usersize = usersize;

	err = __kmem_cache_create(s, flags);

	if (err)
		panic("Creation of kmalloc slab %s size=%u failed. Reason %d\n",
					name, size, err);

	s->refcount = -1;	/* Exempt from merging for now */
}

struct kmem_cache *__init create_kmalloc_cache(const char *name,
		unsigned int size, slab_flags_t flags,
		unsigned int useroffset, unsigned int usersize)
{
	struct kmem_cache *s = kmem_cache_zalloc(kmem_cache, GFP_NOWAIT);

	if (!s)
		panic("Out of memory when creating slab %s\n", name);

	create_boot_cache(s, name, size, flags, useroffset, usersize);
	kasan_cache_create_kmalloc(s);
	list_add(&s->list, &slab_caches);
	s->refcount = 1;
	return s;
}

struct kmem_cache *
kmalloc_caches[NR_KMALLOC_TYPES][KMALLOC_SHIFT_HIGH + 1] __ro_after_init =
{ /* initialization for https://bugs.llvm.org/show_bug.cgi?id=42570 */ };
EXPORT_SYMBOL(kmalloc_caches);

/*
 * Conversion table for small slabs sizes / 8 to the index in the
 * kmalloc array. This is necessary for slabs < 192 since we have non power
 * of two cache sizes there. The size of larger slabs can be determined using
 * fls.
 */
static u8 size_index[24] __ro_after_init = {
	3,	/* 8 */
	4,	/* 16 */
	5,	/* 24 */
	5,	/* 32 */
	6,	/* 40 */
	6,	/* 48 */
	6,	/* 56 */
	6,	/* 64 */
	1,	/* 72 */
	1,	/* 80 */
	1,	/* 88 */
	1,	/* 96 */
	7,	/* 104 */
	7,	/* 112 */
	7,	/* 120 */
	7,	/* 128 */
	2,	/* 136 */
	2,	/* 144 */
	2,	/* 152 */
	2,	/* 160 */
	2,	/* 168 */
	2,	/* 176 */
	2,	/* 184 */
	2	/* 192 */
};

static inline unsigned int size_index_elem(unsigned int bytes)
{
	return (bytes - 1) / 8;
}

/*
 * Find the kmem_cache structure that serves a given size of
 * allocation
 */
struct kmem_cache *kmalloc_slab(size_t size, gfp_t flags)
{
	unsigned int index;

	if (size <= 192) {
		if (!size)
			return ZERO_SIZE_PTR;

		index = size_index[size_index_elem(size)];
	} else {
		if (WARN_ON_ONCE(size > KMALLOC_MAX_CACHE_SIZE))
			return NULL;
		index = fls(size - 1);
	}

	return kmalloc_caches[kmalloc_type(flags)][index];
}

#ifdef CONFIG_ZONE_DMA
#define INIT_KMALLOC_INFO(__size, __short_size)			\
{								\
	.name[KMALLOC_NORMAL]  = "kmalloc-" #__short_size,	\
	.name[KMALLOC_RECLAIM] = "kmalloc-rcl-" #__short_size,	\
	.name[KMALLOC_DMA]     = "dma-kmalloc-" #__short_size,	\
	.size = __size,						\
}
#else
#define INIT_KMALLOC_INFO(__size, __short_size)			\
{								\
	.name[KMALLOC_NORMAL]  = "kmalloc-" #__short_size,	\
	.name[KMALLOC_RECLAIM] = "kmalloc-rcl-" #__short_size,	\
	.size = __size,						\
}
#endif

/*
 * kmalloc_info[] is to make slub_debug=,kmalloc-xx option work at boot time.
 * kmalloc_index() supports up to 2^26=64MB, so the final entry of the table is
 * kmalloc-67108864.
 */
const struct kmalloc_info_struct kmalloc_info[] __initconst = {
	INIT_KMALLOC_INFO(0, 0),
	INIT_KMALLOC_INFO(96, 96),
	INIT_KMALLOC_INFO(192, 192),
	INIT_KMALLOC_INFO(8, 8),
	INIT_KMALLOC_INFO(16, 16),
	INIT_KMALLOC_INFO(32, 32),
	INIT_KMALLOC_INFO(64, 64),
	INIT_KMALLOC_INFO(128, 128),
	INIT_KMALLOC_INFO(256, 256),
	INIT_KMALLOC_INFO(512, 512),
	INIT_KMALLOC_INFO(1024, 1k),
	INIT_KMALLOC_INFO(2048, 2k),
	INIT_KMALLOC_INFO(4096, 4k),
	INIT_KMALLOC_INFO(8192, 8k),
	INIT_KMALLOC_INFO(16384, 16k),
	INIT_KMALLOC_INFO(32768, 32k),
	INIT_KMALLOC_INFO(65536, 64k),
	INIT_KMALLOC_INFO(131072, 128k),
	INIT_KMALLOC_INFO(262144, 256k),
	INIT_KMALLOC_INFO(524288, 512k),
	INIT_KMALLOC_INFO(1048576, 1M),
	INIT_KMALLOC_INFO(2097152, 2M),
	INIT_KMALLOC_INFO(4194304, 4M),
	INIT_KMALLOC_INFO(8388608, 8M),
	INIT_KMALLOC_INFO(16777216, 16M),
	INIT_KMALLOC_INFO(33554432, 32M),
	INIT_KMALLOC_INFO(67108864, 64M)
};

/*
 * Patch up the size_index table if we have strange large alignment
 * requirements for the kmalloc array. This is only the case for
 * MIPS it seems. The standard arches will not generate any code here.
 *
 * Largest permitted alignment is 256 bytes due to the way we
 * handle the index determination for the smaller caches.
 *
 * Make sure that nothing crazy happens if someone starts tinkering
 * around with ARCH_KMALLOC_MINALIGN
 */
void __init setup_kmalloc_cache_index_table(void)
{
	unsigned int i;

	BUILD_BUG_ON(KMALLOC_MIN_SIZE > 256 ||
		(KMALLOC_MIN_SIZE & (KMALLOC_MIN_SIZE - 1)));

	for (i = 8; i < KMALLOC_MIN_SIZE; i += 8) {
		unsigned int elem = size_index_elem(i);

		if (elem >= ARRAY_SIZE(size_index))
			break;
		size_index[elem] = KMALLOC_SHIFT_LOW;
	}

	if (KMALLOC_MIN_SIZE >= 64) {
		/*
		 * The 96 byte size cache is not used if the alignment
		 * is 64 byte.
		 */
		for (i = 64 + 8; i <= 96; i += 8)
			size_index[size_index_elem(i)] = 7;

	}

	if (KMALLOC_MIN_SIZE >= 128) {
		/*
		 * The 192 byte sized cache is not used if the alignment
		 * is 128 byte. Redirect kmalloc to use the 256 byte cache
		 * instead.
		 */
		for (i = 128 + 8; i <= 192; i += 8)
			size_index[size_index_elem(i)] = 8;
	}
}

static void __init
new_kmalloc_cache(int idx, enum kmalloc_cache_type type, slab_flags_t flags)
{
	if (type == KMALLOC_RECLAIM)
		flags |= SLAB_RECLAIM_ACCOUNT;

	kmalloc_caches[type][idx] = create_kmalloc_cache(
					kmalloc_info[idx].name[type],
					kmalloc_info[idx].size, flags, 0,
					kmalloc_info[idx].size);
}

/*
 * Create the kmalloc array. Some of the regular kmalloc arrays
 * may already have been created because they were needed to
 * enable allocations for slab creation.
 */
void __init create_kmalloc_caches(slab_flags_t flags)
{
	int i;
	enum kmalloc_cache_type type;

	for (type = KMALLOC_NORMAL; type <= KMALLOC_RECLAIM; type++) {
		for (i = KMALLOC_SHIFT_LOW; i <= KMALLOC_SHIFT_HIGH; i++) {
			if (!kmalloc_caches[type][i])
				new_kmalloc_cache(i, type, flags);

			/*
			 * Caches that are not of the two-to-the-power-of size.
			 * These have to be created immediately after the
			 * earlier power of two caches
			 */
			if (KMALLOC_MIN_SIZE <= 32 && i == 6 &&
					!kmalloc_caches[type][1])
				new_kmalloc_cache(1, type, flags);
			if (KMALLOC_MIN_SIZE <= 64 && i == 7 &&
					!kmalloc_caches[type][2])
				new_kmalloc_cache(2, type, flags);
		}
	}

	/* Kmalloc array is now usable */
	slab_state = UP;

#ifdef CONFIG_ZONE_DMA
	for (i = 0; i <= KMALLOC_SHIFT_HIGH; i++) {
		struct kmem_cache *s = kmalloc_caches[KMALLOC_NORMAL][i];

		if (s) {
			kmalloc_caches[KMALLOC_DMA][i] = create_kmalloc_cache(
				kmalloc_info[i].name[KMALLOC_DMA],
				kmalloc_info[i].size,
				SLAB_CACHE_DMA | flags, 0,
				kmalloc_info[i].size);
		}
	}
#endif
}
#endif /* !CONFIG_SLOB */

gfp_t kmalloc_fix_flags(gfp_t flags)
{
	gfp_t invalid_mask = flags & GFP_SLAB_BUG_MASK;

	flags &= ~GFP_SLAB_BUG_MASK;
	pr_warn("Unexpected gfp: %#x (%pGg). Fixing up to gfp: %#x (%pGg). Fix your code!\n",
			invalid_mask, &invalid_mask, flags, &flags);
	dump_stack();

	return flags;
}

/*
 * To avoid unnecessary overhead, we pass through large allocation requests
 * directly to the page allocator. We use __GFP_COMP, because we will need to
 * know the allocation order to free the pages properly in kfree.
 */
void *kmalloc_order(size_t size, gfp_t flags, unsigned int order)
{
	void *ret = NULL;
	struct page *page;

	if (unlikely(flags & GFP_SLAB_BUG_MASK))
		flags = kmalloc_fix_flags(flags);

	flags |= __GFP_COMP;
	page = alloc_pages(flags, order);
	if (likely(page)) {
		ret = page_address(page);
		mod_lruvec_page_state(page, NR_SLAB_UNRECLAIMABLE_B,
				      PAGE_SIZE << order);
	}
	ret = kasan_kmalloc_large(ret, size, flags);
	/* As ret might get tagged, call kmemleak hook after KASAN. */
	kmemleak_alloc(ret, size, 1, flags);
	return ret;
}
EXPORT_SYMBOL(kmalloc_order);

#ifdef CONFIG_TRACING
void *kmalloc_order_trace(size_t size, gfp_t flags, unsigned int order)
{
	void *ret = kmalloc_order(size, flags, order);
	trace_kmalloc(_RET_IP_, ret, size, PAGE_SIZE << order, flags);
	return ret;
}
EXPORT_SYMBOL(kmalloc_order_trace);
#endif

#ifdef CONFIG_SLAB_FREELIST_RANDOM
/* Randomize a generic freelist */
static void freelist_randomize(struct rnd_state *state, unsigned int *list,
			       unsigned int count)
{
	unsigned int rand;
	unsigned int i;

	for (i = 0; i < count; i++)
		list[i] = i;

	/* Fisher-Yates shuffle */
	for (i = count - 1; i > 0; i--) {
		rand = prandom_u32_state(state);
		rand %= (i + 1);
		swap(list[i], list[rand]);
	}
}

/* Create a random sequence per cache */
int cache_random_seq_create(struct kmem_cache *cachep, unsigned int count,
				    gfp_t gfp)
{
	struct rnd_state state;

	if (count < 2 || cachep->random_seq)
		return 0;

	cachep->random_seq = kcalloc(count, sizeof(unsigned int), gfp);
	if (!cachep->random_seq)
		return -ENOMEM;

	/* Get best entropy at this stage of boot */
	prandom_seed_state(&state, get_random_long());

	freelist_randomize(&state, cachep->random_seq, count);
	return 0;
}

/* Destroy the per-cache random freelist sequence */
void cache_random_seq_destroy(struct kmem_cache *cachep)
{
	kfree(cachep->random_seq);
	cachep->random_seq = NULL;
}
#endif /* CONFIG_SLAB_FREELIST_RANDOM */

#if defined(CONFIG_SLAB) || defined(CONFIG_SLUB_DEBUG)
#ifdef CONFIG_SLAB
#define SLABINFO_RIGHTS (0600)
#else
#define SLABINFO_RIGHTS (0400)
#endif

static void print_slabinfo_header(struct seq_file *m)
{
	/*
	 * Output format version, so at least we can change it
	 * without _too_ many complaints.
	 */
#ifdef CONFIG_DEBUG_SLAB
	seq_puts(m, "slabinfo - version: 2.1 (statistics)\n");
#else
	seq_puts(m, "slabinfo - version: 2.1\n");
#endif
	seq_puts(m, "# name            <active_objs> <num_objs> <objsize> <objperslab> <pagesperslab>");
	seq_puts(m, " : tunables <limit> <batchcount> <sharedfactor>");
	seq_puts(m, " : slabdata <active_slabs> <num_slabs> <sharedavail>");
#ifdef CONFIG_DEBUG_SLAB
	seq_puts(m, " : globalstat <listallocs> <maxobjs> <grown> <reaped> <error> <maxfreeable> <nodeallocs> <remotefrees> <alienoverflow>");
	seq_puts(m, " : cpustat <allochit> <allocmiss> <freehit> <freemiss>");
#endif
	seq_putc(m, '\n');
}

void *slab_start(struct seq_file *m, loff_t *pos)
{
	mutex_lock(&slab_mutex);
	return seq_list_start(&slab_caches, *pos);
}

void *slab_next(struct seq_file *m, void *p, loff_t *pos)
{
	return seq_list_next(p, &slab_caches, pos);
}

void slab_stop(struct seq_file *m, void *p)
{
	mutex_unlock(&slab_mutex);
}

static void cache_show(struct kmem_cache *s, struct seq_file *m)
{
	struct slabinfo sinfo;

	memset(&sinfo, 0, sizeof(sinfo));
	get_slabinfo(s, &sinfo);

	seq_printf(m, "%-17s %6lu %6lu %6u %4u %4d",
		   s->name, sinfo.active_objs, sinfo.num_objs, s->size,
		   sinfo.objects_per_slab, (1 << sinfo.cache_order));

	seq_printf(m, " : tunables %4u %4u %4u",
		   sinfo.limit, sinfo.batchcount, sinfo.shared);
	seq_printf(m, " : slabdata %6lu %6lu %6lu",
		   sinfo.active_slabs, sinfo.num_slabs, sinfo.shared_avail);
	slabinfo_show_stats(m, s);
	seq_putc(m, '\n');
}

static int slab_show(struct seq_file *m, void *p)
{
	struct kmem_cache *s = list_entry(p, struct kmem_cache, list);

	if (p == slab_caches.next)
		print_slabinfo_header(m);
	cache_show(s, m);
	return 0;
}

void dump_unreclaimable_slab(void)
{
	struct kmem_cache *s;
	struct slabinfo sinfo;

	/*
	 * Here acquiring slab_mutex is risky since we don't prefer to get
	 * sleep in oom path. But, without mutex hold, it may introduce a
	 * risk of crash.
	 * Use mutex_trylock to protect the list traverse, dump nothing
	 * without acquiring the mutex.
	 */
	if (!mutex_trylock(&slab_mutex)) {
		pr_warn("excessive unreclaimable slab but cannot dump stats\n");
		return;
	}

	pr_info("Unreclaimable slab info:\n");
	pr_info("Name                      Used          Total\n");

	list_for_each_entry(s, &slab_caches, list) {
		if (s->flags & SLAB_RECLAIM_ACCOUNT)
			continue;

		get_slabinfo(s, &sinfo);

		if (sinfo.num_objs > 0)
			pr_info("%-17s %10luKB %10luKB\n", s->name,
				(sinfo.active_objs * s->size) / 1024,
				(sinfo.num_objs * s->size) / 1024);
	}
	mutex_unlock(&slab_mutex);
}

#if defined(CONFIG_MEMCG_KMEM)
int memcg_slab_show(struct seq_file *m, void *p)
{
	/*
	 * Deprecated.
	 * Please, take a look at tools/cgroup/slabinfo.py .
	 */
	return 0;
}
#endif

/*
 * slabinfo_op - iterator that generates /proc/slabinfo
 *
 * Output layout:
 * cache-name
 * num-active-objs
 * total-objs
 * object size
 * num-active-slabs
 * total-slabs
 * num-pages-per-slab
 * + further values on SMP and with statistics enabled
 */
static const struct seq_operations slabinfo_op = {
	.start = slab_start,
	.next = slab_next,
	.stop = slab_stop,
	.show = slab_show,
};

static int slabinfo_open(struct inode *inode, struct file *file)
{
	return seq_open(file, &slabinfo_op);
}

static const struct proc_ops slabinfo_proc_ops = {
	.proc_flags	= PROC_ENTRY_PERMANENT,
	.proc_open	= slabinfo_open,
	.proc_read	= seq_read,
	.proc_write	= slabinfo_write,
	.proc_lseek	= seq_lseek,
	.proc_release	= seq_release,
};

static int __init slab_proc_init(void)
{
	proc_create("slabinfo", SLABINFO_RIGHTS, NULL, &slabinfo_proc_ops);
	return 0;
}
module_init(slab_proc_init);

#endif /* CONFIG_SLAB || CONFIG_SLUB_DEBUG */

static __always_inline void *__do_krealloc(const void *p, size_t new_size,
					   gfp_t flags)
{
	void *ret;
	size_t ks;

	/* Don't use instrumented ksize to allow precise KASAN poisoning. */
	if (likely(!ZERO_OR_NULL_PTR(p))) {
		if (!kasan_check_byte(p))
			return NULL;
		ks = kfence_ksize(p) ?: __ksize(p);
	} else
		ks = 0;

	/* If the object still fits, repoison it precisely. */
	if (ks >= new_size) {
		p = kasan_krealloc((void *)p, new_size, flags);
		return (void *)p;
	}

	ret = kmalloc_track_caller(new_size, flags);
	if (ret && p) {
		/* Disable KASAN checks as the object's redzone is accessed. */
		kasan_disable_current();
		memcpy(ret, kasan_reset_tag(p), ks);
		kasan_enable_current();
	}

	return ret;
}

/**
 * krealloc - reallocate memory. The contents will remain unchanged.
 * @p: object to reallocate memory for.
 * @new_size: how many bytes of memory are required.
 * @flags: the type of memory to allocate.
 *
 * The contents of the object pointed to are preserved up to the
 * lesser of the new and old sizes (__GFP_ZERO flag is effectively ignored).
 * If @p is %NULL, krealloc() behaves exactly like kmalloc().  If @new_size
 * is 0 and @p is not a %NULL pointer, the object pointed to is freed.
 *
 * Return: pointer to the allocated memory or %NULL in case of error
 */
void *krealloc(const void *p, size_t new_size, gfp_t flags)
{
	void *ret;

	if (unlikely(!new_size)) {
		kfree(p);
		return ZERO_SIZE_PTR;
	}

	ret = __do_krealloc(p, new_size, flags);
	if (ret && kasan_reset_tag(p) != kasan_reset_tag(ret))
		kfree(p);

	return ret;
}
EXPORT_SYMBOL(krealloc);

/**
 * kfree_sensitive - Clear sensitive information in memory before freeing
 * @p: object to free memory of
 *
 * The memory of the object @p points to is zeroed before freed.
 * If @p is %NULL, kfree_sensitive() does nothing.
 *
 * Note: this function zeroes the whole allocated buffer which can be a good
 * deal bigger than the requested buffer size passed to kmalloc(). So be
 * careful when using this function in performance sensitive code.
 */
void kfree_sensitive(const void *p)
{
	size_t ks;
	void *mem = (void *)p;

	ks = ksize(mem);
	if (ks)
		memzero_explicit(mem, ks);
	kfree(mem);
}
EXPORT_SYMBOL(kfree_sensitive);

/**
 * ksize - get the actual amount of memory allocated for a given object
 * @objp: Pointer to the object
 *
 * kmalloc may internally round up allocations and return more memory
 * than requested. ksize() can be used to determine the actual amount of
 * memory allocated. The caller may use this additional memory, even though
 * a smaller amount of memory was initially specified with the kmalloc call.
 * The caller must guarantee that objp points to a valid object previously
 * allocated with either kmalloc() or kmem_cache_alloc(). The object
 * must not be freed during the duration of the call.
 *
 * Return: size of the actual memory used by @objp in bytes
 */
size_t ksize(const void *objp)
{
	size_t size;

	/*
	 * We need to first check that the pointer to the object is valid, and
	 * only then unpoison the memory. The report printed from ksize() is
	 * more useful, then when it's printed later when the behaviour could
	 * be undefined due to a potential use-after-free or double-free.
	 *
	 * We use kasan_check_byte(), which is supported for the hardware
	 * tag-based KASAN mode, unlike kasan_check_read/write().
	 *
	 * If the pointed to memory is invalid, we return 0 to avoid users of
	 * ksize() writing to and potentially corrupting the memory region.
	 *
	 * We want to perform the check before __ksize(), to avoid potentially
	 * crashing in __ksize() due to accessing invalid metadata.
	 */
	if (unlikely(ZERO_OR_NULL_PTR(objp)) || !kasan_check_byte(objp))
		return 0;

	size = kfence_ksize(objp) ?: __ksize(objp);
	/*
	 * We assume that ksize callers could use whole allocated area,
	 * so we need to unpoison this area.
	 */
	kasan_unpoison_range(objp, size);
	return size;
}
EXPORT_SYMBOL(ksize);

/* Tracepoints definitions. */
EXPORT_TRACEPOINT_SYMBOL(kmalloc);
EXPORT_TRACEPOINT_SYMBOL(kmem_cache_alloc);
EXPORT_TRACEPOINT_SYMBOL(kmalloc_node);
EXPORT_TRACEPOINT_SYMBOL(kmem_cache_alloc_node);
EXPORT_TRACEPOINT_SYMBOL(kfree);
EXPORT_TRACEPOINT_SYMBOL(kmem_cache_free);

int should_failslab(struct kmem_cache *s, gfp_t gfpflags)
{
	if (__should_failslab(s, gfpflags))
		return -ENOMEM;
	return 0;
}
ALLOW_ERROR_INJECTION(should_failslab, ERRNO);<|MERGE_RESOLUTION|>--- conflicted
+++ resolved
@@ -317,8 +317,6 @@
 	const char *cache_name;
 	int err;
 
-<<<<<<< HEAD
-=======
 #ifdef CONFIG_SLUB_DEBUG
 	/*
 	 * If no slub_debug was enabled globally, the static key is not yet
@@ -329,7 +327,6 @@
 		static_branch_enable(&slub_debug_enabled);
 #endif
 
->>>>>>> 11e4b63a
 	mutex_lock(&slab_mutex);
 
 	err = kmem_cache_sanity_check(name, size);
