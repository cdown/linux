--- conflicted
+++ resolved
@@ -135,14 +135,8 @@
 {
 	pmd_t pmd;
 	VM_BUG_ON(address & ~HPAGE_PMD_MASK);
-<<<<<<< HEAD
-	VM_BUG_ON(!pmd_present(*pmdp));
-	/* Below assumes pmd_present() is true */
-	VM_BUG_ON(!pmd_trans_huge(*pmdp) && !pmd_devmap(*pmdp));
-=======
 	VM_BUG_ON(pmd_present(*pmdp) && !pmd_trans_huge(*pmdp) &&
 			   !pmd_devmap(*pmdp));
->>>>>>> 11e4b63a
 	pmd = pmdp_huge_get_and_clear(vma->vm_mm, address, pmdp);
 	flush_pmd_tlb_range(vma, address, address + HPAGE_PMD_SIZE);
 	return pmd;
