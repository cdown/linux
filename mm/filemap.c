--- conflicted
+++ resolved
@@ -3289,13 +3289,9 @@
 		/* Has the page moved or been split? */
 		if (unlikely(folio != xas_reload(xas)))
 			goto skip;
-<<<<<<< HEAD
 		if (!folio_test_uptodate(folio) || folio_test_readahead(folio))
 			goto skip;
 		if (!folio_trylock(folio))
-=======
-		if (!trylock_page(page))
->>>>>>> 859ae147
 			goto skip;
 		if (folio->mapping != mapping)
 			goto unlock;
