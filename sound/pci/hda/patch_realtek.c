// SPDX-License-Identifier: GPL-2.0-or-later
/*
 * Universal Interface for Intel High Definition Audio Codec
 *
 * HD audio interface patch for Realtek ALC codecs
 *
 * Copyright (c) 2004 Kailang Yang <kailang@realtek.com.tw>
 *                    PeiSen Hou <pshou@realtek.com.tw>
 *                    Takashi Iwai <tiwai@suse.de>
 *                    Jonathan Woithe <jwoithe@just42.net>
 */

#include <linux/init.h>
#include <linux/delay.h>
#include <linux/slab.h>
#include <linux/pci.h>
#include <linux/dmi.h>
#include <linux/module.h>
#include <linux/input.h>
#include <linux/leds.h>
#include <sound/core.h>
#include <sound/jack.h>
#include <sound/hda_codec.h>
#include "hda_local.h"
#include "hda_auto_parser.h"
#include "hda_jack.h"
#include "hda_generic.h"

/* keep halting ALC5505 DSP, for power saving */
#define HALT_REALTEK_ALC5505

/* extra amp-initialization sequence types */
enum {
	ALC_INIT_UNDEFINED,
	ALC_INIT_NONE,
	ALC_INIT_DEFAULT,
};

enum {
	ALC_HEADSET_MODE_UNKNOWN,
	ALC_HEADSET_MODE_UNPLUGGED,
	ALC_HEADSET_MODE_HEADSET,
	ALC_HEADSET_MODE_MIC,
	ALC_HEADSET_MODE_HEADPHONE,
};

enum {
	ALC_HEADSET_TYPE_UNKNOWN,
	ALC_HEADSET_TYPE_CTIA,
	ALC_HEADSET_TYPE_OMTP,
};

enum {
	ALC_KEY_MICMUTE_INDEX,
};

struct alc_customize_define {
	unsigned int  sku_cfg;
	unsigned char port_connectivity;
	unsigned char check_sum;
	unsigned char customization;
	unsigned char external_amp;
	unsigned int  enable_pcbeep:1;
	unsigned int  platform_type:1;
	unsigned int  swap:1;
	unsigned int  override:1;
	unsigned int  fixup:1; /* Means that this sku is set by driver, not read from hw */
};

struct alc_coef_led {
	unsigned int idx;
	unsigned int mask;
	unsigned int on;
	unsigned int off;
};

struct alc_spec {
	struct hda_gen_spec gen; /* must be at head */

	/* codec parameterization */
	struct alc_customize_define cdefine;
	unsigned int parse_flags; /* flag for snd_hda_parse_pin_defcfg() */

	/* GPIO bits */
	unsigned int gpio_mask;
	unsigned int gpio_dir;
	unsigned int gpio_data;
	bool gpio_write_delay;	/* add a delay before writing gpio_data */

	/* mute LED for HP laptops, see vref_mute_led_set() */
	int mute_led_polarity;
	int micmute_led_polarity;
	hda_nid_t mute_led_nid;
	hda_nid_t cap_mute_led_nid;

	unsigned int gpio_mute_led_mask;
	unsigned int gpio_mic_led_mask;
	struct alc_coef_led mute_led_coef;
	struct alc_coef_led mic_led_coef;

	hda_nid_t headset_mic_pin;
	hda_nid_t headphone_mic_pin;
	int current_headset_mode;
	int current_headset_type;

	/* hooks */
	void (*init_hook)(struct hda_codec *codec);
#ifdef CONFIG_PM
	void (*power_hook)(struct hda_codec *codec);
#endif
	void (*shutup)(struct hda_codec *codec);
	void (*reboot_notify)(struct hda_codec *codec);

	int init_amp;
	int codec_variant;	/* flag for other variants */
	unsigned int has_alc5505_dsp:1;
	unsigned int no_depop_delay:1;
	unsigned int done_hp_init:1;
	unsigned int no_shutup_pins:1;
	unsigned int ultra_low_power:1;
	unsigned int has_hs_key:1;
	unsigned int no_internal_mic_pin:1;

	/* for PLL fix */
	hda_nid_t pll_nid;
	unsigned int pll_coef_idx, pll_coef_bit;
	unsigned int coef0;
	struct input_dev *kb_dev;
	u8 alc_mute_keycode_map[1];
};

/*
 * COEF access helper functions
 */

static int alc_read_coefex_idx(struct hda_codec *codec, hda_nid_t nid,
			       unsigned int coef_idx)
{
	unsigned int val;

	snd_hda_codec_write(codec, nid, 0, AC_VERB_SET_COEF_INDEX, coef_idx);
	val = snd_hda_codec_read(codec, nid, 0, AC_VERB_GET_PROC_COEF, 0);
	return val;
}

#define alc_read_coef_idx(codec, coef_idx) \
	alc_read_coefex_idx(codec, 0x20, coef_idx)

static void alc_write_coefex_idx(struct hda_codec *codec, hda_nid_t nid,
				 unsigned int coef_idx, unsigned int coef_val)
{
	snd_hda_codec_write(codec, nid, 0, AC_VERB_SET_COEF_INDEX, coef_idx);
	snd_hda_codec_write(codec, nid, 0, AC_VERB_SET_PROC_COEF, coef_val);
}

#define alc_write_coef_idx(codec, coef_idx, coef_val) \
	alc_write_coefex_idx(codec, 0x20, coef_idx, coef_val)

static void alc_update_coefex_idx(struct hda_codec *codec, hda_nid_t nid,
				  unsigned int coef_idx, unsigned int mask,
				  unsigned int bits_set)
{
	unsigned int val = alc_read_coefex_idx(codec, nid, coef_idx);

	if (val != -1)
		alc_write_coefex_idx(codec, nid, coef_idx,
				     (val & ~mask) | bits_set);
}

#define alc_update_coef_idx(codec, coef_idx, mask, bits_set)	\
	alc_update_coefex_idx(codec, 0x20, coef_idx, mask, bits_set)

/* a special bypass for COEF 0; read the cached value at the second time */
static unsigned int alc_get_coef0(struct hda_codec *codec)
{
	struct alc_spec *spec = codec->spec;

	if (!spec->coef0)
		spec->coef0 = alc_read_coef_idx(codec, 0);
	return spec->coef0;
}

/* coef writes/updates batch */
struct coef_fw {
	unsigned char nid;
	unsigned char idx;
	unsigned short mask;
	unsigned short val;
};

#define UPDATE_COEFEX(_nid, _idx, _mask, _val) \
	{ .nid = (_nid), .idx = (_idx), .mask = (_mask), .val = (_val) }
#define WRITE_COEFEX(_nid, _idx, _val) UPDATE_COEFEX(_nid, _idx, -1, _val)
#define WRITE_COEF(_idx, _val) WRITE_COEFEX(0x20, _idx, _val)
#define UPDATE_COEF(_idx, _mask, _val) UPDATE_COEFEX(0x20, _idx, _mask, _val)

static void alc_process_coef_fw(struct hda_codec *codec,
				const struct coef_fw *fw)
{
	for (; fw->nid; fw++) {
		if (fw->mask == (unsigned short)-1)
			alc_write_coefex_idx(codec, fw->nid, fw->idx, fw->val);
		else
			alc_update_coefex_idx(codec, fw->nid, fw->idx,
					      fw->mask, fw->val);
	}
}

/*
 * GPIO setup tables, used in initialization
 */

/* Enable GPIO mask and set output */
static void alc_setup_gpio(struct hda_codec *codec, unsigned int mask)
{
	struct alc_spec *spec = codec->spec;

	spec->gpio_mask |= mask;
	spec->gpio_dir |= mask;
	spec->gpio_data |= mask;
}

static void alc_write_gpio_data(struct hda_codec *codec)
{
	struct alc_spec *spec = codec->spec;

	snd_hda_codec_write(codec, 0x01, 0, AC_VERB_SET_GPIO_DATA,
			    spec->gpio_data);
}

static void alc_update_gpio_data(struct hda_codec *codec, unsigned int mask,
				 bool on)
{
	struct alc_spec *spec = codec->spec;
	unsigned int oldval = spec->gpio_data;

	if (on)
		spec->gpio_data |= mask;
	else
		spec->gpio_data &= ~mask;
	if (oldval != spec->gpio_data)
		alc_write_gpio_data(codec);
}

static void alc_write_gpio(struct hda_codec *codec)
{
	struct alc_spec *spec = codec->spec;

	if (!spec->gpio_mask)
		return;

	snd_hda_codec_write(codec, codec->core.afg, 0,
			    AC_VERB_SET_GPIO_MASK, spec->gpio_mask);
	snd_hda_codec_write(codec, codec->core.afg, 0,
			    AC_VERB_SET_GPIO_DIRECTION, spec->gpio_dir);
	if (spec->gpio_write_delay)
		msleep(1);
	alc_write_gpio_data(codec);
}

static void alc_fixup_gpio(struct hda_codec *codec, int action,
			   unsigned int mask)
{
	if (action == HDA_FIXUP_ACT_PRE_PROBE)
		alc_setup_gpio(codec, mask);
}

static void alc_fixup_gpio1(struct hda_codec *codec,
			    const struct hda_fixup *fix, int action)
{
	alc_fixup_gpio(codec, action, 0x01);
}

static void alc_fixup_gpio2(struct hda_codec *codec,
			    const struct hda_fixup *fix, int action)
{
	alc_fixup_gpio(codec, action, 0x02);
}

static void alc_fixup_gpio3(struct hda_codec *codec,
			    const struct hda_fixup *fix, int action)
{
	alc_fixup_gpio(codec, action, 0x03);
}

static void alc_fixup_gpio4(struct hda_codec *codec,
			    const struct hda_fixup *fix, int action)
{
	alc_fixup_gpio(codec, action, 0x04);
}

static void alc_fixup_micmute_led(struct hda_codec *codec,
				  const struct hda_fixup *fix, int action)
{
	if (action == HDA_FIXUP_ACT_PRE_PROBE)
		snd_hda_gen_add_micmute_led_cdev(codec, NULL);
}

/*
 * Fix hardware PLL issue
 * On some codecs, the analog PLL gating control must be off while
 * the default value is 1.
 */
static void alc_fix_pll(struct hda_codec *codec)
{
	struct alc_spec *spec = codec->spec;

	if (spec->pll_nid)
		alc_update_coefex_idx(codec, spec->pll_nid, spec->pll_coef_idx,
				      1 << spec->pll_coef_bit, 0);
}

static void alc_fix_pll_init(struct hda_codec *codec, hda_nid_t nid,
			     unsigned int coef_idx, unsigned int coef_bit)
{
	struct alc_spec *spec = codec->spec;
	spec->pll_nid = nid;
	spec->pll_coef_idx = coef_idx;
	spec->pll_coef_bit = coef_bit;
	alc_fix_pll(codec);
}

/* update the master volume per volume-knob's unsol event */
static void alc_update_knob_master(struct hda_codec *codec,
				   struct hda_jack_callback *jack)
{
	unsigned int val;
	struct snd_kcontrol *kctl;
	struct snd_ctl_elem_value *uctl;

	kctl = snd_hda_find_mixer_ctl(codec, "Master Playback Volume");
	if (!kctl)
		return;
	uctl = kzalloc(sizeof(*uctl), GFP_KERNEL);
	if (!uctl)
		return;
	val = snd_hda_codec_read(codec, jack->nid, 0,
				 AC_VERB_GET_VOLUME_KNOB_CONTROL, 0);
	val &= HDA_AMP_VOLMASK;
	uctl->value.integer.value[0] = val;
	uctl->value.integer.value[1] = val;
	kctl->put(kctl, uctl);
	kfree(uctl);
}

static void alc880_unsol_event(struct hda_codec *codec, unsigned int res)
{
	/* For some reason, the res given from ALC880 is broken.
	   Here we adjust it properly. */
	snd_hda_jack_unsol_event(codec, res >> 2);
}

/* Change EAPD to verb control */
static void alc_fill_eapd_coef(struct hda_codec *codec)
{
	int coef;

	coef = alc_get_coef0(codec);

	switch (codec->core.vendor_id) {
	case 0x10ec0262:
		alc_update_coef_idx(codec, 0x7, 0, 1<<5);
		break;
	case 0x10ec0267:
	case 0x10ec0268:
		alc_update_coef_idx(codec, 0x7, 0, 1<<13);
		break;
	case 0x10ec0269:
		if ((coef & 0x00f0) == 0x0010)
			alc_update_coef_idx(codec, 0xd, 0, 1<<14);
		if ((coef & 0x00f0) == 0x0020)
			alc_update_coef_idx(codec, 0x4, 1<<15, 0);
		if ((coef & 0x00f0) == 0x0030)
			alc_update_coef_idx(codec, 0x10, 1<<9, 0);
		break;
	case 0x10ec0280:
	case 0x10ec0284:
	case 0x10ec0290:
	case 0x10ec0292:
		alc_update_coef_idx(codec, 0x4, 1<<15, 0);
		break;
	case 0x10ec0225:
	case 0x10ec0295:
	case 0x10ec0299:
		alc_update_coef_idx(codec, 0x67, 0xf000, 0x3000);
		fallthrough;
	case 0x10ec0215:
	case 0x10ec0233:
	case 0x10ec0235:
	case 0x10ec0236:
	case 0x10ec0245:
	case 0x10ec0255:
	case 0x10ec0256:
	case 0x10ec0257:
	case 0x10ec0282:
	case 0x10ec0283:
	case 0x10ec0286:
	case 0x10ec0287:
	case 0x10ec0288:
	case 0x10ec0285:
	case 0x10ec0298:
	case 0x10ec0289:
	case 0x10ec0300:
		alc_update_coef_idx(codec, 0x10, 1<<9, 0);
		break;
	case 0x10ec0275:
		alc_update_coef_idx(codec, 0xe, 0, 1<<0);
		break;
	case 0x10ec0293:
		alc_update_coef_idx(codec, 0xa, 1<<13, 0);
		break;
	case 0x10ec0234:
	case 0x10ec0274:
	case 0x10ec0294:
	case 0x10ec0700:
	case 0x10ec0701:
	case 0x10ec0703:
	case 0x10ec0711:
		alc_update_coef_idx(codec, 0x10, 1<<15, 0);
		break;
	case 0x10ec0662:
		if ((coef & 0x00f0) == 0x0030)
			alc_update_coef_idx(codec, 0x4, 1<<10, 0); /* EAPD Ctrl */
		break;
	case 0x10ec0272:
	case 0x10ec0273:
	case 0x10ec0663:
	case 0x10ec0665:
	case 0x10ec0670:
	case 0x10ec0671:
	case 0x10ec0672:
		alc_update_coef_idx(codec, 0xd, 0, 1<<14); /* EAPD Ctrl */
		break;
	case 0x10ec0222:
	case 0x10ec0623:
		alc_update_coef_idx(codec, 0x19, 1<<13, 0);
		break;
	case 0x10ec0668:
		alc_update_coef_idx(codec, 0x7, 3<<13, 0);
		break;
	case 0x10ec0867:
		alc_update_coef_idx(codec, 0x4, 1<<10, 0);
		break;
	case 0x10ec0888:
		if ((coef & 0x00f0) == 0x0020 || (coef & 0x00f0) == 0x0030)
			alc_update_coef_idx(codec, 0x7, 1<<5, 0);
		break;
	case 0x10ec0892:
	case 0x10ec0897:
		alc_update_coef_idx(codec, 0x7, 1<<5, 0);
		break;
	case 0x10ec0899:
	case 0x10ec0900:
	case 0x10ec0b00:
	case 0x10ec1168:
	case 0x10ec1220:
		alc_update_coef_idx(codec, 0x7, 1<<1, 0);
		break;
	}
}

/* additional initialization for ALC888 variants */
static void alc888_coef_init(struct hda_codec *codec)
{
	switch (alc_get_coef0(codec) & 0x00f0) {
	/* alc888-VA */
	case 0x00:
	/* alc888-VB */
	case 0x10:
		alc_update_coef_idx(codec, 7, 0, 0x2030); /* Turn EAPD to High */
		break;
	}
}

/* turn on/off EAPD control (only if available) */
static void set_eapd(struct hda_codec *codec, hda_nid_t nid, int on)
{
	if (get_wcaps_type(get_wcaps(codec, nid)) != AC_WID_PIN)
		return;
	if (snd_hda_query_pin_caps(codec, nid) & AC_PINCAP_EAPD)
		snd_hda_codec_write(codec, nid, 0, AC_VERB_SET_EAPD_BTLENABLE,
				    on ? 2 : 0);
}

/* turn on/off EAPD controls of the codec */
static void alc_auto_setup_eapd(struct hda_codec *codec, bool on)
{
	/* We currently only handle front, HP */
	static const hda_nid_t pins[] = {
		0x0f, 0x10, 0x14, 0x15, 0x17, 0
	};
	const hda_nid_t *p;
	for (p = pins; *p; p++)
		set_eapd(codec, *p, on);
}

static int find_ext_mic_pin(struct hda_codec *codec);

static void alc_headset_mic_no_shutup(struct hda_codec *codec)
{
	const struct hda_pincfg *pin;
	int mic_pin = find_ext_mic_pin(codec);
	int i;

	/* don't shut up pins when unloading the driver; otherwise it breaks
	 * the default pin setup at the next load of the driver
	 */
	if (codec->bus->shutdown)
		return;

	snd_array_for_each(&codec->init_pins, i, pin) {
		/* use read here for syncing after issuing each verb */
		if (pin->nid != mic_pin)
			snd_hda_codec_read(codec, pin->nid, 0,
					AC_VERB_SET_PIN_WIDGET_CONTROL, 0);
	}

	codec->pins_shutup = 1;
}

static void alc_shutup_pins(struct hda_codec *codec)
{
	struct alc_spec *spec = codec->spec;

	switch (codec->core.vendor_id) {
	case 0x10ec0283:
	case 0x10ec0286:
	case 0x10ec0288:
	case 0x10ec0298:
		alc_headset_mic_no_shutup(codec);
		break;
	default:
		if (!spec->no_shutup_pins)
			snd_hda_shutup_pins(codec);
		break;
	}
}

/* generic shutup callback;
 * just turning off EAPD and a little pause for avoiding pop-noise
 */
static void alc_eapd_shutup(struct hda_codec *codec)
{
	struct alc_spec *spec = codec->spec;

	alc_auto_setup_eapd(codec, false);
	if (!spec->no_depop_delay)
		msleep(200);
	alc_shutup_pins(codec);
}

/* generic EAPD initialization */
static void alc_auto_init_amp(struct hda_codec *codec, int type)
{
	alc_auto_setup_eapd(codec, true);
	alc_write_gpio(codec);
	switch (type) {
	case ALC_INIT_DEFAULT:
		switch (codec->core.vendor_id) {
		case 0x10ec0260:
			alc_update_coefex_idx(codec, 0x1a, 7, 0, 0x2010);
			break;
		case 0x10ec0880:
		case 0x10ec0882:
		case 0x10ec0883:
		case 0x10ec0885:
			alc_update_coef_idx(codec, 7, 0, 0x2030);
			break;
		case 0x10ec0888:
			alc888_coef_init(codec);
			break;
		}
		break;
	}
}

/* get a primary headphone pin if available */
static hda_nid_t alc_get_hp_pin(struct alc_spec *spec)
{
	if (spec->gen.autocfg.hp_pins[0])
		return spec->gen.autocfg.hp_pins[0];
	if (spec->gen.autocfg.line_out_type == AC_JACK_HP_OUT)
		return spec->gen.autocfg.line_out_pins[0];
	return 0;
}

/*
 * Realtek SSID verification
 */

/* Could be any non-zero and even value. When used as fixup, tells
 * the driver to ignore any present sku defines.
 */
#define ALC_FIXUP_SKU_IGNORE (2)

static void alc_fixup_sku_ignore(struct hda_codec *codec,
				 const struct hda_fixup *fix, int action)
{
	struct alc_spec *spec = codec->spec;
	if (action == HDA_FIXUP_ACT_PRE_PROBE) {
		spec->cdefine.fixup = 1;
		spec->cdefine.sku_cfg = ALC_FIXUP_SKU_IGNORE;
	}
}

static void alc_fixup_no_depop_delay(struct hda_codec *codec,
				    const struct hda_fixup *fix, int action)
{
	struct alc_spec *spec = codec->spec;

	if (action == HDA_FIXUP_ACT_PROBE) {
		spec->no_depop_delay = 1;
		codec->depop_delay = 0;
	}
}

static int alc_auto_parse_customize_define(struct hda_codec *codec)
{
	unsigned int ass, tmp, i;
	unsigned nid = 0;
	struct alc_spec *spec = codec->spec;

	spec->cdefine.enable_pcbeep = 1; /* assume always enabled */

	if (spec->cdefine.fixup) {
		ass = spec->cdefine.sku_cfg;
		if (ass == ALC_FIXUP_SKU_IGNORE)
			return -1;
		goto do_sku;
	}

	if (!codec->bus->pci)
		return -1;
	ass = codec->core.subsystem_id & 0xffff;
	if (ass != codec->bus->pci->subsystem_device && (ass & 1))
		goto do_sku;

	nid = 0x1d;
	if (codec->core.vendor_id == 0x10ec0260)
		nid = 0x17;
	ass = snd_hda_codec_get_pincfg(codec, nid);

	if (!(ass & 1)) {
		codec_info(codec, "%s: SKU not ready 0x%08x\n",
			   codec->core.chip_name, ass);
		return -1;
	}

	/* check sum */
	tmp = 0;
	for (i = 1; i < 16; i++) {
		if ((ass >> i) & 1)
			tmp++;
	}
	if (((ass >> 16) & 0xf) != tmp)
		return -1;

	spec->cdefine.port_connectivity = ass >> 30;
	spec->cdefine.enable_pcbeep = (ass & 0x100000) >> 20;
	spec->cdefine.check_sum = (ass >> 16) & 0xf;
	spec->cdefine.customization = ass >> 8;
do_sku:
	spec->cdefine.sku_cfg = ass;
	spec->cdefine.external_amp = (ass & 0x38) >> 3;
	spec->cdefine.platform_type = (ass & 0x4) >> 2;
	spec->cdefine.swap = (ass & 0x2) >> 1;
	spec->cdefine.override = ass & 0x1;

	codec_dbg(codec, "SKU: Nid=0x%x sku_cfg=0x%08x\n",
		   nid, spec->cdefine.sku_cfg);
	codec_dbg(codec, "SKU: port_connectivity=0x%x\n",
		   spec->cdefine.port_connectivity);
	codec_dbg(codec, "SKU: enable_pcbeep=0x%x\n", spec->cdefine.enable_pcbeep);
	codec_dbg(codec, "SKU: check_sum=0x%08x\n", spec->cdefine.check_sum);
	codec_dbg(codec, "SKU: customization=0x%08x\n", spec->cdefine.customization);
	codec_dbg(codec, "SKU: external_amp=0x%x\n", spec->cdefine.external_amp);
	codec_dbg(codec, "SKU: platform_type=0x%x\n", spec->cdefine.platform_type);
	codec_dbg(codec, "SKU: swap=0x%x\n", spec->cdefine.swap);
	codec_dbg(codec, "SKU: override=0x%x\n", spec->cdefine.override);

	return 0;
}

/* return the position of NID in the list, or -1 if not found */
static int find_idx_in_nid_list(hda_nid_t nid, const hda_nid_t *list, int nums)
{
	int i;
	for (i = 0; i < nums; i++)
		if (list[i] == nid)
			return i;
	return -1;
}
/* return true if the given NID is found in the list */
static bool found_in_nid_list(hda_nid_t nid, const hda_nid_t *list, int nums)
{
	return find_idx_in_nid_list(nid, list, nums) >= 0;
}

/* check subsystem ID and set up device-specific initialization;
 * return 1 if initialized, 0 if invalid SSID
 */
/* 32-bit subsystem ID for BIOS loading in HD Audio codec.
 *	31 ~ 16 :	Manufacture ID
 *	15 ~ 8	:	SKU ID
 *	7  ~ 0	:	Assembly ID
 *	port-A --> pin 39/41, port-E --> pin 14/15, port-D --> pin 35/36
 */
static int alc_subsystem_id(struct hda_codec *codec, const hda_nid_t *ports)
{
	unsigned int ass, tmp, i;
	unsigned nid;
	struct alc_spec *spec = codec->spec;

	if (spec->cdefine.fixup) {
		ass = spec->cdefine.sku_cfg;
		if (ass == ALC_FIXUP_SKU_IGNORE)
			return 0;
		goto do_sku;
	}

	ass = codec->core.subsystem_id & 0xffff;
	if (codec->bus->pci &&
	    ass != codec->bus->pci->subsystem_device && (ass & 1))
		goto do_sku;

	/* invalid SSID, check the special NID pin defcfg instead */
	/*
	 * 31~30	: port connectivity
	 * 29~21	: reserve
	 * 20		: PCBEEP input
	 * 19~16	: Check sum (15:1)
	 * 15~1		: Custom
	 * 0		: override
	*/
	nid = 0x1d;
	if (codec->core.vendor_id == 0x10ec0260)
		nid = 0x17;
	ass = snd_hda_codec_get_pincfg(codec, nid);
	codec_dbg(codec,
		  "realtek: No valid SSID, checking pincfg 0x%08x for NID 0x%x\n",
		   ass, nid);
	if (!(ass & 1))
		return 0;
	if ((ass >> 30) != 1)	/* no physical connection */
		return 0;

	/* check sum */
	tmp = 0;
	for (i = 1; i < 16; i++) {
		if ((ass >> i) & 1)
			tmp++;
	}
	if (((ass >> 16) & 0xf) != tmp)
		return 0;
do_sku:
	codec_dbg(codec, "realtek: Enabling init ASM_ID=0x%04x CODEC_ID=%08x\n",
		   ass & 0xffff, codec->core.vendor_id);
	/*
	 * 0 : override
	 * 1 :	Swap Jack
	 * 2 : 0 --> Desktop, 1 --> Laptop
	 * 3~5 : External Amplifier control
	 * 7~6 : Reserved
	*/
	tmp = (ass & 0x38) >> 3;	/* external Amp control */
	if (spec->init_amp == ALC_INIT_UNDEFINED) {
		switch (tmp) {
		case 1:
			alc_setup_gpio(codec, 0x01);
			break;
		case 3:
			alc_setup_gpio(codec, 0x02);
			break;
		case 7:
			alc_setup_gpio(codec, 0x03);
			break;
		case 5:
		default:
			spec->init_amp = ALC_INIT_DEFAULT;
			break;
		}
	}

	/* is laptop or Desktop and enable the function "Mute internal speaker
	 * when the external headphone out jack is plugged"
	 */
	if (!(ass & 0x8000))
		return 1;
	/*
	 * 10~8 : Jack location
	 * 12~11: Headphone out -> 00: PortA, 01: PortE, 02: PortD, 03: Resvered
	 * 14~13: Resvered
	 * 15   : 1 --> enable the function "Mute internal speaker
	 *	        when the external headphone out jack is plugged"
	 */
	if (!alc_get_hp_pin(spec)) {
		hda_nid_t nid;
		tmp = (ass >> 11) & 0x3;	/* HP to chassis */
		nid = ports[tmp];
		if (found_in_nid_list(nid, spec->gen.autocfg.line_out_pins,
				      spec->gen.autocfg.line_outs))
			return 1;
		spec->gen.autocfg.hp_pins[0] = nid;
	}
	return 1;
}

/* Check the validity of ALC subsystem-id
 * ports contains an array of 4 pin NIDs for port-A, E, D and I */
static void alc_ssid_check(struct hda_codec *codec, const hda_nid_t *ports)
{
	if (!alc_subsystem_id(codec, ports)) {
		struct alc_spec *spec = codec->spec;
		if (spec->init_amp == ALC_INIT_UNDEFINED) {
			codec_dbg(codec,
				  "realtek: Enable default setup for auto mode as fallback\n");
			spec->init_amp = ALC_INIT_DEFAULT;
		}
	}
}

/*
 */

static void alc_fixup_inv_dmic(struct hda_codec *codec,
			       const struct hda_fixup *fix, int action)
{
	struct alc_spec *spec = codec->spec;

	spec->gen.inv_dmic_split = 1;
}


static int alc_build_controls(struct hda_codec *codec)
{
	int err;

	err = snd_hda_gen_build_controls(codec);
	if (err < 0)
		return err;

	snd_hda_apply_fixup(codec, HDA_FIXUP_ACT_BUILD);
	return 0;
}


/*
 * Common callbacks
 */

static void alc_pre_init(struct hda_codec *codec)
{
	alc_fill_eapd_coef(codec);
}

#define is_s3_resume(codec) \
	((codec)->core.dev.power.power_state.event == PM_EVENT_RESUME)
#define is_s4_resume(codec) \
	((codec)->core.dev.power.power_state.event == PM_EVENT_RESTORE)

static int alc_init(struct hda_codec *codec)
{
	struct alc_spec *spec = codec->spec;

	/* hibernation resume needs the full chip initialization */
	if (is_s4_resume(codec))
		alc_pre_init(codec);

	if (spec->init_hook)
		spec->init_hook(codec);

	spec->gen.skip_verbs = 1; /* applied in below */
	snd_hda_gen_init(codec);
	alc_fix_pll(codec);
	alc_auto_init_amp(codec, spec->init_amp);
	snd_hda_apply_verbs(codec); /* apply verbs here after own init */

	snd_hda_apply_fixup(codec, HDA_FIXUP_ACT_INIT);

	return 0;
}

static inline void alc_shutup(struct hda_codec *codec)
{
	struct alc_spec *spec = codec->spec;

	if (!snd_hda_get_bool_hint(codec, "shutup"))
		return; /* disabled explicitly by hints */

	if (spec && spec->shutup)
		spec->shutup(codec);
	else
		alc_shutup_pins(codec);
}

static void alc_reboot_notify(struct hda_codec *codec)
{
	struct alc_spec *spec = codec->spec;

	if (spec && spec->reboot_notify)
		spec->reboot_notify(codec);
	else
		alc_shutup(codec);
}

#define alc_free	snd_hda_gen_free

#ifdef CONFIG_PM
static void alc_power_eapd(struct hda_codec *codec)
{
	alc_auto_setup_eapd(codec, false);
}

static int alc_suspend(struct hda_codec *codec)
{
	struct alc_spec *spec = codec->spec;
	alc_shutup(codec);
	if (spec && spec->power_hook)
		spec->power_hook(codec);
	return 0;
}
#endif

#ifdef CONFIG_PM
static int alc_resume(struct hda_codec *codec)
{
	struct alc_spec *spec = codec->spec;

	if (!spec->no_depop_delay)
		msleep(150); /* to avoid pop noise */
	codec->patch_ops.init(codec);
	snd_hda_regmap_sync(codec);
	hda_call_check_power_status(codec, 0x01);
	return 0;
}
#endif

/*
 */
static const struct hda_codec_ops alc_patch_ops = {
	.build_controls = alc_build_controls,
	.build_pcms = snd_hda_gen_build_pcms,
	.init = alc_init,
	.free = alc_free,
	.unsol_event = snd_hda_jack_unsol_event,
#ifdef CONFIG_PM
	.resume = alc_resume,
	.suspend = alc_suspend,
	.check_power_status = snd_hda_gen_check_power_status,
#endif
	.reboot_notify = alc_reboot_notify,
};


#define alc_codec_rename(codec, name) snd_hda_codec_set_name(codec, name)

/*
 * Rename codecs appropriately from COEF value or subvendor id
 */
struct alc_codec_rename_table {
	unsigned int vendor_id;
	unsigned short coef_mask;
	unsigned short coef_bits;
	const char *name;
};

struct alc_codec_rename_pci_table {
	unsigned int codec_vendor_id;
	unsigned short pci_subvendor;
	unsigned short pci_subdevice;
	const char *name;
};

static const struct alc_codec_rename_table rename_tbl[] = {
	{ 0x10ec0221, 0xf00f, 0x1003, "ALC231" },
	{ 0x10ec0269, 0xfff0, 0x3010, "ALC277" },
	{ 0x10ec0269, 0xf0f0, 0x2010, "ALC259" },
	{ 0x10ec0269, 0xf0f0, 0x3010, "ALC258" },
	{ 0x10ec0269, 0x00f0, 0x0010, "ALC269VB" },
	{ 0x10ec0269, 0xffff, 0xa023, "ALC259" },
	{ 0x10ec0269, 0xffff, 0x6023, "ALC281X" },
	{ 0x10ec0269, 0x00f0, 0x0020, "ALC269VC" },
	{ 0x10ec0269, 0x00f0, 0x0030, "ALC269VD" },
	{ 0x10ec0662, 0xffff, 0x4020, "ALC656" },
	{ 0x10ec0887, 0x00f0, 0x0030, "ALC887-VD" },
	{ 0x10ec0888, 0x00f0, 0x0030, "ALC888-VD" },
	{ 0x10ec0888, 0xf0f0, 0x3020, "ALC886" },
	{ 0x10ec0899, 0x2000, 0x2000, "ALC899" },
	{ 0x10ec0892, 0xffff, 0x8020, "ALC661" },
	{ 0x10ec0892, 0xffff, 0x8011, "ALC661" },
	{ 0x10ec0892, 0xffff, 0x4011, "ALC656" },
	{ } /* terminator */
};

static const struct alc_codec_rename_pci_table rename_pci_tbl[] = {
	{ 0x10ec0280, 0x1028, 0, "ALC3220" },
	{ 0x10ec0282, 0x1028, 0, "ALC3221" },
	{ 0x10ec0283, 0x1028, 0, "ALC3223" },
	{ 0x10ec0288, 0x1028, 0, "ALC3263" },
	{ 0x10ec0292, 0x1028, 0, "ALC3226" },
	{ 0x10ec0293, 0x1028, 0, "ALC3235" },
	{ 0x10ec0255, 0x1028, 0, "ALC3234" },
	{ 0x10ec0668, 0x1028, 0, "ALC3661" },
	{ 0x10ec0275, 0x1028, 0, "ALC3260" },
	{ 0x10ec0899, 0x1028, 0, "ALC3861" },
	{ 0x10ec0298, 0x1028, 0, "ALC3266" },
	{ 0x10ec0236, 0x1028, 0, "ALC3204" },
	{ 0x10ec0256, 0x1028, 0, "ALC3246" },
	{ 0x10ec0225, 0x1028, 0, "ALC3253" },
	{ 0x10ec0295, 0x1028, 0, "ALC3254" },
	{ 0x10ec0299, 0x1028, 0, "ALC3271" },
	{ 0x10ec0670, 0x1025, 0, "ALC669X" },
	{ 0x10ec0676, 0x1025, 0, "ALC679X" },
	{ 0x10ec0282, 0x1043, 0, "ALC3229" },
	{ 0x10ec0233, 0x1043, 0, "ALC3236" },
	{ 0x10ec0280, 0x103c, 0, "ALC3228" },
	{ 0x10ec0282, 0x103c, 0, "ALC3227" },
	{ 0x10ec0286, 0x103c, 0, "ALC3242" },
	{ 0x10ec0290, 0x103c, 0, "ALC3241" },
	{ 0x10ec0668, 0x103c, 0, "ALC3662" },
	{ 0x10ec0283, 0x17aa, 0, "ALC3239" },
	{ 0x10ec0292, 0x17aa, 0, "ALC3232" },
	{ } /* terminator */
};

static int alc_codec_rename_from_preset(struct hda_codec *codec)
{
	const struct alc_codec_rename_table *p;
	const struct alc_codec_rename_pci_table *q;

	for (p = rename_tbl; p->vendor_id; p++) {
		if (p->vendor_id != codec->core.vendor_id)
			continue;
		if ((alc_get_coef0(codec) & p->coef_mask) == p->coef_bits)
			return alc_codec_rename(codec, p->name);
	}

	if (!codec->bus->pci)
		return 0;
	for (q = rename_pci_tbl; q->codec_vendor_id; q++) {
		if (q->codec_vendor_id != codec->core.vendor_id)
			continue;
		if (q->pci_subvendor != codec->bus->pci->subsystem_vendor)
			continue;
		if (!q->pci_subdevice ||
		    q->pci_subdevice == codec->bus->pci->subsystem_device)
			return alc_codec_rename(codec, q->name);
	}

	return 0;
}


/*
 * Digital-beep handlers
 */
#ifdef CONFIG_SND_HDA_INPUT_BEEP

/* additional beep mixers; private_value will be overwritten */
static const struct snd_kcontrol_new alc_beep_mixer[] = {
	HDA_CODEC_VOLUME("Beep Playback Volume", 0, 0, HDA_INPUT),
	HDA_CODEC_MUTE_BEEP("Beep Playback Switch", 0, 0, HDA_INPUT),
};

/* set up and create beep controls */
static int set_beep_amp(struct alc_spec *spec, hda_nid_t nid,
			int idx, int dir)
{
	struct snd_kcontrol_new *knew;
	unsigned int beep_amp = HDA_COMPOSE_AMP_VAL(nid, 3, idx, dir);
	int i;

	for (i = 0; i < ARRAY_SIZE(alc_beep_mixer); i++) {
		knew = snd_hda_gen_add_kctl(&spec->gen, NULL,
					    &alc_beep_mixer[i]);
		if (!knew)
			return -ENOMEM;
		knew->private_value = beep_amp;
	}
	return 0;
}

static const struct snd_pci_quirk beep_allow_list[] = {
	SND_PCI_QUIRK(0x1043, 0x103c, "ASUS", 1),
	SND_PCI_QUIRK(0x1043, 0x115d, "ASUS", 1),
	SND_PCI_QUIRK(0x1043, 0x829f, "ASUS", 1),
	SND_PCI_QUIRK(0x1043, 0x8376, "EeePC", 1),
	SND_PCI_QUIRK(0x1043, 0x83ce, "EeePC", 1),
	SND_PCI_QUIRK(0x1043, 0x831a, "EeePC", 1),
	SND_PCI_QUIRK(0x1043, 0x834a, "EeePC", 1),
	SND_PCI_QUIRK(0x1458, 0xa002, "GA-MA790X", 1),
	SND_PCI_QUIRK(0x8086, 0xd613, "Intel", 1),
	/* denylist -- no beep available */
	SND_PCI_QUIRK(0x17aa, 0x309e, "Lenovo ThinkCentre M73", 0),
	SND_PCI_QUIRK(0x17aa, 0x30a3, "Lenovo ThinkCentre M93", 0),
	{}
};

static inline int has_cdefine_beep(struct hda_codec *codec)
{
	struct alc_spec *spec = codec->spec;
	const struct snd_pci_quirk *q;
	q = snd_pci_quirk_lookup(codec->bus->pci, beep_allow_list);
	if (q)
		return q->value;
	return spec->cdefine.enable_pcbeep;
}
#else
#define set_beep_amp(spec, nid, idx, dir)	0
#define has_cdefine_beep(codec)		0
#endif

/* parse the BIOS configuration and set up the alc_spec */
/* return 1 if successful, 0 if the proper config is not found,
 * or a negative error code
 */
static int alc_parse_auto_config(struct hda_codec *codec,
				 const hda_nid_t *ignore_nids,
				 const hda_nid_t *ssid_nids)
{
	struct alc_spec *spec = codec->spec;
	struct auto_pin_cfg *cfg = &spec->gen.autocfg;
	int err;

	err = snd_hda_parse_pin_defcfg(codec, cfg, ignore_nids,
				       spec->parse_flags);
	if (err < 0)
		return err;

	if (ssid_nids)
		alc_ssid_check(codec, ssid_nids);

	err = snd_hda_gen_parse_auto_config(codec, cfg);
	if (err < 0)
		return err;

	return 1;
}

/* common preparation job for alc_spec */
static int alc_alloc_spec(struct hda_codec *codec, hda_nid_t mixer_nid)
{
	struct alc_spec *spec = kzalloc(sizeof(*spec), GFP_KERNEL);
	int err;

	if (!spec)
		return -ENOMEM;
	codec->spec = spec;
	snd_hda_gen_spec_init(&spec->gen);
	spec->gen.mixer_nid = mixer_nid;
	spec->gen.own_eapd_ctl = 1;
	codec->single_adc_amp = 1;
	/* FIXME: do we need this for all Realtek codec models? */
	codec->spdif_status_reset = 1;
	codec->forced_resume = 1;
	codec->patch_ops = alc_patch_ops;

	err = alc_codec_rename_from_preset(codec);
	if (err < 0) {
		kfree(spec);
		return err;
	}
	return 0;
}

static int alc880_parse_auto_config(struct hda_codec *codec)
{
	static const hda_nid_t alc880_ignore[] = { 0x1d, 0 };
	static const hda_nid_t alc880_ssids[] = { 0x15, 0x1b, 0x14, 0 };
	return alc_parse_auto_config(codec, alc880_ignore, alc880_ssids);
}

/*
 * ALC880 fix-ups
 */
enum {
	ALC880_FIXUP_GPIO1,
	ALC880_FIXUP_GPIO2,
	ALC880_FIXUP_MEDION_RIM,
	ALC880_FIXUP_LG,
	ALC880_FIXUP_LG_LW25,
	ALC880_FIXUP_W810,
	ALC880_FIXUP_EAPD_COEF,
	ALC880_FIXUP_TCL_S700,
	ALC880_FIXUP_VOL_KNOB,
	ALC880_FIXUP_FUJITSU,
	ALC880_FIXUP_F1734,
	ALC880_FIXUP_UNIWILL,
	ALC880_FIXUP_UNIWILL_DIG,
	ALC880_FIXUP_Z71V,
	ALC880_FIXUP_ASUS_W5A,
	ALC880_FIXUP_3ST_BASE,
	ALC880_FIXUP_3ST,
	ALC880_FIXUP_3ST_DIG,
	ALC880_FIXUP_5ST_BASE,
	ALC880_FIXUP_5ST,
	ALC880_FIXUP_5ST_DIG,
	ALC880_FIXUP_6ST_BASE,
	ALC880_FIXUP_6ST,
	ALC880_FIXUP_6ST_DIG,
	ALC880_FIXUP_6ST_AUTOMUTE,
};

/* enable the volume-knob widget support on NID 0x21 */
static void alc880_fixup_vol_knob(struct hda_codec *codec,
				  const struct hda_fixup *fix, int action)
{
	if (action == HDA_FIXUP_ACT_PROBE)
		snd_hda_jack_detect_enable_callback(codec, 0x21,
						    alc_update_knob_master);
}

static const struct hda_fixup alc880_fixups[] = {
	[ALC880_FIXUP_GPIO1] = {
		.type = HDA_FIXUP_FUNC,
		.v.func = alc_fixup_gpio1,
	},
	[ALC880_FIXUP_GPIO2] = {
		.type = HDA_FIXUP_FUNC,
		.v.func = alc_fixup_gpio2,
	},
	[ALC880_FIXUP_MEDION_RIM] = {
		.type = HDA_FIXUP_VERBS,
		.v.verbs = (const struct hda_verb[]) {
			{ 0x20, AC_VERB_SET_COEF_INDEX, 0x07 },
			{ 0x20, AC_VERB_SET_PROC_COEF,  0x3060 },
			{ }
		},
		.chained = true,
		.chain_id = ALC880_FIXUP_GPIO2,
	},
	[ALC880_FIXUP_LG] = {
		.type = HDA_FIXUP_PINS,
		.v.pins = (const struct hda_pintbl[]) {
			/* disable bogus unused pins */
			{ 0x16, 0x411111f0 },
			{ 0x18, 0x411111f0 },
			{ 0x1a, 0x411111f0 },
			{ }
		}
	},
	[ALC880_FIXUP_LG_LW25] = {
		.type = HDA_FIXUP_PINS,
		.v.pins = (const struct hda_pintbl[]) {
			{ 0x1a, 0x0181344f }, /* line-in */
			{ 0x1b, 0x0321403f }, /* headphone */
			{ }
		}
	},
	[ALC880_FIXUP_W810] = {
		.type = HDA_FIXUP_PINS,
		.v.pins = (const struct hda_pintbl[]) {
			/* disable bogus unused pins */
			{ 0x17, 0x411111f0 },
			{ }
		},
		.chained = true,
		.chain_id = ALC880_FIXUP_GPIO2,
	},
	[ALC880_FIXUP_EAPD_COEF] = {
		.type = HDA_FIXUP_VERBS,
		.v.verbs = (const struct hda_verb[]) {
			/* change to EAPD mode */
			{ 0x20, AC_VERB_SET_COEF_INDEX, 0x07 },
			{ 0x20, AC_VERB_SET_PROC_COEF,  0x3060 },
			{}
		},
	},
	[ALC880_FIXUP_TCL_S700] = {
		.type = HDA_FIXUP_VERBS,
		.v.verbs = (const struct hda_verb[]) {
			/* change to EAPD mode */
			{ 0x20, AC_VERB_SET_COEF_INDEX, 0x07 },
			{ 0x20, AC_VERB_SET_PROC_COEF,  0x3070 },
			{}
		},
		.chained = true,
		.chain_id = ALC880_FIXUP_GPIO2,
	},
	[ALC880_FIXUP_VOL_KNOB] = {
		.type = HDA_FIXUP_FUNC,
		.v.func = alc880_fixup_vol_knob,
	},
	[ALC880_FIXUP_FUJITSU] = {
		/* override all pins as BIOS on old Amilo is broken */
		.type = HDA_FIXUP_PINS,
		.v.pins = (const struct hda_pintbl[]) {
			{ 0x14, 0x0121401f }, /* HP */
			{ 0x15, 0x99030120 }, /* speaker */
			{ 0x16, 0x99030130 }, /* bass speaker */
			{ 0x17, 0x411111f0 }, /* N/A */
			{ 0x18, 0x411111f0 }, /* N/A */
			{ 0x19, 0x01a19950 }, /* mic-in */
			{ 0x1a, 0x411111f0 }, /* N/A */
			{ 0x1b, 0x411111f0 }, /* N/A */
			{ 0x1c, 0x411111f0 }, /* N/A */
			{ 0x1d, 0x411111f0 }, /* N/A */
			{ 0x1e, 0x01454140 }, /* SPDIF out */
			{ }
		},
		.chained = true,
		.chain_id = ALC880_FIXUP_VOL_KNOB,
	},
	[ALC880_FIXUP_F1734] = {
		/* almost compatible with FUJITSU, but no bass and SPDIF */
		.type = HDA_FIXUP_PINS,
		.v.pins = (const struct hda_pintbl[]) {
			{ 0x14, 0x0121401f }, /* HP */
			{ 0x15, 0x99030120 }, /* speaker */
			{ 0x16, 0x411111f0 }, /* N/A */
			{ 0x17, 0x411111f0 }, /* N/A */
			{ 0x18, 0x411111f0 }, /* N/A */
			{ 0x19, 0x01a19950 }, /* mic-in */
			{ 0x1a, 0x411111f0 }, /* N/A */
			{ 0x1b, 0x411111f0 }, /* N/A */
			{ 0x1c, 0x411111f0 }, /* N/A */
			{ 0x1d, 0x411111f0 }, /* N/A */
			{ 0x1e, 0x411111f0 }, /* N/A */
			{ }
		},
		.chained = true,
		.chain_id = ALC880_FIXUP_VOL_KNOB,
	},
	[ALC880_FIXUP_UNIWILL] = {
		/* need to fix HP and speaker pins to be parsed correctly */
		.type = HDA_FIXUP_PINS,
		.v.pins = (const struct hda_pintbl[]) {
			{ 0x14, 0x0121411f }, /* HP */
			{ 0x15, 0x99030120 }, /* speaker */
			{ 0x16, 0x99030130 }, /* bass speaker */
			{ }
		},
	},
	[ALC880_FIXUP_UNIWILL_DIG] = {
		.type = HDA_FIXUP_PINS,
		.v.pins = (const struct hda_pintbl[]) {
			/* disable bogus unused pins */
			{ 0x17, 0x411111f0 },
			{ 0x19, 0x411111f0 },
			{ 0x1b, 0x411111f0 },
			{ 0x1f, 0x411111f0 },
			{ }
		}
	},
	[ALC880_FIXUP_Z71V] = {
		.type = HDA_FIXUP_PINS,
		.v.pins = (const struct hda_pintbl[]) {
			/* set up the whole pins as BIOS is utterly broken */
			{ 0x14, 0x99030120 }, /* speaker */
			{ 0x15, 0x0121411f }, /* HP */
			{ 0x16, 0x411111f0 }, /* N/A */
			{ 0x17, 0x411111f0 }, /* N/A */
			{ 0x18, 0x01a19950 }, /* mic-in */
			{ 0x19, 0x411111f0 }, /* N/A */
			{ 0x1a, 0x01813031 }, /* line-in */
			{ 0x1b, 0x411111f0 }, /* N/A */
			{ 0x1c, 0x411111f0 }, /* N/A */
			{ 0x1d, 0x411111f0 }, /* N/A */
			{ 0x1e, 0x0144111e }, /* SPDIF */
			{ }
		}
	},
	[ALC880_FIXUP_ASUS_W5A] = {
		.type = HDA_FIXUP_PINS,
		.v.pins = (const struct hda_pintbl[]) {
			/* set up the whole pins as BIOS is utterly broken */
			{ 0x14, 0x0121411f }, /* HP */
			{ 0x15, 0x411111f0 }, /* N/A */
			{ 0x16, 0x411111f0 }, /* N/A */
			{ 0x17, 0x411111f0 }, /* N/A */
			{ 0x18, 0x90a60160 }, /* mic */
			{ 0x19, 0x411111f0 }, /* N/A */
			{ 0x1a, 0x411111f0 }, /* N/A */
			{ 0x1b, 0x411111f0 }, /* N/A */
			{ 0x1c, 0x411111f0 }, /* N/A */
			{ 0x1d, 0x411111f0 }, /* N/A */
			{ 0x1e, 0xb743111e }, /* SPDIF out */
			{ }
		},
		.chained = true,
		.chain_id = ALC880_FIXUP_GPIO1,
	},
	[ALC880_FIXUP_3ST_BASE] = {
		.type = HDA_FIXUP_PINS,
		.v.pins = (const struct hda_pintbl[]) {
			{ 0x14, 0x01014010 }, /* line-out */
			{ 0x15, 0x411111f0 }, /* N/A */
			{ 0x16, 0x411111f0 }, /* N/A */
			{ 0x17, 0x411111f0 }, /* N/A */
			{ 0x18, 0x01a19c30 }, /* mic-in */
			{ 0x19, 0x0121411f }, /* HP */
			{ 0x1a, 0x01813031 }, /* line-in */
			{ 0x1b, 0x02a19c40 }, /* front-mic */
			{ 0x1c, 0x411111f0 }, /* N/A */
			{ 0x1d, 0x411111f0 }, /* N/A */
			/* 0x1e is filled in below */
			{ 0x1f, 0x411111f0 }, /* N/A */
			{ }
		}
	},
	[ALC880_FIXUP_3ST] = {
		.type = HDA_FIXUP_PINS,
		.v.pins = (const struct hda_pintbl[]) {
			{ 0x1e, 0x411111f0 }, /* N/A */
			{ }
		},
		.chained = true,
		.chain_id = ALC880_FIXUP_3ST_BASE,
	},
	[ALC880_FIXUP_3ST_DIG] = {
		.type = HDA_FIXUP_PINS,
		.v.pins = (const struct hda_pintbl[]) {
			{ 0x1e, 0x0144111e }, /* SPDIF */
			{ }
		},
		.chained = true,
		.chain_id = ALC880_FIXUP_3ST_BASE,
	},
	[ALC880_FIXUP_5ST_BASE] = {
		.type = HDA_FIXUP_PINS,
		.v.pins = (const struct hda_pintbl[]) {
			{ 0x14, 0x01014010 }, /* front */
			{ 0x15, 0x411111f0 }, /* N/A */
			{ 0x16, 0x01011411 }, /* CLFE */
			{ 0x17, 0x01016412 }, /* surr */
			{ 0x18, 0x01a19c30 }, /* mic-in */
			{ 0x19, 0x0121411f }, /* HP */
			{ 0x1a, 0x01813031 }, /* line-in */
			{ 0x1b, 0x02a19c40 }, /* front-mic */
			{ 0x1c, 0x411111f0 }, /* N/A */
			{ 0x1d, 0x411111f0 }, /* N/A */
			/* 0x1e is filled in below */
			{ 0x1f, 0x411111f0 }, /* N/A */
			{ }
		}
	},
	[ALC880_FIXUP_5ST] = {
		.type = HDA_FIXUP_PINS,
		.v.pins = (const struct hda_pintbl[]) {
			{ 0x1e, 0x411111f0 }, /* N/A */
			{ }
		},
		.chained = true,
		.chain_id = ALC880_FIXUP_5ST_BASE,
	},
	[ALC880_FIXUP_5ST_DIG] = {
		.type = HDA_FIXUP_PINS,
		.v.pins = (const struct hda_pintbl[]) {
			{ 0x1e, 0x0144111e }, /* SPDIF */
			{ }
		},
		.chained = true,
		.chain_id = ALC880_FIXUP_5ST_BASE,
	},
	[ALC880_FIXUP_6ST_BASE] = {
		.type = HDA_FIXUP_PINS,
		.v.pins = (const struct hda_pintbl[]) {
			{ 0x14, 0x01014010 }, /* front */
			{ 0x15, 0x01016412 }, /* surr */
			{ 0x16, 0x01011411 }, /* CLFE */
			{ 0x17, 0x01012414 }, /* side */
			{ 0x18, 0x01a19c30 }, /* mic-in */
			{ 0x19, 0x02a19c40 }, /* front-mic */
			{ 0x1a, 0x01813031 }, /* line-in */
			{ 0x1b, 0x0121411f }, /* HP */
			{ 0x1c, 0x411111f0 }, /* N/A */
			{ 0x1d, 0x411111f0 }, /* N/A */
			/* 0x1e is filled in below */
			{ 0x1f, 0x411111f0 }, /* N/A */
			{ }
		}
	},
	[ALC880_FIXUP_6ST] = {
		.type = HDA_FIXUP_PINS,
		.v.pins = (const struct hda_pintbl[]) {
			{ 0x1e, 0x411111f0 }, /* N/A */
			{ }
		},
		.chained = true,
		.chain_id = ALC880_FIXUP_6ST_BASE,
	},
	[ALC880_FIXUP_6ST_DIG] = {
		.type = HDA_FIXUP_PINS,
		.v.pins = (const struct hda_pintbl[]) {
			{ 0x1e, 0x0144111e }, /* SPDIF */
			{ }
		},
		.chained = true,
		.chain_id = ALC880_FIXUP_6ST_BASE,
	},
	[ALC880_FIXUP_6ST_AUTOMUTE] = {
		.type = HDA_FIXUP_PINS,
		.v.pins = (const struct hda_pintbl[]) {
			{ 0x1b, 0x0121401f }, /* HP with jack detect */
			{ }
		},
		.chained_before = true,
		.chain_id = ALC880_FIXUP_6ST_BASE,
	},
};

static const struct snd_pci_quirk alc880_fixup_tbl[] = {
	SND_PCI_QUIRK(0x1019, 0x0f69, "Coeus G610P", ALC880_FIXUP_W810),
	SND_PCI_QUIRK(0x1043, 0x10c3, "ASUS W5A", ALC880_FIXUP_ASUS_W5A),
	SND_PCI_QUIRK(0x1043, 0x1964, "ASUS Z71V", ALC880_FIXUP_Z71V),
	SND_PCI_QUIRK_VENDOR(0x1043, "ASUS", ALC880_FIXUP_GPIO1),
	SND_PCI_QUIRK(0x147b, 0x1045, "ABit AA8XE", ALC880_FIXUP_6ST_AUTOMUTE),
	SND_PCI_QUIRK(0x1558, 0x5401, "Clevo GPIO2", ALC880_FIXUP_GPIO2),
	SND_PCI_QUIRK_VENDOR(0x1558, "Clevo", ALC880_FIXUP_EAPD_COEF),
	SND_PCI_QUIRK(0x1584, 0x9050, "Uniwill", ALC880_FIXUP_UNIWILL_DIG),
	SND_PCI_QUIRK(0x1584, 0x9054, "Uniwill", ALC880_FIXUP_F1734),
	SND_PCI_QUIRK(0x1584, 0x9070, "Uniwill", ALC880_FIXUP_UNIWILL),
	SND_PCI_QUIRK(0x1584, 0x9077, "Uniwill P53", ALC880_FIXUP_VOL_KNOB),
	SND_PCI_QUIRK(0x161f, 0x203d, "W810", ALC880_FIXUP_W810),
	SND_PCI_QUIRK(0x161f, 0x205d, "Medion Rim 2150", ALC880_FIXUP_MEDION_RIM),
	SND_PCI_QUIRK(0x1631, 0xe011, "PB 13201056", ALC880_FIXUP_6ST_AUTOMUTE),
	SND_PCI_QUIRK(0x1734, 0x107c, "FSC Amilo M1437", ALC880_FIXUP_FUJITSU),
	SND_PCI_QUIRK(0x1734, 0x1094, "FSC Amilo M1451G", ALC880_FIXUP_FUJITSU),
	SND_PCI_QUIRK(0x1734, 0x10ac, "FSC AMILO Xi 1526", ALC880_FIXUP_F1734),
	SND_PCI_QUIRK(0x1734, 0x10b0, "FSC Amilo Pi1556", ALC880_FIXUP_FUJITSU),
	SND_PCI_QUIRK(0x1854, 0x003b, "LG", ALC880_FIXUP_LG),
	SND_PCI_QUIRK(0x1854, 0x005f, "LG P1 Express", ALC880_FIXUP_LG),
	SND_PCI_QUIRK(0x1854, 0x0068, "LG w1", ALC880_FIXUP_LG),
	SND_PCI_QUIRK(0x1854, 0x0077, "LG LW25", ALC880_FIXUP_LG_LW25),
	SND_PCI_QUIRK(0x19db, 0x4188, "TCL S700", ALC880_FIXUP_TCL_S700),

	/* Below is the copied entries from alc880_quirks.c.
	 * It's not quite sure whether BIOS sets the correct pin-config table
	 * on these machines, thus they are kept to be compatible with
	 * the old static quirks.  Once when it's confirmed to work without
	 * these overrides, it'd be better to remove.
	 */
	SND_PCI_QUIRK(0x1019, 0xa880, "ECS", ALC880_FIXUP_5ST_DIG),
	SND_PCI_QUIRK(0x1019, 0xa884, "Acer APFV", ALC880_FIXUP_6ST),
	SND_PCI_QUIRK(0x1025, 0x0070, "ULI", ALC880_FIXUP_3ST_DIG),
	SND_PCI_QUIRK(0x1025, 0x0077, "ULI", ALC880_FIXUP_6ST_DIG),
	SND_PCI_QUIRK(0x1025, 0x0078, "ULI", ALC880_FIXUP_6ST_DIG),
	SND_PCI_QUIRK(0x1025, 0x0087, "ULI", ALC880_FIXUP_6ST_DIG),
	SND_PCI_QUIRK(0x1025, 0xe309, "ULI", ALC880_FIXUP_3ST_DIG),
	SND_PCI_QUIRK(0x1025, 0xe310, "ULI", ALC880_FIXUP_3ST),
	SND_PCI_QUIRK(0x1039, 0x1234, NULL, ALC880_FIXUP_6ST_DIG),
	SND_PCI_QUIRK(0x104d, 0x81a0, "Sony", ALC880_FIXUP_3ST),
	SND_PCI_QUIRK(0x104d, 0x81d6, "Sony", ALC880_FIXUP_3ST),
	SND_PCI_QUIRK(0x107b, 0x3032, "Gateway", ALC880_FIXUP_5ST),
	SND_PCI_QUIRK(0x107b, 0x3033, "Gateway", ALC880_FIXUP_5ST),
	SND_PCI_QUIRK(0x107b, 0x4039, "Gateway", ALC880_FIXUP_5ST),
	SND_PCI_QUIRK(0x1297, 0xc790, "Shuttle ST20G5", ALC880_FIXUP_6ST_DIG),
	SND_PCI_QUIRK(0x1458, 0xa102, "Gigabyte K8", ALC880_FIXUP_6ST_DIG),
	SND_PCI_QUIRK(0x1462, 0x1150, "MSI", ALC880_FIXUP_6ST_DIG),
	SND_PCI_QUIRK(0x1509, 0x925d, "FIC P4M", ALC880_FIXUP_6ST_DIG),
	SND_PCI_QUIRK(0x1565, 0x8202, "Biostar", ALC880_FIXUP_5ST_DIG),
	SND_PCI_QUIRK(0x1695, 0x400d, "EPoX", ALC880_FIXUP_5ST_DIG),
	SND_PCI_QUIRK(0x1695, 0x4012, "EPox EP-5LDA", ALC880_FIXUP_5ST_DIG),
	SND_PCI_QUIRK(0x2668, 0x8086, NULL, ALC880_FIXUP_6ST_DIG), /* broken BIOS */
	SND_PCI_QUIRK(0x8086, 0x2668, NULL, ALC880_FIXUP_6ST_DIG),
	SND_PCI_QUIRK(0x8086, 0xa100, "Intel mobo", ALC880_FIXUP_5ST_DIG),
	SND_PCI_QUIRK(0x8086, 0xd400, "Intel mobo", ALC880_FIXUP_5ST_DIG),
	SND_PCI_QUIRK(0x8086, 0xd401, "Intel mobo", ALC880_FIXUP_5ST_DIG),
	SND_PCI_QUIRK(0x8086, 0xd402, "Intel mobo", ALC880_FIXUP_3ST_DIG),
	SND_PCI_QUIRK(0x8086, 0xe224, "Intel mobo", ALC880_FIXUP_5ST_DIG),
	SND_PCI_QUIRK(0x8086, 0xe305, "Intel mobo", ALC880_FIXUP_3ST_DIG),
	SND_PCI_QUIRK(0x8086, 0xe308, "Intel mobo", ALC880_FIXUP_3ST_DIG),
	SND_PCI_QUIRK(0x8086, 0xe400, "Intel mobo", ALC880_FIXUP_5ST_DIG),
	SND_PCI_QUIRK(0x8086, 0xe401, "Intel mobo", ALC880_FIXUP_5ST_DIG),
	SND_PCI_QUIRK(0x8086, 0xe402, "Intel mobo", ALC880_FIXUP_5ST_DIG),
	/* default Intel */
	SND_PCI_QUIRK_VENDOR(0x8086, "Intel mobo", ALC880_FIXUP_3ST),
	SND_PCI_QUIRK(0xa0a0, 0x0560, "AOpen i915GMm-HFS", ALC880_FIXUP_5ST_DIG),
	SND_PCI_QUIRK(0xe803, 0x1019, NULL, ALC880_FIXUP_6ST_DIG),
	{}
};

static const struct hda_model_fixup alc880_fixup_models[] = {
	{.id = ALC880_FIXUP_3ST, .name = "3stack"},
	{.id = ALC880_FIXUP_3ST_DIG, .name = "3stack-digout"},
	{.id = ALC880_FIXUP_5ST, .name = "5stack"},
	{.id = ALC880_FIXUP_5ST_DIG, .name = "5stack-digout"},
	{.id = ALC880_FIXUP_6ST, .name = "6stack"},
	{.id = ALC880_FIXUP_6ST_DIG, .name = "6stack-digout"},
	{.id = ALC880_FIXUP_6ST_AUTOMUTE, .name = "6stack-automute"},
	{}
};


/*
 * OK, here we have finally the patch for ALC880
 */
static int patch_alc880(struct hda_codec *codec)
{
	struct alc_spec *spec;
	int err;

	err = alc_alloc_spec(codec, 0x0b);
	if (err < 0)
		return err;

	spec = codec->spec;
	spec->gen.need_dac_fix = 1;
	spec->gen.beep_nid = 0x01;

	codec->patch_ops.unsol_event = alc880_unsol_event;

	alc_pre_init(codec);

	snd_hda_pick_fixup(codec, alc880_fixup_models, alc880_fixup_tbl,
		       alc880_fixups);
	snd_hda_apply_fixup(codec, HDA_FIXUP_ACT_PRE_PROBE);

	/* automatic parse from the BIOS config */
	err = alc880_parse_auto_config(codec);
	if (err < 0)
		goto error;

	if (!spec->gen.no_analog) {
		err = set_beep_amp(spec, 0x0b, 0x05, HDA_INPUT);
		if (err < 0)
			goto error;
	}

	snd_hda_apply_fixup(codec, HDA_FIXUP_ACT_PROBE);

	return 0;

 error:
	alc_free(codec);
	return err;
}


/*
 * ALC260 support
 */
static int alc260_parse_auto_config(struct hda_codec *codec)
{
	static const hda_nid_t alc260_ignore[] = { 0x17, 0 };
	static const hda_nid_t alc260_ssids[] = { 0x10, 0x15, 0x0f, 0 };
	return alc_parse_auto_config(codec, alc260_ignore, alc260_ssids);
}

/*
 * Pin config fixes
 */
enum {
	ALC260_FIXUP_HP_DC5750,
	ALC260_FIXUP_HP_PIN_0F,
	ALC260_FIXUP_COEF,
	ALC260_FIXUP_GPIO1,
	ALC260_FIXUP_GPIO1_TOGGLE,
	ALC260_FIXUP_REPLACER,
	ALC260_FIXUP_HP_B1900,
	ALC260_FIXUP_KN1,
	ALC260_FIXUP_FSC_S7020,
	ALC260_FIXUP_FSC_S7020_JWSE,
	ALC260_FIXUP_VAIO_PINS,
};

static void alc260_gpio1_automute(struct hda_codec *codec)
{
	struct alc_spec *spec = codec->spec;

	alc_update_gpio_data(codec, 0x01, spec->gen.hp_jack_present);
}

static void alc260_fixup_gpio1_toggle(struct hda_codec *codec,
				      const struct hda_fixup *fix, int action)
{
	struct alc_spec *spec = codec->spec;
	if (action == HDA_FIXUP_ACT_PROBE) {
		/* although the machine has only one output pin, we need to
		 * toggle GPIO1 according to the jack state
		 */
		spec->gen.automute_hook = alc260_gpio1_automute;
		spec->gen.detect_hp = 1;
		spec->gen.automute_speaker = 1;
		spec->gen.autocfg.hp_pins[0] = 0x0f; /* copy it for automute */
		snd_hda_jack_detect_enable_callback(codec, 0x0f,
						    snd_hda_gen_hp_automute);
		alc_setup_gpio(codec, 0x01);
	}
}

static void alc260_fixup_kn1(struct hda_codec *codec,
			     const struct hda_fixup *fix, int action)
{
	struct alc_spec *spec = codec->spec;
	static const struct hda_pintbl pincfgs[] = {
		{ 0x0f, 0x02214000 }, /* HP/speaker */
		{ 0x12, 0x90a60160 }, /* int mic */
		{ 0x13, 0x02a19000 }, /* ext mic */
		{ 0x18, 0x01446000 }, /* SPDIF out */
		/* disable bogus I/O pins */
		{ 0x10, 0x411111f0 },
		{ 0x11, 0x411111f0 },
		{ 0x14, 0x411111f0 },
		{ 0x15, 0x411111f0 },
		{ 0x16, 0x411111f0 },
		{ 0x17, 0x411111f0 },
		{ 0x19, 0x411111f0 },
		{ }
	};

	switch (action) {
	case HDA_FIXUP_ACT_PRE_PROBE:
		snd_hda_apply_pincfgs(codec, pincfgs);
		spec->init_amp = ALC_INIT_NONE;
		break;
	}
}

static void alc260_fixup_fsc_s7020(struct hda_codec *codec,
				   const struct hda_fixup *fix, int action)
{
	struct alc_spec *spec = codec->spec;
	if (action == HDA_FIXUP_ACT_PRE_PROBE)
		spec->init_amp = ALC_INIT_NONE;
}

static void alc260_fixup_fsc_s7020_jwse(struct hda_codec *codec,
				   const struct hda_fixup *fix, int action)
{
	struct alc_spec *spec = codec->spec;
	if (action == HDA_FIXUP_ACT_PRE_PROBE) {
		spec->gen.add_jack_modes = 1;
		spec->gen.hp_mic = 1;
	}
}

static const struct hda_fixup alc260_fixups[] = {
	[ALC260_FIXUP_HP_DC5750] = {
		.type = HDA_FIXUP_PINS,
		.v.pins = (const struct hda_pintbl[]) {
			{ 0x11, 0x90130110 }, /* speaker */
			{ }
		}
	},
	[ALC260_FIXUP_HP_PIN_0F] = {
		.type = HDA_FIXUP_PINS,
		.v.pins = (const struct hda_pintbl[]) {
			{ 0x0f, 0x01214000 }, /* HP */
			{ }
		}
	},
	[ALC260_FIXUP_COEF] = {
		.type = HDA_FIXUP_VERBS,
		.v.verbs = (const struct hda_verb[]) {
			{ 0x1a, AC_VERB_SET_COEF_INDEX, 0x07 },
			{ 0x1a, AC_VERB_SET_PROC_COEF,  0x3040 },
			{ }
		},
	},
	[ALC260_FIXUP_GPIO1] = {
		.type = HDA_FIXUP_FUNC,
		.v.func = alc_fixup_gpio1,
	},
	[ALC260_FIXUP_GPIO1_TOGGLE] = {
		.type = HDA_FIXUP_FUNC,
		.v.func = alc260_fixup_gpio1_toggle,
		.chained = true,
		.chain_id = ALC260_FIXUP_HP_PIN_0F,
	},
	[ALC260_FIXUP_REPLACER] = {
		.type = HDA_FIXUP_VERBS,
		.v.verbs = (const struct hda_verb[]) {
			{ 0x1a, AC_VERB_SET_COEF_INDEX, 0x07 },
			{ 0x1a, AC_VERB_SET_PROC_COEF,  0x3050 },
			{ }
		},
		.chained = true,
		.chain_id = ALC260_FIXUP_GPIO1_TOGGLE,
	},
	[ALC260_FIXUP_HP_B1900] = {
		.type = HDA_FIXUP_FUNC,
		.v.func = alc260_fixup_gpio1_toggle,
		.chained = true,
		.chain_id = ALC260_FIXUP_COEF,
	},
	[ALC260_FIXUP_KN1] = {
		.type = HDA_FIXUP_FUNC,
		.v.func = alc260_fixup_kn1,
	},
	[ALC260_FIXUP_FSC_S7020] = {
		.type = HDA_FIXUP_FUNC,
		.v.func = alc260_fixup_fsc_s7020,
	},
	[ALC260_FIXUP_FSC_S7020_JWSE] = {
		.type = HDA_FIXUP_FUNC,
		.v.func = alc260_fixup_fsc_s7020_jwse,
		.chained = true,
		.chain_id = ALC260_FIXUP_FSC_S7020,
	},
	[ALC260_FIXUP_VAIO_PINS] = {
		.type = HDA_FIXUP_PINS,
		.v.pins = (const struct hda_pintbl[]) {
			/* Pin configs are missing completely on some VAIOs */
			{ 0x0f, 0x01211020 },
			{ 0x10, 0x0001003f },
			{ 0x11, 0x411111f0 },
			{ 0x12, 0x01a15930 },
			{ 0x13, 0x411111f0 },
			{ 0x14, 0x411111f0 },
			{ 0x15, 0x411111f0 },
			{ 0x16, 0x411111f0 },
			{ 0x17, 0x411111f0 },
			{ 0x18, 0x411111f0 },
			{ 0x19, 0x411111f0 },
			{ }
		}
	},
};

static const struct snd_pci_quirk alc260_fixup_tbl[] = {
	SND_PCI_QUIRK(0x1025, 0x007b, "Acer C20x", ALC260_FIXUP_GPIO1),
	SND_PCI_QUIRK(0x1025, 0x007f, "Acer Aspire 9500", ALC260_FIXUP_COEF),
	SND_PCI_QUIRK(0x1025, 0x008f, "Acer", ALC260_FIXUP_GPIO1),
	SND_PCI_QUIRK(0x103c, 0x280a, "HP dc5750", ALC260_FIXUP_HP_DC5750),
	SND_PCI_QUIRK(0x103c, 0x30ba, "HP Presario B1900", ALC260_FIXUP_HP_B1900),
	SND_PCI_QUIRK(0x104d, 0x81bb, "Sony VAIO", ALC260_FIXUP_VAIO_PINS),
	SND_PCI_QUIRK(0x104d, 0x81e2, "Sony VAIO TX", ALC260_FIXUP_HP_PIN_0F),
	SND_PCI_QUIRK(0x10cf, 0x1326, "FSC LifeBook S7020", ALC260_FIXUP_FSC_S7020),
	SND_PCI_QUIRK(0x1509, 0x4540, "Favorit 100XS", ALC260_FIXUP_GPIO1),
	SND_PCI_QUIRK(0x152d, 0x0729, "Quanta KN1", ALC260_FIXUP_KN1),
	SND_PCI_QUIRK(0x161f, 0x2057, "Replacer 672V", ALC260_FIXUP_REPLACER),
	SND_PCI_QUIRK(0x1631, 0xc017, "PB V7900", ALC260_FIXUP_COEF),
	{}
};

static const struct hda_model_fixup alc260_fixup_models[] = {
	{.id = ALC260_FIXUP_GPIO1, .name = "gpio1"},
	{.id = ALC260_FIXUP_COEF, .name = "coef"},
	{.id = ALC260_FIXUP_FSC_S7020, .name = "fujitsu"},
	{.id = ALC260_FIXUP_FSC_S7020_JWSE, .name = "fujitsu-jwse"},
	{}
};

/*
 */
static int patch_alc260(struct hda_codec *codec)
{
	struct alc_spec *spec;
	int err;

	err = alc_alloc_spec(codec, 0x07);
	if (err < 0)
		return err;

	spec = codec->spec;
	/* as quite a few machines require HP amp for speaker outputs,
	 * it's easier to enable it unconditionally; even if it's unneeded,
	 * it's almost harmless.
	 */
	spec->gen.prefer_hp_amp = 1;
	spec->gen.beep_nid = 0x01;

	spec->shutup = alc_eapd_shutup;

	alc_pre_init(codec);

	snd_hda_pick_fixup(codec, alc260_fixup_models, alc260_fixup_tbl,
			   alc260_fixups);
	snd_hda_apply_fixup(codec, HDA_FIXUP_ACT_PRE_PROBE);

	/* automatic parse from the BIOS config */
	err = alc260_parse_auto_config(codec);
	if (err < 0)
		goto error;

	if (!spec->gen.no_analog) {
		err = set_beep_amp(spec, 0x07, 0x05, HDA_INPUT);
		if (err < 0)
			goto error;
	}

	snd_hda_apply_fixup(codec, HDA_FIXUP_ACT_PROBE);

	return 0;

 error:
	alc_free(codec);
	return err;
}


/*
 * ALC882/883/885/888/889 support
 *
 * ALC882 is almost identical with ALC880 but has cleaner and more flexible
 * configuration.  Each pin widget can choose any input DACs and a mixer.
 * Each ADC is connected from a mixer of all inputs.  This makes possible
 * 6-channel independent captures.
 *
 * In addition, an independent DAC for the multi-playback (not used in this
 * driver yet).
 */

/*
 * Pin config fixes
 */
enum {
	ALC882_FIXUP_ABIT_AW9D_MAX,
	ALC882_FIXUP_LENOVO_Y530,
	ALC882_FIXUP_PB_M5210,
	ALC882_FIXUP_ACER_ASPIRE_7736,
	ALC882_FIXUP_ASUS_W90V,
	ALC889_FIXUP_CD,
	ALC889_FIXUP_FRONT_HP_NO_PRESENCE,
	ALC889_FIXUP_VAIO_TT,
	ALC888_FIXUP_EEE1601,
	ALC886_FIXUP_EAPD,
	ALC882_FIXUP_EAPD,
	ALC883_FIXUP_EAPD,
	ALC883_FIXUP_ACER_EAPD,
	ALC882_FIXUP_GPIO1,
	ALC882_FIXUP_GPIO2,
	ALC882_FIXUP_GPIO3,
	ALC889_FIXUP_COEF,
	ALC882_FIXUP_ASUS_W2JC,
	ALC882_FIXUP_ACER_ASPIRE_4930G,
	ALC882_FIXUP_ACER_ASPIRE_8930G,
	ALC882_FIXUP_ASPIRE_8930G_VERBS,
	ALC885_FIXUP_MACPRO_GPIO,
	ALC889_FIXUP_DAC_ROUTE,
	ALC889_FIXUP_MBP_VREF,
	ALC889_FIXUP_IMAC91_VREF,
	ALC889_FIXUP_MBA11_VREF,
	ALC889_FIXUP_MBA21_VREF,
	ALC889_FIXUP_MP11_VREF,
	ALC889_FIXUP_MP41_VREF,
	ALC882_FIXUP_INV_DMIC,
	ALC882_FIXUP_NO_PRIMARY_HP,
	ALC887_FIXUP_ASUS_BASS,
	ALC887_FIXUP_BASS_CHMAP,
	ALC1220_FIXUP_GB_DUAL_CODECS,
	ALC1220_FIXUP_CLEVO_P950,
	ALC1220_FIXUP_CLEVO_PB51ED,
	ALC1220_FIXUP_CLEVO_PB51ED_PINS,
	ALC887_FIXUP_ASUS_AUDIO,
	ALC887_FIXUP_ASUS_HMIC,
};

static void alc889_fixup_coef(struct hda_codec *codec,
			      const struct hda_fixup *fix, int action)
{
	if (action != HDA_FIXUP_ACT_INIT)
		return;
	alc_update_coef_idx(codec, 7, 0, 0x2030);
}

/* set up GPIO at initialization */
static void alc885_fixup_macpro_gpio(struct hda_codec *codec,
				     const struct hda_fixup *fix, int action)
{
	struct alc_spec *spec = codec->spec;

	spec->gpio_write_delay = true;
	alc_fixup_gpio3(codec, fix, action);
}

/* Fix the connection of some pins for ALC889:
 * At least, Acer Aspire 5935 shows the connections to DAC3/4 don't
 * work correctly (bko#42740)
 */
static void alc889_fixup_dac_route(struct hda_codec *codec,
				   const struct hda_fixup *fix, int action)
{
	if (action == HDA_FIXUP_ACT_PRE_PROBE) {
		/* fake the connections during parsing the tree */
		static const hda_nid_t conn1[] = { 0x0c, 0x0d };
		static const hda_nid_t conn2[] = { 0x0e, 0x0f };
		snd_hda_override_conn_list(codec, 0x14, ARRAY_SIZE(conn1), conn1);
		snd_hda_override_conn_list(codec, 0x15, ARRAY_SIZE(conn1), conn1);
		snd_hda_override_conn_list(codec, 0x18, ARRAY_SIZE(conn2), conn2);
		snd_hda_override_conn_list(codec, 0x1a, ARRAY_SIZE(conn2), conn2);
	} else if (action == HDA_FIXUP_ACT_PROBE) {
		/* restore the connections */
		static const hda_nid_t conn[] = { 0x0c, 0x0d, 0x0e, 0x0f, 0x26 };
		snd_hda_override_conn_list(codec, 0x14, ARRAY_SIZE(conn), conn);
		snd_hda_override_conn_list(codec, 0x15, ARRAY_SIZE(conn), conn);
		snd_hda_override_conn_list(codec, 0x18, ARRAY_SIZE(conn), conn);
		snd_hda_override_conn_list(codec, 0x1a, ARRAY_SIZE(conn), conn);
	}
}

/* Set VREF on HP pin */
static void alc889_fixup_mbp_vref(struct hda_codec *codec,
				  const struct hda_fixup *fix, int action)
{
	static const hda_nid_t nids[] = { 0x14, 0x15, 0x19 };
	struct alc_spec *spec = codec->spec;
	int i;

	if (action != HDA_FIXUP_ACT_INIT)
		return;
	for (i = 0; i < ARRAY_SIZE(nids); i++) {
		unsigned int val = snd_hda_codec_get_pincfg(codec, nids[i]);
		if (get_defcfg_device(val) != AC_JACK_HP_OUT)
			continue;
		val = snd_hda_codec_get_pin_target(codec, nids[i]);
		val |= AC_PINCTL_VREF_80;
		snd_hda_set_pin_ctl(codec, nids[i], val);
		spec->gen.keep_vref_in_automute = 1;
		break;
	}
}

static void alc889_fixup_mac_pins(struct hda_codec *codec,
				  const hda_nid_t *nids, int num_nids)
{
	struct alc_spec *spec = codec->spec;
	int i;

	for (i = 0; i < num_nids; i++) {
		unsigned int val;
		val = snd_hda_codec_get_pin_target(codec, nids[i]);
		val |= AC_PINCTL_VREF_50;
		snd_hda_set_pin_ctl(codec, nids[i], val);
	}
	spec->gen.keep_vref_in_automute = 1;
}

/* Set VREF on speaker pins on imac91 */
static void alc889_fixup_imac91_vref(struct hda_codec *codec,
				     const struct hda_fixup *fix, int action)
{
	static const hda_nid_t nids[] = { 0x18, 0x1a };

	if (action == HDA_FIXUP_ACT_INIT)
		alc889_fixup_mac_pins(codec, nids, ARRAY_SIZE(nids));
}

/* Set VREF on speaker pins on mba11 */
static void alc889_fixup_mba11_vref(struct hda_codec *codec,
				    const struct hda_fixup *fix, int action)
{
	static const hda_nid_t nids[] = { 0x18 };

	if (action == HDA_FIXUP_ACT_INIT)
		alc889_fixup_mac_pins(codec, nids, ARRAY_SIZE(nids));
}

/* Set VREF on speaker pins on mba21 */
static void alc889_fixup_mba21_vref(struct hda_codec *codec,
				    const struct hda_fixup *fix, int action)
{
	static const hda_nid_t nids[] = { 0x18, 0x19 };

	if (action == HDA_FIXUP_ACT_INIT)
		alc889_fixup_mac_pins(codec, nids, ARRAY_SIZE(nids));
}

/* Don't take HP output as primary
 * Strangely, the speaker output doesn't work on Vaio Z and some Vaio
 * all-in-one desktop PCs (for example VGC-LN51JGB) through DAC 0x05
 */
static void alc882_fixup_no_primary_hp(struct hda_codec *codec,
				       const struct hda_fixup *fix, int action)
{
	struct alc_spec *spec = codec->spec;
	if (action == HDA_FIXUP_ACT_PRE_PROBE) {
		spec->gen.no_primary_hp = 1;
		spec->gen.no_multi_io = 1;
	}
}

static void alc_fixup_bass_chmap(struct hda_codec *codec,
				 const struct hda_fixup *fix, int action);

/* For dual-codec configuration, we need to disable some features to avoid
 * conflicts of kctls and PCM streams
 */
static void alc_fixup_dual_codecs(struct hda_codec *codec,
				  const struct hda_fixup *fix, int action)
{
	struct alc_spec *spec = codec->spec;

	if (action != HDA_FIXUP_ACT_PRE_PROBE)
		return;
	/* disable vmaster */
	spec->gen.suppress_vmaster = 1;
	/* auto-mute and auto-mic switch don't work with multiple codecs */
	spec->gen.suppress_auto_mute = 1;
	spec->gen.suppress_auto_mic = 1;
	/* disable aamix as well */
	spec->gen.mixer_nid = 0;
	/* add location prefix to avoid conflicts */
	codec->force_pin_prefix = 1;
}

static void rename_ctl(struct hda_codec *codec, const char *oldname,
		       const char *newname)
{
	struct snd_kcontrol *kctl;

	kctl = snd_hda_find_mixer_ctl(codec, oldname);
	if (kctl)
		strcpy(kctl->id.name, newname);
}

static void alc1220_fixup_gb_dual_codecs(struct hda_codec *codec,
					 const struct hda_fixup *fix,
					 int action)
{
	alc_fixup_dual_codecs(codec, fix, action);
	switch (action) {
	case HDA_FIXUP_ACT_PRE_PROBE:
		/* override card longname to provide a unique UCM profile */
		strcpy(codec->card->longname, "HDAudio-Gigabyte-ALC1220DualCodecs");
		break;
	case HDA_FIXUP_ACT_BUILD:
		/* rename Capture controls depending on the codec */
		rename_ctl(codec, "Capture Volume",
			   codec->addr == 0 ?
			   "Rear-Panel Capture Volume" :
			   "Front-Panel Capture Volume");
		rename_ctl(codec, "Capture Switch",
			   codec->addr == 0 ?
			   "Rear-Panel Capture Switch" :
			   "Front-Panel Capture Switch");
		break;
	}
}

static void alc1220_fixup_clevo_p950(struct hda_codec *codec,
				     const struct hda_fixup *fix,
				     int action)
{
	static const hda_nid_t conn1[] = { 0x0c };

	if (action != HDA_FIXUP_ACT_PRE_PROBE)
		return;

	alc_update_coef_idx(codec, 0x7, 0, 0x3c3);
	/* We therefore want to make sure 0x14 (front headphone) and
	 * 0x1b (speakers) use the stereo DAC 0x02
	 */
	snd_hda_override_conn_list(codec, 0x14, ARRAY_SIZE(conn1), conn1);
	snd_hda_override_conn_list(codec, 0x1b, ARRAY_SIZE(conn1), conn1);
}

static void alc_fixup_headset_mode_no_hp_mic(struct hda_codec *codec,
				const struct hda_fixup *fix, int action);

static void alc1220_fixup_clevo_pb51ed(struct hda_codec *codec,
				     const struct hda_fixup *fix,
				     int action)
{
	alc1220_fixup_clevo_p950(codec, fix, action);
	alc_fixup_headset_mode_no_hp_mic(codec, fix, action);
}

static void alc887_asus_hp_automute_hook(struct hda_codec *codec,
					 struct hda_jack_callback *jack)
{
	struct alc_spec *spec = codec->spec;
	unsigned int vref;

	snd_hda_gen_hp_automute(codec, jack);

	if (spec->gen.hp_jack_present)
		vref = AC_PINCTL_VREF_80;
	else
		vref = AC_PINCTL_VREF_HIZ;
	snd_hda_set_pin_ctl(codec, 0x19, PIN_HP | vref);
}

static void alc887_fixup_asus_jack(struct hda_codec *codec,
				     const struct hda_fixup *fix, int action)
{
	struct alc_spec *spec = codec->spec;
	if (action != HDA_FIXUP_ACT_PROBE)
		return;
	snd_hda_set_pin_ctl_cache(codec, 0x1b, PIN_HP);
	spec->gen.hp_automute_hook = alc887_asus_hp_automute_hook;
}

static const struct hda_fixup alc882_fixups[] = {
	[ALC882_FIXUP_ABIT_AW9D_MAX] = {
		.type = HDA_FIXUP_PINS,
		.v.pins = (const struct hda_pintbl[]) {
			{ 0x15, 0x01080104 }, /* side */
			{ 0x16, 0x01011012 }, /* rear */
			{ 0x17, 0x01016011 }, /* clfe */
			{ }
		}
	},
	[ALC882_FIXUP_LENOVO_Y530] = {
		.type = HDA_FIXUP_PINS,
		.v.pins = (const struct hda_pintbl[]) {
			{ 0x15, 0x99130112 }, /* rear int speakers */
			{ 0x16, 0x99130111 }, /* subwoofer */
			{ }
		}
	},
	[ALC882_FIXUP_PB_M5210] = {
		.type = HDA_FIXUP_PINCTLS,
		.v.pins = (const struct hda_pintbl[]) {
			{ 0x19, PIN_VREF50 },
			{}
		}
	},
	[ALC882_FIXUP_ACER_ASPIRE_7736] = {
		.type = HDA_FIXUP_FUNC,
		.v.func = alc_fixup_sku_ignore,
	},
	[ALC882_FIXUP_ASUS_W90V] = {
		.type = HDA_FIXUP_PINS,
		.v.pins = (const struct hda_pintbl[]) {
			{ 0x16, 0x99130110 }, /* fix sequence for CLFE */
			{ }
		}
	},
	[ALC889_FIXUP_CD] = {
		.type = HDA_FIXUP_PINS,
		.v.pins = (const struct hda_pintbl[]) {
			{ 0x1c, 0x993301f0 }, /* CD */
			{ }
		}
	},
	[ALC889_FIXUP_FRONT_HP_NO_PRESENCE] = {
		.type = HDA_FIXUP_PINS,
		.v.pins = (const struct hda_pintbl[]) {
			{ 0x1b, 0x02214120 }, /* Front HP jack is flaky, disable jack detect */
			{ }
		},
		.chained = true,
		.chain_id = ALC889_FIXUP_CD,
	},
	[ALC889_FIXUP_VAIO_TT] = {
		.type = HDA_FIXUP_PINS,
		.v.pins = (const struct hda_pintbl[]) {
			{ 0x17, 0x90170111 }, /* hidden surround speaker */
			{ }
		}
	},
	[ALC888_FIXUP_EEE1601] = {
		.type = HDA_FIXUP_VERBS,
		.v.verbs = (const struct hda_verb[]) {
			{ 0x20, AC_VERB_SET_COEF_INDEX, 0x0b },
			{ 0x20, AC_VERB_SET_PROC_COEF,  0x0838 },
			{ }
		}
	},
	[ALC886_FIXUP_EAPD] = {
		.type = HDA_FIXUP_VERBS,
		.v.verbs = (const struct hda_verb[]) {
			/* change to EAPD mode */
			{ 0x20, AC_VERB_SET_COEF_INDEX, 0x07 },
			{ 0x20, AC_VERB_SET_PROC_COEF, 0x0068 },
			{ }
		}
	},
	[ALC882_FIXUP_EAPD] = {
		.type = HDA_FIXUP_VERBS,
		.v.verbs = (const struct hda_verb[]) {
			/* change to EAPD mode */
			{ 0x20, AC_VERB_SET_COEF_INDEX, 0x07 },
			{ 0x20, AC_VERB_SET_PROC_COEF, 0x3060 },
			{ }
		}
	},
	[ALC883_FIXUP_EAPD] = {
		.type = HDA_FIXUP_VERBS,
		.v.verbs = (const struct hda_verb[]) {
			/* change to EAPD mode */
			{ 0x20, AC_VERB_SET_COEF_INDEX, 0x07 },
			{ 0x20, AC_VERB_SET_PROC_COEF, 0x3070 },
			{ }
		}
	},
	[ALC883_FIXUP_ACER_EAPD] = {
		.type = HDA_FIXUP_VERBS,
		.v.verbs = (const struct hda_verb[]) {
			/* eanable EAPD on Acer laptops */
			{ 0x20, AC_VERB_SET_COEF_INDEX, 0x07 },
			{ 0x20, AC_VERB_SET_PROC_COEF, 0x3050 },
			{ }
		}
	},
	[ALC882_FIXUP_GPIO1] = {
		.type = HDA_FIXUP_FUNC,
		.v.func = alc_fixup_gpio1,
	},
	[ALC882_FIXUP_GPIO2] = {
		.type = HDA_FIXUP_FUNC,
		.v.func = alc_fixup_gpio2,
	},
	[ALC882_FIXUP_GPIO3] = {
		.type = HDA_FIXUP_FUNC,
		.v.func = alc_fixup_gpio3,
	},
	[ALC882_FIXUP_ASUS_W2JC] = {
		.type = HDA_FIXUP_FUNC,
		.v.func = alc_fixup_gpio1,
		.chained = true,
		.chain_id = ALC882_FIXUP_EAPD,
	},
	[ALC889_FIXUP_COEF] = {
		.type = HDA_FIXUP_FUNC,
		.v.func = alc889_fixup_coef,
	},
	[ALC882_FIXUP_ACER_ASPIRE_4930G] = {
		.type = HDA_FIXUP_PINS,
		.v.pins = (const struct hda_pintbl[]) {
			{ 0x16, 0x99130111 }, /* CLFE speaker */
			{ 0x17, 0x99130112 }, /* surround speaker */
			{ }
		},
		.chained = true,
		.chain_id = ALC882_FIXUP_GPIO1,
	},
	[ALC882_FIXUP_ACER_ASPIRE_8930G] = {
		.type = HDA_FIXUP_PINS,
		.v.pins = (const struct hda_pintbl[]) {
			{ 0x16, 0x99130111 }, /* CLFE speaker */
			{ 0x1b, 0x99130112 }, /* surround speaker */
			{ }
		},
		.chained = true,
		.chain_id = ALC882_FIXUP_ASPIRE_8930G_VERBS,
	},
	[ALC882_FIXUP_ASPIRE_8930G_VERBS] = {
		/* additional init verbs for Acer Aspire 8930G */
		.type = HDA_FIXUP_VERBS,
		.v.verbs = (const struct hda_verb[]) {
			/* Enable all DACs */
			/* DAC DISABLE/MUTE 1? */
			/*  setting bits 1-5 disables DAC nids 0x02-0x06
			 *  apparently. Init=0x38 */
			{ 0x20, AC_VERB_SET_COEF_INDEX, 0x03 },
			{ 0x20, AC_VERB_SET_PROC_COEF, 0x0000 },
			/* DAC DISABLE/MUTE 2? */
			/*  some bit here disables the other DACs.
			 *  Init=0x4900 */
			{ 0x20, AC_VERB_SET_COEF_INDEX, 0x08 },
			{ 0x20, AC_VERB_SET_PROC_COEF, 0x0000 },
			/* DMIC fix
			 * This laptop has a stereo digital microphone.
			 * The mics are only 1cm apart which makes the stereo
			 * useless. However, either the mic or the ALC889
			 * makes the signal become a difference/sum signal
			 * instead of standard stereo, which is annoying.
			 * So instead we flip this bit which makes the
			 * codec replicate the sum signal to both channels,
			 * turning it into a normal mono mic.
			 */
			/* DMIC_CONTROL? Init value = 0x0001 */
			{ 0x20, AC_VERB_SET_COEF_INDEX, 0x0b },
			{ 0x20, AC_VERB_SET_PROC_COEF, 0x0003 },
			{ 0x20, AC_VERB_SET_COEF_INDEX, 0x07 },
			{ 0x20, AC_VERB_SET_PROC_COEF, 0x3050 },
			{ }
		},
		.chained = true,
		.chain_id = ALC882_FIXUP_GPIO1,
	},
	[ALC885_FIXUP_MACPRO_GPIO] = {
		.type = HDA_FIXUP_FUNC,
		.v.func = alc885_fixup_macpro_gpio,
	},
	[ALC889_FIXUP_DAC_ROUTE] = {
		.type = HDA_FIXUP_FUNC,
		.v.func = alc889_fixup_dac_route,
	},
	[ALC889_FIXUP_MBP_VREF] = {
		.type = HDA_FIXUP_FUNC,
		.v.func = alc889_fixup_mbp_vref,
		.chained = true,
		.chain_id = ALC882_FIXUP_GPIO1,
	},
	[ALC889_FIXUP_IMAC91_VREF] = {
		.type = HDA_FIXUP_FUNC,
		.v.func = alc889_fixup_imac91_vref,
		.chained = true,
		.chain_id = ALC882_FIXUP_GPIO1,
	},
	[ALC889_FIXUP_MBA11_VREF] = {
		.type = HDA_FIXUP_FUNC,
		.v.func = alc889_fixup_mba11_vref,
		.chained = true,
		.chain_id = ALC889_FIXUP_MBP_VREF,
	},
	[ALC889_FIXUP_MBA21_VREF] = {
		.type = HDA_FIXUP_FUNC,
		.v.func = alc889_fixup_mba21_vref,
		.chained = true,
		.chain_id = ALC889_FIXUP_MBP_VREF,
	},
	[ALC889_FIXUP_MP11_VREF] = {
		.type = HDA_FIXUP_FUNC,
		.v.func = alc889_fixup_mba11_vref,
		.chained = true,
		.chain_id = ALC885_FIXUP_MACPRO_GPIO,
	},
	[ALC889_FIXUP_MP41_VREF] = {
		.type = HDA_FIXUP_FUNC,
		.v.func = alc889_fixup_mbp_vref,
		.chained = true,
		.chain_id = ALC885_FIXUP_MACPRO_GPIO,
	},
	[ALC882_FIXUP_INV_DMIC] = {
		.type = HDA_FIXUP_FUNC,
		.v.func = alc_fixup_inv_dmic,
	},
	[ALC882_FIXUP_NO_PRIMARY_HP] = {
		.type = HDA_FIXUP_FUNC,
		.v.func = alc882_fixup_no_primary_hp,
	},
	[ALC887_FIXUP_ASUS_BASS] = {
		.type = HDA_FIXUP_PINS,
		.v.pins = (const struct hda_pintbl[]) {
			{0x16, 0x99130130}, /* bass speaker */
			{}
		},
		.chained = true,
		.chain_id = ALC887_FIXUP_BASS_CHMAP,
	},
	[ALC887_FIXUP_BASS_CHMAP] = {
		.type = HDA_FIXUP_FUNC,
		.v.func = alc_fixup_bass_chmap,
	},
	[ALC1220_FIXUP_GB_DUAL_CODECS] = {
		.type = HDA_FIXUP_FUNC,
		.v.func = alc1220_fixup_gb_dual_codecs,
	},
	[ALC1220_FIXUP_CLEVO_P950] = {
		.type = HDA_FIXUP_FUNC,
		.v.func = alc1220_fixup_clevo_p950,
	},
	[ALC1220_FIXUP_CLEVO_PB51ED] = {
		.type = HDA_FIXUP_FUNC,
		.v.func = alc1220_fixup_clevo_pb51ed,
	},
	[ALC1220_FIXUP_CLEVO_PB51ED_PINS] = {
		.type = HDA_FIXUP_PINS,
		.v.pins = (const struct hda_pintbl[]) {
			{ 0x19, 0x01a1913c }, /* use as headset mic, without its own jack detect */
			{}
		},
		.chained = true,
		.chain_id = ALC1220_FIXUP_CLEVO_PB51ED,
	},
	[ALC887_FIXUP_ASUS_AUDIO] = {
		.type = HDA_FIXUP_PINS,
		.v.pins = (const struct hda_pintbl[]) {
			{ 0x15, 0x02a14150 }, /* use as headset mic, without its own jack detect */
			{ 0x19, 0x22219420 },
			{}
		},
	},
	[ALC887_FIXUP_ASUS_HMIC] = {
		.type = HDA_FIXUP_FUNC,
		.v.func = alc887_fixup_asus_jack,
		.chained = true,
		.chain_id = ALC887_FIXUP_ASUS_AUDIO,
	},
};

static const struct snd_pci_quirk alc882_fixup_tbl[] = {
	SND_PCI_QUIRK(0x1025, 0x006c, "Acer Aspire 9810", ALC883_FIXUP_ACER_EAPD),
	SND_PCI_QUIRK(0x1025, 0x0090, "Acer Aspire", ALC883_FIXUP_ACER_EAPD),
	SND_PCI_QUIRK(0x1025, 0x0107, "Acer Aspire", ALC883_FIXUP_ACER_EAPD),
	SND_PCI_QUIRK(0x1025, 0x010a, "Acer Ferrari 5000", ALC883_FIXUP_ACER_EAPD),
	SND_PCI_QUIRK(0x1025, 0x0110, "Acer Aspire", ALC883_FIXUP_ACER_EAPD),
	SND_PCI_QUIRK(0x1025, 0x0112, "Acer Aspire 9303", ALC883_FIXUP_ACER_EAPD),
	SND_PCI_QUIRK(0x1025, 0x0121, "Acer Aspire 5920G", ALC883_FIXUP_ACER_EAPD),
	SND_PCI_QUIRK(0x1025, 0x013e, "Acer Aspire 4930G",
		      ALC882_FIXUP_ACER_ASPIRE_4930G),
	SND_PCI_QUIRK(0x1025, 0x013f, "Acer Aspire 5930G",
		      ALC882_FIXUP_ACER_ASPIRE_4930G),
	SND_PCI_QUIRK(0x1025, 0x0145, "Acer Aspire 8930G",
		      ALC882_FIXUP_ACER_ASPIRE_8930G),
	SND_PCI_QUIRK(0x1025, 0x0146, "Acer Aspire 6935G",
		      ALC882_FIXUP_ACER_ASPIRE_8930G),
	SND_PCI_QUIRK(0x1025, 0x0142, "Acer Aspire 7730G",
		      ALC882_FIXUP_ACER_ASPIRE_4930G),
	SND_PCI_QUIRK(0x1025, 0x0155, "Packard-Bell M5120", ALC882_FIXUP_PB_M5210),
	SND_PCI_QUIRK(0x1025, 0x015e, "Acer Aspire 6930G",
		      ALC882_FIXUP_ACER_ASPIRE_4930G),
	SND_PCI_QUIRK(0x1025, 0x0166, "Acer Aspire 6530G",
		      ALC882_FIXUP_ACER_ASPIRE_4930G),
	SND_PCI_QUIRK(0x1025, 0x021e, "Acer Aspire 5739G",
		      ALC882_FIXUP_ACER_ASPIRE_4930G),
	SND_PCI_QUIRK(0x1025, 0x0259, "Acer Aspire 5935", ALC889_FIXUP_DAC_ROUTE),
	SND_PCI_QUIRK(0x1025, 0x026b, "Acer Aspire 8940G", ALC882_FIXUP_ACER_ASPIRE_8930G),
	SND_PCI_QUIRK(0x1025, 0x0296, "Acer Aspire 7736z", ALC882_FIXUP_ACER_ASPIRE_7736),
	SND_PCI_QUIRK(0x1043, 0x13c2, "Asus A7M", ALC882_FIXUP_EAPD),
	SND_PCI_QUIRK(0x1043, 0x1873, "ASUS W90V", ALC882_FIXUP_ASUS_W90V),
	SND_PCI_QUIRK(0x1043, 0x1971, "Asus W2JC", ALC882_FIXUP_ASUS_W2JC),
	SND_PCI_QUIRK(0x1043, 0x2390, "Asus D700SA", ALC887_FIXUP_ASUS_HMIC),
	SND_PCI_QUIRK(0x1043, 0x835f, "Asus Eee 1601", ALC888_FIXUP_EEE1601),
	SND_PCI_QUIRK(0x1043, 0x84bc, "ASUS ET2700", ALC887_FIXUP_ASUS_BASS),
	SND_PCI_QUIRK(0x1043, 0x8691, "ASUS ROG Ranger VIII", ALC882_FIXUP_GPIO3),
	SND_PCI_QUIRK(0x104d, 0x9043, "Sony Vaio VGC-LN51JGB", ALC882_FIXUP_NO_PRIMARY_HP),
	SND_PCI_QUIRK(0x104d, 0x9044, "Sony VAIO AiO", ALC882_FIXUP_NO_PRIMARY_HP),
	SND_PCI_QUIRK(0x104d, 0x9047, "Sony Vaio TT", ALC889_FIXUP_VAIO_TT),
	SND_PCI_QUIRK(0x104d, 0x905a, "Sony Vaio Z", ALC882_FIXUP_NO_PRIMARY_HP),
	SND_PCI_QUIRK(0x104d, 0x9060, "Sony Vaio VPCL14M1R", ALC882_FIXUP_NO_PRIMARY_HP),

	/* All Apple entries are in codec SSIDs */
	SND_PCI_QUIRK(0x106b, 0x00a0, "MacBookPro 3,1", ALC889_FIXUP_MBP_VREF),
	SND_PCI_QUIRK(0x106b, 0x00a1, "Macbook", ALC889_FIXUP_MBP_VREF),
	SND_PCI_QUIRK(0x106b, 0x00a4, "MacbookPro 4,1", ALC889_FIXUP_MBP_VREF),
	SND_PCI_QUIRK(0x106b, 0x0c00, "Mac Pro", ALC889_FIXUP_MP11_VREF),
	SND_PCI_QUIRK(0x106b, 0x1000, "iMac 24", ALC885_FIXUP_MACPRO_GPIO),
	SND_PCI_QUIRK(0x106b, 0x2800, "AppleTV", ALC885_FIXUP_MACPRO_GPIO),
	SND_PCI_QUIRK(0x106b, 0x2c00, "MacbookPro rev3", ALC889_FIXUP_MBP_VREF),
	SND_PCI_QUIRK(0x106b, 0x3000, "iMac", ALC889_FIXUP_MBP_VREF),
	SND_PCI_QUIRK(0x106b, 0x3200, "iMac 7,1 Aluminum", ALC882_FIXUP_EAPD),
	SND_PCI_QUIRK(0x106b, 0x3400, "MacBookAir 1,1", ALC889_FIXUP_MBA11_VREF),
	SND_PCI_QUIRK(0x106b, 0x3500, "MacBookAir 2,1", ALC889_FIXUP_MBA21_VREF),
	SND_PCI_QUIRK(0x106b, 0x3600, "Macbook 3,1", ALC889_FIXUP_MBP_VREF),
	SND_PCI_QUIRK(0x106b, 0x3800, "MacbookPro 4,1", ALC889_FIXUP_MBP_VREF),
	SND_PCI_QUIRK(0x106b, 0x3e00, "iMac 24 Aluminum", ALC885_FIXUP_MACPRO_GPIO),
	SND_PCI_QUIRK(0x106b, 0x3f00, "Macbook 5,1", ALC889_FIXUP_IMAC91_VREF),
	SND_PCI_QUIRK(0x106b, 0x4000, "MacbookPro 5,1", ALC889_FIXUP_IMAC91_VREF),
	SND_PCI_QUIRK(0x106b, 0x4100, "Macmini 3,1", ALC889_FIXUP_IMAC91_VREF),
	SND_PCI_QUIRK(0x106b, 0x4200, "Mac Pro 4,1/5,1", ALC889_FIXUP_MP41_VREF),
	SND_PCI_QUIRK(0x106b, 0x4300, "iMac 9,1", ALC889_FIXUP_IMAC91_VREF),
	SND_PCI_QUIRK(0x106b, 0x4600, "MacbookPro 5,2", ALC889_FIXUP_IMAC91_VREF),
	SND_PCI_QUIRK(0x106b, 0x4900, "iMac 9,1 Aluminum", ALC889_FIXUP_IMAC91_VREF),
	SND_PCI_QUIRK(0x106b, 0x4a00, "Macbook 5,2", ALC889_FIXUP_MBA11_VREF),

	SND_PCI_QUIRK(0x1071, 0x8258, "Evesham Voyaeger", ALC882_FIXUP_EAPD),
	SND_PCI_QUIRK(0x13fe, 0x1009, "Advantech MIT-W101", ALC886_FIXUP_EAPD),
	SND_PCI_QUIRK(0x1458, 0xa002, "Gigabyte EP45-DS3/Z87X-UD3H", ALC889_FIXUP_FRONT_HP_NO_PRESENCE),
	SND_PCI_QUIRK(0x1458, 0xa0b8, "Gigabyte AZ370-Gaming", ALC1220_FIXUP_GB_DUAL_CODECS),
	SND_PCI_QUIRK(0x1458, 0xa0cd, "Gigabyte X570 Aorus Master", ALC1220_FIXUP_CLEVO_P950),
	SND_PCI_QUIRK(0x1458, 0xa0ce, "Gigabyte X570 Aorus Xtreme", ALC1220_FIXUP_CLEVO_P950),
	SND_PCI_QUIRK(0x1462, 0x11f7, "MSI-GE63", ALC1220_FIXUP_CLEVO_P950),
	SND_PCI_QUIRK(0x1462, 0x1228, "MSI-GP63", ALC1220_FIXUP_CLEVO_P950),
	SND_PCI_QUIRK(0x1462, 0x1229, "MSI-GP73", ALC1220_FIXUP_CLEVO_P950),
	SND_PCI_QUIRK(0x1462, 0x1275, "MSI-GL63", ALC1220_FIXUP_CLEVO_P950),
	SND_PCI_QUIRK(0x1462, 0x1276, "MSI-GL73", ALC1220_FIXUP_CLEVO_P950),
	SND_PCI_QUIRK(0x1462, 0x1293, "MSI-GP65", ALC1220_FIXUP_CLEVO_P950),
	SND_PCI_QUIRK(0x1462, 0x7350, "MSI-7350", ALC889_FIXUP_CD),
	SND_PCI_QUIRK(0x1462, 0xcc34, "MSI Godlike X570", ALC1220_FIXUP_GB_DUAL_CODECS),
	SND_PCI_QUIRK(0x1462, 0xda57, "MSI Z270-Gaming", ALC1220_FIXUP_GB_DUAL_CODECS),
	SND_PCI_QUIRK_VENDOR(0x1462, "MSI", ALC882_FIXUP_GPIO3),
	SND_PCI_QUIRK(0x147b, 0x107a, "Abit AW9D-MAX", ALC882_FIXUP_ABIT_AW9D_MAX),
	SND_PCI_QUIRK(0x1558, 0x50d3, "Clevo PC50[ER][CDF]", ALC1220_FIXUP_CLEVO_PB51ED_PINS),
	SND_PCI_QUIRK(0x1558, 0x65d1, "Clevo PB51[ER][CDF]", ALC1220_FIXUP_CLEVO_PB51ED_PINS),
	SND_PCI_QUIRK(0x1558, 0x65d2, "Clevo PB51R[CDF]", ALC1220_FIXUP_CLEVO_PB51ED_PINS),
	SND_PCI_QUIRK(0x1558, 0x65e1, "Clevo PB51[ED][DF]", ALC1220_FIXUP_CLEVO_PB51ED_PINS),
	SND_PCI_QUIRK(0x1558, 0x65e5, "Clevo PC50D[PRS](?:-D|-G)?", ALC1220_FIXUP_CLEVO_PB51ED_PINS),
	SND_PCI_QUIRK(0x1558, 0x67d1, "Clevo PB71[ER][CDF]", ALC1220_FIXUP_CLEVO_PB51ED_PINS),
	SND_PCI_QUIRK(0x1558, 0x67e1, "Clevo PB71[DE][CDF]", ALC1220_FIXUP_CLEVO_PB51ED_PINS),
	SND_PCI_QUIRK(0x1558, 0x67e5, "Clevo PC70D[PRS](?:-D|-G)?", ALC1220_FIXUP_CLEVO_PB51ED_PINS),
	SND_PCI_QUIRK(0x1558, 0x70d1, "Clevo PC70[ER][CDF]", ALC1220_FIXUP_CLEVO_PB51ED_PINS),
	SND_PCI_QUIRK(0x1558, 0x7714, "Clevo X170", ALC1220_FIXUP_CLEVO_PB51ED_PINS),
	SND_PCI_QUIRK(0x1558, 0x9501, "Clevo P950HR", ALC1220_FIXUP_CLEVO_P950),
	SND_PCI_QUIRK(0x1558, 0x9506, "Clevo P955HQ", ALC1220_FIXUP_CLEVO_P950),
	SND_PCI_QUIRK(0x1558, 0x950a, "Clevo P955H[PR]", ALC1220_FIXUP_CLEVO_P950),
	SND_PCI_QUIRK(0x1558, 0x95e1, "Clevo P95xER", ALC1220_FIXUP_CLEVO_P950),
	SND_PCI_QUIRK(0x1558, 0x95e2, "Clevo P950ER", ALC1220_FIXUP_CLEVO_P950),
	SND_PCI_QUIRK(0x1558, 0x95e3, "Clevo P955[ER]T", ALC1220_FIXUP_CLEVO_P950),
	SND_PCI_QUIRK(0x1558, 0x95e4, "Clevo P955ER", ALC1220_FIXUP_CLEVO_P950),
	SND_PCI_QUIRK(0x1558, 0x95e5, "Clevo P955EE6", ALC1220_FIXUP_CLEVO_P950),
	SND_PCI_QUIRK(0x1558, 0x95e6, "Clevo P950R[CDF]", ALC1220_FIXUP_CLEVO_P950),
	SND_PCI_QUIRK(0x1558, 0x96e1, "Clevo P960[ER][CDFN]-K", ALC1220_FIXUP_CLEVO_P950),
	SND_PCI_QUIRK(0x1558, 0x97e1, "Clevo P970[ER][CDFN]", ALC1220_FIXUP_CLEVO_P950),
	SND_PCI_QUIRK(0x1558, 0x97e2, "Clevo P970RC-M", ALC1220_FIXUP_CLEVO_P950),
	SND_PCI_QUIRK_VENDOR(0x1558, "Clevo laptop", ALC882_FIXUP_EAPD),
	SND_PCI_QUIRK(0x161f, 0x2054, "Medion laptop", ALC883_FIXUP_EAPD),
	SND_PCI_QUIRK(0x17aa, 0x3a0d, "Lenovo Y530", ALC882_FIXUP_LENOVO_Y530),
	SND_PCI_QUIRK(0x8086, 0x0022, "DX58SO", ALC889_FIXUP_COEF),
	{}
};

static const struct hda_model_fixup alc882_fixup_models[] = {
	{.id = ALC882_FIXUP_ABIT_AW9D_MAX, .name = "abit-aw9d"},
	{.id = ALC882_FIXUP_LENOVO_Y530, .name = "lenovo-y530"},
	{.id = ALC882_FIXUP_ACER_ASPIRE_7736, .name = "acer-aspire-7736"},
	{.id = ALC882_FIXUP_ASUS_W90V, .name = "asus-w90v"},
	{.id = ALC889_FIXUP_CD, .name = "cd"},
	{.id = ALC889_FIXUP_FRONT_HP_NO_PRESENCE, .name = "no-front-hp"},
	{.id = ALC889_FIXUP_VAIO_TT, .name = "vaio-tt"},
	{.id = ALC888_FIXUP_EEE1601, .name = "eee1601"},
	{.id = ALC882_FIXUP_EAPD, .name = "alc882-eapd"},
	{.id = ALC883_FIXUP_EAPD, .name = "alc883-eapd"},
	{.id = ALC882_FIXUP_GPIO1, .name = "gpio1"},
	{.id = ALC882_FIXUP_GPIO2, .name = "gpio2"},
	{.id = ALC882_FIXUP_GPIO3, .name = "gpio3"},
	{.id = ALC889_FIXUP_COEF, .name = "alc889-coef"},
	{.id = ALC882_FIXUP_ASUS_W2JC, .name = "asus-w2jc"},
	{.id = ALC882_FIXUP_ACER_ASPIRE_4930G, .name = "acer-aspire-4930g"},
	{.id = ALC882_FIXUP_ACER_ASPIRE_8930G, .name = "acer-aspire-8930g"},
	{.id = ALC883_FIXUP_ACER_EAPD, .name = "acer-aspire"},
	{.id = ALC885_FIXUP_MACPRO_GPIO, .name = "macpro-gpio"},
	{.id = ALC889_FIXUP_DAC_ROUTE, .name = "dac-route"},
	{.id = ALC889_FIXUP_MBP_VREF, .name = "mbp-vref"},
	{.id = ALC889_FIXUP_IMAC91_VREF, .name = "imac91-vref"},
	{.id = ALC889_FIXUP_MBA11_VREF, .name = "mba11-vref"},
	{.id = ALC889_FIXUP_MBA21_VREF, .name = "mba21-vref"},
	{.id = ALC889_FIXUP_MP11_VREF, .name = "mp11-vref"},
	{.id = ALC889_FIXUP_MP41_VREF, .name = "mp41-vref"},
	{.id = ALC882_FIXUP_INV_DMIC, .name = "inv-dmic"},
	{.id = ALC882_FIXUP_NO_PRIMARY_HP, .name = "no-primary-hp"},
	{.id = ALC887_FIXUP_ASUS_BASS, .name = "asus-bass"},
	{.id = ALC1220_FIXUP_GB_DUAL_CODECS, .name = "dual-codecs"},
	{.id = ALC1220_FIXUP_CLEVO_P950, .name = "clevo-p950"},
	{}
};

/*
 * BIOS auto configuration
 */
/* almost identical with ALC880 parser... */
static int alc882_parse_auto_config(struct hda_codec *codec)
{
	static const hda_nid_t alc882_ignore[] = { 0x1d, 0 };
	static const hda_nid_t alc882_ssids[] = { 0x15, 0x1b, 0x14, 0 };
	return alc_parse_auto_config(codec, alc882_ignore, alc882_ssids);
}

/*
 */
static int patch_alc882(struct hda_codec *codec)
{
	struct alc_spec *spec;
	int err;

	err = alc_alloc_spec(codec, 0x0b);
	if (err < 0)
		return err;

	spec = codec->spec;

	switch (codec->core.vendor_id) {
	case 0x10ec0882:
	case 0x10ec0885:
	case 0x10ec0900:
	case 0x10ec0b00:
	case 0x10ec1220:
		break;
	default:
		/* ALC883 and variants */
		alc_fix_pll_init(codec, 0x20, 0x0a, 10);
		break;
	}

	alc_pre_init(codec);

	snd_hda_pick_fixup(codec, alc882_fixup_models, alc882_fixup_tbl,
		       alc882_fixups);
	snd_hda_apply_fixup(codec, HDA_FIXUP_ACT_PRE_PROBE);

	alc_auto_parse_customize_define(codec);

	if (has_cdefine_beep(codec))
		spec->gen.beep_nid = 0x01;

	/* automatic parse from the BIOS config */
	err = alc882_parse_auto_config(codec);
	if (err < 0)
		goto error;

	if (!spec->gen.no_analog && spec->gen.beep_nid) {
		err = set_beep_amp(spec, 0x0b, 0x05, HDA_INPUT);
		if (err < 0)
			goto error;
	}

	snd_hda_apply_fixup(codec, HDA_FIXUP_ACT_PROBE);

	return 0;

 error:
	alc_free(codec);
	return err;
}


/*
 * ALC262 support
 */
static int alc262_parse_auto_config(struct hda_codec *codec)
{
	static const hda_nid_t alc262_ignore[] = { 0x1d, 0 };
	static const hda_nid_t alc262_ssids[] = { 0x15, 0x1b, 0x14, 0 };
	return alc_parse_auto_config(codec, alc262_ignore, alc262_ssids);
}

/*
 * Pin config fixes
 */
enum {
	ALC262_FIXUP_FSC_H270,
	ALC262_FIXUP_FSC_S7110,
	ALC262_FIXUP_HP_Z200,
	ALC262_FIXUP_TYAN,
	ALC262_FIXUP_LENOVO_3000,
	ALC262_FIXUP_BENQ,
	ALC262_FIXUP_BENQ_T31,
	ALC262_FIXUP_INV_DMIC,
	ALC262_FIXUP_INTEL_BAYLEYBAY,
};

static const struct hda_fixup alc262_fixups[] = {
	[ALC262_FIXUP_FSC_H270] = {
		.type = HDA_FIXUP_PINS,
		.v.pins = (const struct hda_pintbl[]) {
			{ 0x14, 0x99130110 }, /* speaker */
			{ 0x15, 0x0221142f }, /* front HP */
			{ 0x1b, 0x0121141f }, /* rear HP */
			{ }
		}
	},
	[ALC262_FIXUP_FSC_S7110] = {
		.type = HDA_FIXUP_PINS,
		.v.pins = (const struct hda_pintbl[]) {
			{ 0x15, 0x90170110 }, /* speaker */
			{ }
		},
		.chained = true,
		.chain_id = ALC262_FIXUP_BENQ,
	},
	[ALC262_FIXUP_HP_Z200] = {
		.type = HDA_FIXUP_PINS,
		.v.pins = (const struct hda_pintbl[]) {
			{ 0x16, 0x99130120 }, /* internal speaker */
			{ }
		}
	},
	[ALC262_FIXUP_TYAN] = {
		.type = HDA_FIXUP_PINS,
		.v.pins = (const struct hda_pintbl[]) {
			{ 0x14, 0x1993e1f0 }, /* int AUX */
			{ }
		}
	},
	[ALC262_FIXUP_LENOVO_3000] = {
		.type = HDA_FIXUP_PINCTLS,
		.v.pins = (const struct hda_pintbl[]) {
			{ 0x19, PIN_VREF50 },
			{}
		},
		.chained = true,
		.chain_id = ALC262_FIXUP_BENQ,
	},
	[ALC262_FIXUP_BENQ] = {
		.type = HDA_FIXUP_VERBS,
		.v.verbs = (const struct hda_verb[]) {
			{ 0x20, AC_VERB_SET_COEF_INDEX, 0x07 },
			{ 0x20, AC_VERB_SET_PROC_COEF, 0x3070 },
			{}
		}
	},
	[ALC262_FIXUP_BENQ_T31] = {
		.type = HDA_FIXUP_VERBS,
		.v.verbs = (const struct hda_verb[]) {
			{ 0x20, AC_VERB_SET_COEF_INDEX, 0x07 },
			{ 0x20, AC_VERB_SET_PROC_COEF, 0x3050 },
			{}
		}
	},
	[ALC262_FIXUP_INV_DMIC] = {
		.type = HDA_FIXUP_FUNC,
		.v.func = alc_fixup_inv_dmic,
	},
	[ALC262_FIXUP_INTEL_BAYLEYBAY] = {
		.type = HDA_FIXUP_FUNC,
		.v.func = alc_fixup_no_depop_delay,
	},
};

static const struct snd_pci_quirk alc262_fixup_tbl[] = {
	SND_PCI_QUIRK(0x103c, 0x170b, "HP Z200", ALC262_FIXUP_HP_Z200),
	SND_PCI_QUIRK(0x10cf, 0x1397, "Fujitsu Lifebook S7110", ALC262_FIXUP_FSC_S7110),
	SND_PCI_QUIRK(0x10cf, 0x142d, "Fujitsu Lifebook E8410", ALC262_FIXUP_BENQ),
	SND_PCI_QUIRK(0x10f1, 0x2915, "Tyan Thunder n6650W", ALC262_FIXUP_TYAN),
	SND_PCI_QUIRK(0x1734, 0x1141, "FSC ESPRIMO U9210", ALC262_FIXUP_FSC_H270),
	SND_PCI_QUIRK(0x1734, 0x1147, "FSC Celsius H270", ALC262_FIXUP_FSC_H270),
	SND_PCI_QUIRK(0x17aa, 0x384e, "Lenovo 3000", ALC262_FIXUP_LENOVO_3000),
	SND_PCI_QUIRK(0x17ff, 0x0560, "Benq ED8", ALC262_FIXUP_BENQ),
	SND_PCI_QUIRK(0x17ff, 0x058d, "Benq T31-16", ALC262_FIXUP_BENQ_T31),
	SND_PCI_QUIRK(0x8086, 0x7270, "BayleyBay", ALC262_FIXUP_INTEL_BAYLEYBAY),
	{}
};

static const struct hda_model_fixup alc262_fixup_models[] = {
	{.id = ALC262_FIXUP_INV_DMIC, .name = "inv-dmic"},
	{.id = ALC262_FIXUP_FSC_H270, .name = "fsc-h270"},
	{.id = ALC262_FIXUP_FSC_S7110, .name = "fsc-s7110"},
	{.id = ALC262_FIXUP_HP_Z200, .name = "hp-z200"},
	{.id = ALC262_FIXUP_TYAN, .name = "tyan"},
	{.id = ALC262_FIXUP_LENOVO_3000, .name = "lenovo-3000"},
	{.id = ALC262_FIXUP_BENQ, .name = "benq"},
	{.id = ALC262_FIXUP_BENQ_T31, .name = "benq-t31"},
	{.id = ALC262_FIXUP_INTEL_BAYLEYBAY, .name = "bayleybay"},
	{}
};

/*
 */
static int patch_alc262(struct hda_codec *codec)
{
	struct alc_spec *spec;
	int err;

	err = alc_alloc_spec(codec, 0x0b);
	if (err < 0)
		return err;

	spec = codec->spec;
	spec->gen.shared_mic_vref_pin = 0x18;

	spec->shutup = alc_eapd_shutup;

#if 0
	/* pshou 07/11/05  set a zero PCM sample to DAC when FIFO is
	 * under-run
	 */
	alc_update_coefex_idx(codec, 0x1a, 7, 0, 0x80);
#endif
	alc_fix_pll_init(codec, 0x20, 0x0a, 10);

	alc_pre_init(codec);

	snd_hda_pick_fixup(codec, alc262_fixup_models, alc262_fixup_tbl,
		       alc262_fixups);
	snd_hda_apply_fixup(codec, HDA_FIXUP_ACT_PRE_PROBE);

	alc_auto_parse_customize_define(codec);

	if (has_cdefine_beep(codec))
		spec->gen.beep_nid = 0x01;

	/* automatic parse from the BIOS config */
	err = alc262_parse_auto_config(codec);
	if (err < 0)
		goto error;

	if (!spec->gen.no_analog && spec->gen.beep_nid) {
		err = set_beep_amp(spec, 0x0b, 0x05, HDA_INPUT);
		if (err < 0)
			goto error;
	}

	snd_hda_apply_fixup(codec, HDA_FIXUP_ACT_PROBE);

	return 0;

 error:
	alc_free(codec);
	return err;
}

/*
 *  ALC268
 */
/* bind Beep switches of both NID 0x0f and 0x10 */
static int alc268_beep_switch_put(struct snd_kcontrol *kcontrol,
				  struct snd_ctl_elem_value *ucontrol)
{
	struct hda_codec *codec = snd_kcontrol_chip(kcontrol);
	unsigned long pval;
	int err;

	mutex_lock(&codec->control_mutex);
	pval = kcontrol->private_value;
	kcontrol->private_value = (pval & ~0xff) | 0x0f;
	err = snd_hda_mixer_amp_switch_put(kcontrol, ucontrol);
	if (err >= 0) {
		kcontrol->private_value = (pval & ~0xff) | 0x10;
		err = snd_hda_mixer_amp_switch_put(kcontrol, ucontrol);
	}
	kcontrol->private_value = pval;
	mutex_unlock(&codec->control_mutex);
	return err;
}

static const struct snd_kcontrol_new alc268_beep_mixer[] = {
	HDA_CODEC_VOLUME("Beep Playback Volume", 0x1d, 0x0, HDA_INPUT),
	{
		.iface = SNDRV_CTL_ELEM_IFACE_MIXER,
		.name = "Beep Playback Switch",
		.subdevice = HDA_SUBDEV_AMP_FLAG,
		.info = snd_hda_mixer_amp_switch_info,
		.get = snd_hda_mixer_amp_switch_get,
		.put = alc268_beep_switch_put,
		.private_value = HDA_COMPOSE_AMP_VAL(0x0f, 3, 1, HDA_INPUT)
	},
};

/* set PCBEEP vol = 0, mute connections */
static const struct hda_verb alc268_beep_init_verbs[] = {
	{0x1d, AC_VERB_SET_AMP_GAIN_MUTE, AMP_IN_UNMUTE(0)},
	{0x0f, AC_VERB_SET_AMP_GAIN_MUTE, AMP_IN_MUTE(1)},
	{0x10, AC_VERB_SET_AMP_GAIN_MUTE, AMP_IN_MUTE(1)},
	{ }
};

enum {
	ALC268_FIXUP_INV_DMIC,
	ALC268_FIXUP_HP_EAPD,
	ALC268_FIXUP_SPDIF,
};

static const struct hda_fixup alc268_fixups[] = {
	[ALC268_FIXUP_INV_DMIC] = {
		.type = HDA_FIXUP_FUNC,
		.v.func = alc_fixup_inv_dmic,
	},
	[ALC268_FIXUP_HP_EAPD] = {
		.type = HDA_FIXUP_VERBS,
		.v.verbs = (const struct hda_verb[]) {
			{0x15, AC_VERB_SET_EAPD_BTLENABLE, 0},
			{}
		}
	},
	[ALC268_FIXUP_SPDIF] = {
		.type = HDA_FIXUP_PINS,
		.v.pins = (const struct hda_pintbl[]) {
			{ 0x1e, 0x014b1180 }, /* enable SPDIF out */
			{}
		}
	},
};

static const struct hda_model_fixup alc268_fixup_models[] = {
	{.id = ALC268_FIXUP_INV_DMIC, .name = "inv-dmic"},
	{.id = ALC268_FIXUP_HP_EAPD, .name = "hp-eapd"},
	{.id = ALC268_FIXUP_SPDIF, .name = "spdif"},
	{}
};

static const struct snd_pci_quirk alc268_fixup_tbl[] = {
	SND_PCI_QUIRK(0x1025, 0x0139, "Acer TravelMate 6293", ALC268_FIXUP_SPDIF),
	SND_PCI_QUIRK(0x1025, 0x015b, "Acer AOA 150 (ZG5)", ALC268_FIXUP_INV_DMIC),
	/* below is codec SSID since multiple Toshiba laptops have the
	 * same PCI SSID 1179:ff00
	 */
	SND_PCI_QUIRK(0x1179, 0xff06, "Toshiba P200", ALC268_FIXUP_HP_EAPD),
	{}
};

/*
 * BIOS auto configuration
 */
static int alc268_parse_auto_config(struct hda_codec *codec)
{
	static const hda_nid_t alc268_ssids[] = { 0x15, 0x1b, 0x14, 0 };
	return alc_parse_auto_config(codec, NULL, alc268_ssids);
}

/*
 */
static int patch_alc268(struct hda_codec *codec)
{
	struct alc_spec *spec;
	int i, err;

	/* ALC268 has no aa-loopback mixer */
	err = alc_alloc_spec(codec, 0);
	if (err < 0)
		return err;

	spec = codec->spec;
	if (has_cdefine_beep(codec))
		spec->gen.beep_nid = 0x01;

	spec->shutup = alc_eapd_shutup;

	alc_pre_init(codec);

	snd_hda_pick_fixup(codec, alc268_fixup_models, alc268_fixup_tbl, alc268_fixups);
	snd_hda_apply_fixup(codec, HDA_FIXUP_ACT_PRE_PROBE);

	/* automatic parse from the BIOS config */
	err = alc268_parse_auto_config(codec);
	if (err < 0)
		goto error;

	if (err > 0 && !spec->gen.no_analog &&
	    spec->gen.autocfg.speaker_pins[0] != 0x1d) {
		for (i = 0; i < ARRAY_SIZE(alc268_beep_mixer); i++) {
			if (!snd_hda_gen_add_kctl(&spec->gen, NULL,
						  &alc268_beep_mixer[i])) {
				err = -ENOMEM;
				goto error;
			}
		}
		snd_hda_add_verbs(codec, alc268_beep_init_verbs);
		if (!query_amp_caps(codec, 0x1d, HDA_INPUT))
			/* override the amp caps for beep generator */
			snd_hda_override_amp_caps(codec, 0x1d, HDA_INPUT,
					  (0x0c << AC_AMPCAP_OFFSET_SHIFT) |
					  (0x0c << AC_AMPCAP_NUM_STEPS_SHIFT) |
					  (0x07 << AC_AMPCAP_STEP_SIZE_SHIFT) |
					  (0 << AC_AMPCAP_MUTE_SHIFT));
	}

	snd_hda_apply_fixup(codec, HDA_FIXUP_ACT_PROBE);

	return 0;

 error:
	alc_free(codec);
	return err;
}

/*
 * ALC269
 */

static const struct hda_pcm_stream alc269_44k_pcm_analog_playback = {
	.rates = SNDRV_PCM_RATE_44100, /* fixed rate */
};

static const struct hda_pcm_stream alc269_44k_pcm_analog_capture = {
	.rates = SNDRV_PCM_RATE_44100, /* fixed rate */
};

/* different alc269-variants */
enum {
	ALC269_TYPE_ALC269VA,
	ALC269_TYPE_ALC269VB,
	ALC269_TYPE_ALC269VC,
	ALC269_TYPE_ALC269VD,
	ALC269_TYPE_ALC280,
	ALC269_TYPE_ALC282,
	ALC269_TYPE_ALC283,
	ALC269_TYPE_ALC284,
	ALC269_TYPE_ALC293,
	ALC269_TYPE_ALC286,
	ALC269_TYPE_ALC298,
	ALC269_TYPE_ALC255,
	ALC269_TYPE_ALC256,
	ALC269_TYPE_ALC257,
	ALC269_TYPE_ALC215,
	ALC269_TYPE_ALC225,
	ALC269_TYPE_ALC294,
	ALC269_TYPE_ALC300,
	ALC269_TYPE_ALC623,
	ALC269_TYPE_ALC700,
};

/*
 * BIOS auto configuration
 */
static int alc269_parse_auto_config(struct hda_codec *codec)
{
	static const hda_nid_t alc269_ignore[] = { 0x1d, 0 };
	static const hda_nid_t alc269_ssids[] = { 0, 0x1b, 0x14, 0x21 };
	static const hda_nid_t alc269va_ssids[] = { 0x15, 0x1b, 0x14, 0 };
	struct alc_spec *spec = codec->spec;
	const hda_nid_t *ssids;

	switch (spec->codec_variant) {
	case ALC269_TYPE_ALC269VA:
	case ALC269_TYPE_ALC269VC:
	case ALC269_TYPE_ALC280:
	case ALC269_TYPE_ALC284:
	case ALC269_TYPE_ALC293:
		ssids = alc269va_ssids;
		break;
	case ALC269_TYPE_ALC269VB:
	case ALC269_TYPE_ALC269VD:
	case ALC269_TYPE_ALC282:
	case ALC269_TYPE_ALC283:
	case ALC269_TYPE_ALC286:
	case ALC269_TYPE_ALC298:
	case ALC269_TYPE_ALC255:
	case ALC269_TYPE_ALC256:
	case ALC269_TYPE_ALC257:
	case ALC269_TYPE_ALC215:
	case ALC269_TYPE_ALC225:
	case ALC269_TYPE_ALC294:
	case ALC269_TYPE_ALC300:
	case ALC269_TYPE_ALC623:
	case ALC269_TYPE_ALC700:
		ssids = alc269_ssids;
		break;
	default:
		ssids = alc269_ssids;
		break;
	}

	return alc_parse_auto_config(codec, alc269_ignore, ssids);
}

static const struct hda_jack_keymap alc_headset_btn_keymap[] = {
	{ SND_JACK_BTN_0, KEY_PLAYPAUSE },
	{ SND_JACK_BTN_1, KEY_VOICECOMMAND },
	{ SND_JACK_BTN_2, KEY_VOLUMEUP },
	{ SND_JACK_BTN_3, KEY_VOLUMEDOWN },
	{}
};

static void alc_headset_btn_callback(struct hda_codec *codec,
				     struct hda_jack_callback *jack)
{
	int report = 0;

	if (jack->unsol_res & (7 << 13))
		report |= SND_JACK_BTN_0;

	if (jack->unsol_res  & (1 << 16 | 3 << 8))
		report |= SND_JACK_BTN_1;

	/* Volume up key */
	if (jack->unsol_res & (7 << 23))
		report |= SND_JACK_BTN_2;

	/* Volume down key */
	if (jack->unsol_res & (7 << 10))
		report |= SND_JACK_BTN_3;

	snd_hda_jack_set_button_state(codec, jack->nid, report);
}

static void alc_disable_headset_jack_key(struct hda_codec *codec)
{
	struct alc_spec *spec = codec->spec;

	if (!spec->has_hs_key)
		return;

	switch (codec->core.vendor_id) {
	case 0x10ec0215:
	case 0x10ec0225:
	case 0x10ec0285:
	case 0x10ec0287:
	case 0x10ec0295:
	case 0x10ec0289:
	case 0x10ec0299:
		alc_write_coef_idx(codec, 0x48, 0x0);
		alc_update_coef_idx(codec, 0x49, 0x0045, 0x0);
		alc_update_coef_idx(codec, 0x44, 0x0045 << 8, 0x0);
		break;
	case 0x10ec0236:
	case 0x10ec0256:
		alc_write_coef_idx(codec, 0x48, 0x0);
		alc_update_coef_idx(codec, 0x49, 0x0045, 0x0);
		break;
	}
}

static void alc_enable_headset_jack_key(struct hda_codec *codec)
{
	struct alc_spec *spec = codec->spec;

	if (!spec->has_hs_key)
		return;

	switch (codec->core.vendor_id) {
	case 0x10ec0215:
	case 0x10ec0225:
	case 0x10ec0285:
	case 0x10ec0287:
	case 0x10ec0295:
	case 0x10ec0289:
	case 0x10ec0299:
		alc_write_coef_idx(codec, 0x48, 0xd011);
		alc_update_coef_idx(codec, 0x49, 0x007f, 0x0045);
		alc_update_coef_idx(codec, 0x44, 0x007f << 8, 0x0045 << 8);
		break;
	case 0x10ec0236:
	case 0x10ec0256:
		alc_write_coef_idx(codec, 0x48, 0xd011);
		alc_update_coef_idx(codec, 0x49, 0x007f, 0x0045);
		break;
	}
}

static void alc_fixup_headset_jack(struct hda_codec *codec,
				    const struct hda_fixup *fix, int action)
{
	struct alc_spec *spec = codec->spec;
	hda_nid_t hp_pin;

	switch (action) {
	case HDA_FIXUP_ACT_PRE_PROBE:
		spec->has_hs_key = 1;
		snd_hda_jack_detect_enable_callback(codec, 0x55,
						    alc_headset_btn_callback);
		break;
	case HDA_FIXUP_ACT_BUILD:
		hp_pin = alc_get_hp_pin(spec);
		if (!hp_pin || snd_hda_jack_bind_keymap(codec, 0x55,
							alc_headset_btn_keymap,
							hp_pin))
			snd_hda_jack_add_kctl(codec, 0x55, "Headset Jack",
					      false, SND_JACK_HEADSET,
					      alc_headset_btn_keymap);

		alc_enable_headset_jack_key(codec);
		break;
	}
}

static void alc269vb_toggle_power_output(struct hda_codec *codec, int power_up)
{
	alc_update_coef_idx(codec, 0x04, 1 << 11, power_up ? (1 << 11) : 0);
}

static void alc269_shutup(struct hda_codec *codec)
{
	struct alc_spec *spec = codec->spec;

	if (spec->codec_variant == ALC269_TYPE_ALC269VB)
		alc269vb_toggle_power_output(codec, 0);
	if (spec->codec_variant == ALC269_TYPE_ALC269VB &&
			(alc_get_coef0(codec) & 0x00ff) == 0x018) {
		msleep(150);
	}
	alc_shutup_pins(codec);
}

static const struct coef_fw alc282_coefs[] = {
	WRITE_COEF(0x03, 0x0002), /* Power Down Control */
	UPDATE_COEF(0x05, 0xff3f, 0x0700), /* FIFO and filter clock */
	WRITE_COEF(0x07, 0x0200), /* DMIC control */
	UPDATE_COEF(0x06, 0x00f0, 0), /* Analog clock */
	UPDATE_COEF(0x08, 0xfffc, 0x0c2c), /* JD */
	WRITE_COEF(0x0a, 0xcccc), /* JD offset1 */
	WRITE_COEF(0x0b, 0xcccc), /* JD offset2 */
	WRITE_COEF(0x0e, 0x6e00), /* LDO1/2/3, DAC/ADC */
	UPDATE_COEF(0x0f, 0xf800, 0x1000), /* JD */
	UPDATE_COEF(0x10, 0xfc00, 0x0c00), /* Capless */
	WRITE_COEF(0x6f, 0x0), /* Class D test 4 */
	UPDATE_COEF(0x0c, 0xfe00, 0), /* IO power down directly */
	WRITE_COEF(0x34, 0xa0c0), /* ANC */
	UPDATE_COEF(0x16, 0x0008, 0), /* AGC MUX */
	UPDATE_COEF(0x1d, 0x00e0, 0), /* DAC simple content protection */
	UPDATE_COEF(0x1f, 0x00e0, 0), /* ADC simple content protection */
	WRITE_COEF(0x21, 0x8804), /* DAC ADC Zero Detection */
	WRITE_COEF(0x63, 0x2902), /* PLL */
	WRITE_COEF(0x68, 0xa080), /* capless control 2 */
	WRITE_COEF(0x69, 0x3400), /* capless control 3 */
	WRITE_COEF(0x6a, 0x2f3e), /* capless control 4 */
	WRITE_COEF(0x6b, 0x0), /* capless control 5 */
	UPDATE_COEF(0x6d, 0x0fff, 0x0900), /* class D test 2 */
	WRITE_COEF(0x6e, 0x110a), /* class D test 3 */
	UPDATE_COEF(0x70, 0x00f8, 0x00d8), /* class D test 5 */
	WRITE_COEF(0x71, 0x0014), /* class D test 6 */
	WRITE_COEF(0x72, 0xc2ba), /* classD OCP */
	UPDATE_COEF(0x77, 0x0f80, 0), /* classD pure DC test */
	WRITE_COEF(0x6c, 0xfc06), /* Class D amp control */
	{}
};

static void alc282_restore_default_value(struct hda_codec *codec)
{
	alc_process_coef_fw(codec, alc282_coefs);
}

static void alc282_init(struct hda_codec *codec)
{
	struct alc_spec *spec = codec->spec;
	hda_nid_t hp_pin = alc_get_hp_pin(spec);
	bool hp_pin_sense;
	int coef78;

	alc282_restore_default_value(codec);

	if (!hp_pin)
		return;
	hp_pin_sense = snd_hda_jack_detect(codec, hp_pin);
	coef78 = alc_read_coef_idx(codec, 0x78);

	/* Index 0x78 Direct Drive HP AMP LPM Control 1 */
	/* Headphone capless set to high power mode */
	alc_write_coef_idx(codec, 0x78, 0x9004);

	if (hp_pin_sense)
		msleep(2);

	snd_hda_codec_write(codec, hp_pin, 0,
			    AC_VERB_SET_AMP_GAIN_MUTE, AMP_OUT_MUTE);

	if (hp_pin_sense)
		msleep(85);

	snd_hda_codec_write(codec, hp_pin, 0,
			    AC_VERB_SET_PIN_WIDGET_CONTROL, PIN_OUT);

	if (hp_pin_sense)
		msleep(100);

	/* Headphone capless set to normal mode */
	alc_write_coef_idx(codec, 0x78, coef78);
}

static void alc282_shutup(struct hda_codec *codec)
{
	struct alc_spec *spec = codec->spec;
	hda_nid_t hp_pin = alc_get_hp_pin(spec);
	bool hp_pin_sense;
	int coef78;

	if (!hp_pin) {
		alc269_shutup(codec);
		return;
	}

	hp_pin_sense = snd_hda_jack_detect(codec, hp_pin);
	coef78 = alc_read_coef_idx(codec, 0x78);
	alc_write_coef_idx(codec, 0x78, 0x9004);

	if (hp_pin_sense)
		msleep(2);

	snd_hda_codec_write(codec, hp_pin, 0,
			    AC_VERB_SET_AMP_GAIN_MUTE, AMP_OUT_MUTE);

	if (hp_pin_sense)
		msleep(85);

	if (!spec->no_shutup_pins)
		snd_hda_codec_write(codec, hp_pin, 0,
				    AC_VERB_SET_PIN_WIDGET_CONTROL, 0x0);

	if (hp_pin_sense)
		msleep(100);

	alc_auto_setup_eapd(codec, false);
	alc_shutup_pins(codec);
	alc_write_coef_idx(codec, 0x78, coef78);
}

static const struct coef_fw alc283_coefs[] = {
	WRITE_COEF(0x03, 0x0002), /* Power Down Control */
	UPDATE_COEF(0x05, 0xff3f, 0x0700), /* FIFO and filter clock */
	WRITE_COEF(0x07, 0x0200), /* DMIC control */
	UPDATE_COEF(0x06, 0x00f0, 0), /* Analog clock */
	UPDATE_COEF(0x08, 0xfffc, 0x0c2c), /* JD */
	WRITE_COEF(0x0a, 0xcccc), /* JD offset1 */
	WRITE_COEF(0x0b, 0xcccc), /* JD offset2 */
	WRITE_COEF(0x0e, 0x6fc0), /* LDO1/2/3, DAC/ADC */
	UPDATE_COEF(0x0f, 0xf800, 0x1000), /* JD */
	UPDATE_COEF(0x10, 0xfc00, 0x0c00), /* Capless */
	WRITE_COEF(0x3a, 0x0), /* Class D test 4 */
	UPDATE_COEF(0x0c, 0xfe00, 0x0), /* IO power down directly */
	WRITE_COEF(0x22, 0xa0c0), /* ANC */
	UPDATE_COEFEX(0x53, 0x01, 0x000f, 0x0008), /* AGC MUX */
	UPDATE_COEF(0x1d, 0x00e0, 0), /* DAC simple content protection */
	UPDATE_COEF(0x1f, 0x00e0, 0), /* ADC simple content protection */
	WRITE_COEF(0x21, 0x8804), /* DAC ADC Zero Detection */
	WRITE_COEF(0x2e, 0x2902), /* PLL */
	WRITE_COEF(0x33, 0xa080), /* capless control 2 */
	WRITE_COEF(0x34, 0x3400), /* capless control 3 */
	WRITE_COEF(0x35, 0x2f3e), /* capless control 4 */
	WRITE_COEF(0x36, 0x0), /* capless control 5 */
	UPDATE_COEF(0x38, 0x0fff, 0x0900), /* class D test 2 */
	WRITE_COEF(0x39, 0x110a), /* class D test 3 */
	UPDATE_COEF(0x3b, 0x00f8, 0x00d8), /* class D test 5 */
	WRITE_COEF(0x3c, 0x0014), /* class D test 6 */
	WRITE_COEF(0x3d, 0xc2ba), /* classD OCP */
	UPDATE_COEF(0x42, 0x0f80, 0x0), /* classD pure DC test */
	WRITE_COEF(0x49, 0x0), /* test mode */
	UPDATE_COEF(0x40, 0xf800, 0x9800), /* Class D DC enable */
	UPDATE_COEF(0x42, 0xf000, 0x2000), /* DC offset */
	WRITE_COEF(0x37, 0xfc06), /* Class D amp control */
	UPDATE_COEF(0x1b, 0x8000, 0), /* HP JD control */
	{}
};

static void alc283_restore_default_value(struct hda_codec *codec)
{
	alc_process_coef_fw(codec, alc283_coefs);
}

static void alc283_init(struct hda_codec *codec)
{
	struct alc_spec *spec = codec->spec;
	hda_nid_t hp_pin = alc_get_hp_pin(spec);
	bool hp_pin_sense;

	alc283_restore_default_value(codec);

	if (!hp_pin)
		return;

	msleep(30);
	hp_pin_sense = snd_hda_jack_detect(codec, hp_pin);

	/* Index 0x43 Direct Drive HP AMP LPM Control 1 */
	/* Headphone capless set to high power mode */
	alc_write_coef_idx(codec, 0x43, 0x9004);

	snd_hda_codec_write(codec, hp_pin, 0,
			    AC_VERB_SET_AMP_GAIN_MUTE, AMP_OUT_MUTE);

	if (hp_pin_sense)
		msleep(85);

	snd_hda_codec_write(codec, hp_pin, 0,
			    AC_VERB_SET_PIN_WIDGET_CONTROL, PIN_OUT);

	if (hp_pin_sense)
		msleep(85);
	/* Index 0x46 Combo jack auto switch control 2 */
	/* 3k pull low control for Headset jack. */
	alc_update_coef_idx(codec, 0x46, 3 << 12, 0);
	/* Headphone capless set to normal mode */
	alc_write_coef_idx(codec, 0x43, 0x9614);
}

static void alc283_shutup(struct hda_codec *codec)
{
	struct alc_spec *spec = codec->spec;
	hda_nid_t hp_pin = alc_get_hp_pin(spec);
	bool hp_pin_sense;

	if (!hp_pin) {
		alc269_shutup(codec);
		return;
	}

	hp_pin_sense = snd_hda_jack_detect(codec, hp_pin);

	alc_write_coef_idx(codec, 0x43, 0x9004);

	/*depop hp during suspend*/
	alc_write_coef_idx(codec, 0x06, 0x2100);

	snd_hda_codec_write(codec, hp_pin, 0,
			    AC_VERB_SET_AMP_GAIN_MUTE, AMP_OUT_MUTE);

	if (hp_pin_sense)
		msleep(100);

	if (!spec->no_shutup_pins)
		snd_hda_codec_write(codec, hp_pin, 0,
				    AC_VERB_SET_PIN_WIDGET_CONTROL, 0x0);

	alc_update_coef_idx(codec, 0x46, 0, 3 << 12);

	if (hp_pin_sense)
		msleep(100);
	alc_auto_setup_eapd(codec, false);
	alc_shutup_pins(codec);
	alc_write_coef_idx(codec, 0x43, 0x9614);
}

static void alc256_init(struct hda_codec *codec)
{
	struct alc_spec *spec = codec->spec;
	hda_nid_t hp_pin = alc_get_hp_pin(spec);
	bool hp_pin_sense;

	if (!hp_pin)
		hp_pin = 0x21;

	msleep(30);

	hp_pin_sense = snd_hda_jack_detect(codec, hp_pin);

	if (hp_pin_sense)
		msleep(2);

	alc_update_coefex_idx(codec, 0x57, 0x04, 0x0007, 0x1); /* Low power */
	if (spec->ultra_low_power) {
		alc_update_coef_idx(codec, 0x03, 1<<1, 1<<1);
		alc_update_coef_idx(codec, 0x08, 3<<2, 3<<2);
		alc_update_coef_idx(codec, 0x08, 7<<4, 0);
		alc_update_coef_idx(codec, 0x3b, 1<<15, 0);
		alc_update_coef_idx(codec, 0x0e, 7<<6, 7<<6);
		msleep(30);
	}

	snd_hda_codec_write(codec, hp_pin, 0,
			    AC_VERB_SET_AMP_GAIN_MUTE, AMP_OUT_MUTE);

	if (hp_pin_sense || spec->ultra_low_power)
		msleep(85);

	snd_hda_codec_write(codec, hp_pin, 0,
			    AC_VERB_SET_PIN_WIDGET_CONTROL, PIN_OUT);

	if (hp_pin_sense || spec->ultra_low_power)
		msleep(100);

	alc_update_coef_idx(codec, 0x46, 3 << 12, 0);
	alc_update_coefex_idx(codec, 0x57, 0x04, 0x0007, 0x4); /* Hight power */
	alc_update_coefex_idx(codec, 0x53, 0x02, 0x8000, 1 << 15); /* Clear bit */
	alc_update_coefex_idx(codec, 0x53, 0x02, 0x8000, 0 << 15);
	/*
	 * Expose headphone mic (or possibly Line In on some machines) instead
	 * of PC Beep on 1Ah, and disable 1Ah loopback for all outputs. See
	 * Documentation/sound/hd-audio/realtek-pc-beep.rst for details of
	 * this register.
	 */
	alc_write_coef_idx(codec, 0x36, 0x5757);
}

static void alc256_shutup(struct hda_codec *codec)
{
	struct alc_spec *spec = codec->spec;
	hda_nid_t hp_pin = alc_get_hp_pin(spec);
	bool hp_pin_sense;

	if (!hp_pin)
		hp_pin = 0x21;

	hp_pin_sense = snd_hda_jack_detect(codec, hp_pin);

	if (hp_pin_sense)
		msleep(2);

	snd_hda_codec_write(codec, hp_pin, 0,
			    AC_VERB_SET_AMP_GAIN_MUTE, AMP_OUT_MUTE);

	if (hp_pin_sense || spec->ultra_low_power)
		msleep(85);

	/* 3k pull low control for Headset jack. */
	/* NOTE: call this before clearing the pin, otherwise codec stalls */
	/* If disable 3k pulldown control for alc257, the Mic detection will not work correctly
	 * when booting with headset plugged. So skip setting it for the codec alc257
	 */
	if (codec->core.vendor_id != 0x10ec0257)
		alc_update_coef_idx(codec, 0x46, 0, 3 << 12);

	if (!spec->no_shutup_pins)
		snd_hda_codec_write(codec, hp_pin, 0,
				    AC_VERB_SET_PIN_WIDGET_CONTROL, 0x0);

	if (hp_pin_sense || spec->ultra_low_power)
		msleep(100);

	alc_auto_setup_eapd(codec, false);
	alc_shutup_pins(codec);
	if (spec->ultra_low_power) {
		msleep(50);
		alc_update_coef_idx(codec, 0x03, 1<<1, 0);
		alc_update_coef_idx(codec, 0x08, 7<<4, 7<<4);
		alc_update_coef_idx(codec, 0x08, 3<<2, 0);
		alc_update_coef_idx(codec, 0x3b, 1<<15, 1<<15);
		alc_update_coef_idx(codec, 0x0e, 7<<6, 0);
		msleep(30);
	}
}

static void alc225_init(struct hda_codec *codec)
{
	struct alc_spec *spec = codec->spec;
	hda_nid_t hp_pin = alc_get_hp_pin(spec);
	bool hp1_pin_sense, hp2_pin_sense;

	if (!hp_pin)
		hp_pin = 0x21;
	msleep(30);

	hp1_pin_sense = snd_hda_jack_detect(codec, hp_pin);
	hp2_pin_sense = snd_hda_jack_detect(codec, 0x16);

	if (hp1_pin_sense || hp2_pin_sense)
		msleep(2);

	alc_update_coefex_idx(codec, 0x57, 0x04, 0x0007, 0x1); /* Low power */
	if (spec->ultra_low_power) {
		alc_update_coef_idx(codec, 0x08, 0x0f << 2, 3<<2);
		alc_update_coef_idx(codec, 0x0e, 7<<6, 7<<6);
		alc_update_coef_idx(codec, 0x33, 1<<11, 0);
		msleep(30);
	}

	if (hp1_pin_sense || spec->ultra_low_power)
		snd_hda_codec_write(codec, hp_pin, 0,
			    AC_VERB_SET_AMP_GAIN_MUTE, AMP_OUT_MUTE);
	if (hp2_pin_sense)
		snd_hda_codec_write(codec, 0x16, 0,
			    AC_VERB_SET_AMP_GAIN_MUTE, AMP_OUT_MUTE);

	if (hp1_pin_sense || hp2_pin_sense || spec->ultra_low_power)
		msleep(85);

	if (hp1_pin_sense || spec->ultra_low_power)
		snd_hda_codec_write(codec, hp_pin, 0,
			    AC_VERB_SET_PIN_WIDGET_CONTROL, PIN_OUT);
	if (hp2_pin_sense)
		snd_hda_codec_write(codec, 0x16, 0,
			    AC_VERB_SET_PIN_WIDGET_CONTROL, PIN_OUT);

	if (hp1_pin_sense || hp2_pin_sense || spec->ultra_low_power)
		msleep(100);

	alc_update_coef_idx(codec, 0x4a, 3 << 10, 0);
	alc_update_coefex_idx(codec, 0x57, 0x04, 0x0007, 0x4); /* Hight power */
}

static void alc225_shutup(struct hda_codec *codec)
{
	struct alc_spec *spec = codec->spec;
	hda_nid_t hp_pin = alc_get_hp_pin(spec);
	bool hp1_pin_sense, hp2_pin_sense;

	if (!hp_pin)
		hp_pin = 0x21;

	alc_disable_headset_jack_key(codec);
	/* 3k pull low control for Headset jack. */
	alc_update_coef_idx(codec, 0x4a, 0, 3 << 10);

	hp1_pin_sense = snd_hda_jack_detect(codec, hp_pin);
	hp2_pin_sense = snd_hda_jack_detect(codec, 0x16);

	if (hp1_pin_sense || hp2_pin_sense)
		msleep(2);

	if (hp1_pin_sense || spec->ultra_low_power)
		snd_hda_codec_write(codec, hp_pin, 0,
			    AC_VERB_SET_AMP_GAIN_MUTE, AMP_OUT_MUTE);
	if (hp2_pin_sense)
		snd_hda_codec_write(codec, 0x16, 0,
			    AC_VERB_SET_AMP_GAIN_MUTE, AMP_OUT_MUTE);

	if (hp1_pin_sense || hp2_pin_sense || spec->ultra_low_power)
		msleep(85);

	if (hp1_pin_sense || spec->ultra_low_power)
		snd_hda_codec_write(codec, hp_pin, 0,
			    AC_VERB_SET_PIN_WIDGET_CONTROL, 0x0);
	if (hp2_pin_sense)
		snd_hda_codec_write(codec, 0x16, 0,
			    AC_VERB_SET_PIN_WIDGET_CONTROL, 0x0);

	if (hp1_pin_sense || hp2_pin_sense || spec->ultra_low_power)
		msleep(100);

	alc_auto_setup_eapd(codec, false);
	alc_shutup_pins(codec);
	if (spec->ultra_low_power) {
		msleep(50);
		alc_update_coef_idx(codec, 0x08, 0x0f << 2, 0x0c << 2);
		alc_update_coef_idx(codec, 0x0e, 7<<6, 0);
		alc_update_coef_idx(codec, 0x33, 1<<11, 1<<11);
		alc_update_coef_idx(codec, 0x4a, 3<<4, 2<<4);
		msleep(30);
	}

	alc_update_coef_idx(codec, 0x4a, 3 << 10, 0);
	alc_enable_headset_jack_key(codec);
}

static void alc_default_init(struct hda_codec *codec)
{
	struct alc_spec *spec = codec->spec;
	hda_nid_t hp_pin = alc_get_hp_pin(spec);
	bool hp_pin_sense;

	if (!hp_pin)
		return;

	msleep(30);

	hp_pin_sense = snd_hda_jack_detect(codec, hp_pin);

	if (hp_pin_sense)
		msleep(2);

	snd_hda_codec_write(codec, hp_pin, 0,
			    AC_VERB_SET_AMP_GAIN_MUTE, AMP_OUT_MUTE);

	if (hp_pin_sense)
		msleep(85);

	snd_hda_codec_write(codec, hp_pin, 0,
			    AC_VERB_SET_PIN_WIDGET_CONTROL, PIN_OUT);

	if (hp_pin_sense)
		msleep(100);
}

static void alc_default_shutup(struct hda_codec *codec)
{
	struct alc_spec *spec = codec->spec;
	hda_nid_t hp_pin = alc_get_hp_pin(spec);
	bool hp_pin_sense;

	if (!hp_pin) {
		alc269_shutup(codec);
		return;
	}

	hp_pin_sense = snd_hda_jack_detect(codec, hp_pin);

	if (hp_pin_sense)
		msleep(2);

	snd_hda_codec_write(codec, hp_pin, 0,
			    AC_VERB_SET_AMP_GAIN_MUTE, AMP_OUT_MUTE);

	if (hp_pin_sense)
		msleep(85);

	if (!spec->no_shutup_pins)
		snd_hda_codec_write(codec, hp_pin, 0,
				    AC_VERB_SET_PIN_WIDGET_CONTROL, 0x0);

	if (hp_pin_sense)
		msleep(100);

	alc_auto_setup_eapd(codec, false);
	alc_shutup_pins(codec);
}

static void alc294_hp_init(struct hda_codec *codec)
{
	struct alc_spec *spec = codec->spec;
	hda_nid_t hp_pin = alc_get_hp_pin(spec);
	int i, val;

	if (!hp_pin)
		return;

	snd_hda_codec_write(codec, hp_pin, 0,
			    AC_VERB_SET_AMP_GAIN_MUTE, AMP_OUT_MUTE);

	msleep(100);

	if (!spec->no_shutup_pins)
		snd_hda_codec_write(codec, hp_pin, 0,
				    AC_VERB_SET_PIN_WIDGET_CONTROL, 0x0);

	alc_update_coef_idx(codec, 0x6f, 0x000f, 0);/* Set HP depop to manual mode */
	alc_update_coefex_idx(codec, 0x58, 0x00, 0x8000, 0x8000); /* HP depop procedure start */

	/* Wait for depop procedure finish  */
	val = alc_read_coefex_idx(codec, 0x58, 0x01);
	for (i = 0; i < 20 && val & 0x0080; i++) {
		msleep(50);
		val = alc_read_coefex_idx(codec, 0x58, 0x01);
	}
	/* Set HP depop to auto mode */
	alc_update_coef_idx(codec, 0x6f, 0x000f, 0x000b);
	msleep(50);
}

static void alc294_init(struct hda_codec *codec)
{
	struct alc_spec *spec = codec->spec;

	/* required only at boot or S4 resume time */
	if (!spec->done_hp_init ||
	    codec->core.dev.power.power_state.event == PM_EVENT_RESTORE) {
		alc294_hp_init(codec);
		spec->done_hp_init = true;
	}
	alc_default_init(codec);
}

static void alc5505_coef_set(struct hda_codec *codec, unsigned int index_reg,
			     unsigned int val)
{
	snd_hda_codec_write(codec, 0x51, 0, AC_VERB_SET_COEF_INDEX, index_reg >> 1);
	snd_hda_codec_write(codec, 0x51, 0, AC_VERB_SET_PROC_COEF, val & 0xffff); /* LSB */
	snd_hda_codec_write(codec, 0x51, 0, AC_VERB_SET_PROC_COEF, val >> 16); /* MSB */
}

static int alc5505_coef_get(struct hda_codec *codec, unsigned int index_reg)
{
	unsigned int val;

	snd_hda_codec_write(codec, 0x51, 0, AC_VERB_SET_COEF_INDEX, index_reg >> 1);
	val = snd_hda_codec_read(codec, 0x51, 0, AC_VERB_GET_PROC_COEF, 0)
		& 0xffff;
	val |= snd_hda_codec_read(codec, 0x51, 0, AC_VERB_GET_PROC_COEF, 0)
		<< 16;
	return val;
}

static void alc5505_dsp_halt(struct hda_codec *codec)
{
	unsigned int val;

	alc5505_coef_set(codec, 0x3000, 0x000c); /* DSP CPU stop */
	alc5505_coef_set(codec, 0x880c, 0x0008); /* DDR enter self refresh */
	alc5505_coef_set(codec, 0x61c0, 0x11110080); /* Clock control for PLL and CPU */
	alc5505_coef_set(codec, 0x6230, 0xfc0d4011); /* Disable Input OP */
	alc5505_coef_set(codec, 0x61b4, 0x040a2b03); /* Stop PLL2 */
	alc5505_coef_set(codec, 0x61b0, 0x00005b17); /* Stop PLL1 */
	alc5505_coef_set(codec, 0x61b8, 0x04133303); /* Stop PLL3 */
	val = alc5505_coef_get(codec, 0x6220);
	alc5505_coef_set(codec, 0x6220, (val | 0x3000)); /* switch Ringbuffer clock to DBUS clock */
}

static void alc5505_dsp_back_from_halt(struct hda_codec *codec)
{
	alc5505_coef_set(codec, 0x61b8, 0x04133302);
	alc5505_coef_set(codec, 0x61b0, 0x00005b16);
	alc5505_coef_set(codec, 0x61b4, 0x040a2b02);
	alc5505_coef_set(codec, 0x6230, 0xf80d4011);
	alc5505_coef_set(codec, 0x6220, 0x2002010f);
	alc5505_coef_set(codec, 0x880c, 0x00000004);
}

static void alc5505_dsp_init(struct hda_codec *codec)
{
	unsigned int val;

	alc5505_dsp_halt(codec);
	alc5505_dsp_back_from_halt(codec);
	alc5505_coef_set(codec, 0x61b0, 0x5b14); /* PLL1 control */
	alc5505_coef_set(codec, 0x61b0, 0x5b16);
	alc5505_coef_set(codec, 0x61b4, 0x04132b00); /* PLL2 control */
	alc5505_coef_set(codec, 0x61b4, 0x04132b02);
	alc5505_coef_set(codec, 0x61b8, 0x041f3300); /* PLL3 control*/
	alc5505_coef_set(codec, 0x61b8, 0x041f3302);
	snd_hda_codec_write(codec, 0x51, 0, AC_VERB_SET_CODEC_RESET, 0); /* Function reset */
	alc5505_coef_set(codec, 0x61b8, 0x041b3302);
	alc5505_coef_set(codec, 0x61b8, 0x04173302);
	alc5505_coef_set(codec, 0x61b8, 0x04163302);
	alc5505_coef_set(codec, 0x8800, 0x348b328b); /* DRAM control */
	alc5505_coef_set(codec, 0x8808, 0x00020022); /* DRAM control */
	alc5505_coef_set(codec, 0x8818, 0x00000400); /* DRAM control */

	val = alc5505_coef_get(codec, 0x6200) >> 16; /* Read revision ID */
	if (val <= 3)
		alc5505_coef_set(codec, 0x6220, 0x2002010f); /* I/O PAD Configuration */
	else
		alc5505_coef_set(codec, 0x6220, 0x6002018f);

	alc5505_coef_set(codec, 0x61ac, 0x055525f0); /**/
	alc5505_coef_set(codec, 0x61c0, 0x12230080); /* Clock control */
	alc5505_coef_set(codec, 0x61b4, 0x040e2b02); /* PLL2 control */
	alc5505_coef_set(codec, 0x61bc, 0x010234f8); /* OSC Control */
	alc5505_coef_set(codec, 0x880c, 0x00000004); /* DRAM Function control */
	alc5505_coef_set(codec, 0x880c, 0x00000003);
	alc5505_coef_set(codec, 0x880c, 0x00000010);

#ifdef HALT_REALTEK_ALC5505
	alc5505_dsp_halt(codec);
#endif
}

#ifdef HALT_REALTEK_ALC5505
#define alc5505_dsp_suspend(codec)	do { } while (0) /* NOP */
#define alc5505_dsp_resume(codec)	do { } while (0) /* NOP */
#else
#define alc5505_dsp_suspend(codec)	alc5505_dsp_halt(codec)
#define alc5505_dsp_resume(codec)	alc5505_dsp_back_from_halt(codec)
#endif

#ifdef CONFIG_PM
static int alc269_suspend(struct hda_codec *codec)
{
	struct alc_spec *spec = codec->spec;

	if (spec->has_alc5505_dsp)
		alc5505_dsp_suspend(codec);
	return alc_suspend(codec);
}

static int alc269_resume(struct hda_codec *codec)
{
	struct alc_spec *spec = codec->spec;

	if (spec->codec_variant == ALC269_TYPE_ALC269VB)
		alc269vb_toggle_power_output(codec, 0);
	if (spec->codec_variant == ALC269_TYPE_ALC269VB &&
			(alc_get_coef0(codec) & 0x00ff) == 0x018) {
		msleep(150);
	}

	codec->patch_ops.init(codec);

	if (spec->codec_variant == ALC269_TYPE_ALC269VB)
		alc269vb_toggle_power_output(codec, 1);
	if (spec->codec_variant == ALC269_TYPE_ALC269VB &&
			(alc_get_coef0(codec) & 0x00ff) == 0x017) {
		msleep(200);
	}

	snd_hda_regmap_sync(codec);
	hda_call_check_power_status(codec, 0x01);

	/* on some machine, the BIOS will clear the codec gpio data when enter
	 * suspend, and won't restore the data after resume, so we restore it
	 * in the driver.
	 */
	if (spec->gpio_data)
		alc_write_gpio_data(codec);

	if (spec->has_alc5505_dsp)
		alc5505_dsp_resume(codec);

	return 0;
}
#endif /* CONFIG_PM */

static void alc269_fixup_pincfg_no_hp_to_lineout(struct hda_codec *codec,
						 const struct hda_fixup *fix, int action)
{
	struct alc_spec *spec = codec->spec;

	if (action == HDA_FIXUP_ACT_PRE_PROBE)
		spec->parse_flags = HDA_PINCFG_NO_HP_FIXUP;
}

static void alc269_fixup_pincfg_U7x7_headset_mic(struct hda_codec *codec,
						 const struct hda_fixup *fix,
						 int action)
{
	unsigned int cfg_headphone = snd_hda_codec_get_pincfg(codec, 0x21);
	unsigned int cfg_headset_mic = snd_hda_codec_get_pincfg(codec, 0x19);

	if (cfg_headphone && cfg_headset_mic == 0x411111f0)
		snd_hda_codec_set_pincfg(codec, 0x19,
			(cfg_headphone & ~AC_DEFCFG_DEVICE) |
			(AC_JACK_MIC_IN << AC_DEFCFG_DEVICE_SHIFT));
}

static void alc269_fixup_hweq(struct hda_codec *codec,
			       const struct hda_fixup *fix, int action)
{
	if (action == HDA_FIXUP_ACT_INIT)
		alc_update_coef_idx(codec, 0x1e, 0, 0x80);
}

static void alc269_fixup_headset_mic(struct hda_codec *codec,
				       const struct hda_fixup *fix, int action)
{
	struct alc_spec *spec = codec->spec;

	if (action == HDA_FIXUP_ACT_PRE_PROBE)
		spec->parse_flags |= HDA_PINCFG_HEADSET_MIC;
}

static void alc271_fixup_dmic(struct hda_codec *codec,
			      const struct hda_fixup *fix, int action)
{
	static const struct hda_verb verbs[] = {
		{0x20, AC_VERB_SET_COEF_INDEX, 0x0d},
		{0x20, AC_VERB_SET_PROC_COEF, 0x4000},
		{}
	};
	unsigned int cfg;

	if (strcmp(codec->core.chip_name, "ALC271X") &&
	    strcmp(codec->core.chip_name, "ALC269VB"))
		return;
	cfg = snd_hda_codec_get_pincfg(codec, 0x12);
	if (get_defcfg_connect(cfg) == AC_JACK_PORT_FIXED)
		snd_hda_sequence_write(codec, verbs);
}

/* Fix the speaker amp after resume, etc */
static void alc269vb_fixup_aspire_e1_coef(struct hda_codec *codec,
					  const struct hda_fixup *fix,
					  int action)
{
	if (action == HDA_FIXUP_ACT_INIT)
		alc_update_coef_idx(codec, 0x0d, 0x6000, 0x6000);
}

static void alc269_fixup_pcm_44k(struct hda_codec *codec,
				 const struct hda_fixup *fix, int action)
{
	struct alc_spec *spec = codec->spec;

	if (action != HDA_FIXUP_ACT_PROBE)
		return;

	/* Due to a hardware problem on Lenovo Ideadpad, we need to
	 * fix the sample rate of analog I/O to 44.1kHz
	 */
	spec->gen.stream_analog_playback = &alc269_44k_pcm_analog_playback;
	spec->gen.stream_analog_capture = &alc269_44k_pcm_analog_capture;
}

static void alc269_fixup_stereo_dmic(struct hda_codec *codec,
				     const struct hda_fixup *fix, int action)
{
	/* The digital-mic unit sends PDM (differential signal) instead of
	 * the standard PCM, thus you can't record a valid mono stream as is.
	 * Below is a workaround specific to ALC269 to control the dmic
	 * signal source as mono.
	 */
	if (action == HDA_FIXUP_ACT_INIT)
		alc_update_coef_idx(codec, 0x07, 0, 0x80);
}

static void alc269_quanta_automute(struct hda_codec *codec)
{
	snd_hda_gen_update_outputs(codec);

	alc_write_coef_idx(codec, 0x0c, 0x680);
	alc_write_coef_idx(codec, 0x0c, 0x480);
}

static void alc269_fixup_quanta_mute(struct hda_codec *codec,
				     const struct hda_fixup *fix, int action)
{
	struct alc_spec *spec = codec->spec;
	if (action != HDA_FIXUP_ACT_PROBE)
		return;
	spec->gen.automute_hook = alc269_quanta_automute;
}

static void alc269_x101_hp_automute_hook(struct hda_codec *codec,
					 struct hda_jack_callback *jack)
{
	struct alc_spec *spec = codec->spec;
	int vref;
	msleep(200);
	snd_hda_gen_hp_automute(codec, jack);

	vref = spec->gen.hp_jack_present ? PIN_VREF80 : 0;
	msleep(100);
	snd_hda_codec_write(codec, 0x18, 0, AC_VERB_SET_PIN_WIDGET_CONTROL,
			    vref);
	msleep(500);
	snd_hda_codec_write(codec, 0x18, 0, AC_VERB_SET_PIN_WIDGET_CONTROL,
			    vref);
}

/*
 * Magic sequence to make Huawei Matebook X right speaker working (bko#197801)
 */
struct hda_alc298_mbxinit {
	unsigned char value_0x23;
	unsigned char value_0x25;
};

static void alc298_huawei_mbx_stereo_seq(struct hda_codec *codec,
					 const struct hda_alc298_mbxinit *initval,
					 bool first)
{
	snd_hda_codec_write(codec, 0x06, 0, AC_VERB_SET_DIGI_CONVERT_3, 0x0);
	alc_write_coef_idx(codec, 0x26, 0xb000);

	if (first)
		snd_hda_codec_write(codec, 0x21, 0, AC_VERB_GET_PIN_SENSE, 0x0);

	snd_hda_codec_write(codec, 0x6, 0, AC_VERB_SET_DIGI_CONVERT_3, 0x80);
	alc_write_coef_idx(codec, 0x26, 0xf000);
	alc_write_coef_idx(codec, 0x23, initval->value_0x23);

	if (initval->value_0x23 != 0x1e)
		alc_write_coef_idx(codec, 0x25, initval->value_0x25);

	snd_hda_codec_write(codec, 0x20, 0, AC_VERB_SET_COEF_INDEX, 0x26);
	snd_hda_codec_write(codec, 0x20, 0, AC_VERB_SET_PROC_COEF, 0xb010);
}

static void alc298_fixup_huawei_mbx_stereo(struct hda_codec *codec,
					   const struct hda_fixup *fix,
					   int action)
{
	/* Initialization magic */
	static const struct hda_alc298_mbxinit dac_init[] = {
		{0x0c, 0x00}, {0x0d, 0x00}, {0x0e, 0x00}, {0x0f, 0x00},
		{0x10, 0x00}, {0x1a, 0x40}, {0x1b, 0x82}, {0x1c, 0x00},
		{0x1d, 0x00}, {0x1e, 0x00}, {0x1f, 0x00},
		{0x20, 0xc2}, {0x21, 0xc8}, {0x22, 0x26}, {0x23, 0x24},
		{0x27, 0xff}, {0x28, 0xff}, {0x29, 0xff}, {0x2a, 0x8f},
		{0x2b, 0x02}, {0x2c, 0x48}, {0x2d, 0x34}, {0x2e, 0x00},
		{0x2f, 0x00},
		{0x30, 0x00}, {0x31, 0x00}, {0x32, 0x00}, {0x33, 0x00},
		{0x34, 0x00}, {0x35, 0x01}, {0x36, 0x93}, {0x37, 0x0c},
		{0x38, 0x00}, {0x39, 0x00}, {0x3a, 0xf8}, {0x38, 0x80},
		{}
	};
	const struct hda_alc298_mbxinit *seq;

	if (action != HDA_FIXUP_ACT_INIT)
		return;

	/* Start */
	snd_hda_codec_write(codec, 0x06, 0, AC_VERB_SET_DIGI_CONVERT_3, 0x00);
	snd_hda_codec_write(codec, 0x06, 0, AC_VERB_SET_DIGI_CONVERT_3, 0x80);
	alc_write_coef_idx(codec, 0x26, 0xf000);
	alc_write_coef_idx(codec, 0x22, 0x31);
	alc_write_coef_idx(codec, 0x23, 0x0b);
	alc_write_coef_idx(codec, 0x25, 0x00);
	snd_hda_codec_write(codec, 0x20, 0, AC_VERB_SET_COEF_INDEX, 0x26);
	snd_hda_codec_write(codec, 0x20, 0, AC_VERB_SET_PROC_COEF, 0xb010);

	for (seq = dac_init; seq->value_0x23; seq++)
		alc298_huawei_mbx_stereo_seq(codec, seq, seq == dac_init);
}

static void alc269_fixup_x101_headset_mic(struct hda_codec *codec,
				     const struct hda_fixup *fix, int action)
{
	struct alc_spec *spec = codec->spec;
	if (action == HDA_FIXUP_ACT_PRE_PROBE) {
		spec->parse_flags |= HDA_PINCFG_HEADSET_MIC;
		spec->gen.hp_automute_hook = alc269_x101_hp_automute_hook;
	}
}

static void alc_update_vref_led(struct hda_codec *codec, hda_nid_t pin,
				bool polarity, bool on)
{
	unsigned int pinval;

	if (!pin)
		return;
	if (polarity)
		on = !on;
	pinval = snd_hda_codec_get_pin_target(codec, pin);
	pinval &= ~AC_PINCTL_VREFEN;
	pinval |= on ? AC_PINCTL_VREF_80 : AC_PINCTL_VREF_HIZ;
	/* temporarily power up/down for setting VREF */
	snd_hda_power_up_pm(codec);
	snd_hda_set_pin_ctl_cache(codec, pin, pinval);
	snd_hda_power_down_pm(codec);
}

/* update mute-LED according to the speaker mute state via mic VREF pin */
static int vref_mute_led_set(struct led_classdev *led_cdev,
			     enum led_brightness brightness)
{
	struct hda_codec *codec = dev_to_hda_codec(led_cdev->dev->parent);
	struct alc_spec *spec = codec->spec;

	alc_update_vref_led(codec, spec->mute_led_nid,
			    spec->mute_led_polarity, brightness);
	return 0;
}

/* Make sure the led works even in runtime suspend */
static unsigned int led_power_filter(struct hda_codec *codec,
						  hda_nid_t nid,
						  unsigned int power_state)
{
	struct alc_spec *spec = codec->spec;

	if (power_state != AC_PWRST_D3 || nid == 0 ||
	    (nid != spec->mute_led_nid && nid != spec->cap_mute_led_nid))
		return power_state;

	/* Set pin ctl again, it might have just been set to 0 */
	snd_hda_set_pin_ctl(codec, nid,
			    snd_hda_codec_get_pin_target(codec, nid));

	return snd_hda_gen_path_power_filter(codec, nid, power_state);
}

static void alc269_fixup_hp_mute_led(struct hda_codec *codec,
				     const struct hda_fixup *fix, int action)
{
	struct alc_spec *spec = codec->spec;
	const struct dmi_device *dev = NULL;

	if (action != HDA_FIXUP_ACT_PRE_PROBE)
		return;

	while ((dev = dmi_find_device(DMI_DEV_TYPE_OEM_STRING, NULL, dev))) {
		int pol, pin;
		if (sscanf(dev->name, "HP_Mute_LED_%d_%x", &pol, &pin) != 2)
			continue;
		if (pin < 0x0a || pin >= 0x10)
			break;
		spec->mute_led_polarity = pol;
		spec->mute_led_nid = pin - 0x0a + 0x18;
		snd_hda_gen_add_mute_led_cdev(codec, vref_mute_led_set);
		codec->power_filter = led_power_filter;
		codec_dbg(codec,
			  "Detected mute LED for %x:%d\n", spec->mute_led_nid,
			   spec->mute_led_polarity);
		break;
	}
}

static void alc269_fixup_hp_mute_led_micx(struct hda_codec *codec,
					  const struct hda_fixup *fix,
					  int action, hda_nid_t pin)
{
	struct alc_spec *spec = codec->spec;

	if (action == HDA_FIXUP_ACT_PRE_PROBE) {
		spec->mute_led_polarity = 0;
		spec->mute_led_nid = pin;
		snd_hda_gen_add_mute_led_cdev(codec, vref_mute_led_set);
		codec->power_filter = led_power_filter;
	}
}

static void alc269_fixup_hp_mute_led_mic1(struct hda_codec *codec,
				const struct hda_fixup *fix, int action)
{
	alc269_fixup_hp_mute_led_micx(codec, fix, action, 0x18);
}

static void alc269_fixup_hp_mute_led_mic2(struct hda_codec *codec,
				const struct hda_fixup *fix, int action)
{
	alc269_fixup_hp_mute_led_micx(codec, fix, action, 0x19);
}

static void alc269_fixup_hp_mute_led_mic3(struct hda_codec *codec,
				const struct hda_fixup *fix, int action)
{
	alc269_fixup_hp_mute_led_micx(codec, fix, action, 0x1b);
}

/* update LED status via GPIO */
static void alc_update_gpio_led(struct hda_codec *codec, unsigned int mask,
				int polarity, bool enabled)
{
	if (polarity)
		enabled = !enabled;
	alc_update_gpio_data(codec, mask, !enabled); /* muted -> LED on */
}

/* turn on/off mute LED via GPIO per vmaster hook */
static int gpio_mute_led_set(struct led_classdev *led_cdev,
			     enum led_brightness brightness)
{
	struct hda_codec *codec = dev_to_hda_codec(led_cdev->dev->parent);
	struct alc_spec *spec = codec->spec;

	alc_update_gpio_led(codec, spec->gpio_mute_led_mask,
			    spec->mute_led_polarity, !brightness);
	return 0;
}

/* turn on/off mic-mute LED via GPIO per capture hook */
static int micmute_led_set(struct led_classdev *led_cdev,
			   enum led_brightness brightness)
{
	struct hda_codec *codec = dev_to_hda_codec(led_cdev->dev->parent);
	struct alc_spec *spec = codec->spec;

	alc_update_gpio_led(codec, spec->gpio_mic_led_mask,
			    spec->micmute_led_polarity, !brightness);
	return 0;
}

/* setup mute and mic-mute GPIO bits, add hooks appropriately */
static void alc_fixup_hp_gpio_led(struct hda_codec *codec,
				  int action,
				  unsigned int mute_mask,
				  unsigned int micmute_mask)
{
	struct alc_spec *spec = codec->spec;

	alc_fixup_gpio(codec, action, mute_mask | micmute_mask);

	if (action != HDA_FIXUP_ACT_PRE_PROBE)
		return;
	if (mute_mask) {
		spec->gpio_mute_led_mask = mute_mask;
		snd_hda_gen_add_mute_led_cdev(codec, gpio_mute_led_set);
	}
	if (micmute_mask) {
		spec->gpio_mic_led_mask = micmute_mask;
		snd_hda_gen_add_micmute_led_cdev(codec, micmute_led_set);
	}
}

static void alc236_fixup_hp_gpio_led(struct hda_codec *codec,
				const struct hda_fixup *fix, int action)
{
	alc_fixup_hp_gpio_led(codec, action, 0x02, 0x01);
}

static void alc269_fixup_hp_gpio_led(struct hda_codec *codec,
				const struct hda_fixup *fix, int action)
{
	alc_fixup_hp_gpio_led(codec, action, 0x08, 0x10);
}

static void alc285_fixup_hp_gpio_led(struct hda_codec *codec,
				const struct hda_fixup *fix, int action)
{
	alc_fixup_hp_gpio_led(codec, action, 0x04, 0x01);
}

static void alc286_fixup_hp_gpio_led(struct hda_codec *codec,
				const struct hda_fixup *fix, int action)
{
	alc_fixup_hp_gpio_led(codec, action, 0x02, 0x20);
}

static void alc287_fixup_hp_gpio_led(struct hda_codec *codec,
				const struct hda_fixup *fix, int action)
{
	alc_fixup_hp_gpio_led(codec, action, 0x10, 0);
}

/* turn on/off mic-mute LED per capture hook via VREF change */
static int vref_micmute_led_set(struct led_classdev *led_cdev,
				enum led_brightness brightness)
{
	struct hda_codec *codec = dev_to_hda_codec(led_cdev->dev->parent);
	struct alc_spec *spec = codec->spec;

	alc_update_vref_led(codec, spec->cap_mute_led_nid,
			    spec->micmute_led_polarity, brightness);
	return 0;
}

static void alc269_fixup_hp_gpio_mic1_led(struct hda_codec *codec,
				const struct hda_fixup *fix, int action)
{
	struct alc_spec *spec = codec->spec;

	alc_fixup_hp_gpio_led(codec, action, 0x08, 0);
	if (action == HDA_FIXUP_ACT_PRE_PROBE) {
		/* Like hp_gpio_mic1_led, but also needs GPIO4 low to
		 * enable headphone amp
		 */
		spec->gpio_mask |= 0x10;
		spec->gpio_dir |= 0x10;
		spec->cap_mute_led_nid = 0x18;
		snd_hda_gen_add_micmute_led_cdev(codec, vref_micmute_led_set);
		codec->power_filter = led_power_filter;
	}
}

static void alc280_fixup_hp_gpio4(struct hda_codec *codec,
				   const struct hda_fixup *fix, int action)
{
	struct alc_spec *spec = codec->spec;

	alc_fixup_hp_gpio_led(codec, action, 0x08, 0);
	if (action == HDA_FIXUP_ACT_PRE_PROBE) {
		spec->cap_mute_led_nid = 0x18;
		snd_hda_gen_add_micmute_led_cdev(codec, vref_micmute_led_set);
		codec->power_filter = led_power_filter;
	}
}

/* HP Spectre x360 14 model needs a unique workaround for enabling the amp;
 * it needs to toggle the GPIO0 once on and off at each time (bko#210633)
 */
static void alc245_fixup_hp_x360_amp(struct hda_codec *codec,
				     const struct hda_fixup *fix, int action)
{
	struct alc_spec *spec = codec->spec;

	switch (action) {
	case HDA_FIXUP_ACT_PRE_PROBE:
		spec->gpio_mask |= 0x01;
		spec->gpio_dir |= 0x01;
		break;
	case HDA_FIXUP_ACT_INIT:
		/* need to toggle GPIO to enable the amp */
		alc_update_gpio_data(codec, 0x01, true);
		msleep(100);
		alc_update_gpio_data(codec, 0x01, false);
		break;
	}
}

static void alc_update_coef_led(struct hda_codec *codec,
				struct alc_coef_led *led,
				bool polarity, bool on)
{
	if (polarity)
		on = !on;
	/* temporarily power up/down for setting COEF bit */
	alc_update_coef_idx(codec, led->idx, led->mask,
			    on ? led->on : led->off);
}

/* update mute-LED according to the speaker mute state via COEF bit */
static int coef_mute_led_set(struct led_classdev *led_cdev,
			     enum led_brightness brightness)
{
	struct hda_codec *codec = dev_to_hda_codec(led_cdev->dev->parent);
	struct alc_spec *spec = codec->spec;

	alc_update_coef_led(codec, &spec->mute_led_coef,
			    spec->mute_led_polarity, brightness);
	return 0;
}

static void alc285_fixup_hp_mute_led_coefbit(struct hda_codec *codec,
					  const struct hda_fixup *fix,
					  int action)
{
	struct alc_spec *spec = codec->spec;

	if (action == HDA_FIXUP_ACT_PRE_PROBE) {
		spec->mute_led_polarity = 0;
		spec->mute_led_coef.idx = 0x0b;
		spec->mute_led_coef.mask = 1 << 3;
		spec->mute_led_coef.on = 1 << 3;
		spec->mute_led_coef.off = 0;
		snd_hda_gen_add_mute_led_cdev(codec, coef_mute_led_set);
	}
}

static void alc236_fixup_hp_mute_led_coefbit(struct hda_codec *codec,
					  const struct hda_fixup *fix,
					  int action)
{
	struct alc_spec *spec = codec->spec;

	if (action == HDA_FIXUP_ACT_PRE_PROBE) {
		spec->mute_led_polarity = 0;
		spec->mute_led_coef.idx = 0x34;
		spec->mute_led_coef.mask = 1 << 5;
		spec->mute_led_coef.on = 0;
		spec->mute_led_coef.off = 1 << 5;
		snd_hda_gen_add_mute_led_cdev(codec, coef_mute_led_set);
	}
}

/* turn on/off mic-mute LED per capture hook by coef bit */
static int coef_micmute_led_set(struct led_classdev *led_cdev,
				enum led_brightness brightness)
{
	struct hda_codec *codec = dev_to_hda_codec(led_cdev->dev->parent);
	struct alc_spec *spec = codec->spec;

	alc_update_coef_led(codec, &spec->mic_led_coef,
			    spec->micmute_led_polarity, brightness);
	return 0;
}

static void alc285_fixup_hp_coef_micmute_led(struct hda_codec *codec,
				const struct hda_fixup *fix, int action)
{
	struct alc_spec *spec = codec->spec;

	if (action == HDA_FIXUP_ACT_PRE_PROBE) {
		spec->mic_led_coef.idx = 0x19;
		spec->mic_led_coef.mask = 1 << 13;
		spec->mic_led_coef.on = 1 << 13;
		spec->mic_led_coef.off = 0;
		snd_hda_gen_add_micmute_led_cdev(codec, coef_micmute_led_set);
	}
}

static void alc236_fixup_hp_coef_micmute_led(struct hda_codec *codec,
				const struct hda_fixup *fix, int action)
{
	struct alc_spec *spec = codec->spec;

	if (action == HDA_FIXUP_ACT_PRE_PROBE) {
		spec->mic_led_coef.idx = 0x35;
		spec->mic_led_coef.mask = 3 << 2;
		spec->mic_led_coef.on = 2 << 2;
		spec->mic_led_coef.off = 1 << 2;
		snd_hda_gen_add_micmute_led_cdev(codec, coef_micmute_led_set);
	}
}

static void alc285_fixup_hp_mute_led(struct hda_codec *codec,
				const struct hda_fixup *fix, int action)
{
	alc285_fixup_hp_mute_led_coefbit(codec, fix, action);
	alc285_fixup_hp_coef_micmute_led(codec, fix, action);
}

static void alc236_fixup_hp_mute_led(struct hda_codec *codec,
				const struct hda_fixup *fix, int action)
{
	alc236_fixup_hp_mute_led_coefbit(codec, fix, action);
	alc236_fixup_hp_coef_micmute_led(codec, fix, action);
}

static void alc236_fixup_hp_micmute_led_vref(struct hda_codec *codec,
				const struct hda_fixup *fix, int action)
{
	struct alc_spec *spec = codec->spec;

	if (action == HDA_FIXUP_ACT_PRE_PROBE) {
		spec->cap_mute_led_nid = 0x1a;
		snd_hda_gen_add_micmute_led_cdev(codec, vref_micmute_led_set);
		codec->power_filter = led_power_filter;
	}
}

static void alc236_fixup_hp_mute_led_micmute_vref(struct hda_codec *codec,
				const struct hda_fixup *fix, int action)
{
	alc236_fixup_hp_mute_led_coefbit(codec, fix, action);
	alc236_fixup_hp_micmute_led_vref(codec, fix, action);
}

#if IS_REACHABLE(CONFIG_INPUT)
static void gpio2_mic_hotkey_event(struct hda_codec *codec,
				   struct hda_jack_callback *event)
{
	struct alc_spec *spec = codec->spec;

	/* GPIO2 just toggles on a keypress/keyrelease cycle. Therefore
	   send both key on and key off event for every interrupt. */
	input_report_key(spec->kb_dev, spec->alc_mute_keycode_map[ALC_KEY_MICMUTE_INDEX], 1);
	input_sync(spec->kb_dev);
	input_report_key(spec->kb_dev, spec->alc_mute_keycode_map[ALC_KEY_MICMUTE_INDEX], 0);
	input_sync(spec->kb_dev);
}

static int alc_register_micmute_input_device(struct hda_codec *codec)
{
	struct alc_spec *spec = codec->spec;
	int i;

	spec->kb_dev = input_allocate_device();
	if (!spec->kb_dev) {
		codec_err(codec, "Out of memory (input_allocate_device)\n");
		return -ENOMEM;
	}

	spec->alc_mute_keycode_map[ALC_KEY_MICMUTE_INDEX] = KEY_MICMUTE;

	spec->kb_dev->name = "Microphone Mute Button";
	spec->kb_dev->evbit[0] = BIT_MASK(EV_KEY);
	spec->kb_dev->keycodesize = sizeof(spec->alc_mute_keycode_map[0]);
	spec->kb_dev->keycodemax = ARRAY_SIZE(spec->alc_mute_keycode_map);
	spec->kb_dev->keycode = spec->alc_mute_keycode_map;
	for (i = 0; i < ARRAY_SIZE(spec->alc_mute_keycode_map); i++)
		set_bit(spec->alc_mute_keycode_map[i], spec->kb_dev->keybit);

	if (input_register_device(spec->kb_dev)) {
		codec_err(codec, "input_register_device failed\n");
		input_free_device(spec->kb_dev);
		spec->kb_dev = NULL;
		return -ENOMEM;
	}

	return 0;
}

/* GPIO1 = set according to SKU external amp
 * GPIO2 = mic mute hotkey
 * GPIO3 = mute LED
 * GPIO4 = mic mute LED
 */
static void alc280_fixup_hp_gpio2_mic_hotkey(struct hda_codec *codec,
					     const struct hda_fixup *fix, int action)
{
	struct alc_spec *spec = codec->spec;

	alc_fixup_hp_gpio_led(codec, action, 0x08, 0x10);
	if (action == HDA_FIXUP_ACT_PRE_PROBE) {
		spec->init_amp = ALC_INIT_DEFAULT;
		if (alc_register_micmute_input_device(codec) != 0)
			return;

		spec->gpio_mask |= 0x06;
		spec->gpio_dir |= 0x02;
		spec->gpio_data |= 0x02;
		snd_hda_codec_write_cache(codec, codec->core.afg, 0,
					  AC_VERB_SET_GPIO_UNSOLICITED_RSP_MASK, 0x04);
		snd_hda_jack_detect_enable_callback(codec, codec->core.afg,
						    gpio2_mic_hotkey_event);
		return;
	}

	if (!spec->kb_dev)
		return;

	switch (action) {
	case HDA_FIXUP_ACT_FREE:
		input_unregister_device(spec->kb_dev);
		spec->kb_dev = NULL;
	}
}

/* Line2 = mic mute hotkey
 * GPIO2 = mic mute LED
 */
static void alc233_fixup_lenovo_line2_mic_hotkey(struct hda_codec *codec,
					     const struct hda_fixup *fix, int action)
{
	struct alc_spec *spec = codec->spec;

	alc_fixup_hp_gpio_led(codec, action, 0, 0x04);
	if (action == HDA_FIXUP_ACT_PRE_PROBE) {
		spec->init_amp = ALC_INIT_DEFAULT;
		if (alc_register_micmute_input_device(codec) != 0)
			return;

		snd_hda_jack_detect_enable_callback(codec, 0x1b,
						    gpio2_mic_hotkey_event);
		return;
	}

	if (!spec->kb_dev)
		return;

	switch (action) {
	case HDA_FIXUP_ACT_FREE:
		input_unregister_device(spec->kb_dev);
		spec->kb_dev = NULL;
	}
}
#else /* INPUT */
#define alc280_fixup_hp_gpio2_mic_hotkey	NULL
#define alc233_fixup_lenovo_line2_mic_hotkey	NULL
#endif /* INPUT */

static void alc269_fixup_hp_line1_mic1_led(struct hda_codec *codec,
				const struct hda_fixup *fix, int action)
{
	struct alc_spec *spec = codec->spec;

	alc269_fixup_hp_mute_led_micx(codec, fix, action, 0x1a);
	if (action == HDA_FIXUP_ACT_PRE_PROBE) {
		spec->cap_mute_led_nid = 0x18;
		snd_hda_gen_add_micmute_led_cdev(codec, vref_micmute_led_set);
	}
}

static const struct coef_fw alc225_pre_hsmode[] = {
	UPDATE_COEF(0x4a, 1<<8, 0),
	UPDATE_COEFEX(0x57, 0x05, 1<<14, 0),
	UPDATE_COEF(0x63, 3<<14, 3<<14),
	UPDATE_COEF(0x4a, 3<<4, 2<<4),
	UPDATE_COEF(0x4a, 3<<10, 3<<10),
	UPDATE_COEF(0x45, 0x3f<<10, 0x34<<10),
	UPDATE_COEF(0x4a, 3<<10, 0),
	{}
};

static void alc_headset_mode_unplugged(struct hda_codec *codec)
{
	struct alc_spec *spec = codec->spec;
	static const struct coef_fw coef0255[] = {
		WRITE_COEF(0x1b, 0x0c0b), /* LDO and MISC control */
		WRITE_COEF(0x45, 0xd089), /* UAJ function set to menual mode */
		UPDATE_COEFEX(0x57, 0x05, 1<<14, 0), /* Direct Drive HP Amp control(Set to verb control)*/
		WRITE_COEF(0x06, 0x6104), /* Set MIC2 Vref gate with HP */
		WRITE_COEFEX(0x57, 0x03, 0x8aa6), /* Direct Drive HP Amp control */
		{}
	};
	static const struct coef_fw coef0256[] = {
		WRITE_COEF(0x1b, 0x0c4b), /* LDO and MISC control */
		WRITE_COEF(0x45, 0xd089), /* UAJ function set to menual mode */
		WRITE_COEF(0x06, 0x6104), /* Set MIC2 Vref gate with HP */
		WRITE_COEFEX(0x57, 0x03, 0x09a3), /* Direct Drive HP Amp control */
		UPDATE_COEFEX(0x57, 0x05, 1<<14, 0), /* Direct Drive HP Amp control(Set to verb control)*/
		{}
	};
	static const struct coef_fw coef0233[] = {
		WRITE_COEF(0x1b, 0x0c0b),
		WRITE_COEF(0x45, 0xc429),
		UPDATE_COEF(0x35, 0x4000, 0),
		WRITE_COEF(0x06, 0x2104),
		WRITE_COEF(0x1a, 0x0001),
		WRITE_COEF(0x26, 0x0004),
		WRITE_COEF(0x32, 0x42a3),
		{}
	};
	static const struct coef_fw coef0288[] = {
		UPDATE_COEF(0x4f, 0xfcc0, 0xc400),
		UPDATE_COEF(0x50, 0x2000, 0x2000),
		UPDATE_COEF(0x56, 0x0006, 0x0006),
		UPDATE_COEF(0x66, 0x0008, 0),
		UPDATE_COEF(0x67, 0x2000, 0),
		{}
	};
	static const struct coef_fw coef0298[] = {
		UPDATE_COEF(0x19, 0x1300, 0x0300),
		{}
	};
	static const struct coef_fw coef0292[] = {
		WRITE_COEF(0x76, 0x000e),
		WRITE_COEF(0x6c, 0x2400),
		WRITE_COEF(0x18, 0x7308),
		WRITE_COEF(0x6b, 0xc429),
		{}
	};
	static const struct coef_fw coef0293[] = {
		UPDATE_COEF(0x10, 7<<8, 6<<8), /* SET Line1 JD to 0 */
		UPDATE_COEFEX(0x57, 0x05, 1<<15|1<<13, 0x0), /* SET charge pump by verb */
		UPDATE_COEFEX(0x57, 0x03, 1<<10, 1<<10), /* SET EN_OSW to 1 */
		UPDATE_COEF(0x1a, 1<<3, 1<<3), /* Combo JD gating with LINE1-VREFO */
		WRITE_COEF(0x45, 0xc429), /* Set to TRS type */
		UPDATE_COEF(0x4a, 0x000f, 0x000e), /* Combo Jack auto detect */
		{}
	};
	static const struct coef_fw coef0668[] = {
		WRITE_COEF(0x15, 0x0d40),
		WRITE_COEF(0xb7, 0x802b),
		{}
	};
	static const struct coef_fw coef0225[] = {
		UPDATE_COEF(0x63, 3<<14, 0),
		{}
	};
	static const struct coef_fw coef0274[] = {
		UPDATE_COEF(0x4a, 0x0100, 0),
		UPDATE_COEFEX(0x57, 0x05, 0x4000, 0),
		UPDATE_COEF(0x6b, 0xf000, 0x5000),
		UPDATE_COEF(0x4a, 0x0010, 0),
		UPDATE_COEF(0x4a, 0x0c00, 0x0c00),
		WRITE_COEF(0x45, 0x5289),
		UPDATE_COEF(0x4a, 0x0c00, 0),
		{}
	};

	if (spec->no_internal_mic_pin) {
		alc_update_coef_idx(codec, 0x45, 0xf<<12 | 1<<10, 5<<12);
		return;
	}

	switch (codec->core.vendor_id) {
	case 0x10ec0255:
		alc_process_coef_fw(codec, coef0255);
		break;
	case 0x10ec0236:
	case 0x10ec0256:
		alc_process_coef_fw(codec, coef0256);
		break;
	case 0x10ec0234:
	case 0x10ec0274:
	case 0x10ec0294:
		alc_process_coef_fw(codec, coef0274);
		break;
	case 0x10ec0233:
	case 0x10ec0283:
		alc_process_coef_fw(codec, coef0233);
		break;
	case 0x10ec0286:
	case 0x10ec0288:
		alc_process_coef_fw(codec, coef0288);
		break;
	case 0x10ec0298:
		alc_process_coef_fw(codec, coef0298);
		alc_process_coef_fw(codec, coef0288);
		break;
	case 0x10ec0292:
		alc_process_coef_fw(codec, coef0292);
		break;
	case 0x10ec0293:
		alc_process_coef_fw(codec, coef0293);
		break;
	case 0x10ec0668:
		alc_process_coef_fw(codec, coef0668);
		break;
	case 0x10ec0215:
	case 0x10ec0225:
	case 0x10ec0285:
	case 0x10ec0295:
	case 0x10ec0289:
	case 0x10ec0299:
		alc_process_coef_fw(codec, alc225_pre_hsmode);
		alc_process_coef_fw(codec, coef0225);
		break;
	case 0x10ec0867:
		alc_update_coefex_idx(codec, 0x57, 0x5, 1<<14, 0);
		break;
	}
	codec_dbg(codec, "Headset jack set to unplugged mode.\n");
}


static void alc_headset_mode_mic_in(struct hda_codec *codec, hda_nid_t hp_pin,
				    hda_nid_t mic_pin)
{
	static const struct coef_fw coef0255[] = {
		WRITE_COEFEX(0x57, 0x03, 0x8aa6),
		WRITE_COEF(0x06, 0x6100), /* Set MIC2 Vref gate to normal */
		{}
	};
	static const struct coef_fw coef0256[] = {
		UPDATE_COEFEX(0x57, 0x05, 1<<14, 1<<14), /* Direct Drive HP Amp control(Set to verb control)*/
		WRITE_COEFEX(0x57, 0x03, 0x09a3),
		WRITE_COEF(0x06, 0x6100), /* Set MIC2 Vref gate to normal */
		{}
	};
	static const struct coef_fw coef0233[] = {
		UPDATE_COEF(0x35, 0, 1<<14),
		WRITE_COEF(0x06, 0x2100),
		WRITE_COEF(0x1a, 0x0021),
		WRITE_COEF(0x26, 0x008c),
		{}
	};
	static const struct coef_fw coef0288[] = {
		UPDATE_COEF(0x4f, 0x00c0, 0),
		UPDATE_COEF(0x50, 0x2000, 0),
		UPDATE_COEF(0x56, 0x0006, 0),
		UPDATE_COEF(0x4f, 0xfcc0, 0xc400),
		UPDATE_COEF(0x66, 0x0008, 0x0008),
		UPDATE_COEF(0x67, 0x2000, 0x2000),
		{}
	};
	static const struct coef_fw coef0292[] = {
		WRITE_COEF(0x19, 0xa208),
		WRITE_COEF(0x2e, 0xacf0),
		{}
	};
	static const struct coef_fw coef0293[] = {
		UPDATE_COEFEX(0x57, 0x05, 0, 1<<15|1<<13), /* SET charge pump by verb */
		UPDATE_COEFEX(0x57, 0x03, 1<<10, 0), /* SET EN_OSW to 0 */
		UPDATE_COEF(0x1a, 1<<3, 0), /* Combo JD gating without LINE1-VREFO */
		{}
	};
	static const struct coef_fw coef0688[] = {
		WRITE_COEF(0xb7, 0x802b),
		WRITE_COEF(0xb5, 0x1040),
		UPDATE_COEF(0xc3, 0, 1<<12),
		{}
	};
	static const struct coef_fw coef0225[] = {
		UPDATE_COEFEX(0x57, 0x05, 1<<14, 1<<14),
		UPDATE_COEF(0x4a, 3<<4, 2<<4),
		UPDATE_COEF(0x63, 3<<14, 0),
		{}
	};
	static const struct coef_fw coef0274[] = {
		UPDATE_COEFEX(0x57, 0x05, 0x4000, 0x4000),
		UPDATE_COEF(0x4a, 0x0010, 0),
		UPDATE_COEF(0x6b, 0xf000, 0),
		{}
	};

	switch (codec->core.vendor_id) {
	case 0x10ec0255:
		alc_write_coef_idx(codec, 0x45, 0xc489);
		snd_hda_set_pin_ctl_cache(codec, hp_pin, 0);
		alc_process_coef_fw(codec, coef0255);
		snd_hda_set_pin_ctl_cache(codec, mic_pin, PIN_VREF50);
		break;
	case 0x10ec0236:
	case 0x10ec0256:
		alc_write_coef_idx(codec, 0x45, 0xc489);
		snd_hda_set_pin_ctl_cache(codec, hp_pin, 0);
		alc_process_coef_fw(codec, coef0256);
		snd_hda_set_pin_ctl_cache(codec, mic_pin, PIN_VREF50);
		break;
	case 0x10ec0234:
	case 0x10ec0274:
	case 0x10ec0294:
		alc_write_coef_idx(codec, 0x45, 0x4689);
		snd_hda_set_pin_ctl_cache(codec, hp_pin, 0);
		alc_process_coef_fw(codec, coef0274);
		snd_hda_set_pin_ctl_cache(codec, mic_pin, PIN_VREF50);
		break;
	case 0x10ec0233:
	case 0x10ec0283:
		alc_write_coef_idx(codec, 0x45, 0xc429);
		snd_hda_set_pin_ctl_cache(codec, hp_pin, 0);
		alc_process_coef_fw(codec, coef0233);
		snd_hda_set_pin_ctl_cache(codec, mic_pin, PIN_VREF50);
		break;
	case 0x10ec0286:
	case 0x10ec0288:
	case 0x10ec0298:
		snd_hda_set_pin_ctl_cache(codec, hp_pin, 0);
		alc_process_coef_fw(codec, coef0288);
		snd_hda_set_pin_ctl_cache(codec, mic_pin, PIN_VREF50);
		break;
	case 0x10ec0292:
		snd_hda_set_pin_ctl_cache(codec, hp_pin, 0);
		alc_process_coef_fw(codec, coef0292);
		break;
	case 0x10ec0293:
		/* Set to TRS mode */
		alc_write_coef_idx(codec, 0x45, 0xc429);
		snd_hda_set_pin_ctl_cache(codec, hp_pin, 0);
		alc_process_coef_fw(codec, coef0293);
		snd_hda_set_pin_ctl_cache(codec, mic_pin, PIN_VREF50);
		break;
	case 0x10ec0867:
		alc_update_coefex_idx(codec, 0x57, 0x5, 0, 1<<14);
		fallthrough;
	case 0x10ec0221:
	case 0x10ec0662:
		snd_hda_set_pin_ctl_cache(codec, hp_pin, 0);
		snd_hda_set_pin_ctl_cache(codec, mic_pin, PIN_VREF50);
		break;
	case 0x10ec0668:
		alc_write_coef_idx(codec, 0x11, 0x0001);
		snd_hda_set_pin_ctl_cache(codec, hp_pin, 0);
		alc_process_coef_fw(codec, coef0688);
		snd_hda_set_pin_ctl_cache(codec, mic_pin, PIN_VREF50);
		break;
	case 0x10ec0215:
	case 0x10ec0225:
	case 0x10ec0285:
	case 0x10ec0295:
	case 0x10ec0289:
	case 0x10ec0299:
		alc_process_coef_fw(codec, alc225_pre_hsmode);
		alc_update_coef_idx(codec, 0x45, 0x3f<<10, 0x31<<10);
		snd_hda_set_pin_ctl_cache(codec, hp_pin, 0);
		alc_process_coef_fw(codec, coef0225);
		snd_hda_set_pin_ctl_cache(codec, mic_pin, PIN_VREF50);
		break;
	}
	codec_dbg(codec, "Headset jack set to mic-in mode.\n");
}

static void alc_headset_mode_default(struct hda_codec *codec)
{
	static const struct coef_fw coef0225[] = {
		UPDATE_COEF(0x45, 0x3f<<10, 0x30<<10),
		UPDATE_COEF(0x45, 0x3f<<10, 0x31<<10),
		UPDATE_COEF(0x49, 3<<8, 0<<8),
		UPDATE_COEF(0x4a, 3<<4, 3<<4),
		UPDATE_COEF(0x63, 3<<14, 0),
		UPDATE_COEF(0x67, 0xf000, 0x3000),
		{}
	};
	static const struct coef_fw coef0255[] = {
		WRITE_COEF(0x45, 0xc089),
		WRITE_COEF(0x45, 0xc489),
		WRITE_COEFEX(0x57, 0x03, 0x8ea6),
		WRITE_COEF(0x49, 0x0049),
		{}
	};
	static const struct coef_fw coef0256[] = {
		WRITE_COEF(0x45, 0xc489),
		WRITE_COEFEX(0x57, 0x03, 0x0da3),
		WRITE_COEF(0x49, 0x0049),
		UPDATE_COEFEX(0x57, 0x05, 1<<14, 0), /* Direct Drive HP Amp control(Set to verb control)*/
		WRITE_COEF(0x06, 0x6100),
		{}
	};
	static const struct coef_fw coef0233[] = {
		WRITE_COEF(0x06, 0x2100),
		WRITE_COEF(0x32, 0x4ea3),
		{}
	};
	static const struct coef_fw coef0288[] = {
		UPDATE_COEF(0x4f, 0xfcc0, 0xc400), /* Set to TRS type */
		UPDATE_COEF(0x50, 0x2000, 0x2000),
		UPDATE_COEF(0x56, 0x0006, 0x0006),
		UPDATE_COEF(0x66, 0x0008, 0),
		UPDATE_COEF(0x67, 0x2000, 0),
		{}
	};
	static const struct coef_fw coef0292[] = {
		WRITE_COEF(0x76, 0x000e),
		WRITE_COEF(0x6c, 0x2400),
		WRITE_COEF(0x6b, 0xc429),
		WRITE_COEF(0x18, 0x7308),
		{}
	};
	static const struct coef_fw coef0293[] = {
		UPDATE_COEF(0x4a, 0x000f, 0x000e), /* Combo Jack auto detect */
		WRITE_COEF(0x45, 0xC429), /* Set to TRS type */
		UPDATE_COEF(0x1a, 1<<3, 0), /* Combo JD gating without LINE1-VREFO */
		{}
	};
	static const struct coef_fw coef0688[] = {
		WRITE_COEF(0x11, 0x0041),
		WRITE_COEF(0x15, 0x0d40),
		WRITE_COEF(0xb7, 0x802b),
		{}
	};
	static const struct coef_fw coef0274[] = {
		WRITE_COEF(0x45, 0x4289),
		UPDATE_COEF(0x4a, 0x0010, 0x0010),
		UPDATE_COEF(0x6b, 0x0f00, 0),
		UPDATE_COEF(0x49, 0x0300, 0x0300),
		{}
	};

	switch (codec->core.vendor_id) {
	case 0x10ec0215:
	case 0x10ec0225:
	case 0x10ec0285:
	case 0x10ec0295:
	case 0x10ec0289:
	case 0x10ec0299:
		alc_process_coef_fw(codec, alc225_pre_hsmode);
		alc_process_coef_fw(codec, coef0225);
		break;
	case 0x10ec0255:
		alc_process_coef_fw(codec, coef0255);
		break;
	case 0x10ec0236:
	case 0x10ec0256:
		alc_write_coef_idx(codec, 0x1b, 0x0e4b);
		alc_write_coef_idx(codec, 0x45, 0xc089);
		msleep(50);
		alc_process_coef_fw(codec, coef0256);
		break;
	case 0x10ec0234:
	case 0x10ec0274:
	case 0x10ec0294:
		alc_process_coef_fw(codec, coef0274);
		break;
	case 0x10ec0233:
	case 0x10ec0283:
		alc_process_coef_fw(codec, coef0233);
		break;
	case 0x10ec0286:
	case 0x10ec0288:
	case 0x10ec0298:
		alc_process_coef_fw(codec, coef0288);
		break;
	case 0x10ec0292:
		alc_process_coef_fw(codec, coef0292);
		break;
	case 0x10ec0293:
		alc_process_coef_fw(codec, coef0293);
		break;
	case 0x10ec0668:
		alc_process_coef_fw(codec, coef0688);
		break;
	case 0x10ec0867:
		alc_update_coefex_idx(codec, 0x57, 0x5, 1<<14, 0);
		break;
	}
	codec_dbg(codec, "Headset jack set to headphone (default) mode.\n");
}

/* Iphone type */
static void alc_headset_mode_ctia(struct hda_codec *codec)
{
	int val;

	static const struct coef_fw coef0255[] = {
		WRITE_COEF(0x45, 0xd489), /* Set to CTIA type */
		WRITE_COEF(0x1b, 0x0c2b),
		WRITE_COEFEX(0x57, 0x03, 0x8ea6),
		{}
	};
	static const struct coef_fw coef0256[] = {
		WRITE_COEF(0x45, 0xd489), /* Set to CTIA type */
		WRITE_COEF(0x1b, 0x0e6b),
		{}
	};
	static const struct coef_fw coef0233[] = {
		WRITE_COEF(0x45, 0xd429),
		WRITE_COEF(0x1b, 0x0c2b),
		WRITE_COEF(0x32, 0x4ea3),
		{}
	};
	static const struct coef_fw coef0288[] = {
		UPDATE_COEF(0x50, 0x2000, 0x2000),
		UPDATE_COEF(0x56, 0x0006, 0x0006),
		UPDATE_COEF(0x66, 0x0008, 0),
		UPDATE_COEF(0x67, 0x2000, 0),
		{}
	};
	static const struct coef_fw coef0292[] = {
		WRITE_COEF(0x6b, 0xd429),
		WRITE_COEF(0x76, 0x0008),
		WRITE_COEF(0x18, 0x7388),
		{}
	};
	static const struct coef_fw coef0293[] = {
		WRITE_COEF(0x45, 0xd429), /* Set to ctia type */
		UPDATE_COEF(0x10, 7<<8, 7<<8), /* SET Line1 JD to 1 */
		{}
	};
	static const struct coef_fw coef0688[] = {
		WRITE_COEF(0x11, 0x0001),
		WRITE_COEF(0x15, 0x0d60),
		WRITE_COEF(0xc3, 0x0000),
		{}
	};
	static const struct coef_fw coef0225_1[] = {
		UPDATE_COEF(0x45, 0x3f<<10, 0x35<<10),
		UPDATE_COEF(0x63, 3<<14, 2<<14),
		{}
	};
	static const struct coef_fw coef0225_2[] = {
		UPDATE_COEF(0x45, 0x3f<<10, 0x35<<10),
		UPDATE_COEF(0x63, 3<<14, 1<<14),
		{}
	};

	switch (codec->core.vendor_id) {
	case 0x10ec0255:
		alc_process_coef_fw(codec, coef0255);
		break;
	case 0x10ec0236:
	case 0x10ec0256:
		alc_process_coef_fw(codec, coef0256);
		break;
	case 0x10ec0234:
	case 0x10ec0274:
	case 0x10ec0294:
		alc_write_coef_idx(codec, 0x45, 0xd689);
		break;
	case 0x10ec0233:
	case 0x10ec0283:
		alc_process_coef_fw(codec, coef0233);
		break;
	case 0x10ec0298:
		val = alc_read_coef_idx(codec, 0x50);
		if (val & (1 << 12)) {
			alc_update_coef_idx(codec, 0x8e, 0x0070, 0x0020);
			alc_update_coef_idx(codec, 0x4f, 0xfcc0, 0xd400);
			msleep(300);
		} else {
			alc_update_coef_idx(codec, 0x8e, 0x0070, 0x0010);
			alc_update_coef_idx(codec, 0x4f, 0xfcc0, 0xd400);
			msleep(300);
		}
		break;
	case 0x10ec0286:
	case 0x10ec0288:
		alc_update_coef_idx(codec, 0x4f, 0xfcc0, 0xd400);
		msleep(300);
		alc_process_coef_fw(codec, coef0288);
		break;
	case 0x10ec0292:
		alc_process_coef_fw(codec, coef0292);
		break;
	case 0x10ec0293:
		alc_process_coef_fw(codec, coef0293);
		break;
	case 0x10ec0668:
		alc_process_coef_fw(codec, coef0688);
		break;
	case 0x10ec0215:
	case 0x10ec0225:
	case 0x10ec0285:
	case 0x10ec0295:
	case 0x10ec0289:
	case 0x10ec0299:
		val = alc_read_coef_idx(codec, 0x45);
		if (val & (1 << 9))
			alc_process_coef_fw(codec, coef0225_2);
		else
			alc_process_coef_fw(codec, coef0225_1);
		break;
	case 0x10ec0867:
		alc_update_coefex_idx(codec, 0x57, 0x5, 1<<14, 0);
		break;
	}
	codec_dbg(codec, "Headset jack set to iPhone-style headset mode.\n");
}

/* Nokia type */
static void alc_headset_mode_omtp(struct hda_codec *codec)
{
	static const struct coef_fw coef0255[] = {
		WRITE_COEF(0x45, 0xe489), /* Set to OMTP Type */
		WRITE_COEF(0x1b, 0x0c2b),
		WRITE_COEFEX(0x57, 0x03, 0x8ea6),
		{}
	};
	static const struct coef_fw coef0256[] = {
		WRITE_COEF(0x45, 0xe489), /* Set to OMTP Type */
		WRITE_COEF(0x1b, 0x0e6b),
		{}
	};
	static const struct coef_fw coef0233[] = {
		WRITE_COEF(0x45, 0xe429),
		WRITE_COEF(0x1b, 0x0c2b),
		WRITE_COEF(0x32, 0x4ea3),
		{}
	};
	static const struct coef_fw coef0288[] = {
		UPDATE_COEF(0x50, 0x2000, 0x2000),
		UPDATE_COEF(0x56, 0x0006, 0x0006),
		UPDATE_COEF(0x66, 0x0008, 0),
		UPDATE_COEF(0x67, 0x2000, 0),
		{}
	};
	static const struct coef_fw coef0292[] = {
		WRITE_COEF(0x6b, 0xe429),
		WRITE_COEF(0x76, 0x0008),
		WRITE_COEF(0x18, 0x7388),
		{}
	};
	static const struct coef_fw coef0293[] = {
		WRITE_COEF(0x45, 0xe429), /* Set to omtp type */
		UPDATE_COEF(0x10, 7<<8, 7<<8), /* SET Line1 JD to 1 */
		{}
	};
	static const struct coef_fw coef0688[] = {
		WRITE_COEF(0x11, 0x0001),
		WRITE_COEF(0x15, 0x0d50),
		WRITE_COEF(0xc3, 0x0000),
		{}
	};
	static const struct coef_fw coef0225[] = {
		UPDATE_COEF(0x45, 0x3f<<10, 0x39<<10),
		UPDATE_COEF(0x63, 3<<14, 2<<14),
		{}
	};

	switch (codec->core.vendor_id) {
	case 0x10ec0255:
		alc_process_coef_fw(codec, coef0255);
		break;
	case 0x10ec0236:
	case 0x10ec0256:
		alc_process_coef_fw(codec, coef0256);
		break;
	case 0x10ec0234:
	case 0x10ec0274:
	case 0x10ec0294:
		alc_write_coef_idx(codec, 0x45, 0xe689);
		break;
	case 0x10ec0233:
	case 0x10ec0283:
		alc_process_coef_fw(codec, coef0233);
		break;
	case 0x10ec0298:
		alc_update_coef_idx(codec, 0x8e, 0x0070, 0x0010);/* Headset output enable */
		alc_update_coef_idx(codec, 0x4f, 0xfcc0, 0xe400);
		msleep(300);
		break;
	case 0x10ec0286:
	case 0x10ec0288:
		alc_update_coef_idx(codec, 0x4f, 0xfcc0, 0xe400);
		msleep(300);
		alc_process_coef_fw(codec, coef0288);
		break;
	case 0x10ec0292:
		alc_process_coef_fw(codec, coef0292);
		break;
	case 0x10ec0293:
		alc_process_coef_fw(codec, coef0293);
		break;
	case 0x10ec0668:
		alc_process_coef_fw(codec, coef0688);
		break;
	case 0x10ec0215:
	case 0x10ec0225:
	case 0x10ec0285:
	case 0x10ec0295:
	case 0x10ec0289:
	case 0x10ec0299:
		alc_process_coef_fw(codec, coef0225);
		break;
	}
	codec_dbg(codec, "Headset jack set to Nokia-style headset mode.\n");
}

static void alc_determine_headset_type(struct hda_codec *codec)
{
	int val;
	bool is_ctia = false;
	struct alc_spec *spec = codec->spec;
	static const struct coef_fw coef0255[] = {
		WRITE_COEF(0x45, 0xd089), /* combo jack auto switch control(Check type)*/
		WRITE_COEF(0x49, 0x0149), /* combo jack auto switch control(Vref
 conteol) */
		{}
	};
	static const struct coef_fw coef0288[] = {
		UPDATE_COEF(0x4f, 0xfcc0, 0xd400), /* Check Type */
		{}
	};
	static const struct coef_fw coef0298[] = {
		UPDATE_COEF(0x50, 0x2000, 0x2000),
		UPDATE_COEF(0x56, 0x0006, 0x0006),
		UPDATE_COEF(0x66, 0x0008, 0),
		UPDATE_COEF(0x67, 0x2000, 0),
		UPDATE_COEF(0x19, 0x1300, 0x1300),
		{}
	};
	static const struct coef_fw coef0293[] = {
		UPDATE_COEF(0x4a, 0x000f, 0x0008), /* Combo Jack auto detect */
		WRITE_COEF(0x45, 0xD429), /* Set to ctia type */
		{}
	};
	static const struct coef_fw coef0688[] = {
		WRITE_COEF(0x11, 0x0001),
		WRITE_COEF(0xb7, 0x802b),
		WRITE_COEF(0x15, 0x0d60),
		WRITE_COEF(0xc3, 0x0c00),
		{}
	};
	static const struct coef_fw coef0274[] = {
		UPDATE_COEF(0x4a, 0x0010, 0),
		UPDATE_COEF(0x4a, 0x8000, 0),
		WRITE_COEF(0x45, 0xd289),
		UPDATE_COEF(0x49, 0x0300, 0x0300),
		{}
	};

	if (spec->no_internal_mic_pin) {
		alc_update_coef_idx(codec, 0x45, 0xf<<12 | 1<<10, 5<<12);
		return;
	}

	switch (codec->core.vendor_id) {
	case 0x10ec0255:
		alc_process_coef_fw(codec, coef0255);
		msleep(300);
		val = alc_read_coef_idx(codec, 0x46);
		is_ctia = (val & 0x0070) == 0x0070;
		break;
	case 0x10ec0236:
	case 0x10ec0256:
		alc_write_coef_idx(codec, 0x1b, 0x0e4b);
		alc_write_coef_idx(codec, 0x06, 0x6104);
		alc_write_coefex_idx(codec, 0x57, 0x3, 0x09a3);

		snd_hda_codec_write(codec, 0x21, 0,
			    AC_VERB_SET_AMP_GAIN_MUTE, AMP_OUT_MUTE);
		msleep(80);
		snd_hda_codec_write(codec, 0x21, 0,
			    AC_VERB_SET_PIN_WIDGET_CONTROL, 0x0);

		alc_process_coef_fw(codec, coef0255);
		msleep(300);
		val = alc_read_coef_idx(codec, 0x46);
		is_ctia = (val & 0x0070) == 0x0070;

		alc_write_coefex_idx(codec, 0x57, 0x3, 0x0da3);
		alc_update_coefex_idx(codec, 0x57, 0x5, 1<<14, 0);

		snd_hda_codec_write(codec, 0x21, 0,
			    AC_VERB_SET_PIN_WIDGET_CONTROL, PIN_OUT);
		msleep(80);
		snd_hda_codec_write(codec, 0x21, 0,
			    AC_VERB_SET_AMP_GAIN_MUTE, AMP_OUT_UNMUTE);
		break;
	case 0x10ec0234:
	case 0x10ec0274:
	case 0x10ec0294:
		alc_process_coef_fw(codec, coef0274);
		msleep(850);
		val = alc_read_coef_idx(codec, 0x46);
		is_ctia = (val & 0x00f0) == 0x00f0;
		break;
	case 0x10ec0233:
	case 0x10ec0283:
		alc_write_coef_idx(codec, 0x45, 0xd029);
		msleep(300);
		val = alc_read_coef_idx(codec, 0x46);
		is_ctia = (val & 0x0070) == 0x0070;
		break;
	case 0x10ec0298:
		snd_hda_codec_write(codec, 0x21, 0,
			    AC_VERB_SET_AMP_GAIN_MUTE, AMP_OUT_MUTE);
		msleep(100);
		snd_hda_codec_write(codec, 0x21, 0,
			    AC_VERB_SET_PIN_WIDGET_CONTROL, 0x0);
		msleep(200);

		val = alc_read_coef_idx(codec, 0x50);
		if (val & (1 << 12)) {
			alc_update_coef_idx(codec, 0x8e, 0x0070, 0x0020);
			alc_process_coef_fw(codec, coef0288);
			msleep(350);
			val = alc_read_coef_idx(codec, 0x50);
			is_ctia = (val & 0x0070) == 0x0070;
		} else {
			alc_update_coef_idx(codec, 0x8e, 0x0070, 0x0010);
			alc_process_coef_fw(codec, coef0288);
			msleep(350);
			val = alc_read_coef_idx(codec, 0x50);
			is_ctia = (val & 0x0070) == 0x0070;
		}
		alc_process_coef_fw(codec, coef0298);
		snd_hda_codec_write(codec, 0x21, 0,
			    AC_VERB_SET_PIN_WIDGET_CONTROL, PIN_HP);
		msleep(75);
		snd_hda_codec_write(codec, 0x21, 0,
			    AC_VERB_SET_AMP_GAIN_MUTE, AMP_OUT_UNMUTE);
		break;
	case 0x10ec0286:
	case 0x10ec0288:
		alc_process_coef_fw(codec, coef0288);
		msleep(350);
		val = alc_read_coef_idx(codec, 0x50);
		is_ctia = (val & 0x0070) == 0x0070;
		break;
	case 0x10ec0292:
		alc_write_coef_idx(codec, 0x6b, 0xd429);
		msleep(300);
		val = alc_read_coef_idx(codec, 0x6c);
		is_ctia = (val & 0x001c) == 0x001c;
		break;
	case 0x10ec0293:
		alc_process_coef_fw(codec, coef0293);
		msleep(300);
		val = alc_read_coef_idx(codec, 0x46);
		is_ctia = (val & 0x0070) == 0x0070;
		break;
	case 0x10ec0668:
		alc_process_coef_fw(codec, coef0688);
		msleep(300);
		val = alc_read_coef_idx(codec, 0xbe);
		is_ctia = (val & 0x1c02) == 0x1c02;
		break;
	case 0x10ec0215:
	case 0x10ec0225:
	case 0x10ec0285:
	case 0x10ec0295:
	case 0x10ec0289:
	case 0x10ec0299:
		snd_hda_codec_write(codec, 0x21, 0,
			    AC_VERB_SET_AMP_GAIN_MUTE, AMP_OUT_MUTE);
		msleep(80);
		snd_hda_codec_write(codec, 0x21, 0,
			    AC_VERB_SET_PIN_WIDGET_CONTROL, 0x0);

		alc_process_coef_fw(codec, alc225_pre_hsmode);
		alc_update_coef_idx(codec, 0x67, 0xf000, 0x1000);
		val = alc_read_coef_idx(codec, 0x45);
		if (val & (1 << 9)) {
			alc_update_coef_idx(codec, 0x45, 0x3f<<10, 0x34<<10);
			alc_update_coef_idx(codec, 0x49, 3<<8, 2<<8);
			msleep(800);
			val = alc_read_coef_idx(codec, 0x46);
			is_ctia = (val & 0x00f0) == 0x00f0;
		} else {
			alc_update_coef_idx(codec, 0x45, 0x3f<<10, 0x34<<10);
			alc_update_coef_idx(codec, 0x49, 3<<8, 1<<8);
			msleep(800);
			val = alc_read_coef_idx(codec, 0x46);
			is_ctia = (val & 0x00f0) == 0x00f0;
		}
		alc_update_coef_idx(codec, 0x4a, 7<<6, 7<<6);
		alc_update_coef_idx(codec, 0x4a, 3<<4, 3<<4);
		alc_update_coef_idx(codec, 0x67, 0xf000, 0x3000);

		snd_hda_codec_write(codec, 0x21, 0,
			    AC_VERB_SET_PIN_WIDGET_CONTROL, PIN_OUT);
		msleep(80);
		snd_hda_codec_write(codec, 0x21, 0,
			    AC_VERB_SET_AMP_GAIN_MUTE, AMP_OUT_UNMUTE);
		break;
	case 0x10ec0867:
		is_ctia = true;
		break;
	}

	codec_dbg(codec, "Headset jack detected iPhone-style headset: %s\n",
		    is_ctia ? "yes" : "no");
	spec->current_headset_type = is_ctia ? ALC_HEADSET_TYPE_CTIA : ALC_HEADSET_TYPE_OMTP;
}

static void alc_update_headset_mode(struct hda_codec *codec)
{
	struct alc_spec *spec = codec->spec;

	hda_nid_t mux_pin = spec->gen.imux_pins[spec->gen.cur_mux[0]];
	hda_nid_t hp_pin = alc_get_hp_pin(spec);

	int new_headset_mode;

	if (!snd_hda_jack_detect(codec, hp_pin))
		new_headset_mode = ALC_HEADSET_MODE_UNPLUGGED;
	else if (mux_pin == spec->headset_mic_pin)
		new_headset_mode = ALC_HEADSET_MODE_HEADSET;
	else if (mux_pin == spec->headphone_mic_pin)
		new_headset_mode = ALC_HEADSET_MODE_MIC;
	else
		new_headset_mode = ALC_HEADSET_MODE_HEADPHONE;

	if (new_headset_mode == spec->current_headset_mode) {
		snd_hda_gen_update_outputs(codec);
		return;
	}

	switch (new_headset_mode) {
	case ALC_HEADSET_MODE_UNPLUGGED:
		alc_headset_mode_unplugged(codec);
		spec->current_headset_mode = ALC_HEADSET_MODE_UNKNOWN;
		spec->current_headset_type = ALC_HEADSET_TYPE_UNKNOWN;
		spec->gen.hp_jack_present = false;
		break;
	case ALC_HEADSET_MODE_HEADSET:
		if (spec->current_headset_type == ALC_HEADSET_TYPE_UNKNOWN)
			alc_determine_headset_type(codec);
		if (spec->current_headset_type == ALC_HEADSET_TYPE_CTIA)
			alc_headset_mode_ctia(codec);
		else if (spec->current_headset_type == ALC_HEADSET_TYPE_OMTP)
			alc_headset_mode_omtp(codec);
		spec->gen.hp_jack_present = true;
		break;
	case ALC_HEADSET_MODE_MIC:
		alc_headset_mode_mic_in(codec, hp_pin, spec->headphone_mic_pin);
		spec->gen.hp_jack_present = false;
		break;
	case ALC_HEADSET_MODE_HEADPHONE:
		alc_headset_mode_default(codec);
		spec->gen.hp_jack_present = true;
		break;
	}
	if (new_headset_mode != ALC_HEADSET_MODE_MIC) {
		snd_hda_set_pin_ctl_cache(codec, hp_pin,
					  AC_PINCTL_OUT_EN | AC_PINCTL_HP_EN);
		if (spec->headphone_mic_pin && spec->headphone_mic_pin != hp_pin)
			snd_hda_set_pin_ctl_cache(codec, spec->headphone_mic_pin,
						  PIN_VREFHIZ);
	}
	spec->current_headset_mode = new_headset_mode;

	snd_hda_gen_update_outputs(codec);
}

static void alc_update_headset_mode_hook(struct hda_codec *codec,
					 struct snd_kcontrol *kcontrol,
					 struct snd_ctl_elem_value *ucontrol)
{
	alc_update_headset_mode(codec);
}

static void alc_update_headset_jack_cb(struct hda_codec *codec,
				       struct hda_jack_callback *jack)
{
	snd_hda_gen_hp_automute(codec, jack);
	alc_update_headset_mode(codec);
}

static void alc_probe_headset_mode(struct hda_codec *codec)
{
	int i;
	struct alc_spec *spec = codec->spec;
	struct auto_pin_cfg *cfg = &spec->gen.autocfg;

	/* Find mic pins */
	for (i = 0; i < cfg->num_inputs; i++) {
		if (cfg->inputs[i].is_headset_mic && !spec->headset_mic_pin)
			spec->headset_mic_pin = cfg->inputs[i].pin;
		if (cfg->inputs[i].is_headphone_mic && !spec->headphone_mic_pin)
			spec->headphone_mic_pin = cfg->inputs[i].pin;
	}

	WARN_ON(spec->gen.cap_sync_hook);
	spec->gen.cap_sync_hook = alc_update_headset_mode_hook;
	spec->gen.automute_hook = alc_update_headset_mode;
	spec->gen.hp_automute_hook = alc_update_headset_jack_cb;
}

static void alc_fixup_headset_mode(struct hda_codec *codec,
				const struct hda_fixup *fix, int action)
{
	struct alc_spec *spec = codec->spec;

	switch (action) {
	case HDA_FIXUP_ACT_PRE_PROBE:
		spec->parse_flags |= HDA_PINCFG_HEADSET_MIC | HDA_PINCFG_HEADPHONE_MIC;
		break;
	case HDA_FIXUP_ACT_PROBE:
		alc_probe_headset_mode(codec);
		break;
	case HDA_FIXUP_ACT_INIT:
		if (is_s3_resume(codec) || is_s4_resume(codec)) {
			spec->current_headset_mode = ALC_HEADSET_MODE_UNKNOWN;
			spec->current_headset_type = ALC_HEADSET_TYPE_UNKNOWN;
		}
		alc_update_headset_mode(codec);
		break;
	}
}

static void alc_fixup_headset_mode_no_hp_mic(struct hda_codec *codec,
				const struct hda_fixup *fix, int action)
{
	if (action == HDA_FIXUP_ACT_PRE_PROBE) {
		struct alc_spec *spec = codec->spec;
		spec->parse_flags |= HDA_PINCFG_HEADSET_MIC;
	}
	else
		alc_fixup_headset_mode(codec, fix, action);
}

static void alc255_set_default_jack_type(struct hda_codec *codec)
{
	/* Set to iphone type */
	static const struct coef_fw alc255fw[] = {
		WRITE_COEF(0x1b, 0x880b),
		WRITE_COEF(0x45, 0xd089),
		WRITE_COEF(0x1b, 0x080b),
		WRITE_COEF(0x46, 0x0004),
		WRITE_COEF(0x1b, 0x0c0b),
		{}
	};
	static const struct coef_fw alc256fw[] = {
		WRITE_COEF(0x1b, 0x884b),
		WRITE_COEF(0x45, 0xd089),
		WRITE_COEF(0x1b, 0x084b),
		WRITE_COEF(0x46, 0x0004),
		WRITE_COEF(0x1b, 0x0c4b),
		{}
	};
	switch (codec->core.vendor_id) {
	case 0x10ec0255:
		alc_process_coef_fw(codec, alc255fw);
		break;
	case 0x10ec0236:
	case 0x10ec0256:
		alc_process_coef_fw(codec, alc256fw);
		break;
	}
	msleep(30);
}

static void alc_fixup_headset_mode_alc255(struct hda_codec *codec,
				const struct hda_fixup *fix, int action)
{
	if (action == HDA_FIXUP_ACT_PRE_PROBE) {
		alc255_set_default_jack_type(codec);
	}
	alc_fixup_headset_mode(codec, fix, action);
}

static void alc_fixup_headset_mode_alc255_no_hp_mic(struct hda_codec *codec,
				const struct hda_fixup *fix, int action)
{
	if (action == HDA_FIXUP_ACT_PRE_PROBE) {
		struct alc_spec *spec = codec->spec;
		spec->parse_flags |= HDA_PINCFG_HEADSET_MIC;
		alc255_set_default_jack_type(codec);
	} 
	else
		alc_fixup_headset_mode(codec, fix, action);
}

static void alc288_update_headset_jack_cb(struct hda_codec *codec,
				       struct hda_jack_callback *jack)
{
	struct alc_spec *spec = codec->spec;

	alc_update_headset_jack_cb(codec, jack);
	/* Headset Mic enable or disable, only for Dell Dino */
	alc_update_gpio_data(codec, 0x40, spec->gen.hp_jack_present);
}

static void alc_fixup_headset_mode_dell_alc288(struct hda_codec *codec,
				const struct hda_fixup *fix, int action)
{
	alc_fixup_headset_mode(codec, fix, action);
	if (action == HDA_FIXUP_ACT_PROBE) {
		struct alc_spec *spec = codec->spec;
		/* toggled via hp_automute_hook */
		spec->gpio_mask |= 0x40;
		spec->gpio_dir |= 0x40;
		spec->gen.hp_automute_hook = alc288_update_headset_jack_cb;
	}
}

static void alc_fixup_auto_mute_via_amp(struct hda_codec *codec,
					const struct hda_fixup *fix, int action)
{
	if (action == HDA_FIXUP_ACT_PRE_PROBE) {
		struct alc_spec *spec = codec->spec;
		spec->gen.auto_mute_via_amp = 1;
	}
}

static void alc_fixup_no_shutup(struct hda_codec *codec,
				const struct hda_fixup *fix, int action)
{
	if (action == HDA_FIXUP_ACT_PRE_PROBE) {
		struct alc_spec *spec = codec->spec;
		spec->no_shutup_pins = 1;
	}
}

static void alc_fixup_disable_aamix(struct hda_codec *codec,
				    const struct hda_fixup *fix, int action)
{
	if (action == HDA_FIXUP_ACT_PRE_PROBE) {
		struct alc_spec *spec = codec->spec;
		/* Disable AA-loopback as it causes white noise */
		spec->gen.mixer_nid = 0;
	}
}

/* fixup for Thinkpad docks: add dock pins, avoid HP parser fixup */
static void alc_fixup_tpt440_dock(struct hda_codec *codec,
				  const struct hda_fixup *fix, int action)
{
	static const struct hda_pintbl pincfgs[] = {
		{ 0x16, 0x21211010 }, /* dock headphone */
		{ 0x19, 0x21a11010 }, /* dock mic */
		{ }
	};
	struct alc_spec *spec = codec->spec;

	if (action == HDA_FIXUP_ACT_PRE_PROBE) {
		spec->reboot_notify = snd_hda_gen_reboot_notify; /* reduce noise */
		spec->parse_flags = HDA_PINCFG_NO_HP_FIXUP;
		codec->power_save_node = 0; /* avoid click noises */
		snd_hda_apply_pincfgs(codec, pincfgs);
	}
}

static void alc_fixup_tpt470_dock(struct hda_codec *codec,
				  const struct hda_fixup *fix, int action)
{
	static const struct hda_pintbl pincfgs[] = {
		{ 0x17, 0x21211010 }, /* dock headphone */
		{ 0x19, 0x21a11010 }, /* dock mic */
		{ }
	};
	struct alc_spec *spec = codec->spec;

	if (action == HDA_FIXUP_ACT_PRE_PROBE) {
		spec->parse_flags = HDA_PINCFG_NO_HP_FIXUP;
		snd_hda_apply_pincfgs(codec, pincfgs);
	} else if (action == HDA_FIXUP_ACT_INIT) {
		/* Enable DOCK device */
		snd_hda_codec_write(codec, 0x17, 0,
			    AC_VERB_SET_CONFIG_DEFAULT_BYTES_3, 0);
		/* Enable DOCK device */
		snd_hda_codec_write(codec, 0x19, 0,
			    AC_VERB_SET_CONFIG_DEFAULT_BYTES_3, 0);
	}
}

static void alc_fixup_tpt470_dacs(struct hda_codec *codec,
				  const struct hda_fixup *fix, int action)
{
	/* Assure the speaker pin to be coupled with DAC NID 0x03; otherwise
	 * the speaker output becomes too low by some reason on Thinkpads with
	 * ALC298 codec
	 */
	static const hda_nid_t preferred_pairs[] = {
		0x14, 0x03, 0x17, 0x02, 0x21, 0x02,
		0
	};
	struct alc_spec *spec = codec->spec;

	if (action == HDA_FIXUP_ACT_PRE_PROBE)
		spec->gen.preferred_dacs = preferred_pairs;
}

static void alc_shutup_dell_xps13(struct hda_codec *codec)
{
	struct alc_spec *spec = codec->spec;
	int hp_pin = alc_get_hp_pin(spec);

	/* Prevent pop noises when headphones are plugged in */
	snd_hda_codec_write(codec, hp_pin, 0,
			    AC_VERB_SET_AMP_GAIN_MUTE, AMP_OUT_MUTE);
	msleep(20);
}

static void alc_fixup_dell_xps13(struct hda_codec *codec,
				const struct hda_fixup *fix, int action)
{
	struct alc_spec *spec = codec->spec;
	struct hda_input_mux *imux = &spec->gen.input_mux;
	int i;

	switch (action) {
	case HDA_FIXUP_ACT_PRE_PROBE:
		/* mic pin 0x19 must be initialized with Vref Hi-Z, otherwise
		 * it causes a click noise at start up
		 */
		snd_hda_codec_set_pin_target(codec, 0x19, PIN_VREFHIZ);
		spec->shutup = alc_shutup_dell_xps13;
		break;
	case HDA_FIXUP_ACT_PROBE:
		/* Make the internal mic the default input source. */
		for (i = 0; i < imux->num_items; i++) {
			if (spec->gen.imux_pins[i] == 0x12) {
				spec->gen.cur_mux[0] = i;
				break;
			}
		}
		break;
	}
}

static void alc_fixup_headset_mode_alc662(struct hda_codec *codec,
				const struct hda_fixup *fix, int action)
{
	struct alc_spec *spec = codec->spec;

	if (action == HDA_FIXUP_ACT_PRE_PROBE) {
		spec->parse_flags |= HDA_PINCFG_HEADSET_MIC;
		spec->gen.hp_mic = 1; /* Mic-in is same pin as headphone */

		/* Disable boost for mic-in permanently. (This code is only called
		   from quirks that guarantee that the headphone is at NID 0x1b.) */
		snd_hda_codec_write(codec, 0x1b, 0, AC_VERB_SET_AMP_GAIN_MUTE, 0x7000);
		snd_hda_override_wcaps(codec, 0x1b, get_wcaps(codec, 0x1b) & ~AC_WCAP_IN_AMP);
	} else
		alc_fixup_headset_mode(codec, fix, action);
}

static void alc_fixup_headset_mode_alc668(struct hda_codec *codec,
				const struct hda_fixup *fix, int action)
{
	if (action == HDA_FIXUP_ACT_PRE_PROBE) {
		alc_write_coef_idx(codec, 0xc4, 0x8000);
		alc_update_coef_idx(codec, 0xc2, ~0xfe, 0);
		snd_hda_set_pin_ctl_cache(codec, 0x18, 0);
	}
	alc_fixup_headset_mode(codec, fix, action);
}

/* Returns the nid of the external mic input pin, or 0 if it cannot be found. */
static int find_ext_mic_pin(struct hda_codec *codec)
{
	struct alc_spec *spec = codec->spec;
	struct auto_pin_cfg *cfg = &spec->gen.autocfg;
	hda_nid_t nid;
	unsigned int defcfg;
	int i;

	for (i = 0; i < cfg->num_inputs; i++) {
		if (cfg->inputs[i].type != AUTO_PIN_MIC)
			continue;
		nid = cfg->inputs[i].pin;
		defcfg = snd_hda_codec_get_pincfg(codec, nid);
		if (snd_hda_get_input_pin_attr(defcfg) == INPUT_PIN_ATTR_INT)
			continue;
		return nid;
	}

	return 0;
}

static void alc271_hp_gate_mic_jack(struct hda_codec *codec,
				    const struct hda_fixup *fix,
				    int action)
{
	struct alc_spec *spec = codec->spec;

	if (action == HDA_FIXUP_ACT_PROBE) {
		int mic_pin = find_ext_mic_pin(codec);
		int hp_pin = alc_get_hp_pin(spec);

		if (snd_BUG_ON(!mic_pin || !hp_pin))
			return;
		snd_hda_jack_set_gating_jack(codec, mic_pin, hp_pin);
	}
}

static void alc269_fixup_limit_int_mic_boost(struct hda_codec *codec,
					     const struct hda_fixup *fix,
					     int action)
{
	struct alc_spec *spec = codec->spec;
	struct auto_pin_cfg *cfg = &spec->gen.autocfg;
	int i;

	/* The mic boosts on level 2 and 3 are too noisy
	   on the internal mic input.
	   Therefore limit the boost to 0 or 1. */

	if (action != HDA_FIXUP_ACT_PROBE)
		return;

	for (i = 0; i < cfg->num_inputs; i++) {
		hda_nid_t nid = cfg->inputs[i].pin;
		unsigned int defcfg;
		if (cfg->inputs[i].type != AUTO_PIN_MIC)
			continue;
		defcfg = snd_hda_codec_get_pincfg(codec, nid);
		if (snd_hda_get_input_pin_attr(defcfg) != INPUT_PIN_ATTR_INT)
			continue;

		snd_hda_override_amp_caps(codec, nid, HDA_INPUT,
					  (0x00 << AC_AMPCAP_OFFSET_SHIFT) |
					  (0x01 << AC_AMPCAP_NUM_STEPS_SHIFT) |
					  (0x2f << AC_AMPCAP_STEP_SIZE_SHIFT) |
					  (0 << AC_AMPCAP_MUTE_SHIFT));
	}
}

static void alc283_hp_automute_hook(struct hda_codec *codec,
				    struct hda_jack_callback *jack)
{
	struct alc_spec *spec = codec->spec;
	int vref;

	msleep(200);
	snd_hda_gen_hp_automute(codec, jack);

	vref = spec->gen.hp_jack_present ? PIN_VREF80 : 0;

	msleep(600);
	snd_hda_codec_write(codec, 0x19, 0, AC_VERB_SET_PIN_WIDGET_CONTROL,
			    vref);
}

static void alc283_fixup_chromebook(struct hda_codec *codec,
				    const struct hda_fixup *fix, int action)
{
	struct alc_spec *spec = codec->spec;

	switch (action) {
	case HDA_FIXUP_ACT_PRE_PROBE:
		snd_hda_override_wcaps(codec, 0x03, 0);
		/* Disable AA-loopback as it causes white noise */
		spec->gen.mixer_nid = 0;
		break;
	case HDA_FIXUP_ACT_INIT:
		/* MIC2-VREF control */
		/* Set to manual mode */
		alc_update_coef_idx(codec, 0x06, 0x000c, 0);
		/* Enable Line1 input control by verb */
		alc_update_coef_idx(codec, 0x1a, 0, 1 << 4);
		break;
	}
}

static void alc283_fixup_sense_combo_jack(struct hda_codec *codec,
				    const struct hda_fixup *fix, int action)
{
	struct alc_spec *spec = codec->spec;

	switch (action) {
	case HDA_FIXUP_ACT_PRE_PROBE:
		spec->gen.hp_automute_hook = alc283_hp_automute_hook;
		break;
	case HDA_FIXUP_ACT_INIT:
		/* MIC2-VREF control */
		/* Set to manual mode */
		alc_update_coef_idx(codec, 0x06, 0x000c, 0);
		break;
	}
}

/* mute tablet speaker pin (0x14) via dock plugging in addition */
static void asus_tx300_automute(struct hda_codec *codec)
{
	struct alc_spec *spec = codec->spec;
	snd_hda_gen_update_outputs(codec);
	if (snd_hda_jack_detect(codec, 0x1b))
		spec->gen.mute_bits |= (1ULL << 0x14);
}

static void alc282_fixup_asus_tx300(struct hda_codec *codec,
				    const struct hda_fixup *fix, int action)
{
	struct alc_spec *spec = codec->spec;
	static const struct hda_pintbl dock_pins[] = {
		{ 0x1b, 0x21114000 }, /* dock speaker pin */
		{}
	};

	switch (action) {
	case HDA_FIXUP_ACT_PRE_PROBE:
		spec->init_amp = ALC_INIT_DEFAULT;
		/* TX300 needs to set up GPIO2 for the speaker amp */
		alc_setup_gpio(codec, 0x04);
		snd_hda_apply_pincfgs(codec, dock_pins);
		spec->gen.auto_mute_via_amp = 1;
		spec->gen.automute_hook = asus_tx300_automute;
		snd_hda_jack_detect_enable_callback(codec, 0x1b,
						    snd_hda_gen_hp_automute);
		break;
	case HDA_FIXUP_ACT_PROBE:
		spec->init_amp = ALC_INIT_DEFAULT;
		break;
	case HDA_FIXUP_ACT_BUILD:
		/* this is a bit tricky; give more sane names for the main
		 * (tablet) speaker and the dock speaker, respectively
		 */
		rename_ctl(codec, "Speaker Playback Switch",
			   "Dock Speaker Playback Switch");
		rename_ctl(codec, "Bass Speaker Playback Switch",
			   "Speaker Playback Switch");
		break;
	}
}

static void alc290_fixup_mono_speakers(struct hda_codec *codec,
				       const struct hda_fixup *fix, int action)
{
	if (action == HDA_FIXUP_ACT_PRE_PROBE) {
		/* DAC node 0x03 is giving mono output. We therefore want to
		   make sure 0x14 (front speaker) and 0x15 (headphones) use the
		   stereo DAC, while leaving 0x17 (bass speaker) for node 0x03. */
		static const hda_nid_t conn1[] = { 0x0c };
		snd_hda_override_conn_list(codec, 0x14, ARRAY_SIZE(conn1), conn1);
		snd_hda_override_conn_list(codec, 0x15, ARRAY_SIZE(conn1), conn1);
	}
}

static void alc298_fixup_speaker_volume(struct hda_codec *codec,
					const struct hda_fixup *fix, int action)
{
	if (action == HDA_FIXUP_ACT_PRE_PROBE) {
		/* The speaker is routed to the Node 0x06 by a mistake, as a result
		   we can't adjust the speaker's volume since this node does not has
		   Amp-out capability. we change the speaker's route to:
		   Node 0x02 (Audio Output) -> Node 0x0c (Audio Mixer) -> Node 0x17 (
		   Pin Complex), since Node 0x02 has Amp-out caps, we can adjust
		   speaker's volume now. */

		static const hda_nid_t conn1[] = { 0x0c };
		snd_hda_override_conn_list(codec, 0x17, ARRAY_SIZE(conn1), conn1);
	}
}

/* disable DAC3 (0x06) selection on NID 0x17 as it has no volume amp control */
static void alc295_fixup_disable_dac3(struct hda_codec *codec,
				      const struct hda_fixup *fix, int action)
{
	if (action == HDA_FIXUP_ACT_PRE_PROBE) {
		static const hda_nid_t conn[] = { 0x02, 0x03 };
		snd_hda_override_conn_list(codec, 0x17, ARRAY_SIZE(conn), conn);
	}
}

/* force NID 0x17 (Bass Speaker) to DAC1 to share it with the main speaker */
static void alc285_fixup_speaker2_to_dac1(struct hda_codec *codec,
					  const struct hda_fixup *fix, int action)
{
	if (action == HDA_FIXUP_ACT_PRE_PROBE) {
		static const hda_nid_t conn[] = { 0x02 };
		snd_hda_override_conn_list(codec, 0x17, ARRAY_SIZE(conn), conn);
	}
}

/* Hook to update amp GPIO4 for automute */
static void alc280_hp_gpio4_automute_hook(struct hda_codec *codec,
					  struct hda_jack_callback *jack)
{
	struct alc_spec *spec = codec->spec;

	snd_hda_gen_hp_automute(codec, jack);
	/* mute_led_polarity is set to 0, so we pass inverted value here */
	alc_update_gpio_led(codec, 0x10, spec->mute_led_polarity,
			    !spec->gen.hp_jack_present);
}

/* Manage GPIOs for HP EliteBook Folio 9480m.
 *
 * GPIO4 is the headphone amplifier power control
 * GPIO3 is the audio output mute indicator LED
 */

static void alc280_fixup_hp_9480m(struct hda_codec *codec,
				  const struct hda_fixup *fix,
				  int action)
{
	struct alc_spec *spec = codec->spec;

	alc_fixup_hp_gpio_led(codec, action, 0x08, 0);
	if (action == HDA_FIXUP_ACT_PRE_PROBE) {
		/* amp at GPIO4; toggled via alc280_hp_gpio4_automute_hook() */
		spec->gpio_mask |= 0x10;
		spec->gpio_dir |= 0x10;
		spec->gen.hp_automute_hook = alc280_hp_gpio4_automute_hook;
	}
}

static void alc275_fixup_gpio4_off(struct hda_codec *codec,
				   const struct hda_fixup *fix,
				   int action)
{
	struct alc_spec *spec = codec->spec;

	if (action == HDA_FIXUP_ACT_PRE_PROBE) {
		spec->gpio_mask |= 0x04;
		spec->gpio_dir |= 0x04;
		/* set data bit low */
	}
}

/* Quirk for Thinkpad X1 7th and 8th Gen
 * The following fixed routing needed
 * DAC1 (NID 0x02) -> Speaker (NID 0x14); some eq applied secretly
 * DAC2 (NID 0x03) -> Bass (NID 0x17) & Headphone (NID 0x21); sharing a DAC
 * DAC3 (NID 0x06) -> Unused, due to the lack of volume amp
 */
static void alc285_fixup_thinkpad_x1_gen7(struct hda_codec *codec,
					  const struct hda_fixup *fix, int action)
{
	static const hda_nid_t conn[] = { 0x02, 0x03 }; /* exclude 0x06 */
	static const hda_nid_t preferred_pairs[] = {
		0x14, 0x02, 0x17, 0x03, 0x21, 0x03, 0
	};
	struct alc_spec *spec = codec->spec;

	switch (action) {
	case HDA_FIXUP_ACT_PRE_PROBE:
		snd_hda_override_conn_list(codec, 0x17, ARRAY_SIZE(conn), conn);
		spec->gen.preferred_dacs = preferred_pairs;
		break;
	case HDA_FIXUP_ACT_BUILD:
		/* The generic parser creates somewhat unintuitive volume ctls
		 * with the fixed routing above, and the shared DAC2 may be
		 * confusing for PA.
		 * Rename those to unique names so that PA doesn't touch them
		 * and use only Master volume.
		 */
		rename_ctl(codec, "Front Playback Volume", "DAC1 Playback Volume");
		rename_ctl(codec, "Bass Speaker Playback Volume", "DAC2 Playback Volume");
		break;
	}
}

static void alc233_alc662_fixup_lenovo_dual_codecs(struct hda_codec *codec,
					 const struct hda_fixup *fix,
					 int action)
{
	alc_fixup_dual_codecs(codec, fix, action);
	switch (action) {
	case HDA_FIXUP_ACT_PRE_PROBE:
		/* override card longname to provide a unique UCM profile */
		strcpy(codec->card->longname, "HDAudio-Lenovo-DualCodecs");
		break;
	case HDA_FIXUP_ACT_BUILD:
		/* rename Capture controls depending on the codec */
		rename_ctl(codec, "Capture Volume",
			   codec->addr == 0 ?
			   "Rear-Panel Capture Volume" :
			   "Front-Panel Capture Volume");
		rename_ctl(codec, "Capture Switch",
			   codec->addr == 0 ?
			   "Rear-Panel Capture Switch" :
			   "Front-Panel Capture Switch");
		break;
	}
}

static void alc225_fixup_s3_pop_noise(struct hda_codec *codec,
				      const struct hda_fixup *fix, int action)
{
	if (action != HDA_FIXUP_ACT_PRE_PROBE)
		return;

	codec->power_save_node = 1;
}

/* Forcibly assign NID 0x03 to HP/LO while NID 0x02 to SPK for EQ */
static void alc274_fixup_bind_dacs(struct hda_codec *codec,
				    const struct hda_fixup *fix, int action)
{
	struct alc_spec *spec = codec->spec;
	static const hda_nid_t preferred_pairs[] = {
		0x21, 0x03, 0x1b, 0x03, 0x16, 0x02,
		0
	};

	if (action != HDA_FIXUP_ACT_PRE_PROBE)
		return;

	spec->gen.preferred_dacs = preferred_pairs;
	spec->gen.auto_mute_via_amp = 1;
	codec->power_save_node = 0;
}

/* avoid DAC 0x06 for bass speaker 0x17; it has no volume control */
static void alc289_fixup_asus_ga401(struct hda_codec *codec,
				    const struct hda_fixup *fix, int action)
{
	static const hda_nid_t preferred_pairs[] = {
		0x14, 0x02, 0x17, 0x02, 0x21, 0x03, 0
	};
	struct alc_spec *spec = codec->spec;

	if (action == HDA_FIXUP_ACT_PRE_PROBE) {
		spec->gen.preferred_dacs = preferred_pairs;
		spec->gen.obey_preferred_dacs = 1;
	}
}

/* The DAC of NID 0x3 will introduce click/pop noise on headphones, so invalidate it */
static void alc285_fixup_invalidate_dacs(struct hda_codec *codec,
			      const struct hda_fixup *fix, int action)
{
	if (action != HDA_FIXUP_ACT_PRE_PROBE)
		return;

	snd_hda_override_wcaps(codec, 0x03, 0);
}

static void alc_combo_jack_hp_jd_restart(struct hda_codec *codec)
{
	switch (codec->core.vendor_id) {
	case 0x10ec0274:
	case 0x10ec0294:
	case 0x10ec0225:
	case 0x10ec0295:
	case 0x10ec0299:
		alc_update_coef_idx(codec, 0x4a, 0x8000, 1 << 15); /* Reset HP JD */
		alc_update_coef_idx(codec, 0x4a, 0x8000, 0 << 15);
		break;
	case 0x10ec0235:
	case 0x10ec0236:
	case 0x10ec0255:
	case 0x10ec0256:
		alc_update_coef_idx(codec, 0x1b, 0x8000, 1 << 15); /* Reset HP JD */
		alc_update_coef_idx(codec, 0x1b, 0x8000, 0 << 15);
		break;
	}
}

static void alc295_fixup_chromebook(struct hda_codec *codec,
				    const struct hda_fixup *fix, int action)
{
	struct alc_spec *spec = codec->spec;

	switch (action) {
	case HDA_FIXUP_ACT_PRE_PROBE:
		spec->ultra_low_power = true;
		break;
	case HDA_FIXUP_ACT_INIT:
		alc_combo_jack_hp_jd_restart(codec);
		break;
	}
}

static void alc_fixup_disable_mic_vref(struct hda_codec *codec,
				  const struct hda_fixup *fix, int action)
{
	if (action == HDA_FIXUP_ACT_PRE_PROBE)
		snd_hda_codec_set_pin_target(codec, 0x19, PIN_VREFHIZ);
}


static void alc294_gx502_toggle_output(struct hda_codec *codec,
					struct hda_jack_callback *cb)
{
	/* The Windows driver sets the codec up in a very different way where
	 * it appears to leave 0x10 = 0x8a20 set. For Linux we need to toggle it
	 */
	if (snd_hda_jack_detect_state(codec, 0x21) == HDA_JACK_PRESENT)
		alc_write_coef_idx(codec, 0x10, 0x8a20);
	else
		alc_write_coef_idx(codec, 0x10, 0x0a20);
}

static void alc294_fixup_gx502_hp(struct hda_codec *codec,
					const struct hda_fixup *fix, int action)
{
	/* Pin 0x21: headphones/headset mic */
	if (!is_jack_detectable(codec, 0x21))
		return;

	switch (action) {
	case HDA_FIXUP_ACT_PRE_PROBE:
		snd_hda_jack_detect_enable_callback(codec, 0x21,
				alc294_gx502_toggle_output);
		break;
	case HDA_FIXUP_ACT_INIT:
		/* Make sure to start in a correct state, i.e. if
		 * headphones have been plugged in before powering up the system
		 */
		alc294_gx502_toggle_output(codec, NULL);
		break;
	}
}

static void  alc285_fixup_hp_gpio_amp_init(struct hda_codec *codec,
			      const struct hda_fixup *fix, int action)
{
	if (action != HDA_FIXUP_ACT_INIT)
		return;

	msleep(100);
	alc_write_coef_idx(codec, 0x65, 0x0);
}

static void alc274_fixup_hp_headset_mic(struct hda_codec *codec,
				    const struct hda_fixup *fix, int action)
{
	switch (action) {
	case HDA_FIXUP_ACT_INIT:
		alc_combo_jack_hp_jd_restart(codec);
		break;
	}
}

static void alc_fixup_no_int_mic(struct hda_codec *codec,
				    const struct hda_fixup *fix, int action)
{
	struct alc_spec *spec = codec->spec;

	switch (action) {
	case HDA_FIXUP_ACT_PRE_PROBE:
		/* Mic RING SLEEVE swap for combo jack */
		alc_update_coef_idx(codec, 0x45, 0xf<<12 | 1<<10, 5<<12);
		spec->no_internal_mic_pin = true;
		break;
	case HDA_FIXUP_ACT_INIT:
		alc_combo_jack_hp_jd_restart(codec);
		break;
	}
}

/* for hda_fixup_thinkpad_acpi() */
#include "thinkpad_helper.c"

static void alc_fixup_thinkpad_acpi(struct hda_codec *codec,
				    const struct hda_fixup *fix, int action)
{
	alc_fixup_no_shutup(codec, fix, action); /* reduce click noise */
	hda_fixup_thinkpad_acpi(codec, fix, action);
}

/* for alc295_fixup_hp_top_speakers */
#include "hp_x360_helper.c"

/* for alc285_fixup_ideapad_s740_coef() */
#include "ideapad_s740_helper.c"

enum {
	ALC269_FIXUP_GPIO2,
	ALC269_FIXUP_SONY_VAIO,
	ALC275_FIXUP_SONY_VAIO_GPIO2,
	ALC269_FIXUP_DELL_M101Z,
	ALC269_FIXUP_SKU_IGNORE,
	ALC269_FIXUP_ASUS_G73JW,
	ALC269_FIXUP_LENOVO_EAPD,
	ALC275_FIXUP_SONY_HWEQ,
	ALC275_FIXUP_SONY_DISABLE_AAMIX,
	ALC271_FIXUP_DMIC,
	ALC269_FIXUP_PCM_44K,
	ALC269_FIXUP_STEREO_DMIC,
	ALC269_FIXUP_HEADSET_MIC,
	ALC269_FIXUP_QUANTA_MUTE,
	ALC269_FIXUP_LIFEBOOK,
	ALC269_FIXUP_LIFEBOOK_EXTMIC,
	ALC269_FIXUP_LIFEBOOK_HP_PIN,
	ALC269_FIXUP_LIFEBOOK_NO_HP_TO_LINEOUT,
	ALC255_FIXUP_LIFEBOOK_U7x7_HEADSET_MIC,
	ALC269_FIXUP_AMIC,
	ALC269_FIXUP_DMIC,
	ALC269VB_FIXUP_AMIC,
	ALC269VB_FIXUP_DMIC,
	ALC269_FIXUP_HP_MUTE_LED,
	ALC269_FIXUP_HP_MUTE_LED_MIC1,
	ALC269_FIXUP_HP_MUTE_LED_MIC2,
	ALC269_FIXUP_HP_MUTE_LED_MIC3,
	ALC269_FIXUP_HP_GPIO_LED,
	ALC269_FIXUP_HP_GPIO_MIC1_LED,
	ALC269_FIXUP_HP_LINE1_MIC1_LED,
	ALC269_FIXUP_INV_DMIC,
	ALC269_FIXUP_LENOVO_DOCK,
	ALC269_FIXUP_LENOVO_DOCK_LIMIT_BOOST,
	ALC269_FIXUP_NO_SHUTUP,
	ALC286_FIXUP_SONY_MIC_NO_PRESENCE,
	ALC269_FIXUP_PINCFG_NO_HP_TO_LINEOUT,
	ALC269_FIXUP_DELL1_MIC_NO_PRESENCE,
	ALC269_FIXUP_DELL2_MIC_NO_PRESENCE,
	ALC269_FIXUP_DELL3_MIC_NO_PRESENCE,
	ALC269_FIXUP_DELL4_MIC_NO_PRESENCE,
	ALC269_FIXUP_HEADSET_MODE,
	ALC269_FIXUP_HEADSET_MODE_NO_HP_MIC,
	ALC269_FIXUP_ASPIRE_HEADSET_MIC,
	ALC269_FIXUP_ASUS_X101_FUNC,
	ALC269_FIXUP_ASUS_X101_VERB,
	ALC269_FIXUP_ASUS_X101,
	ALC271_FIXUP_AMIC_MIC2,
	ALC271_FIXUP_HP_GATE_MIC_JACK,
	ALC271_FIXUP_HP_GATE_MIC_JACK_E1_572,
	ALC269_FIXUP_ACER_AC700,
	ALC269_FIXUP_LIMIT_INT_MIC_BOOST,
	ALC269VB_FIXUP_ASUS_ZENBOOK,
	ALC269VB_FIXUP_ASUS_ZENBOOK_UX31A,
	ALC269_FIXUP_LIMIT_INT_MIC_BOOST_MUTE_LED,
	ALC269VB_FIXUP_ORDISSIMO_EVE2,
	ALC283_FIXUP_CHROME_BOOK,
	ALC283_FIXUP_SENSE_COMBO_JACK,
	ALC282_FIXUP_ASUS_TX300,
	ALC283_FIXUP_INT_MIC,
	ALC290_FIXUP_MONO_SPEAKERS,
	ALC290_FIXUP_MONO_SPEAKERS_HSJACK,
	ALC290_FIXUP_SUBWOOFER,
	ALC290_FIXUP_SUBWOOFER_HSJACK,
	ALC269_FIXUP_THINKPAD_ACPI,
	ALC269_FIXUP_DMIC_THINKPAD_ACPI,
	ALC255_FIXUP_ACER_MIC_NO_PRESENCE,
	ALC255_FIXUP_ASUS_MIC_NO_PRESENCE,
	ALC255_FIXUP_DELL1_MIC_NO_PRESENCE,
	ALC255_FIXUP_DELL2_MIC_NO_PRESENCE,
	ALC255_FIXUP_HEADSET_MODE,
	ALC255_FIXUP_HEADSET_MODE_NO_HP_MIC,
	ALC293_FIXUP_DELL1_MIC_NO_PRESENCE,
	ALC292_FIXUP_TPT440_DOCK,
	ALC292_FIXUP_TPT440,
	ALC283_FIXUP_HEADSET_MIC,
	ALC255_FIXUP_MIC_MUTE_LED,
	ALC282_FIXUP_ASPIRE_V5_PINS,
	ALC269VB_FIXUP_ASPIRE_E1_COEF,
	ALC280_FIXUP_HP_GPIO4,
	ALC286_FIXUP_HP_GPIO_LED,
	ALC280_FIXUP_HP_GPIO2_MIC_HOTKEY,
	ALC280_FIXUP_HP_DOCK_PINS,
	ALC269_FIXUP_HP_DOCK_GPIO_MIC1_LED,
	ALC280_FIXUP_HP_9480M,
	ALC245_FIXUP_HP_X360_AMP,
	ALC288_FIXUP_DELL_HEADSET_MODE,
	ALC288_FIXUP_DELL1_MIC_NO_PRESENCE,
	ALC288_FIXUP_DELL_XPS_13,
	ALC288_FIXUP_DISABLE_AAMIX,
	ALC292_FIXUP_DELL_E7X_AAMIX,
	ALC292_FIXUP_DELL_E7X,
	ALC292_FIXUP_DISABLE_AAMIX,
	ALC293_FIXUP_DISABLE_AAMIX_MULTIJACK,
	ALC298_FIXUP_ALIENWARE_MIC_NO_PRESENCE,
	ALC298_FIXUP_DELL1_MIC_NO_PRESENCE,
	ALC298_FIXUP_DELL_AIO_MIC_NO_PRESENCE,
	ALC275_FIXUP_DELL_XPS,
	ALC293_FIXUP_LENOVO_SPK_NOISE,
	ALC233_FIXUP_LENOVO_LINE2_MIC_HOTKEY,
	ALC255_FIXUP_DELL_SPK_NOISE,
	ALC225_FIXUP_DISABLE_MIC_VREF,
	ALC225_FIXUP_DELL1_MIC_NO_PRESENCE,
	ALC295_FIXUP_DISABLE_DAC3,
	ALC285_FIXUP_SPEAKER2_TO_DAC1,
	ALC280_FIXUP_HP_HEADSET_MIC,
	ALC221_FIXUP_HP_FRONT_MIC,
	ALC292_FIXUP_TPT460,
	ALC298_FIXUP_SPK_VOLUME,
	ALC298_FIXUP_LENOVO_SPK_VOLUME,
	ALC256_FIXUP_DELL_INSPIRON_7559_SUBWOOFER,
	ALC269_FIXUP_ATIV_BOOK_8,
	ALC221_FIXUP_HP_MIC_NO_PRESENCE,
	ALC256_FIXUP_ASUS_HEADSET_MODE,
	ALC256_FIXUP_ASUS_MIC,
	ALC256_FIXUP_ASUS_AIO_GPIO2,
	ALC233_FIXUP_ASUS_MIC_NO_PRESENCE,
	ALC233_FIXUP_EAPD_COEF_AND_MIC_NO_PRESENCE,
	ALC233_FIXUP_LENOVO_MULTI_CODECS,
	ALC233_FIXUP_ACER_HEADSET_MIC,
	ALC294_FIXUP_LENOVO_MIC_LOCATION,
	ALC225_FIXUP_DELL_WYSE_MIC_NO_PRESENCE,
	ALC225_FIXUP_S3_POP_NOISE,
	ALC700_FIXUP_INTEL_REFERENCE,
	ALC274_FIXUP_DELL_BIND_DACS,
	ALC274_FIXUP_DELL_AIO_LINEOUT_VERB,
	ALC298_FIXUP_TPT470_DOCK_FIX,
	ALC298_FIXUP_TPT470_DOCK,
	ALC255_FIXUP_DUMMY_LINEOUT_VERB,
	ALC255_FIXUP_DELL_HEADSET_MIC,
	ALC256_FIXUP_HUAWEI_MACH_WX9_PINS,
	ALC298_FIXUP_HUAWEI_MBX_STEREO,
	ALC295_FIXUP_HP_X360,
	ALC221_FIXUP_HP_HEADSET_MIC,
	ALC285_FIXUP_LENOVO_HEADPHONE_NOISE,
	ALC295_FIXUP_HP_AUTO_MUTE,
	ALC286_FIXUP_ACER_AIO_MIC_NO_PRESENCE,
	ALC294_FIXUP_ASUS_MIC,
	ALC294_FIXUP_ASUS_HEADSET_MIC,
	ALC294_FIXUP_ASUS_SPK,
	ALC293_FIXUP_SYSTEM76_MIC_NO_PRESENCE,
	ALC285_FIXUP_LENOVO_PC_BEEP_IN_NOISE,
	ALC255_FIXUP_ACER_HEADSET_MIC,
	ALC295_FIXUP_CHROME_BOOK,
	ALC225_FIXUP_HEADSET_JACK,
	ALC225_FIXUP_DELL_WYSE_AIO_MIC_NO_PRESENCE,
	ALC225_FIXUP_WYSE_AUTO_MUTE,
	ALC225_FIXUP_WYSE_DISABLE_MIC_VREF,
	ALC286_FIXUP_ACER_AIO_HEADSET_MIC,
	ALC256_FIXUP_ASUS_HEADSET_MIC,
	ALC256_FIXUP_ASUS_MIC_NO_PRESENCE,
	ALC299_FIXUP_PREDATOR_SPK,
	ALC256_FIXUP_MEDION_HEADSET_NO_PRESENCE,
	ALC289_FIXUP_DELL_SPK2,
	ALC289_FIXUP_DUAL_SPK,
	ALC294_FIXUP_SPK2_TO_DAC1,
	ALC294_FIXUP_ASUS_DUAL_SPK,
	ALC285_FIXUP_THINKPAD_X1_GEN7,
	ALC285_FIXUP_THINKPAD_HEADSET_JACK,
	ALC294_FIXUP_ASUS_HPE,
	ALC294_FIXUP_ASUS_COEF_1B,
	ALC294_FIXUP_ASUS_GX502_HP,
	ALC294_FIXUP_ASUS_GX502_PINS,
	ALC294_FIXUP_ASUS_GX502_VERBS,
	ALC285_FIXUP_HP_GPIO_LED,
	ALC285_FIXUP_HP_MUTE_LED,
	ALC236_FIXUP_HP_GPIO_LED,
	ALC236_FIXUP_HP_MUTE_LED,
	ALC236_FIXUP_HP_MUTE_LED_MICMUTE_VREF,
	ALC298_FIXUP_SAMSUNG_HEADPHONE_VERY_QUIET,
	ALC295_FIXUP_ASUS_MIC_NO_PRESENCE,
	ALC269VC_FIXUP_ACER_VCOPPERBOX_PINS,
	ALC269VC_FIXUP_ACER_HEADSET_MIC,
	ALC269VC_FIXUP_ACER_MIC_NO_PRESENCE,
	ALC289_FIXUP_ASUS_GA401,
	ALC289_FIXUP_ASUS_GA502,
	ALC256_FIXUP_ACER_MIC_NO_PRESENCE,
	ALC285_FIXUP_HP_GPIO_AMP_INIT,
	ALC269_FIXUP_CZC_B20,
	ALC269_FIXUP_CZC_TMI,
	ALC269_FIXUP_CZC_L101,
	ALC269_FIXUP_LEMOTE_A1802,
	ALC269_FIXUP_LEMOTE_A190X,
	ALC256_FIXUP_INTEL_NUC8_RUGGED,
<<<<<<< HEAD
=======
	ALC233_FIXUP_INTEL_NUC8_DMIC,
	ALC233_FIXUP_INTEL_NUC8_BOOST,
>>>>>>> 6be388f4
	ALC256_FIXUP_INTEL_NUC10,
	ALC255_FIXUP_XIAOMI_HEADSET_MIC,
	ALC274_FIXUP_HP_MIC,
	ALC274_FIXUP_HP_HEADSET_MIC,
	ALC256_FIXUP_ASUS_HPE,
	ALC285_FIXUP_THINKPAD_NO_BASS_SPK_HEADSET_JACK,
	ALC287_FIXUP_HP_GPIO_LED,
	ALC256_FIXUP_HP_HEADSET_MIC,
	ALC236_FIXUP_DELL_AIO_HEADSET_MIC,
	ALC282_FIXUP_ACER_DISABLE_LINEOUT,
	ALC255_FIXUP_ACER_LIMIT_INT_MIC_BOOST,
	ALC256_FIXUP_ACER_HEADSET_MIC,
<<<<<<< HEAD
=======
	ALC285_FIXUP_IDEAPAD_S740_COEF,
	ALC285_FIXUP_HP_LIMIT_INT_MIC_BOOST,
>>>>>>> 6be388f4
};

static const struct hda_fixup alc269_fixups[] = {
	[ALC269_FIXUP_GPIO2] = {
		.type = HDA_FIXUP_FUNC,
		.v.func = alc_fixup_gpio2,
	},
	[ALC269_FIXUP_SONY_VAIO] = {
		.type = HDA_FIXUP_PINCTLS,
		.v.pins = (const struct hda_pintbl[]) {
			{0x19, PIN_VREFGRD},
			{}
		}
	},
	[ALC275_FIXUP_SONY_VAIO_GPIO2] = {
		.type = HDA_FIXUP_FUNC,
		.v.func = alc275_fixup_gpio4_off,
		.chained = true,
		.chain_id = ALC269_FIXUP_SONY_VAIO
	},
	[ALC269_FIXUP_DELL_M101Z] = {
		.type = HDA_FIXUP_VERBS,
		.v.verbs = (const struct hda_verb[]) {
			/* Enables internal speaker */
			{0x20, AC_VERB_SET_COEF_INDEX, 13},
			{0x20, AC_VERB_SET_PROC_COEF, 0x4040},
			{}
		}
	},
	[ALC269_FIXUP_SKU_IGNORE] = {
		.type = HDA_FIXUP_FUNC,
		.v.func = alc_fixup_sku_ignore,
	},
	[ALC269_FIXUP_ASUS_G73JW] = {
		.type = HDA_FIXUP_PINS,
		.v.pins = (const struct hda_pintbl[]) {
			{ 0x17, 0x99130111 }, /* subwoofer */
			{ }
		}
	},
	[ALC269_FIXUP_LENOVO_EAPD] = {
		.type = HDA_FIXUP_VERBS,
		.v.verbs = (const struct hda_verb[]) {
			{0x14, AC_VERB_SET_EAPD_BTLENABLE, 0},
			{}
		}
	},
	[ALC275_FIXUP_SONY_HWEQ] = {
		.type = HDA_FIXUP_FUNC,
		.v.func = alc269_fixup_hweq,
		.chained = true,
		.chain_id = ALC275_FIXUP_SONY_VAIO_GPIO2
	},
	[ALC275_FIXUP_SONY_DISABLE_AAMIX] = {
		.type = HDA_FIXUP_FUNC,
		.v.func = alc_fixup_disable_aamix,
		.chained = true,
		.chain_id = ALC269_FIXUP_SONY_VAIO
	},
	[ALC271_FIXUP_DMIC] = {
		.type = HDA_FIXUP_FUNC,
		.v.func = alc271_fixup_dmic,
	},
	[ALC269_FIXUP_PCM_44K] = {
		.type = HDA_FIXUP_FUNC,
		.v.func = alc269_fixup_pcm_44k,
		.chained = true,
		.chain_id = ALC269_FIXUP_QUANTA_MUTE
	},
	[ALC269_FIXUP_STEREO_DMIC] = {
		.type = HDA_FIXUP_FUNC,
		.v.func = alc269_fixup_stereo_dmic,
	},
	[ALC269_FIXUP_HEADSET_MIC] = {
		.type = HDA_FIXUP_FUNC,
		.v.func = alc269_fixup_headset_mic,
	},
	[ALC269_FIXUP_QUANTA_MUTE] = {
		.type = HDA_FIXUP_FUNC,
		.v.func = alc269_fixup_quanta_mute,
	},
	[ALC269_FIXUP_LIFEBOOK] = {
		.type = HDA_FIXUP_PINS,
		.v.pins = (const struct hda_pintbl[]) {
			{ 0x1a, 0x2101103f }, /* dock line-out */
			{ 0x1b, 0x23a11040 }, /* dock mic-in */
			{ }
		},
		.chained = true,
		.chain_id = ALC269_FIXUP_QUANTA_MUTE
	},
	[ALC269_FIXUP_LIFEBOOK_EXTMIC] = {
		.type = HDA_FIXUP_PINS,
		.v.pins = (const struct hda_pintbl[]) {
			{ 0x19, 0x01a1903c }, /* headset mic, with jack detect */
			{ }
		},
	},
	[ALC269_FIXUP_LIFEBOOK_HP_PIN] = {
		.type = HDA_FIXUP_PINS,
		.v.pins = (const struct hda_pintbl[]) {
			{ 0x21, 0x0221102f }, /* HP out */
			{ }
		},
	},
	[ALC269_FIXUP_LIFEBOOK_NO_HP_TO_LINEOUT] = {
		.type = HDA_FIXUP_FUNC,
		.v.func = alc269_fixup_pincfg_no_hp_to_lineout,
	},
	[ALC255_FIXUP_LIFEBOOK_U7x7_HEADSET_MIC] = {
		.type = HDA_FIXUP_FUNC,
		.v.func = alc269_fixup_pincfg_U7x7_headset_mic,
	},
	[ALC269_FIXUP_AMIC] = {
		.type = HDA_FIXUP_PINS,
		.v.pins = (const struct hda_pintbl[]) {
			{ 0x14, 0x99130110 }, /* speaker */
			{ 0x15, 0x0121401f }, /* HP out */
			{ 0x18, 0x01a19c20 }, /* mic */
			{ 0x19, 0x99a3092f }, /* int-mic */
			{ }
		},
	},
	[ALC269_FIXUP_DMIC] = {
		.type = HDA_FIXUP_PINS,
		.v.pins = (const struct hda_pintbl[]) {
			{ 0x12, 0x99a3092f }, /* int-mic */
			{ 0x14, 0x99130110 }, /* speaker */
			{ 0x15, 0x0121401f }, /* HP out */
			{ 0x18, 0x01a19c20 }, /* mic */
			{ }
		},
	},
	[ALC269VB_FIXUP_AMIC] = {
		.type = HDA_FIXUP_PINS,
		.v.pins = (const struct hda_pintbl[]) {
			{ 0x14, 0x99130110 }, /* speaker */
			{ 0x18, 0x01a19c20 }, /* mic */
			{ 0x19, 0x99a3092f }, /* int-mic */
			{ 0x21, 0x0121401f }, /* HP out */
			{ }
		},
	},
	[ALC269VB_FIXUP_DMIC] = {
		.type = HDA_FIXUP_PINS,
		.v.pins = (const struct hda_pintbl[]) {
			{ 0x12, 0x99a3092f }, /* int-mic */
			{ 0x14, 0x99130110 }, /* speaker */
			{ 0x18, 0x01a19c20 }, /* mic */
			{ 0x21, 0x0121401f }, /* HP out */
			{ }
		},
	},
	[ALC269_FIXUP_HP_MUTE_LED] = {
		.type = HDA_FIXUP_FUNC,
		.v.func = alc269_fixup_hp_mute_led,
	},
	[ALC269_FIXUP_HP_MUTE_LED_MIC1] = {
		.type = HDA_FIXUP_FUNC,
		.v.func = alc269_fixup_hp_mute_led_mic1,
	},
	[ALC269_FIXUP_HP_MUTE_LED_MIC2] = {
		.type = HDA_FIXUP_FUNC,
		.v.func = alc269_fixup_hp_mute_led_mic2,
	},
	[ALC269_FIXUP_HP_MUTE_LED_MIC3] = {
		.type = HDA_FIXUP_FUNC,
		.v.func = alc269_fixup_hp_mute_led_mic3,
		.chained = true,
		.chain_id = ALC295_FIXUP_HP_AUTO_MUTE
	},
	[ALC269_FIXUP_HP_GPIO_LED] = {
		.type = HDA_FIXUP_FUNC,
		.v.func = alc269_fixup_hp_gpio_led,
	},
	[ALC269_FIXUP_HP_GPIO_MIC1_LED] = {
		.type = HDA_FIXUP_FUNC,
		.v.func = alc269_fixup_hp_gpio_mic1_led,
	},
	[ALC269_FIXUP_HP_LINE1_MIC1_LED] = {
		.type = HDA_FIXUP_FUNC,
		.v.func = alc269_fixup_hp_line1_mic1_led,
	},
	[ALC269_FIXUP_INV_DMIC] = {
		.type = HDA_FIXUP_FUNC,
		.v.func = alc_fixup_inv_dmic,
	},
	[ALC269_FIXUP_NO_SHUTUP] = {
		.type = HDA_FIXUP_FUNC,
		.v.func = alc_fixup_no_shutup,
	},
	[ALC269_FIXUP_LENOVO_DOCK] = {
		.type = HDA_FIXUP_PINS,
		.v.pins = (const struct hda_pintbl[]) {
			{ 0x19, 0x23a11040 }, /* dock mic */
			{ 0x1b, 0x2121103f }, /* dock headphone */
			{ }
		},
		.chained = true,
		.chain_id = ALC269_FIXUP_PINCFG_NO_HP_TO_LINEOUT
	},
	[ALC269_FIXUP_LENOVO_DOCK_LIMIT_BOOST] = {
		.type = HDA_FIXUP_FUNC,
		.v.func = alc269_fixup_limit_int_mic_boost,
		.chained = true,
		.chain_id = ALC269_FIXUP_LENOVO_DOCK,
	},
	[ALC269_FIXUP_PINCFG_NO_HP_TO_LINEOUT] = {
		.type = HDA_FIXUP_FUNC,
		.v.func = alc269_fixup_pincfg_no_hp_to_lineout,
		.chained = true,
		.chain_id = ALC269_FIXUP_THINKPAD_ACPI,
	},
	[ALC269_FIXUP_DELL1_MIC_NO_PRESENCE] = {
		.type = HDA_FIXUP_PINS,
		.v.pins = (const struct hda_pintbl[]) {
			{ 0x19, 0x01a1913c }, /* use as headset mic, without its own jack detect */
			{ 0x1a, 0x01a1913d }, /* use as headphone mic, without its own jack detect */
			{ }
		},
		.chained = true,
		.chain_id = ALC269_FIXUP_HEADSET_MODE
	},
	[ALC269_FIXUP_DELL2_MIC_NO_PRESENCE] = {
		.type = HDA_FIXUP_PINS,
		.v.pins = (const struct hda_pintbl[]) {
			{ 0x16, 0x21014020 }, /* dock line out */
			{ 0x19, 0x21a19030 }, /* dock mic */
			{ 0x1a, 0x01a1913c }, /* use as headset mic, without its own jack detect */
			{ }
		},
		.chained = true,
		.chain_id = ALC269_FIXUP_HEADSET_MODE_NO_HP_MIC
	},
	[ALC269_FIXUP_DELL3_MIC_NO_PRESENCE] = {
		.type = HDA_FIXUP_PINS,
		.v.pins = (const struct hda_pintbl[]) {
			{ 0x1a, 0x01a1913c }, /* use as headset mic, without its own jack detect */
			{ }
		},
		.chained = true,
		.chain_id = ALC269_FIXUP_HEADSET_MODE_NO_HP_MIC
	},
	[ALC269_FIXUP_DELL4_MIC_NO_PRESENCE] = {
		.type = HDA_FIXUP_PINS,
		.v.pins = (const struct hda_pintbl[]) {
			{ 0x19, 0x01a1913c }, /* use as headset mic, without its own jack detect */
			{ 0x1b, 0x01a1913d }, /* use as headphone mic, without its own jack detect */
			{ }
		},
		.chained = true,
		.chain_id = ALC269_FIXUP_HEADSET_MODE
	},
	[ALC269_FIXUP_HEADSET_MODE] = {
		.type = HDA_FIXUP_FUNC,
		.v.func = alc_fixup_headset_mode,
		.chained = true,
		.chain_id = ALC255_FIXUP_MIC_MUTE_LED
	},
	[ALC269_FIXUP_HEADSET_MODE_NO_HP_MIC] = {
		.type = HDA_FIXUP_FUNC,
		.v.func = alc_fixup_headset_mode_no_hp_mic,
	},
	[ALC269_FIXUP_ASPIRE_HEADSET_MIC] = {
		.type = HDA_FIXUP_PINS,
		.v.pins = (const struct hda_pintbl[]) {
			{ 0x19, 0x01a1913c }, /* headset mic w/o jack detect */
			{ }
		},
		.chained = true,
		.chain_id = ALC269_FIXUP_HEADSET_MODE,
	},
	[ALC286_FIXUP_SONY_MIC_NO_PRESENCE] = {
		.type = HDA_FIXUP_PINS,
		.v.pins = (const struct hda_pintbl[]) {
			{ 0x18, 0x01a1913c }, /* use as headset mic, without its own jack detect */
			{ }
		},
		.chained = true,
		.chain_id = ALC269_FIXUP_HEADSET_MIC
	},
	[ALC256_FIXUP_HUAWEI_MACH_WX9_PINS] = {
		.type = HDA_FIXUP_PINS,
		.v.pins = (const struct hda_pintbl[]) {
			{0x12, 0x90a60130},
			{0x13, 0x40000000},
			{0x14, 0x90170110},
			{0x18, 0x411111f0},
			{0x19, 0x04a11040},
			{0x1a, 0x411111f0},
			{0x1b, 0x90170112},
			{0x1d, 0x40759a05},
			{0x1e, 0x411111f0},
			{0x21, 0x04211020},
			{ }
		},
		.chained = true,
		.chain_id = ALC255_FIXUP_MIC_MUTE_LED
	},
	[ALC298_FIXUP_HUAWEI_MBX_STEREO] = {
		.type = HDA_FIXUP_FUNC,
		.v.func = alc298_fixup_huawei_mbx_stereo,
		.chained = true,
		.chain_id = ALC255_FIXUP_MIC_MUTE_LED
	},
	[ALC269_FIXUP_ASUS_X101_FUNC] = {
		.type = HDA_FIXUP_FUNC,
		.v.func = alc269_fixup_x101_headset_mic,
	},
	[ALC269_FIXUP_ASUS_X101_VERB] = {
		.type = HDA_FIXUP_VERBS,
		.v.verbs = (const struct hda_verb[]) {
			{0x18, AC_VERB_SET_PIN_WIDGET_CONTROL, 0},
			{0x20, AC_VERB_SET_COEF_INDEX, 0x08},
			{0x20, AC_VERB_SET_PROC_COEF,  0x0310},
			{ }
		},
		.chained = true,
		.chain_id = ALC269_FIXUP_ASUS_X101_FUNC
	},
	[ALC269_FIXUP_ASUS_X101] = {
		.type = HDA_FIXUP_PINS,
		.v.pins = (const struct hda_pintbl[]) {
			{ 0x18, 0x04a1182c }, /* Headset mic */
			{ }
		},
		.chained = true,
		.chain_id = ALC269_FIXUP_ASUS_X101_VERB
	},
	[ALC271_FIXUP_AMIC_MIC2] = {
		.type = HDA_FIXUP_PINS,
		.v.pins = (const struct hda_pintbl[]) {
			{ 0x14, 0x99130110 }, /* speaker */
			{ 0x19, 0x01a19c20 }, /* mic */
			{ 0x1b, 0x99a7012f }, /* int-mic */
			{ 0x21, 0x0121401f }, /* HP out */
			{ }
		},
	},
	[ALC271_FIXUP_HP_GATE_MIC_JACK] = {
		.type = HDA_FIXUP_FUNC,
		.v.func = alc271_hp_gate_mic_jack,
		.chained = true,
		.chain_id = ALC271_FIXUP_AMIC_MIC2,
	},
	[ALC271_FIXUP_HP_GATE_MIC_JACK_E1_572] = {
		.type = HDA_FIXUP_FUNC,
		.v.func = alc269_fixup_limit_int_mic_boost,
		.chained = true,
		.chain_id = ALC271_FIXUP_HP_GATE_MIC_JACK,
	},
	[ALC269_FIXUP_ACER_AC700] = {
		.type = HDA_FIXUP_PINS,
		.v.pins = (const struct hda_pintbl[]) {
			{ 0x12, 0x99a3092f }, /* int-mic */
			{ 0x14, 0x99130110 }, /* speaker */
			{ 0x18, 0x03a11c20 }, /* mic */
			{ 0x1e, 0x0346101e }, /* SPDIF1 */
			{ 0x21, 0x0321101f }, /* HP out */
			{ }
		},
		.chained = true,
		.chain_id = ALC271_FIXUP_DMIC,
	},
	[ALC269_FIXUP_LIMIT_INT_MIC_BOOST] = {
		.type = HDA_FIXUP_FUNC,
		.v.func = alc269_fixup_limit_int_mic_boost,
		.chained = true,
		.chain_id = ALC269_FIXUP_THINKPAD_ACPI,
	},
	[ALC269VB_FIXUP_ASUS_ZENBOOK] = {
		.type = HDA_FIXUP_FUNC,
		.v.func = alc269_fixup_limit_int_mic_boost,
		.chained = true,
		.chain_id = ALC269VB_FIXUP_DMIC,
	},
	[ALC269VB_FIXUP_ASUS_ZENBOOK_UX31A] = {
		.type = HDA_FIXUP_VERBS,
		.v.verbs = (const struct hda_verb[]) {
			/* class-D output amp +5dB */
			{ 0x20, AC_VERB_SET_COEF_INDEX, 0x12 },
			{ 0x20, AC_VERB_SET_PROC_COEF, 0x2800 },
			{}
		},
		.chained = true,
		.chain_id = ALC269VB_FIXUP_ASUS_ZENBOOK,
	},
	[ALC269_FIXUP_LIMIT_INT_MIC_BOOST_MUTE_LED] = {
		.type = HDA_FIXUP_FUNC,
		.v.func = alc269_fixup_limit_int_mic_boost,
		.chained = true,
		.chain_id = ALC269_FIXUP_HP_MUTE_LED_MIC1,
	},
	[ALC269VB_FIXUP_ORDISSIMO_EVE2] = {
		.type = HDA_FIXUP_PINS,
		.v.pins = (const struct hda_pintbl[]) {
			{ 0x12, 0x99a3092f }, /* int-mic */
			{ 0x18, 0x03a11d20 }, /* mic */
			{ 0x19, 0x411111f0 }, /* Unused bogus pin */
			{ }
		},
	},
	[ALC283_FIXUP_CHROME_BOOK] = {
		.type = HDA_FIXUP_FUNC,
		.v.func = alc283_fixup_chromebook,
	},
	[ALC283_FIXUP_SENSE_COMBO_JACK] = {
		.type = HDA_FIXUP_FUNC,
		.v.func = alc283_fixup_sense_combo_jack,
		.chained = true,
		.chain_id = ALC283_FIXUP_CHROME_BOOK,
	},
	[ALC282_FIXUP_ASUS_TX300] = {
		.type = HDA_FIXUP_FUNC,
		.v.func = alc282_fixup_asus_tx300,
	},
	[ALC283_FIXUP_INT_MIC] = {
		.type = HDA_FIXUP_VERBS,
		.v.verbs = (const struct hda_verb[]) {
			{0x20, AC_VERB_SET_COEF_INDEX, 0x1a},
			{0x20, AC_VERB_SET_PROC_COEF, 0x0011},
			{ }
		},
		.chained = true,
		.chain_id = ALC269_FIXUP_LIMIT_INT_MIC_BOOST
	},
	[ALC290_FIXUP_SUBWOOFER_HSJACK] = {
		.type = HDA_FIXUP_PINS,
		.v.pins = (const struct hda_pintbl[]) {
			{ 0x17, 0x90170112 }, /* subwoofer */
			{ }
		},
		.chained = true,
		.chain_id = ALC290_FIXUP_MONO_SPEAKERS_HSJACK,
	},
	[ALC290_FIXUP_SUBWOOFER] = {
		.type = HDA_FIXUP_PINS,
		.v.pins = (const struct hda_pintbl[]) {
			{ 0x17, 0x90170112 }, /* subwoofer */
			{ }
		},
		.chained = true,
		.chain_id = ALC290_FIXUP_MONO_SPEAKERS,
	},
	[ALC290_FIXUP_MONO_SPEAKERS] = {
		.type = HDA_FIXUP_FUNC,
		.v.func = alc290_fixup_mono_speakers,
	},
	[ALC290_FIXUP_MONO_SPEAKERS_HSJACK] = {
		.type = HDA_FIXUP_FUNC,
		.v.func = alc290_fixup_mono_speakers,
		.chained = true,
		.chain_id = ALC269_FIXUP_DELL3_MIC_NO_PRESENCE,
	},
	[ALC269_FIXUP_THINKPAD_ACPI] = {
		.type = HDA_FIXUP_FUNC,
		.v.func = alc_fixup_thinkpad_acpi,
		.chained = true,
		.chain_id = ALC269_FIXUP_SKU_IGNORE,
	},
	[ALC269_FIXUP_DMIC_THINKPAD_ACPI] = {
		.type = HDA_FIXUP_FUNC,
		.v.func = alc_fixup_inv_dmic,
		.chained = true,
		.chain_id = ALC269_FIXUP_THINKPAD_ACPI,
	},
	[ALC255_FIXUP_ACER_MIC_NO_PRESENCE] = {
		.type = HDA_FIXUP_PINS,
		.v.pins = (const struct hda_pintbl[]) {
			{ 0x19, 0x01a1913c }, /* use as headset mic, without its own jack detect */
			{ }
		},
		.chained = true,
		.chain_id = ALC255_FIXUP_HEADSET_MODE
	},
	[ALC255_FIXUP_ASUS_MIC_NO_PRESENCE] = {
		.type = HDA_FIXUP_PINS,
		.v.pins = (const struct hda_pintbl[]) {
			{ 0x19, 0x01a1913c }, /* use as headset mic, without its own jack detect */
			{ }
		},
		.chained = true,
		.chain_id = ALC255_FIXUP_HEADSET_MODE
	},
	[ALC255_FIXUP_DELL1_MIC_NO_PRESENCE] = {
		.type = HDA_FIXUP_PINS,
		.v.pins = (const struct hda_pintbl[]) {
			{ 0x19, 0x01a1913c }, /* use as headset mic, without its own jack detect */
			{ 0x1a, 0x01a1913d }, /* use as headphone mic, without its own jack detect */
			{ }
		},
		.chained = true,
		.chain_id = ALC255_FIXUP_HEADSET_MODE
	},
	[ALC255_FIXUP_DELL2_MIC_NO_PRESENCE] = {
		.type = HDA_FIXUP_PINS,
		.v.pins = (const struct hda_pintbl[]) {
			{ 0x19, 0x01a1913c }, /* use as headset mic, without its own jack detect */
			{ }
		},
		.chained = true,
		.chain_id = ALC255_FIXUP_HEADSET_MODE_NO_HP_MIC
	},
	[ALC255_FIXUP_HEADSET_MODE] = {
		.type = HDA_FIXUP_FUNC,
		.v.func = alc_fixup_headset_mode_alc255,
		.chained = true,
		.chain_id = ALC255_FIXUP_MIC_MUTE_LED
	},
	[ALC255_FIXUP_HEADSET_MODE_NO_HP_MIC] = {
		.type = HDA_FIXUP_FUNC,
		.v.func = alc_fixup_headset_mode_alc255_no_hp_mic,
	},
	[ALC293_FIXUP_DELL1_MIC_NO_PRESENCE] = {
		.type = HDA_FIXUP_PINS,
		.v.pins = (const struct hda_pintbl[]) {
			{ 0x18, 0x01a1913d }, /* use as headphone mic, without its own jack detect */
			{ 0x1a, 0x01a1913c }, /* use as headset mic, without its own jack detect */
			{ }
		},
		.chained = true,
		.chain_id = ALC269_FIXUP_HEADSET_MODE
	},
	[ALC292_FIXUP_TPT440_DOCK] = {
		.type = HDA_FIXUP_FUNC,
		.v.func = alc_fixup_tpt440_dock,
		.chained = true,
		.chain_id = ALC269_FIXUP_LIMIT_INT_MIC_BOOST
	},
	[ALC292_FIXUP_TPT440] = {
		.type = HDA_FIXUP_FUNC,
		.v.func = alc_fixup_disable_aamix,
		.chained = true,
		.chain_id = ALC292_FIXUP_TPT440_DOCK,
	},
	[ALC283_FIXUP_HEADSET_MIC] = {
		.type = HDA_FIXUP_PINS,
		.v.pins = (const struct hda_pintbl[]) {
			{ 0x19, 0x04a110f0 },
			{ },
		},
	},
	[ALC255_FIXUP_MIC_MUTE_LED] = {
		.type = HDA_FIXUP_FUNC,
		.v.func = alc_fixup_micmute_led,
	},
	[ALC282_FIXUP_ASPIRE_V5_PINS] = {
		.type = HDA_FIXUP_PINS,
		.v.pins = (const struct hda_pintbl[]) {
			{ 0x12, 0x90a60130 },
			{ 0x14, 0x90170110 },
			{ 0x17, 0x40000008 },
			{ 0x18, 0x411111f0 },
			{ 0x19, 0x01a1913c },
			{ 0x1a, 0x411111f0 },
			{ 0x1b, 0x411111f0 },
			{ 0x1d, 0x40f89b2d },
			{ 0x1e, 0x411111f0 },
			{ 0x21, 0x0321101f },
			{ },
		},
	},
	[ALC269VB_FIXUP_ASPIRE_E1_COEF] = {
		.type = HDA_FIXUP_FUNC,
		.v.func = alc269vb_fixup_aspire_e1_coef,
	},
	[ALC280_FIXUP_HP_GPIO4] = {
		.type = HDA_FIXUP_FUNC,
		.v.func = alc280_fixup_hp_gpio4,
	},
	[ALC286_FIXUP_HP_GPIO_LED] = {
		.type = HDA_FIXUP_FUNC,
		.v.func = alc286_fixup_hp_gpio_led,
	},
	[ALC280_FIXUP_HP_GPIO2_MIC_HOTKEY] = {
		.type = HDA_FIXUP_FUNC,
		.v.func = alc280_fixup_hp_gpio2_mic_hotkey,
	},
	[ALC280_FIXUP_HP_DOCK_PINS] = {
		.type = HDA_FIXUP_PINS,
		.v.pins = (const struct hda_pintbl[]) {
			{ 0x1b, 0x21011020 }, /* line-out */
			{ 0x1a, 0x01a1903c }, /* headset mic */
			{ 0x18, 0x2181103f }, /* line-in */
			{ },
		},
		.chained = true,
		.chain_id = ALC280_FIXUP_HP_GPIO4
	},
	[ALC269_FIXUP_HP_DOCK_GPIO_MIC1_LED] = {
		.type = HDA_FIXUP_PINS,
		.v.pins = (const struct hda_pintbl[]) {
			{ 0x1b, 0x21011020 }, /* line-out */
			{ 0x18, 0x2181103f }, /* line-in */
			{ },
		},
		.chained = true,
		.chain_id = ALC269_FIXUP_HP_GPIO_MIC1_LED
	},
	[ALC280_FIXUP_HP_9480M] = {
		.type = HDA_FIXUP_FUNC,
		.v.func = alc280_fixup_hp_9480m,
	},
	[ALC245_FIXUP_HP_X360_AMP] = {
		.type = HDA_FIXUP_FUNC,
		.v.func = alc245_fixup_hp_x360_amp,
	},
	[ALC288_FIXUP_DELL_HEADSET_MODE] = {
		.type = HDA_FIXUP_FUNC,
		.v.func = alc_fixup_headset_mode_dell_alc288,
		.chained = true,
		.chain_id = ALC255_FIXUP_MIC_MUTE_LED
	},
	[ALC288_FIXUP_DELL1_MIC_NO_PRESENCE] = {
		.type = HDA_FIXUP_PINS,
		.v.pins = (const struct hda_pintbl[]) {
			{ 0x18, 0x01a1913c }, /* use as headset mic, without its own jack detect */
			{ 0x1a, 0x01a1913d }, /* use as headphone mic, without its own jack detect */
			{ }
		},
		.chained = true,
		.chain_id = ALC288_FIXUP_DELL_HEADSET_MODE
	},
	[ALC288_FIXUP_DISABLE_AAMIX] = {
		.type = HDA_FIXUP_FUNC,
		.v.func = alc_fixup_disable_aamix,
		.chained = true,
		.chain_id = ALC288_FIXUP_DELL1_MIC_NO_PRESENCE
	},
	[ALC288_FIXUP_DELL_XPS_13] = {
		.type = HDA_FIXUP_FUNC,
		.v.func = alc_fixup_dell_xps13,
		.chained = true,
		.chain_id = ALC288_FIXUP_DISABLE_AAMIX
	},
	[ALC292_FIXUP_DISABLE_AAMIX] = {
		.type = HDA_FIXUP_FUNC,
		.v.func = alc_fixup_disable_aamix,
		.chained = true,
		.chain_id = ALC269_FIXUP_DELL2_MIC_NO_PRESENCE
	},
	[ALC293_FIXUP_DISABLE_AAMIX_MULTIJACK] = {
		.type = HDA_FIXUP_FUNC,
		.v.func = alc_fixup_disable_aamix,
		.chained = true,
		.chain_id = ALC293_FIXUP_DELL1_MIC_NO_PRESENCE
	},
	[ALC292_FIXUP_DELL_E7X_AAMIX] = {
		.type = HDA_FIXUP_FUNC,
		.v.func = alc_fixup_dell_xps13,
		.chained = true,
		.chain_id = ALC292_FIXUP_DISABLE_AAMIX
	},
	[ALC292_FIXUP_DELL_E7X] = {
		.type = HDA_FIXUP_FUNC,
		.v.func = alc_fixup_micmute_led,
		/* micmute fixup must be applied at last */
		.chained_before = true,
		.chain_id = ALC292_FIXUP_DELL_E7X_AAMIX,
	},
	[ALC298_FIXUP_ALIENWARE_MIC_NO_PRESENCE] = {
		.type = HDA_FIXUP_PINS,
		.v.pins = (const struct hda_pintbl[]) {
			{ 0x18, 0x01a1913c }, /* headset mic w/o jack detect */
			{ }
		},
		.chained_before = true,
		.chain_id = ALC269_FIXUP_HEADSET_MODE,
	},
	[ALC298_FIXUP_DELL1_MIC_NO_PRESENCE] = {
		.type = HDA_FIXUP_PINS,
		.v.pins = (const struct hda_pintbl[]) {
			{ 0x18, 0x01a1913c }, /* use as headset mic, without its own jack detect */
			{ 0x1a, 0x01a1913d }, /* use as headphone mic, without its own jack detect */
			{ }
		},
		.chained = true,
		.chain_id = ALC269_FIXUP_HEADSET_MODE
	},
	[ALC298_FIXUP_DELL_AIO_MIC_NO_PRESENCE] = {
		.type = HDA_FIXUP_PINS,
		.v.pins = (const struct hda_pintbl[]) {
			{ 0x18, 0x01a1913c }, /* use as headset mic, without its own jack detect */
			{ }
		},
		.chained = true,
		.chain_id = ALC269_FIXUP_HEADSET_MODE
	},
	[ALC275_FIXUP_DELL_XPS] = {
		.type = HDA_FIXUP_VERBS,
		.v.verbs = (const struct hda_verb[]) {
			/* Enables internal speaker */
			{0x20, AC_VERB_SET_COEF_INDEX, 0x1f},
			{0x20, AC_VERB_SET_PROC_COEF, 0x00c0},
			{0x20, AC_VERB_SET_COEF_INDEX, 0x30},
			{0x20, AC_VERB_SET_PROC_COEF, 0x00b1},
			{}
		}
	},
	[ALC293_FIXUP_LENOVO_SPK_NOISE] = {
		.type = HDA_FIXUP_FUNC,
		.v.func = alc_fixup_disable_aamix,
		.chained = true,
		.chain_id = ALC269_FIXUP_THINKPAD_ACPI
	},
	[ALC233_FIXUP_LENOVO_LINE2_MIC_HOTKEY] = {
		.type = HDA_FIXUP_FUNC,
		.v.func = alc233_fixup_lenovo_line2_mic_hotkey,
	},
	[ALC233_FIXUP_INTEL_NUC8_DMIC] = {
		.type = HDA_FIXUP_FUNC,
		.v.func = alc_fixup_inv_dmic,
		.chained = true,
		.chain_id = ALC233_FIXUP_INTEL_NUC8_BOOST,
	},
	[ALC233_FIXUP_INTEL_NUC8_BOOST] = {
		.type = HDA_FIXUP_FUNC,
		.v.func = alc269_fixup_limit_int_mic_boost
	},
	[ALC255_FIXUP_DELL_SPK_NOISE] = {
		.type = HDA_FIXUP_FUNC,
		.v.func = alc_fixup_disable_aamix,
		.chained = true,
		.chain_id = ALC255_FIXUP_DELL1_MIC_NO_PRESENCE
	},
	[ALC225_FIXUP_DISABLE_MIC_VREF] = {
		.type = HDA_FIXUP_FUNC,
		.v.func = alc_fixup_disable_mic_vref,
		.chained = true,
		.chain_id = ALC269_FIXUP_DELL1_MIC_NO_PRESENCE
	},
	[ALC225_FIXUP_DELL1_MIC_NO_PRESENCE] = {
		.type = HDA_FIXUP_VERBS,
		.v.verbs = (const struct hda_verb[]) {
			/* Disable pass-through path for FRONT 14h */
			{ 0x20, AC_VERB_SET_COEF_INDEX, 0x36 },
			{ 0x20, AC_VERB_SET_PROC_COEF, 0x57d7 },
			{}
		},
		.chained = true,
		.chain_id = ALC225_FIXUP_DISABLE_MIC_VREF
	},
	[ALC280_FIXUP_HP_HEADSET_MIC] = {
		.type = HDA_FIXUP_FUNC,
		.v.func = alc_fixup_disable_aamix,
		.chained = true,
		.chain_id = ALC269_FIXUP_HEADSET_MIC,
	},
	[ALC221_FIXUP_HP_FRONT_MIC] = {
		.type = HDA_FIXUP_PINS,
		.v.pins = (const struct hda_pintbl[]) {
			{ 0x19, 0x02a19020 }, /* Front Mic */
			{ }
		},
	},
	[ALC292_FIXUP_TPT460] = {
		.type = HDA_FIXUP_FUNC,
		.v.func = alc_fixup_tpt440_dock,
		.chained = true,
		.chain_id = ALC293_FIXUP_LENOVO_SPK_NOISE,
	},
	[ALC298_FIXUP_SPK_VOLUME] = {
		.type = HDA_FIXUP_FUNC,
		.v.func = alc298_fixup_speaker_volume,
		.chained = true,
		.chain_id = ALC298_FIXUP_DELL_AIO_MIC_NO_PRESENCE,
	},
	[ALC298_FIXUP_LENOVO_SPK_VOLUME] = {
		.type = HDA_FIXUP_FUNC,
		.v.func = alc298_fixup_speaker_volume,
	},
	[ALC295_FIXUP_DISABLE_DAC3] = {
		.type = HDA_FIXUP_FUNC,
		.v.func = alc295_fixup_disable_dac3,
	},
	[ALC285_FIXUP_SPEAKER2_TO_DAC1] = {
		.type = HDA_FIXUP_FUNC,
		.v.func = alc285_fixup_speaker2_to_dac1,
		.chained = true,
		.chain_id = ALC269_FIXUP_THINKPAD_ACPI
	},
	[ALC256_FIXUP_DELL_INSPIRON_7559_SUBWOOFER] = {
		.type = HDA_FIXUP_PINS,
		.v.pins = (const struct hda_pintbl[]) {
			{ 0x1b, 0x90170151 },
			{ }
		},
		.chained = true,
		.chain_id = ALC255_FIXUP_DELL1_MIC_NO_PRESENCE
	},
	[ALC269_FIXUP_ATIV_BOOK_8] = {
		.type = HDA_FIXUP_FUNC,
		.v.func = alc_fixup_auto_mute_via_amp,
		.chained = true,
		.chain_id = ALC269_FIXUP_NO_SHUTUP
	},
	[ALC221_FIXUP_HP_MIC_NO_PRESENCE] = {
		.type = HDA_FIXUP_PINS,
		.v.pins = (const struct hda_pintbl[]) {
			{ 0x18, 0x01a1913c }, /* use as headset mic, without its own jack detect */
			{ 0x1a, 0x01a1913d }, /* use as headphone mic, without its own jack detect */
			{ }
		},
		.chained = true,
		.chain_id = ALC269_FIXUP_HEADSET_MODE
	},
	[ALC256_FIXUP_ASUS_HEADSET_MODE] = {
		.type = HDA_FIXUP_FUNC,
		.v.func = alc_fixup_headset_mode,
	},
	[ALC256_FIXUP_ASUS_MIC] = {
		.type = HDA_FIXUP_PINS,
		.v.pins = (const struct hda_pintbl[]) {
			{ 0x13, 0x90a60160 }, /* use as internal mic */
			{ 0x19, 0x04a11120 }, /* use as headset mic, without its own jack detect */
			{ }
		},
		.chained = true,
		.chain_id = ALC256_FIXUP_ASUS_HEADSET_MODE
	},
	[ALC256_FIXUP_ASUS_AIO_GPIO2] = {
		.type = HDA_FIXUP_FUNC,
		/* Set up GPIO2 for the speaker amp */
		.v.func = alc_fixup_gpio4,
	},
	[ALC233_FIXUP_ASUS_MIC_NO_PRESENCE] = {
		.type = HDA_FIXUP_PINS,
		.v.pins = (const struct hda_pintbl[]) {
			{ 0x19, 0x01a1913c }, /* use as headset mic, without its own jack detect */
			{ }
		},
		.chained = true,
		.chain_id = ALC269_FIXUP_HEADSET_MIC
	},
	[ALC233_FIXUP_EAPD_COEF_AND_MIC_NO_PRESENCE] = {
		.type = HDA_FIXUP_VERBS,
		.v.verbs = (const struct hda_verb[]) {
			/* Enables internal speaker */
			{0x20, AC_VERB_SET_COEF_INDEX, 0x40},
			{0x20, AC_VERB_SET_PROC_COEF, 0x8800},
			{}
		},
		.chained = true,
		.chain_id = ALC233_FIXUP_ASUS_MIC_NO_PRESENCE
	},
	[ALC233_FIXUP_LENOVO_MULTI_CODECS] = {
		.type = HDA_FIXUP_FUNC,
		.v.func = alc233_alc662_fixup_lenovo_dual_codecs,
		.chained = true,
		.chain_id = ALC269_FIXUP_GPIO2
	},
	[ALC233_FIXUP_ACER_HEADSET_MIC] = {
		.type = HDA_FIXUP_VERBS,
		.v.verbs = (const struct hda_verb[]) {
			{ 0x20, AC_VERB_SET_COEF_INDEX, 0x45 },
			{ 0x20, AC_VERB_SET_PROC_COEF, 0x5089 },
			{ }
		},
		.chained = true,
		.chain_id = ALC233_FIXUP_ASUS_MIC_NO_PRESENCE
	},
	[ALC294_FIXUP_LENOVO_MIC_LOCATION] = {
		.type = HDA_FIXUP_PINS,
		.v.pins = (const struct hda_pintbl[]) {
			/* Change the mic location from front to right, otherwise there are
			   two front mics with the same name, pulseaudio can't handle them.
			   This is just a temporary workaround, after applying this fixup,
			   there will be one "Front Mic" and one "Mic" in this machine.
			 */
			{ 0x1a, 0x04a19040 },
			{ }
		},
	},
	[ALC225_FIXUP_DELL_WYSE_MIC_NO_PRESENCE] = {
		.type = HDA_FIXUP_PINS,
		.v.pins = (const struct hda_pintbl[]) {
			{ 0x16, 0x0101102f }, /* Rear Headset HP */
			{ 0x19, 0x02a1913c }, /* use as Front headset mic, without its own jack detect */
			{ 0x1a, 0x01a19030 }, /* Rear Headset MIC */
			{ 0x1b, 0x02011020 },
			{ }
		},
		.chained = true,
		.chain_id = ALC225_FIXUP_S3_POP_NOISE
	},
	[ALC225_FIXUP_S3_POP_NOISE] = {
		.type = HDA_FIXUP_FUNC,
		.v.func = alc225_fixup_s3_pop_noise,
		.chained = true,
		.chain_id = ALC269_FIXUP_HEADSET_MODE_NO_HP_MIC
	},
	[ALC700_FIXUP_INTEL_REFERENCE] = {
		.type = HDA_FIXUP_VERBS,
		.v.verbs = (const struct hda_verb[]) {
			/* Enables internal speaker */
			{0x20, AC_VERB_SET_COEF_INDEX, 0x45},
			{0x20, AC_VERB_SET_PROC_COEF, 0x5289},
			{0x20, AC_VERB_SET_COEF_INDEX, 0x4A},
			{0x20, AC_VERB_SET_PROC_COEF, 0x001b},
			{0x58, AC_VERB_SET_COEF_INDEX, 0x00},
			{0x58, AC_VERB_SET_PROC_COEF, 0x3888},
			{0x20, AC_VERB_SET_COEF_INDEX, 0x6f},
			{0x20, AC_VERB_SET_PROC_COEF, 0x2c0b},
			{}
		}
	},
	[ALC274_FIXUP_DELL_BIND_DACS] = {
		.type = HDA_FIXUP_FUNC,
		.v.func = alc274_fixup_bind_dacs,
		.chained = true,
		.chain_id = ALC269_FIXUP_DELL1_MIC_NO_PRESENCE
	},
	[ALC274_FIXUP_DELL_AIO_LINEOUT_VERB] = {
		.type = HDA_FIXUP_PINS,
		.v.pins = (const struct hda_pintbl[]) {
			{ 0x1b, 0x0401102f },
			{ }
		},
		.chained = true,
		.chain_id = ALC274_FIXUP_DELL_BIND_DACS
	},
	[ALC298_FIXUP_TPT470_DOCK_FIX] = {
		.type = HDA_FIXUP_FUNC,
		.v.func = alc_fixup_tpt470_dock,
		.chained = true,
		.chain_id = ALC293_FIXUP_LENOVO_SPK_NOISE
	},
	[ALC298_FIXUP_TPT470_DOCK] = {
		.type = HDA_FIXUP_FUNC,
		.v.func = alc_fixup_tpt470_dacs,
		.chained = true,
		.chain_id = ALC298_FIXUP_TPT470_DOCK_FIX
	},
	[ALC255_FIXUP_DUMMY_LINEOUT_VERB] = {
		.type = HDA_FIXUP_PINS,
		.v.pins = (const struct hda_pintbl[]) {
			{ 0x14, 0x0201101f },
			{ }
		},
		.chained = true,
		.chain_id = ALC255_FIXUP_DELL1_MIC_NO_PRESENCE
	},
	[ALC255_FIXUP_DELL_HEADSET_MIC] = {
		.type = HDA_FIXUP_PINS,
		.v.pins = (const struct hda_pintbl[]) {
			{ 0x19, 0x01a1913c }, /* use as headset mic, without its own jack detect */
			{ }
		},
		.chained = true,
		.chain_id = ALC269_FIXUP_HEADSET_MIC
	},
	[ALC295_FIXUP_HP_X360] = {
		.type = HDA_FIXUP_FUNC,
		.v.func = alc295_fixup_hp_top_speakers,
		.chained = true,
		.chain_id = ALC269_FIXUP_HP_MUTE_LED_MIC3
	},
	[ALC221_FIXUP_HP_HEADSET_MIC] = {
		.type = HDA_FIXUP_PINS,
		.v.pins = (const struct hda_pintbl[]) {
			{ 0x19, 0x0181313f},
			{ }
		},
		.chained = true,
		.chain_id = ALC269_FIXUP_HEADSET_MIC
	},
	[ALC285_FIXUP_LENOVO_HEADPHONE_NOISE] = {
		.type = HDA_FIXUP_FUNC,
		.v.func = alc285_fixup_invalidate_dacs,
		.chained = true,
		.chain_id = ALC269_FIXUP_THINKPAD_ACPI
	},
	[ALC295_FIXUP_HP_AUTO_MUTE] = {
		.type = HDA_FIXUP_FUNC,
		.v.func = alc_fixup_auto_mute_via_amp,
	},
	[ALC286_FIXUP_ACER_AIO_MIC_NO_PRESENCE] = {
		.type = HDA_FIXUP_PINS,
		.v.pins = (const struct hda_pintbl[]) {
			{ 0x18, 0x01a1913c }, /* use as headset mic, without its own jack detect */
			{ }
		},
		.chained = true,
		.chain_id = ALC269_FIXUP_HEADSET_MIC
	},
	[ALC294_FIXUP_ASUS_MIC] = {
		.type = HDA_FIXUP_PINS,
		.v.pins = (const struct hda_pintbl[]) {
			{ 0x13, 0x90a60160 }, /* use as internal mic */
			{ 0x19, 0x04a11120 }, /* use as headset mic, without its own jack detect */
			{ }
		},
		.chained = true,
		.chain_id = ALC269_FIXUP_HEADSET_MIC
	},
	[ALC294_FIXUP_ASUS_HEADSET_MIC] = {
		.type = HDA_FIXUP_PINS,
		.v.pins = (const struct hda_pintbl[]) {
			{ 0x19, 0x01a1103c }, /* use as headset mic */
			{ }
		},
		.chained = true,
		.chain_id = ALC269_FIXUP_HEADSET_MIC
	},
	[ALC294_FIXUP_ASUS_SPK] = {
		.type = HDA_FIXUP_VERBS,
		.v.verbs = (const struct hda_verb[]) {
			/* Set EAPD high */
			{ 0x20, AC_VERB_SET_COEF_INDEX, 0x40 },
			{ 0x20, AC_VERB_SET_PROC_COEF, 0x8800 },
			{ 0x20, AC_VERB_SET_COEF_INDEX, 0x0f },
			{ 0x20, AC_VERB_SET_PROC_COEF, 0x7774 },
			{ }
		},
		.chained = true,
		.chain_id = ALC294_FIXUP_ASUS_HEADSET_MIC
	},
	[ALC295_FIXUP_CHROME_BOOK] = {
		.type = HDA_FIXUP_FUNC,
		.v.func = alc295_fixup_chromebook,
		.chained = true,
		.chain_id = ALC225_FIXUP_HEADSET_JACK
	},
	[ALC225_FIXUP_HEADSET_JACK] = {
		.type = HDA_FIXUP_FUNC,
		.v.func = alc_fixup_headset_jack,
	},
	[ALC293_FIXUP_SYSTEM76_MIC_NO_PRESENCE] = {
		.type = HDA_FIXUP_PINS,
		.v.pins = (const struct hda_pintbl[]) {
			{ 0x1a, 0x01a1913c }, /* use as headset mic, without its own jack detect */
			{ }
		},
		.chained = true,
		.chain_id = ALC269_FIXUP_HEADSET_MODE_NO_HP_MIC
	},
	[ALC285_FIXUP_LENOVO_PC_BEEP_IN_NOISE] = {
		.type = HDA_FIXUP_VERBS,
		.v.verbs = (const struct hda_verb[]) {
			/* Disable PCBEEP-IN passthrough */
			{ 0x20, AC_VERB_SET_COEF_INDEX, 0x36 },
			{ 0x20, AC_VERB_SET_PROC_COEF, 0x57d7 },
			{ }
		},
		.chained = true,
		.chain_id = ALC285_FIXUP_LENOVO_HEADPHONE_NOISE
	},
	[ALC255_FIXUP_ACER_HEADSET_MIC] = {
		.type = HDA_FIXUP_PINS,
		.v.pins = (const struct hda_pintbl[]) {
			{ 0x19, 0x03a11130 },
			{ 0x1a, 0x90a60140 }, /* use as internal mic */
			{ }
		},
		.chained = true,
		.chain_id = ALC255_FIXUP_HEADSET_MODE_NO_HP_MIC
	},
	[ALC225_FIXUP_DELL_WYSE_AIO_MIC_NO_PRESENCE] = {
		.type = HDA_FIXUP_PINS,
		.v.pins = (const struct hda_pintbl[]) {
			{ 0x16, 0x01011020 }, /* Rear Line out */
			{ 0x19, 0x01a1913c }, /* use as Front headset mic, without its own jack detect */
			{ }
		},
		.chained = true,
		.chain_id = ALC225_FIXUP_WYSE_AUTO_MUTE
	},
	[ALC225_FIXUP_WYSE_AUTO_MUTE] = {
		.type = HDA_FIXUP_FUNC,
		.v.func = alc_fixup_auto_mute_via_amp,
		.chained = true,
		.chain_id = ALC225_FIXUP_WYSE_DISABLE_MIC_VREF
	},
	[ALC225_FIXUP_WYSE_DISABLE_MIC_VREF] = {
		.type = HDA_FIXUP_FUNC,
		.v.func = alc_fixup_disable_mic_vref,
		.chained = true,
		.chain_id = ALC269_FIXUP_HEADSET_MODE_NO_HP_MIC
	},
	[ALC286_FIXUP_ACER_AIO_HEADSET_MIC] = {
		.type = HDA_FIXUP_VERBS,
		.v.verbs = (const struct hda_verb[]) {
			{ 0x20, AC_VERB_SET_COEF_INDEX, 0x4f },
			{ 0x20, AC_VERB_SET_PROC_COEF, 0x5029 },
			{ }
		},
		.chained = true,
		.chain_id = ALC286_FIXUP_ACER_AIO_MIC_NO_PRESENCE
	},
	[ALC256_FIXUP_ASUS_HEADSET_MIC] = {
		.type = HDA_FIXUP_PINS,
		.v.pins = (const struct hda_pintbl[]) {
			{ 0x19, 0x03a11020 }, /* headset mic with jack detect */
			{ }
		},
		.chained = true,
		.chain_id = ALC256_FIXUP_ASUS_HEADSET_MODE
	},
	[ALC256_FIXUP_ASUS_MIC_NO_PRESENCE] = {
		.type = HDA_FIXUP_PINS,
		.v.pins = (const struct hda_pintbl[]) {
			{ 0x19, 0x04a11120 }, /* use as headset mic, without its own jack detect */
			{ }
		},
		.chained = true,
		.chain_id = ALC256_FIXUP_ASUS_HEADSET_MODE
	},
	[ALC299_FIXUP_PREDATOR_SPK] = {
		.type = HDA_FIXUP_PINS,
		.v.pins = (const struct hda_pintbl[]) {
			{ 0x21, 0x90170150 }, /* use as headset mic, without its own jack detect */
			{ }
		}
	},
	[ALC256_FIXUP_MEDION_HEADSET_NO_PRESENCE] = {
		.type = HDA_FIXUP_PINS,
		.v.pins = (const struct hda_pintbl[]) {
			{ 0x19, 0x04a11040 },
			{ 0x21, 0x04211020 },
			{ }
		},
		.chained = true,
		.chain_id = ALC256_FIXUP_ASUS_HEADSET_MODE
	},
	[ALC289_FIXUP_DELL_SPK2] = {
		.type = HDA_FIXUP_PINS,
		.v.pins = (const struct hda_pintbl[]) {
			{ 0x17, 0x90170130 }, /* bass spk */
			{ }
		},
		.chained = true,
		.chain_id = ALC269_FIXUP_DELL4_MIC_NO_PRESENCE
	},
	[ALC289_FIXUP_DUAL_SPK] = {
		.type = HDA_FIXUP_FUNC,
		.v.func = alc285_fixup_speaker2_to_dac1,
		.chained = true,
		.chain_id = ALC289_FIXUP_DELL_SPK2
	},
	[ALC294_FIXUP_SPK2_TO_DAC1] = {
		.type = HDA_FIXUP_FUNC,
		.v.func = alc285_fixup_speaker2_to_dac1,
		.chained = true,
		.chain_id = ALC294_FIXUP_ASUS_HEADSET_MIC
	},
	[ALC294_FIXUP_ASUS_DUAL_SPK] = {
		.type = HDA_FIXUP_FUNC,
		/* The GPIO must be pulled to initialize the AMP */
		.v.func = alc_fixup_gpio4,
		.chained = true,
		.chain_id = ALC294_FIXUP_SPK2_TO_DAC1
	},
	[ALC285_FIXUP_THINKPAD_X1_GEN7] = {
		.type = HDA_FIXUP_FUNC,
		.v.func = alc285_fixup_thinkpad_x1_gen7,
		.chained = true,
		.chain_id = ALC269_FIXUP_THINKPAD_ACPI
	},
	[ALC285_FIXUP_THINKPAD_HEADSET_JACK] = {
		.type = HDA_FIXUP_FUNC,
		.v.func = alc_fixup_headset_jack,
		.chained = true,
		.chain_id = ALC285_FIXUP_THINKPAD_X1_GEN7
	},
	[ALC294_FIXUP_ASUS_HPE] = {
		.type = HDA_FIXUP_VERBS,
		.v.verbs = (const struct hda_verb[]) {
			/* Set EAPD high */
			{ 0x20, AC_VERB_SET_COEF_INDEX, 0x0f },
			{ 0x20, AC_VERB_SET_PROC_COEF, 0x7774 },
			{ }
		},
		.chained = true,
		.chain_id = ALC294_FIXUP_ASUS_HEADSET_MIC
	},
	[ALC294_FIXUP_ASUS_GX502_PINS] = {
		.type = HDA_FIXUP_PINS,
		.v.pins = (const struct hda_pintbl[]) {
			{ 0x19, 0x03a11050 }, /* front HP mic */
			{ 0x1a, 0x01a11830 }, /* rear external mic */
			{ 0x21, 0x03211020 }, /* front HP out */
			{ }
		},
		.chained = true,
		.chain_id = ALC294_FIXUP_ASUS_GX502_VERBS
	},
	[ALC294_FIXUP_ASUS_GX502_VERBS] = {
		.type = HDA_FIXUP_VERBS,
		.v.verbs = (const struct hda_verb[]) {
			/* set 0x15 to HP-OUT ctrl */
			{ 0x15, AC_VERB_SET_PIN_WIDGET_CONTROL, 0xc0 },
			/* unmute the 0x15 amp */
			{ 0x15, AC_VERB_SET_AMP_GAIN_MUTE, 0xb000 },
			{ }
		},
		.chained = true,
		.chain_id = ALC294_FIXUP_ASUS_GX502_HP
	},
	[ALC294_FIXUP_ASUS_GX502_HP] = {
		.type = HDA_FIXUP_FUNC,
		.v.func = alc294_fixup_gx502_hp,
	},
	[ALC294_FIXUP_ASUS_COEF_1B] = {
		.type = HDA_FIXUP_VERBS,
		.v.verbs = (const struct hda_verb[]) {
			/* Set bit 10 to correct noisy output after reboot from
			 * Windows 10 (due to pop noise reduction?)
			 */
			{ 0x20, AC_VERB_SET_COEF_INDEX, 0x1b },
			{ 0x20, AC_VERB_SET_PROC_COEF, 0x4e4b },
			{ }
		},
	},
	[ALC285_FIXUP_HP_GPIO_LED] = {
		.type = HDA_FIXUP_FUNC,
		.v.func = alc285_fixup_hp_gpio_led,
	},
	[ALC285_FIXUP_HP_MUTE_LED] = {
		.type = HDA_FIXUP_FUNC,
		.v.func = alc285_fixup_hp_mute_led,
	},
	[ALC236_FIXUP_HP_GPIO_LED] = {
		.type = HDA_FIXUP_FUNC,
		.v.func = alc236_fixup_hp_gpio_led,
	},
	[ALC236_FIXUP_HP_MUTE_LED] = {
		.type = HDA_FIXUP_FUNC,
		.v.func = alc236_fixup_hp_mute_led,
	},
	[ALC236_FIXUP_HP_MUTE_LED_MICMUTE_VREF] = {
		.type = HDA_FIXUP_FUNC,
		.v.func = alc236_fixup_hp_mute_led_micmute_vref,
	},
	[ALC298_FIXUP_SAMSUNG_HEADPHONE_VERY_QUIET] = {
		.type = HDA_FIXUP_VERBS,
		.v.verbs = (const struct hda_verb[]) {
			{ 0x1a, AC_VERB_SET_PIN_WIDGET_CONTROL, 0xc5 },
			{ }
		},
	},
	[ALC295_FIXUP_ASUS_MIC_NO_PRESENCE] = {
		.type = HDA_FIXUP_PINS,
		.v.pins = (const struct hda_pintbl[]) {
			{ 0x19, 0x01a1913c }, /* use as headset mic, without its own jack detect */
			{ }
		},
		.chained = true,
		.chain_id = ALC269_FIXUP_HEADSET_MODE
	},
	[ALC269VC_FIXUP_ACER_VCOPPERBOX_PINS] = {
		.type = HDA_FIXUP_PINS,
		.v.pins = (const struct hda_pintbl[]) {
			{ 0x14, 0x90100120 }, /* use as internal speaker */
			{ 0x18, 0x02a111f0 }, /* use as headset mic, without its own jack detect */
			{ 0x1a, 0x01011020 }, /* use as line out */
			{ },
		},
		.chained = true,
		.chain_id = ALC269_FIXUP_HEADSET_MIC
	},
	[ALC269VC_FIXUP_ACER_HEADSET_MIC] = {
		.type = HDA_FIXUP_PINS,
		.v.pins = (const struct hda_pintbl[]) {
			{ 0x18, 0x02a11030 }, /* use as headset mic */
			{ }
		},
		.chained = true,
		.chain_id = ALC269_FIXUP_HEADSET_MIC
	},
	[ALC269VC_FIXUP_ACER_MIC_NO_PRESENCE] = {
		.type = HDA_FIXUP_PINS,
		.v.pins = (const struct hda_pintbl[]) {
			{ 0x18, 0x01a11130 }, /* use as headset mic, without its own jack detect */
			{ }
		},
		.chained = true,
		.chain_id = ALC269_FIXUP_HEADSET_MIC
	},
	[ALC289_FIXUP_ASUS_GA401] = {
		.type = HDA_FIXUP_FUNC,
		.v.func = alc289_fixup_asus_ga401,
		.chained = true,
		.chain_id = ALC289_FIXUP_ASUS_GA502,
	},
	[ALC289_FIXUP_ASUS_GA502] = {
		.type = HDA_FIXUP_PINS,
		.v.pins = (const struct hda_pintbl[]) {
			{ 0x19, 0x03a11020 }, /* headset mic with jack detect */
			{ }
		},
	},
	[ALC256_FIXUP_ACER_MIC_NO_PRESENCE] = {
		.type = HDA_FIXUP_PINS,
		.v.pins = (const struct hda_pintbl[]) {
			{ 0x19, 0x02a11120 }, /* use as headset mic, without its own jack detect */
			{ }
		},
		.chained = true,
		.chain_id = ALC256_FIXUP_ASUS_HEADSET_MODE
	},
	[ALC285_FIXUP_HP_GPIO_AMP_INIT] = {
		.type = HDA_FIXUP_FUNC,
		.v.func = alc285_fixup_hp_gpio_amp_init,
		.chained = true,
		.chain_id = ALC285_FIXUP_HP_GPIO_LED
	},
	[ALC269_FIXUP_CZC_B20] = {
		.type = HDA_FIXUP_PINS,
		.v.pins = (const struct hda_pintbl[]) {
			{ 0x12, 0x411111f0 },
			{ 0x14, 0x90170110 }, /* speaker */
			{ 0x15, 0x032f1020 }, /* HP out */
			{ 0x17, 0x411111f0 },
			{ 0x18, 0x03ab1040 }, /* mic */
			{ 0x19, 0xb7a7013f },
			{ 0x1a, 0x0181305f },
			{ 0x1b, 0x411111f0 },
			{ 0x1d, 0x411111f0 },
			{ 0x1e, 0x411111f0 },
			{ }
		},
		.chain_id = ALC269_FIXUP_DMIC,
	},
	[ALC269_FIXUP_CZC_TMI] = {
		.type = HDA_FIXUP_PINS,
		.v.pins = (const struct hda_pintbl[]) {
			{ 0x12, 0x4000c000 },
			{ 0x14, 0x90170110 }, /* speaker */
			{ 0x15, 0x0421401f }, /* HP out */
			{ 0x17, 0x411111f0 },
			{ 0x18, 0x04a19020 }, /* mic */
			{ 0x19, 0x411111f0 },
			{ 0x1a, 0x411111f0 },
			{ 0x1b, 0x411111f0 },
			{ 0x1d, 0x40448505 },
			{ 0x1e, 0x411111f0 },
			{ 0x20, 0x8000ffff },
			{ }
		},
		.chain_id = ALC269_FIXUP_DMIC,
	},
	[ALC269_FIXUP_CZC_L101] = {
		.type = HDA_FIXUP_PINS,
		.v.pins = (const struct hda_pintbl[]) {
			{ 0x12, 0x40000000 },
			{ 0x14, 0x01014010 }, /* speaker */
			{ 0x15, 0x411111f0 }, /* HP out */
			{ 0x16, 0x411111f0 },
			{ 0x18, 0x01a19020 }, /* mic */
			{ 0x19, 0x02a19021 },
			{ 0x1a, 0x0181302f },
			{ 0x1b, 0x0221401f },
			{ 0x1c, 0x411111f0 },
			{ 0x1d, 0x4044c601 },
			{ 0x1e, 0x411111f0 },
			{ }
		},
		.chain_id = ALC269_FIXUP_DMIC,
	},
	[ALC269_FIXUP_LEMOTE_A1802] = {
		.type = HDA_FIXUP_PINS,
		.v.pins = (const struct hda_pintbl[]) {
			{ 0x12, 0x40000000 },
			{ 0x14, 0x90170110 }, /* speaker */
			{ 0x17, 0x411111f0 },
			{ 0x18, 0x03a19040 }, /* mic1 */
			{ 0x19, 0x90a70130 }, /* mic2 */
			{ 0x1a, 0x411111f0 },
			{ 0x1b, 0x411111f0 },
			{ 0x1d, 0x40489d2d },
			{ 0x1e, 0x411111f0 },
			{ 0x20, 0x0003ffff },
			{ 0x21, 0x03214020 },
			{ }
		},
		.chain_id = ALC269_FIXUP_DMIC,
	},
	[ALC269_FIXUP_LEMOTE_A190X] = {
		.type = HDA_FIXUP_PINS,
		.v.pins = (const struct hda_pintbl[]) {
			{ 0x14, 0x99130110 }, /* speaker */
			{ 0x15, 0x0121401f }, /* HP out */
			{ 0x18, 0x01a19c20 }, /* rear  mic */
			{ 0x19, 0x99a3092f }, /* front mic */
			{ 0x1b, 0x0201401f }, /* front lineout */
			{ }
		},
		.chain_id = ALC269_FIXUP_DMIC,
	},
	[ALC256_FIXUP_INTEL_NUC8_RUGGED] = {
		.type = HDA_FIXUP_PINS,
		.v.pins = (const struct hda_pintbl[]) {
			{ 0x1b, 0x01a1913c }, /* use as headset mic, without its own jack detect */
			{ }
		},
		.chained = true,
		.chain_id = ALC269_FIXUP_HEADSET_MODE
	},
	[ALC256_FIXUP_INTEL_NUC10] = {
		.type = HDA_FIXUP_PINS,
		.v.pins = (const struct hda_pintbl[]) {
			{ 0x19, 0x01a1913c }, /* use as headset mic, without its own jack detect */
			{ }
		},
		.chained = true,
		.chain_id = ALC269_FIXUP_HEADSET_MODE
	},
	[ALC255_FIXUP_XIAOMI_HEADSET_MIC] = {
		.type = HDA_FIXUP_VERBS,
		.v.verbs = (const struct hda_verb[]) {
			{ 0x20, AC_VERB_SET_COEF_INDEX, 0x45 },
			{ 0x20, AC_VERB_SET_PROC_COEF, 0x5089 },
			{ }
		},
		.chained = true,
		.chain_id = ALC289_FIXUP_ASUS_GA502
	},
	[ALC274_FIXUP_HP_MIC] = {
		.type = HDA_FIXUP_VERBS,
		.v.verbs = (const struct hda_verb[]) {
			{ 0x20, AC_VERB_SET_COEF_INDEX, 0x45 },
			{ 0x20, AC_VERB_SET_PROC_COEF, 0x5089 },
			{ }
		},
	},
	[ALC274_FIXUP_HP_HEADSET_MIC] = {
		.type = HDA_FIXUP_FUNC,
		.v.func = alc274_fixup_hp_headset_mic,
		.chained = true,
		.chain_id = ALC274_FIXUP_HP_MIC
	},
	[ALC256_FIXUP_ASUS_HPE] = {
		.type = HDA_FIXUP_VERBS,
		.v.verbs = (const struct hda_verb[]) {
			/* Set EAPD high */
			{ 0x20, AC_VERB_SET_COEF_INDEX, 0x0f },
			{ 0x20, AC_VERB_SET_PROC_COEF, 0x7778 },
			{ }
		},
		.chained = true,
		.chain_id = ALC294_FIXUP_ASUS_HEADSET_MIC
	},
	[ALC285_FIXUP_THINKPAD_NO_BASS_SPK_HEADSET_JACK] = {
		.type = HDA_FIXUP_FUNC,
		.v.func = alc_fixup_headset_jack,
		.chained = true,
		.chain_id = ALC269_FIXUP_THINKPAD_ACPI
	},
	[ALC287_FIXUP_HP_GPIO_LED] = {
		.type = HDA_FIXUP_FUNC,
		.v.func = alc287_fixup_hp_gpio_led,
	},
	[ALC256_FIXUP_HP_HEADSET_MIC] = {
		.type = HDA_FIXUP_FUNC,
		.v.func = alc274_fixup_hp_headset_mic,
	},
	[ALC236_FIXUP_DELL_AIO_HEADSET_MIC] = {
		.type = HDA_FIXUP_FUNC,
		.v.func = alc_fixup_no_int_mic,
		.chained = true,
		.chain_id = ALC255_FIXUP_DELL1_MIC_NO_PRESENCE
	},
	[ALC282_FIXUP_ACER_DISABLE_LINEOUT] = {
		.type = HDA_FIXUP_PINS,
		.v.pins = (const struct hda_pintbl[]) {
			{ 0x1b, 0x411111f0 },
			{ 0x18, 0x01a1913c }, /* use as headset mic, without its own jack detect */
			{ },
		},
		.chained = true,
		.chain_id = ALC269_FIXUP_HEADSET_MODE
	},
	[ALC255_FIXUP_ACER_LIMIT_INT_MIC_BOOST] = {
		.type = HDA_FIXUP_FUNC,
		.v.func = alc269_fixup_limit_int_mic_boost,
		.chained = true,
		.chain_id = ALC255_FIXUP_ACER_MIC_NO_PRESENCE,
	},
	[ALC256_FIXUP_ACER_HEADSET_MIC] = {
		.type = HDA_FIXUP_PINS,
		.v.pins = (const struct hda_pintbl[]) {
			{ 0x19, 0x02a1113c }, /* use as headset mic, without its own jack detect */
			{ 0x1a, 0x90a1092f }, /* use as internal mic */
			{ }
		},
		.chained = true,
		.chain_id = ALC269_FIXUP_HEADSET_MODE_NO_HP_MIC
	},
<<<<<<< HEAD
=======
	[ALC285_FIXUP_IDEAPAD_S740_COEF] = {
		.type = HDA_FIXUP_FUNC,
		.v.func = alc285_fixup_ideapad_s740_coef,
		.chained = true,
		.chain_id = ALC269_FIXUP_THINKPAD_ACPI,
	},
	[ALC285_FIXUP_HP_LIMIT_INT_MIC_BOOST] = {
		.type = HDA_FIXUP_FUNC,
		.v.func = alc269_fixup_limit_int_mic_boost,
		.chained = true,
		.chain_id = ALC285_FIXUP_HP_MUTE_LED,
	},
>>>>>>> 6be388f4
};

static const struct snd_pci_quirk alc269_fixup_tbl[] = {
	SND_PCI_QUIRK(0x1025, 0x0283, "Acer TravelMate 8371", ALC269_FIXUP_INV_DMIC),
	SND_PCI_QUIRK(0x1025, 0x029b, "Acer 1810TZ", ALC269_FIXUP_INV_DMIC),
	SND_PCI_QUIRK(0x1025, 0x0349, "Acer AOD260", ALC269_FIXUP_INV_DMIC),
	SND_PCI_QUIRK(0x1025, 0x047c, "Acer AC700", ALC269_FIXUP_ACER_AC700),
	SND_PCI_QUIRK(0x1025, 0x072d, "Acer Aspire V5-571G", ALC269_FIXUP_ASPIRE_HEADSET_MIC),
	SND_PCI_QUIRK(0x1025, 0x0740, "Acer AO725", ALC271_FIXUP_HP_GATE_MIC_JACK),
	SND_PCI_QUIRK(0x1025, 0x0742, "Acer AO756", ALC271_FIXUP_HP_GATE_MIC_JACK),
	SND_PCI_QUIRK(0x1025, 0x0762, "Acer Aspire E1-472", ALC271_FIXUP_HP_GATE_MIC_JACK_E1_572),
	SND_PCI_QUIRK(0x1025, 0x0775, "Acer Aspire E1-572", ALC271_FIXUP_HP_GATE_MIC_JACK_E1_572),
	SND_PCI_QUIRK(0x1025, 0x079b, "Acer Aspire V5-573G", ALC282_FIXUP_ASPIRE_V5_PINS),
	SND_PCI_QUIRK(0x1025, 0x080d, "Acer Aspire V5-122P", ALC269_FIXUP_ASPIRE_HEADSET_MIC),
	SND_PCI_QUIRK(0x1025, 0x0840, "Acer Aspire E1", ALC269VB_FIXUP_ASPIRE_E1_COEF),
	SND_PCI_QUIRK(0x1025, 0x101c, "Acer Veriton N2510G", ALC269_FIXUP_LIFEBOOK),
	SND_PCI_QUIRK(0x1025, 0x102b, "Acer Aspire C24-860", ALC286_FIXUP_ACER_AIO_MIC_NO_PRESENCE),
	SND_PCI_QUIRK(0x1025, 0x1065, "Acer Aspire C20-820", ALC269VC_FIXUP_ACER_HEADSET_MIC),
	SND_PCI_QUIRK(0x1025, 0x106d, "Acer Cloudbook 14", ALC283_FIXUP_CHROME_BOOK),
	SND_PCI_QUIRK(0x1025, 0x1094, "Acer Aspire E5-575T", ALC255_FIXUP_ACER_LIMIT_INT_MIC_BOOST),
	SND_PCI_QUIRK(0x1025, 0x1099, "Acer Aspire E5-523G", ALC255_FIXUP_ACER_MIC_NO_PRESENCE),
	SND_PCI_QUIRK(0x1025, 0x110e, "Acer Aspire ES1-432", ALC255_FIXUP_ACER_MIC_NO_PRESENCE),
	SND_PCI_QUIRK(0x1025, 0x1166, "Acer Veriton N4640G", ALC269_FIXUP_LIFEBOOK),
	SND_PCI_QUIRK(0x1025, 0x1167, "Acer Veriton N6640G", ALC269_FIXUP_LIFEBOOK),
	SND_PCI_QUIRK(0x1025, 0x1246, "Acer Predator Helios 500", ALC299_FIXUP_PREDATOR_SPK),
	SND_PCI_QUIRK(0x1025, 0x1247, "Acer vCopperbox", ALC269VC_FIXUP_ACER_VCOPPERBOX_PINS),
	SND_PCI_QUIRK(0x1025, 0x1248, "Acer Veriton N4660G", ALC269VC_FIXUP_ACER_MIC_NO_PRESENCE),
	SND_PCI_QUIRK(0x1025, 0x1269, "Acer SWIFT SF314-54", ALC256_FIXUP_ACER_HEADSET_MIC),
	SND_PCI_QUIRK(0x1025, 0x128f, "Acer Veriton Z6860G", ALC286_FIXUP_ACER_AIO_HEADSET_MIC),
	SND_PCI_QUIRK(0x1025, 0x1290, "Acer Veriton Z4860G", ALC286_FIXUP_ACER_AIO_HEADSET_MIC),
	SND_PCI_QUIRK(0x1025, 0x1291, "Acer Veriton Z4660G", ALC286_FIXUP_ACER_AIO_HEADSET_MIC),
	SND_PCI_QUIRK(0x1025, 0x129c, "Acer SWIFT SF314-55", ALC256_FIXUP_ACER_HEADSET_MIC),
	SND_PCI_QUIRK(0x1025, 0x1308, "Acer Aspire Z24-890", ALC286_FIXUP_ACER_AIO_HEADSET_MIC),
	SND_PCI_QUIRK(0x1025, 0x132a, "Acer TravelMate B114-21", ALC233_FIXUP_ACER_HEADSET_MIC),
	SND_PCI_QUIRK(0x1025, 0x1330, "Acer TravelMate X514-51T", ALC255_FIXUP_ACER_HEADSET_MIC),
	SND_PCI_QUIRK(0x1025, 0x1430, "Acer TravelMate B311R-31", ALC256_FIXUP_ACER_MIC_NO_PRESENCE),
	SND_PCI_QUIRK(0x1028, 0x0470, "Dell M101z", ALC269_FIXUP_DELL_M101Z),
	SND_PCI_QUIRK(0x1028, 0x054b, "Dell XPS one 2710", ALC275_FIXUP_DELL_XPS),
	SND_PCI_QUIRK(0x1028, 0x05bd, "Dell Latitude E6440", ALC292_FIXUP_DELL_E7X),
	SND_PCI_QUIRK(0x1028, 0x05be, "Dell Latitude E6540", ALC292_FIXUP_DELL_E7X),
	SND_PCI_QUIRK(0x1028, 0x05ca, "Dell Latitude E7240", ALC292_FIXUP_DELL_E7X),
	SND_PCI_QUIRK(0x1028, 0x05cb, "Dell Latitude E7440", ALC292_FIXUP_DELL_E7X),
	SND_PCI_QUIRK(0x1028, 0x05da, "Dell Vostro 5460", ALC290_FIXUP_SUBWOOFER),
	SND_PCI_QUIRK(0x1028, 0x05f4, "Dell", ALC269_FIXUP_DELL1_MIC_NO_PRESENCE),
	SND_PCI_QUIRK(0x1028, 0x05f5, "Dell", ALC269_FIXUP_DELL1_MIC_NO_PRESENCE),
	SND_PCI_QUIRK(0x1028, 0x05f6, "Dell", ALC269_FIXUP_DELL1_MIC_NO_PRESENCE),
	SND_PCI_QUIRK(0x1028, 0x0615, "Dell Vostro 5470", ALC290_FIXUP_SUBWOOFER_HSJACK),
	SND_PCI_QUIRK(0x1028, 0x0616, "Dell Vostro 5470", ALC290_FIXUP_SUBWOOFER_HSJACK),
	SND_PCI_QUIRK(0x1028, 0x062c, "Dell Latitude E5550", ALC292_FIXUP_DELL_E7X),
	SND_PCI_QUIRK(0x1028, 0x062e, "Dell Latitude E7450", ALC292_FIXUP_DELL_E7X),
	SND_PCI_QUIRK(0x1028, 0x0638, "Dell Inspiron 5439", ALC290_FIXUP_MONO_SPEAKERS_HSJACK),
	SND_PCI_QUIRK(0x1028, 0x064a, "Dell", ALC293_FIXUP_DELL1_MIC_NO_PRESENCE),
	SND_PCI_QUIRK(0x1028, 0x064b, "Dell", ALC293_FIXUP_DELL1_MIC_NO_PRESENCE),
	SND_PCI_QUIRK(0x1028, 0x0665, "Dell XPS 13", ALC288_FIXUP_DELL_XPS_13),
	SND_PCI_QUIRK(0x1028, 0x0669, "Dell Optiplex 9020m", ALC255_FIXUP_DELL1_MIC_NO_PRESENCE),
	SND_PCI_QUIRK(0x1028, 0x069a, "Dell Vostro 5480", ALC290_FIXUP_SUBWOOFER_HSJACK),
	SND_PCI_QUIRK(0x1028, 0x06c7, "Dell", ALC255_FIXUP_DELL1_MIC_NO_PRESENCE),
	SND_PCI_QUIRK(0x1028, 0x06d9, "Dell", ALC293_FIXUP_DELL1_MIC_NO_PRESENCE),
	SND_PCI_QUIRK(0x1028, 0x06da, "Dell", ALC293_FIXUP_DELL1_MIC_NO_PRESENCE),
	SND_PCI_QUIRK(0x1028, 0x06db, "Dell", ALC293_FIXUP_DISABLE_AAMIX_MULTIJACK),
	SND_PCI_QUIRK(0x1028, 0x06dd, "Dell", ALC293_FIXUP_DISABLE_AAMIX_MULTIJACK),
	SND_PCI_QUIRK(0x1028, 0x06de, "Dell", ALC293_FIXUP_DISABLE_AAMIX_MULTIJACK),
	SND_PCI_QUIRK(0x1028, 0x06df, "Dell", ALC293_FIXUP_DISABLE_AAMIX_MULTIJACK),
	SND_PCI_QUIRK(0x1028, 0x06e0, "Dell", ALC293_FIXUP_DISABLE_AAMIX_MULTIJACK),
	SND_PCI_QUIRK(0x1028, 0x0706, "Dell Inspiron 7559", ALC256_FIXUP_DELL_INSPIRON_7559_SUBWOOFER),
	SND_PCI_QUIRK(0x1028, 0x0725, "Dell Inspiron 3162", ALC255_FIXUP_DELL_SPK_NOISE),
	SND_PCI_QUIRK(0x1028, 0x0738, "Dell Precision 5820", ALC269_FIXUP_NO_SHUTUP),
	SND_PCI_QUIRK(0x1028, 0x075c, "Dell XPS 27 7760", ALC298_FIXUP_SPK_VOLUME),
	SND_PCI_QUIRK(0x1028, 0x075d, "Dell AIO", ALC298_FIXUP_SPK_VOLUME),
	SND_PCI_QUIRK(0x1028, 0x0798, "Dell Inspiron 17 7000 Gaming", ALC256_FIXUP_DELL_INSPIRON_7559_SUBWOOFER),
	SND_PCI_QUIRK(0x1028, 0x07b0, "Dell Precision 7520", ALC295_FIXUP_DISABLE_DAC3),
	SND_PCI_QUIRK(0x1028, 0x080c, "Dell WYSE", ALC225_FIXUP_DELL_WYSE_MIC_NO_PRESENCE),
	SND_PCI_QUIRK(0x1028, 0x084b, "Dell", ALC274_FIXUP_DELL_AIO_LINEOUT_VERB),
	SND_PCI_QUIRK(0x1028, 0x084e, "Dell", ALC274_FIXUP_DELL_AIO_LINEOUT_VERB),
	SND_PCI_QUIRK(0x1028, 0x0871, "Dell Precision 3630", ALC255_FIXUP_DELL_HEADSET_MIC),
	SND_PCI_QUIRK(0x1028, 0x0872, "Dell Precision 3630", ALC255_FIXUP_DELL_HEADSET_MIC),
	SND_PCI_QUIRK(0x1028, 0x0873, "Dell Precision 3930", ALC255_FIXUP_DUMMY_LINEOUT_VERB),
	SND_PCI_QUIRK(0x1028, 0x08ad, "Dell WYSE AIO", ALC225_FIXUP_DELL_WYSE_AIO_MIC_NO_PRESENCE),
	SND_PCI_QUIRK(0x1028, 0x08ae, "Dell WYSE NB", ALC225_FIXUP_DELL1_MIC_NO_PRESENCE),
	SND_PCI_QUIRK(0x1028, 0x0935, "Dell", ALC274_FIXUP_DELL_AIO_LINEOUT_VERB),
	SND_PCI_QUIRK(0x1028, 0x097d, "Dell Precision", ALC289_FIXUP_DUAL_SPK),
	SND_PCI_QUIRK(0x1028, 0x097e, "Dell Precision", ALC289_FIXUP_DUAL_SPK),
	SND_PCI_QUIRK(0x1028, 0x098d, "Dell Precision", ALC233_FIXUP_ASUS_MIC_NO_PRESENCE),
	SND_PCI_QUIRK(0x1028, 0x09bf, "Dell Precision", ALC233_FIXUP_ASUS_MIC_NO_PRESENCE),
	SND_PCI_QUIRK(0x1028, 0x0a2e, "Dell", ALC236_FIXUP_DELL_AIO_HEADSET_MIC),
	SND_PCI_QUIRK(0x1028, 0x0a30, "Dell", ALC236_FIXUP_DELL_AIO_HEADSET_MIC),
	SND_PCI_QUIRK(0x1028, 0x0a58, "Dell", ALC255_FIXUP_DELL_HEADSET_MIC),
	SND_PCI_QUIRK(0x1028, 0x164a, "Dell", ALC293_FIXUP_DELL1_MIC_NO_PRESENCE),
	SND_PCI_QUIRK(0x1028, 0x164b, "Dell", ALC293_FIXUP_DELL1_MIC_NO_PRESENCE),
	SND_PCI_QUIRK(0x103c, 0x1586, "HP", ALC269_FIXUP_HP_MUTE_LED_MIC2),
	SND_PCI_QUIRK(0x103c, 0x18e6, "HP", ALC269_FIXUP_HP_GPIO_LED),
	SND_PCI_QUIRK(0x103c, 0x218b, "HP", ALC269_FIXUP_LIMIT_INT_MIC_BOOST_MUTE_LED),
	SND_PCI_QUIRK(0x103c, 0x21f9, "HP", ALC269_FIXUP_HP_MUTE_LED_MIC1),
	SND_PCI_QUIRK(0x103c, 0x2210, "HP", ALC269_FIXUP_HP_MUTE_LED_MIC1),
	SND_PCI_QUIRK(0x103c, 0x2214, "HP", ALC269_FIXUP_HP_MUTE_LED_MIC1),
	SND_PCI_QUIRK(0x103c, 0x221b, "HP", ALC269_FIXUP_HP_GPIO_MIC1_LED),
	SND_PCI_QUIRK(0x103c, 0x221c, "HP EliteBook 755 G2", ALC280_FIXUP_HP_HEADSET_MIC),
	SND_PCI_QUIRK(0x103c, 0x2221, "HP", ALC269_FIXUP_HP_GPIO_MIC1_LED),
	SND_PCI_QUIRK(0x103c, 0x2225, "HP", ALC269_FIXUP_HP_GPIO_MIC1_LED),
	SND_PCI_QUIRK(0x103c, 0x2236, "HP", ALC269_FIXUP_HP_LINE1_MIC1_LED),
	SND_PCI_QUIRK(0x103c, 0x2237, "HP", ALC269_FIXUP_HP_LINE1_MIC1_LED),
	SND_PCI_QUIRK(0x103c, 0x2238, "HP", ALC269_FIXUP_HP_LINE1_MIC1_LED),
	SND_PCI_QUIRK(0x103c, 0x2239, "HP", ALC269_FIXUP_HP_LINE1_MIC1_LED),
	SND_PCI_QUIRK(0x103c, 0x224b, "HP", ALC269_FIXUP_HP_LINE1_MIC1_LED),
	SND_PCI_QUIRK(0x103c, 0x2253, "HP", ALC269_FIXUP_HP_GPIO_MIC1_LED),
	SND_PCI_QUIRK(0x103c, 0x2254, "HP", ALC269_FIXUP_HP_GPIO_MIC1_LED),
	SND_PCI_QUIRK(0x103c, 0x2255, "HP", ALC269_FIXUP_HP_GPIO_MIC1_LED),
	SND_PCI_QUIRK(0x103c, 0x2256, "HP", ALC269_FIXUP_HP_GPIO_MIC1_LED),
	SND_PCI_QUIRK(0x103c, 0x2257, "HP", ALC269_FIXUP_HP_GPIO_MIC1_LED),
	SND_PCI_QUIRK(0x103c, 0x2259, "HP", ALC269_FIXUP_HP_GPIO_MIC1_LED),
	SND_PCI_QUIRK(0x103c, 0x225a, "HP", ALC269_FIXUP_HP_DOCK_GPIO_MIC1_LED),
	SND_PCI_QUIRK(0x103c, 0x225f, "HP", ALC280_FIXUP_HP_GPIO2_MIC_HOTKEY),
	SND_PCI_QUIRK(0x103c, 0x2260, "HP", ALC269_FIXUP_HP_MUTE_LED_MIC1),
	SND_PCI_QUIRK(0x103c, 0x2263, "HP", ALC269_FIXUP_HP_MUTE_LED_MIC1),
	SND_PCI_QUIRK(0x103c, 0x2264, "HP", ALC269_FIXUP_HP_MUTE_LED_MIC1),
	SND_PCI_QUIRK(0x103c, 0x2265, "HP", ALC269_FIXUP_HP_MUTE_LED_MIC1),
	SND_PCI_QUIRK(0x103c, 0x2268, "HP", ALC269_FIXUP_HP_MUTE_LED_MIC1),
	SND_PCI_QUIRK(0x103c, 0x226a, "HP", ALC269_FIXUP_HP_MUTE_LED_MIC1),
	SND_PCI_QUIRK(0x103c, 0x226b, "HP", ALC269_FIXUP_HP_MUTE_LED_MIC1),
	SND_PCI_QUIRK(0x103c, 0x226e, "HP", ALC269_FIXUP_HP_MUTE_LED_MIC1),
	SND_PCI_QUIRK(0x103c, 0x2271, "HP", ALC286_FIXUP_HP_GPIO_LED),
	SND_PCI_QUIRK(0x103c, 0x2272, "HP", ALC269_FIXUP_HP_GPIO_MIC1_LED),
	SND_PCI_QUIRK(0x103c, 0x2272, "HP", ALC280_FIXUP_HP_DOCK_PINS),
	SND_PCI_QUIRK(0x103c, 0x2273, "HP", ALC269_FIXUP_HP_GPIO_MIC1_LED),
	SND_PCI_QUIRK(0x103c, 0x2273, "HP", ALC280_FIXUP_HP_DOCK_PINS),
	SND_PCI_QUIRK(0x103c, 0x2278, "HP", ALC269_FIXUP_HP_GPIO_MIC1_LED),
	SND_PCI_QUIRK(0x103c, 0x227f, "HP", ALC269_FIXUP_HP_MUTE_LED_MIC1),
	SND_PCI_QUIRK(0x103c, 0x2282, "HP", ALC269_FIXUP_HP_MUTE_LED_MIC1),
	SND_PCI_QUIRK(0x103c, 0x228b, "HP", ALC269_FIXUP_HP_MUTE_LED_MIC1),
	SND_PCI_QUIRK(0x103c, 0x228e, "HP", ALC269_FIXUP_HP_MUTE_LED_MIC1),
	SND_PCI_QUIRK(0x103c, 0x229e, "HP", ALC269_FIXUP_HP_MUTE_LED_MIC1),
	SND_PCI_QUIRK(0x103c, 0x22b2, "HP", ALC269_FIXUP_HP_MUTE_LED_MIC1),
	SND_PCI_QUIRK(0x103c, 0x22b7, "HP", ALC269_FIXUP_HP_MUTE_LED_MIC1),
	SND_PCI_QUIRK(0x103c, 0x22bf, "HP", ALC269_FIXUP_HP_MUTE_LED_MIC1),
	SND_PCI_QUIRK(0x103c, 0x22c4, "HP", ALC269_FIXUP_HP_MUTE_LED_MIC1),
	SND_PCI_QUIRK(0x103c, 0x22c5, "HP", ALC269_FIXUP_HP_MUTE_LED_MIC1),
	SND_PCI_QUIRK(0x103c, 0x22c7, "HP", ALC269_FIXUP_HP_MUTE_LED_MIC1),
	SND_PCI_QUIRK(0x103c, 0x22c8, "HP", ALC269_FIXUP_HP_MUTE_LED_MIC1),
	SND_PCI_QUIRK(0x103c, 0x22cf, "HP", ALC269_FIXUP_HP_MUTE_LED_MIC1),
	SND_PCI_QUIRK(0x103c, 0x22db, "HP", ALC280_FIXUP_HP_9480M),
	SND_PCI_QUIRK(0x103c, 0x22dc, "HP", ALC269_FIXUP_HP_GPIO_MIC1_LED),
	SND_PCI_QUIRK(0x103c, 0x22fb, "HP", ALC269_FIXUP_HP_GPIO_MIC1_LED),
	SND_PCI_QUIRK(0x103c, 0x2334, "HP", ALC269_FIXUP_HP_MUTE_LED_MIC1),
	SND_PCI_QUIRK(0x103c, 0x2335, "HP", ALC269_FIXUP_HP_MUTE_LED_MIC1),
	SND_PCI_QUIRK(0x103c, 0x2336, "HP", ALC269_FIXUP_HP_MUTE_LED_MIC1),
	SND_PCI_QUIRK(0x103c, 0x2337, "HP", ALC269_FIXUP_HP_MUTE_LED_MIC1),
	SND_PCI_QUIRK(0x103c, 0x802e, "HP Z240 SFF", ALC221_FIXUP_HP_MIC_NO_PRESENCE),
	SND_PCI_QUIRK(0x103c, 0x802f, "HP Z240", ALC221_FIXUP_HP_MIC_NO_PRESENCE),
	SND_PCI_QUIRK(0x103c, 0x8077, "HP", ALC256_FIXUP_HP_HEADSET_MIC),
	SND_PCI_QUIRK(0x103c, 0x8158, "HP", ALC256_FIXUP_HP_HEADSET_MIC),
	SND_PCI_QUIRK(0x103c, 0x820d, "HP Pavilion 15", ALC269_FIXUP_HP_MUTE_LED_MIC3),
	SND_PCI_QUIRK(0x103c, 0x8256, "HP", ALC221_FIXUP_HP_FRONT_MIC),
	SND_PCI_QUIRK(0x103c, 0x827e, "HP x360", ALC295_FIXUP_HP_X360),
	SND_PCI_QUIRK(0x103c, 0x827f, "HP x360", ALC269_FIXUP_HP_MUTE_LED_MIC3),
	SND_PCI_QUIRK(0x103c, 0x82bf, "HP G3 mini", ALC221_FIXUP_HP_MIC_NO_PRESENCE),
	SND_PCI_QUIRK(0x103c, 0x82c0, "HP G3 mini premium", ALC221_FIXUP_HP_MIC_NO_PRESENCE),
	SND_PCI_QUIRK(0x103c, 0x83b9, "HP Spectre x360", ALC269_FIXUP_HP_MUTE_LED_MIC3),
	SND_PCI_QUIRK(0x103c, 0x8497, "HP Envy x360", ALC269_FIXUP_HP_MUTE_LED_MIC3),
	SND_PCI_QUIRK(0x103c, 0x84e7, "HP Pavilion 15", ALC269_FIXUP_HP_MUTE_LED_MIC3),
	SND_PCI_QUIRK(0x103c, 0x869d, "HP", ALC236_FIXUP_HP_MUTE_LED),
	SND_PCI_QUIRK(0x103c, 0x8724, "HP EliteBook 850 G7", ALC285_FIXUP_HP_GPIO_LED),
	SND_PCI_QUIRK(0x103c, 0x8729, "HP", ALC285_FIXUP_HP_GPIO_LED),
	SND_PCI_QUIRK(0x103c, 0x8730, "HP ProBook 445 G7", ALC236_FIXUP_HP_MUTE_LED_MICMUTE_VREF),
	SND_PCI_QUIRK(0x103c, 0x8736, "HP", ALC285_FIXUP_HP_GPIO_AMP_INIT),
	SND_PCI_QUIRK(0x103c, 0x8760, "HP", ALC285_FIXUP_HP_MUTE_LED),
	SND_PCI_QUIRK(0x103c, 0x877a, "HP", ALC285_FIXUP_HP_MUTE_LED),
	SND_PCI_QUIRK(0x103c, 0x877d, "HP", ALC236_FIXUP_HP_MUTE_LED),
	SND_PCI_QUIRK(0x103c, 0x8780, "HP ZBook Fury 17 G7 Mobile Workstation",
		      ALC285_FIXUP_HP_GPIO_AMP_INIT),
	SND_PCI_QUIRK(0x103c, 0x8783, "HP ZBook Fury 15 G7 Mobile Workstation",
		      ALC285_FIXUP_HP_GPIO_AMP_INIT),
	SND_PCI_QUIRK(0x103c, 0x87c8, "HP", ALC287_FIXUP_HP_GPIO_LED),
	SND_PCI_QUIRK(0x103c, 0x87e5, "HP ProBook 440 G8 Notebook PC", ALC236_FIXUP_HP_GPIO_LED),
	SND_PCI_QUIRK(0x103c, 0x87f2, "HP ProBook 640 G8 Notebook PC", ALC236_FIXUP_HP_GPIO_LED),
	SND_PCI_QUIRK(0x103c, 0x87f4, "HP", ALC287_FIXUP_HP_GPIO_LED),
	SND_PCI_QUIRK(0x103c, 0x87f5, "HP", ALC287_FIXUP_HP_GPIO_LED),
	SND_PCI_QUIRK(0x103c, 0x87f7, "HP Spectre x360 14", ALC245_FIXUP_HP_X360_AMP),
	SND_PCI_QUIRK(0x103c, 0x8846, "HP EliteBook 850 G8 Notebook PC", ALC285_FIXUP_HP_GPIO_LED),
	SND_PCI_QUIRK(0x103c, 0x884c, "HP EliteBook 840 G8 Notebook PC", ALC285_FIXUP_HP_GPIO_LED),
	SND_PCI_QUIRK(0x103c, 0x8898, "HP EliteBook 845 G8 Notebook PC", ALC285_FIXUP_HP_LIMIT_INT_MIC_BOOST),
	SND_PCI_QUIRK(0x1043, 0x103e, "ASUS X540SA", ALC256_FIXUP_ASUS_MIC),
	SND_PCI_QUIRK(0x1043, 0x103f, "ASUS TX300", ALC282_FIXUP_ASUS_TX300),
	SND_PCI_QUIRK(0x1043, 0x106d, "Asus K53BE", ALC269_FIXUP_LIMIT_INT_MIC_BOOST),
	SND_PCI_QUIRK(0x1043, 0x10a1, "ASUS UX391UA", ALC294_FIXUP_ASUS_SPK),
	SND_PCI_QUIRK(0x1043, 0x10c0, "ASUS X540SA", ALC256_FIXUP_ASUS_MIC),
	SND_PCI_QUIRK(0x1043, 0x10d0, "ASUS X540LA/X540LJ", ALC255_FIXUP_ASUS_MIC_NO_PRESENCE),
	SND_PCI_QUIRK(0x1043, 0x115d, "Asus 1015E", ALC269_FIXUP_LIMIT_INT_MIC_BOOST),
	SND_PCI_QUIRK(0x1043, 0x11c0, "ASUS X556UR", ALC255_FIXUP_ASUS_MIC_NO_PRESENCE),
	SND_PCI_QUIRK(0x1043, 0x125e, "ASUS Q524UQK", ALC255_FIXUP_ASUS_MIC_NO_PRESENCE),
	SND_PCI_QUIRK(0x1043, 0x1271, "ASUS X430UN", ALC256_FIXUP_ASUS_MIC_NO_PRESENCE),
	SND_PCI_QUIRK(0x1043, 0x1290, "ASUS X441SA", ALC233_FIXUP_EAPD_COEF_AND_MIC_NO_PRESENCE),
	SND_PCI_QUIRK(0x1043, 0x12a0, "ASUS X441UV", ALC233_FIXUP_EAPD_COEF_AND_MIC_NO_PRESENCE),
	SND_PCI_QUIRK(0x1043, 0x12e0, "ASUS X541SA", ALC256_FIXUP_ASUS_MIC),
	SND_PCI_QUIRK(0x1043, 0x12f0, "ASUS X541UV", ALC256_FIXUP_ASUS_MIC),
	SND_PCI_QUIRK(0x1043, 0x13b0, "ASUS Z550SA", ALC256_FIXUP_ASUS_MIC),
	SND_PCI_QUIRK(0x1043, 0x1427, "Asus Zenbook UX31E", ALC269VB_FIXUP_ASUS_ZENBOOK),
	SND_PCI_QUIRK(0x1043, 0x1517, "Asus Zenbook UX31A", ALC269VB_FIXUP_ASUS_ZENBOOK_UX31A),
	SND_PCI_QUIRK(0x1043, 0x16e3, "ASUS UX50", ALC269_FIXUP_STEREO_DMIC),
	SND_PCI_QUIRK(0x1043, 0x17d1, "ASUS UX431FL", ALC294_FIXUP_ASUS_DUAL_SPK),
	SND_PCI_QUIRK(0x1043, 0x1881, "ASUS Zephyrus S/M", ALC294_FIXUP_ASUS_GX502_PINS),
	SND_PCI_QUIRK(0x1043, 0x18b1, "Asus MJ401TA", ALC256_FIXUP_ASUS_HEADSET_MIC),
	SND_PCI_QUIRK(0x1043, 0x18f1, "Asus FX505DT", ALC256_FIXUP_ASUS_HEADSET_MIC),
	SND_PCI_QUIRK(0x1043, 0x194e, "ASUS UX563FD", ALC294_FIXUP_ASUS_HPE),
	SND_PCI_QUIRK(0x1043, 0x1982, "ASUS B1400CEPE", ALC256_FIXUP_ASUS_HPE),
	SND_PCI_QUIRK(0x1043, 0x19ce, "ASUS B9450FA", ALC294_FIXUP_ASUS_HPE),
	SND_PCI_QUIRK(0x1043, 0x19e1, "ASUS UX581LV", ALC295_FIXUP_ASUS_MIC_NO_PRESENCE),
	SND_PCI_QUIRK(0x1043, 0x1a13, "Asus G73Jw", ALC269_FIXUP_ASUS_G73JW),
	SND_PCI_QUIRK(0x1043, 0x1a30, "ASUS X705UD", ALC256_FIXUP_ASUS_MIC),
	SND_PCI_QUIRK(0x1043, 0x1b11, "ASUS UX431DA", ALC294_FIXUP_ASUS_COEF_1B),
	SND_PCI_QUIRK(0x1043, 0x1b13, "Asus U41SV", ALC269_FIXUP_INV_DMIC),
	SND_PCI_QUIRK(0x1043, 0x1bbd, "ASUS Z550MA", ALC255_FIXUP_ASUS_MIC_NO_PRESENCE),
	SND_PCI_QUIRK(0x1043, 0x1c23, "Asus X55U", ALC269_FIXUP_LIMIT_INT_MIC_BOOST),
	SND_PCI_QUIRK(0x1043, 0x1ccd, "ASUS X555UB", ALC256_FIXUP_ASUS_MIC),
	SND_PCI_QUIRK(0x1043, 0x1d4e, "ASUS TM420", ALC256_FIXUP_ASUS_HPE),
	SND_PCI_QUIRK(0x1043, 0x1e11, "ASUS Zephyrus G15", ALC289_FIXUP_ASUS_GA502),
	SND_PCI_QUIRK(0x1043, 0x1e8e, "ASUS Zephyrus G15", ALC289_FIXUP_ASUS_GA401),
	SND_PCI_QUIRK(0x1043, 0x1f11, "ASUS Zephyrus G14", ALC289_FIXUP_ASUS_GA401),
	SND_PCI_QUIRK(0x1043, 0x3030, "ASUS ZN270IE", ALC256_FIXUP_ASUS_AIO_GPIO2),
	SND_PCI_QUIRK(0x1043, 0x831a, "ASUS P901", ALC269_FIXUP_STEREO_DMIC),
	SND_PCI_QUIRK(0x1043, 0x834a, "ASUS S101", ALC269_FIXUP_STEREO_DMIC),
	SND_PCI_QUIRK(0x1043, 0x8398, "ASUS P1005", ALC269_FIXUP_STEREO_DMIC),
	SND_PCI_QUIRK(0x1043, 0x83ce, "ASUS P1005", ALC269_FIXUP_STEREO_DMIC),
	SND_PCI_QUIRK(0x1043, 0x8516, "ASUS X101CH", ALC269_FIXUP_ASUS_X101),
	SND_PCI_QUIRK(0x104d, 0x9073, "Sony VAIO", ALC275_FIXUP_SONY_VAIO_GPIO2),
	SND_PCI_QUIRK(0x104d, 0x907b, "Sony VAIO", ALC275_FIXUP_SONY_HWEQ),
	SND_PCI_QUIRK(0x104d, 0x9084, "Sony VAIO", ALC275_FIXUP_SONY_HWEQ),
	SND_PCI_QUIRK(0x104d, 0x9099, "Sony VAIO S13", ALC275_FIXUP_SONY_DISABLE_AAMIX),
	SND_PCI_QUIRK(0x104d, 0x90b5, "Sony VAIO Pro 11", ALC286_FIXUP_SONY_MIC_NO_PRESENCE),
	SND_PCI_QUIRK(0x104d, 0x90b6, "Sony VAIO Pro 13", ALC286_FIXUP_SONY_MIC_NO_PRESENCE),
	SND_PCI_QUIRK(0x10cf, 0x1475, "Lifebook", ALC269_FIXUP_LIFEBOOK),
	SND_PCI_QUIRK(0x10cf, 0x159f, "Lifebook E780", ALC269_FIXUP_LIFEBOOK_NO_HP_TO_LINEOUT),
	SND_PCI_QUIRK(0x10cf, 0x15dc, "Lifebook T731", ALC269_FIXUP_LIFEBOOK_HP_PIN),
	SND_PCI_QUIRK(0x10cf, 0x1629, "Lifebook U7x7", ALC255_FIXUP_LIFEBOOK_U7x7_HEADSET_MIC),
	SND_PCI_QUIRK(0x10cf, 0x1757, "Lifebook E752", ALC269_FIXUP_LIFEBOOK_HP_PIN),
	SND_PCI_QUIRK(0x10cf, 0x1845, "Lifebook U904", ALC269_FIXUP_LIFEBOOK_EXTMIC),
	SND_PCI_QUIRK(0x10ec, 0x10f2, "Intel Reference board", ALC700_FIXUP_INTEL_REFERENCE),
	SND_PCI_QUIRK(0x10ec, 0x118c, "Medion EE4254 MD62100", ALC256_FIXUP_MEDION_HEADSET_NO_PRESENCE),
	SND_PCI_QUIRK(0x10ec, 0x1230, "Intel Reference board", ALC295_FIXUP_CHROME_BOOK),
	SND_PCI_QUIRK(0x10ec, 0x1252, "Intel Reference board", ALC295_FIXUP_CHROME_BOOK),
	SND_PCI_QUIRK(0x10ec, 0x1254, "Intel Reference board", ALC295_FIXUP_CHROME_BOOK),
	SND_PCI_QUIRK(0x10f7, 0x8338, "Panasonic CF-SZ6", ALC269_FIXUP_HEADSET_MODE),
	SND_PCI_QUIRK(0x144d, 0xc109, "Samsung Ativ book 9 (NP900X3G)", ALC269_FIXUP_INV_DMIC),
	SND_PCI_QUIRK(0x144d, 0xc169, "Samsung Notebook 9 Pen (NP930SBE-K01US)", ALC298_FIXUP_SAMSUNG_HEADPHONE_VERY_QUIET),
	SND_PCI_QUIRK(0x144d, 0xc176, "Samsung Notebook 9 Pro (NP930MBE-K04US)", ALC298_FIXUP_SAMSUNG_HEADPHONE_VERY_QUIET),
	SND_PCI_QUIRK(0x144d, 0xc189, "Samsung Galaxy Flex Book (NT950QCG-X716)", ALC298_FIXUP_SAMSUNG_HEADPHONE_VERY_QUIET),
	SND_PCI_QUIRK(0x144d, 0xc18a, "Samsung Galaxy Book Ion (NP930XCJ-K01US)", ALC298_FIXUP_SAMSUNG_HEADPHONE_VERY_QUIET),
	SND_PCI_QUIRK(0x144d, 0xc740, "Samsung Ativ book 8 (NP870Z5G)", ALC269_FIXUP_ATIV_BOOK_8),
	SND_PCI_QUIRK(0x144d, 0xc812, "Samsung Notebook Pen S (NT950SBE-X58)", ALC298_FIXUP_SAMSUNG_HEADPHONE_VERY_QUIET),
	SND_PCI_QUIRK(0x144d, 0xc830, "Samsung Galaxy Book Ion (NT950XCJ-X716A)", ALC298_FIXUP_SAMSUNG_HEADPHONE_VERY_QUIET),
	SND_PCI_QUIRK(0x1458, 0xfa53, "Gigabyte BXBT-2807", ALC283_FIXUP_HEADSET_MIC),
	SND_PCI_QUIRK(0x1462, 0xb120, "MSI Cubi MS-B120", ALC283_FIXUP_HEADSET_MIC),
	SND_PCI_QUIRK(0x1462, 0xb171, "Cubi N 8GL (MS-B171)", ALC283_FIXUP_HEADSET_MIC),
	SND_PCI_QUIRK(0x152d, 0x1082, "Quanta NL3", ALC269_FIXUP_LIFEBOOK),
	SND_PCI_QUIRK(0x1558, 0x1323, "Clevo N130ZU", ALC293_FIXUP_SYSTEM76_MIC_NO_PRESENCE),
	SND_PCI_QUIRK(0x1558, 0x1325, "System76 Darter Pro (darp5)", ALC293_FIXUP_SYSTEM76_MIC_NO_PRESENCE),
	SND_PCI_QUIRK(0x1558, 0x1401, "Clevo L140[CZ]U", ALC293_FIXUP_SYSTEM76_MIC_NO_PRESENCE),
	SND_PCI_QUIRK(0x1558, 0x1403, "Clevo N140CU", ALC293_FIXUP_SYSTEM76_MIC_NO_PRESENCE),
	SND_PCI_QUIRK(0x1558, 0x1404, "Clevo N150CU", ALC293_FIXUP_SYSTEM76_MIC_NO_PRESENCE),
	SND_PCI_QUIRK(0x1558, 0x14a1, "Clevo L141MU", ALC293_FIXUP_SYSTEM76_MIC_NO_PRESENCE),
	SND_PCI_QUIRK(0x1558, 0x4018, "Clevo NV40M[BE]", ALC293_FIXUP_SYSTEM76_MIC_NO_PRESENCE),
	SND_PCI_QUIRK(0x1558, 0x4019, "Clevo NV40MZ", ALC293_FIXUP_SYSTEM76_MIC_NO_PRESENCE),
	SND_PCI_QUIRK(0x1558, 0x4020, "Clevo NV40MB", ALC293_FIXUP_SYSTEM76_MIC_NO_PRESENCE),
	SND_PCI_QUIRK(0x1558, 0x40a1, "Clevo NL40GU", ALC293_FIXUP_SYSTEM76_MIC_NO_PRESENCE),
	SND_PCI_QUIRK(0x1558, 0x40c1, "Clevo NL40[CZ]U", ALC293_FIXUP_SYSTEM76_MIC_NO_PRESENCE),
	SND_PCI_QUIRK(0x1558, 0x40d1, "Clevo NL41DU", ALC293_FIXUP_SYSTEM76_MIC_NO_PRESENCE),
	SND_PCI_QUIRK(0x1558, 0x50a3, "Clevo NJ51GU", ALC293_FIXUP_SYSTEM76_MIC_NO_PRESENCE),
	SND_PCI_QUIRK(0x1558, 0x50b3, "Clevo NK50S[BEZ]", ALC293_FIXUP_SYSTEM76_MIC_NO_PRESENCE),
	SND_PCI_QUIRK(0x1558, 0x50b6, "Clevo NK50S5", ALC293_FIXUP_SYSTEM76_MIC_NO_PRESENCE),
	SND_PCI_QUIRK(0x1558, 0x50b8, "Clevo NK50SZ", ALC293_FIXUP_SYSTEM76_MIC_NO_PRESENCE),
	SND_PCI_QUIRK(0x1558, 0x50d5, "Clevo NP50D5", ALC293_FIXUP_SYSTEM76_MIC_NO_PRESENCE),
	SND_PCI_QUIRK(0x1558, 0x50f0, "Clevo NH50A[CDF]", ALC293_FIXUP_SYSTEM76_MIC_NO_PRESENCE),
	SND_PCI_QUIRK(0x1558, 0x50f3, "Clevo NH58DPQ", ALC293_FIXUP_SYSTEM76_MIC_NO_PRESENCE),
	SND_PCI_QUIRK(0x1558, 0x5101, "Clevo S510WU", ALC293_FIXUP_SYSTEM76_MIC_NO_PRESENCE),
	SND_PCI_QUIRK(0x1558, 0x5157, "Clevo W517GU1", ALC293_FIXUP_SYSTEM76_MIC_NO_PRESENCE),
	SND_PCI_QUIRK(0x1558, 0x51a1, "Clevo NS50MU", ALC293_FIXUP_SYSTEM76_MIC_NO_PRESENCE),
	SND_PCI_QUIRK(0x1558, 0x70a1, "Clevo NB70T[HJK]", ALC293_FIXUP_SYSTEM76_MIC_NO_PRESENCE),
	SND_PCI_QUIRK(0x1558, 0x70b3, "Clevo NK70SB", ALC293_FIXUP_SYSTEM76_MIC_NO_PRESENCE),
	SND_PCI_QUIRK(0x1558, 0x8228, "Clevo NR40BU", ALC293_FIXUP_SYSTEM76_MIC_NO_PRESENCE),
	SND_PCI_QUIRK(0x1558, 0x8520, "Clevo NH50D[CD]", ALC293_FIXUP_SYSTEM76_MIC_NO_PRESENCE),
	SND_PCI_QUIRK(0x1558, 0x8521, "Clevo NH77D[CD]", ALC293_FIXUP_SYSTEM76_MIC_NO_PRESENCE),
	SND_PCI_QUIRK(0x1558, 0x8535, "Clevo NH50D[BE]", ALC293_FIXUP_SYSTEM76_MIC_NO_PRESENCE),
	SND_PCI_QUIRK(0x1558, 0x8536, "Clevo NH79D[BE]", ALC293_FIXUP_SYSTEM76_MIC_NO_PRESENCE),
	SND_PCI_QUIRK(0x1558, 0x8550, "System76 Gazelle (gaze14)", ALC293_FIXUP_SYSTEM76_MIC_NO_PRESENCE),
	SND_PCI_QUIRK(0x1558, 0x8551, "System76 Gazelle (gaze14)", ALC293_FIXUP_SYSTEM76_MIC_NO_PRESENCE),
	SND_PCI_QUIRK(0x1558, 0x8560, "System76 Gazelle (gaze14)", ALC269_FIXUP_HEADSET_MIC),
	SND_PCI_QUIRK(0x1558, 0x8561, "System76 Gazelle (gaze14)", ALC269_FIXUP_HEADSET_MIC),
	SND_PCI_QUIRK(0x1558, 0x8562, "Clevo NH[5|7][0-9]RZ[Q]", ALC269_FIXUP_DMIC),
	SND_PCI_QUIRK(0x1558, 0x8668, "Clevo NP50B[BE]", ALC293_FIXUP_SYSTEM76_MIC_NO_PRESENCE),
	SND_PCI_QUIRK(0x1558, 0x8680, "Clevo NJ50LU", ALC293_FIXUP_SYSTEM76_MIC_NO_PRESENCE),
	SND_PCI_QUIRK(0x1558, 0x8686, "Clevo NH50[CZ]U", ALC293_FIXUP_SYSTEM76_MIC_NO_PRESENCE),
	SND_PCI_QUIRK(0x1558, 0x8a20, "Clevo NH55DCQ-Y", ALC293_FIXUP_SYSTEM76_MIC_NO_PRESENCE),
	SND_PCI_QUIRK(0x1558, 0x8a51, "Clevo NH70RCQ-Y", ALC293_FIXUP_SYSTEM76_MIC_NO_PRESENCE),
	SND_PCI_QUIRK(0x1558, 0x8d50, "Clevo NH55RCQ-M", ALC293_FIXUP_SYSTEM76_MIC_NO_PRESENCE),
	SND_PCI_QUIRK(0x1558, 0x951d, "Clevo N950T[CDF]", ALC293_FIXUP_SYSTEM76_MIC_NO_PRESENCE),
	SND_PCI_QUIRK(0x1558, 0x961d, "Clevo N960S[CDF]", ALC293_FIXUP_SYSTEM76_MIC_NO_PRESENCE),
	SND_PCI_QUIRK(0x1558, 0x971d, "Clevo N970T[CDF]", ALC293_FIXUP_SYSTEM76_MIC_NO_PRESENCE),
	SND_PCI_QUIRK(0x1558, 0xa500, "Clevo NL53RU", ALC293_FIXUP_SYSTEM76_MIC_NO_PRESENCE),
	SND_PCI_QUIRK(0x17aa, 0x1036, "Lenovo P520", ALC233_FIXUP_LENOVO_MULTI_CODECS),
	SND_PCI_QUIRK(0x17aa, 0x1048, "ThinkCentre Station", ALC283_FIXUP_HEADSET_MIC),
	SND_PCI_QUIRK(0x17aa, 0x20f2, "Thinkpad SL410/510", ALC269_FIXUP_SKU_IGNORE),
	SND_PCI_QUIRK(0x17aa, 0x215e, "Thinkpad L512", ALC269_FIXUP_SKU_IGNORE),
	SND_PCI_QUIRK(0x17aa, 0x21b8, "Thinkpad Edge 14", ALC269_FIXUP_SKU_IGNORE),
	SND_PCI_QUIRK(0x17aa, 0x21ca, "Thinkpad L412", ALC269_FIXUP_SKU_IGNORE),
	SND_PCI_QUIRK(0x17aa, 0x21e9, "Thinkpad Edge 15", ALC269_FIXUP_SKU_IGNORE),
	SND_PCI_QUIRK(0x17aa, 0x21f3, "Thinkpad T430", ALC269_FIXUP_LENOVO_DOCK),
	SND_PCI_QUIRK(0x17aa, 0x21f6, "Thinkpad T530", ALC269_FIXUP_LENOVO_DOCK_LIMIT_BOOST),
	SND_PCI_QUIRK(0x17aa, 0x21fa, "Thinkpad X230", ALC269_FIXUP_LENOVO_DOCK),
	SND_PCI_QUIRK(0x17aa, 0x21fb, "Thinkpad T430s", ALC269_FIXUP_LENOVO_DOCK),
	SND_PCI_QUIRK(0x17aa, 0x2203, "Thinkpad X230 Tablet", ALC269_FIXUP_LENOVO_DOCK),
	SND_PCI_QUIRK(0x17aa, 0x2208, "Thinkpad T431s", ALC269_FIXUP_LENOVO_DOCK),
	SND_PCI_QUIRK(0x17aa, 0x220c, "Thinkpad T440s", ALC292_FIXUP_TPT440),
	SND_PCI_QUIRK(0x17aa, 0x220e, "Thinkpad T440p", ALC292_FIXUP_TPT440_DOCK),
	SND_PCI_QUIRK(0x17aa, 0x2210, "Thinkpad T540p", ALC292_FIXUP_TPT440_DOCK),
	SND_PCI_QUIRK(0x17aa, 0x2211, "Thinkpad W541", ALC292_FIXUP_TPT440_DOCK),
	SND_PCI_QUIRK(0x17aa, 0x2212, "Thinkpad T440", ALC292_FIXUP_TPT440_DOCK),
	SND_PCI_QUIRK(0x17aa, 0x2214, "Thinkpad X240", ALC292_FIXUP_TPT440_DOCK),
	SND_PCI_QUIRK(0x17aa, 0x2215, "Thinkpad", ALC269_FIXUP_LIMIT_INT_MIC_BOOST),
	SND_PCI_QUIRK(0x17aa, 0x2218, "Thinkpad X1 Carbon 2nd", ALC292_FIXUP_TPT440_DOCK),
	SND_PCI_QUIRK(0x17aa, 0x2223, "ThinkPad T550", ALC292_FIXUP_TPT440_DOCK),
	SND_PCI_QUIRK(0x17aa, 0x2226, "ThinkPad X250", ALC292_FIXUP_TPT440_DOCK),
	SND_PCI_QUIRK(0x17aa, 0x222d, "Thinkpad", ALC298_FIXUP_TPT470_DOCK),
	SND_PCI_QUIRK(0x17aa, 0x222e, "Thinkpad", ALC298_FIXUP_TPT470_DOCK),
	SND_PCI_QUIRK(0x17aa, 0x2231, "Thinkpad T560", ALC292_FIXUP_TPT460),
	SND_PCI_QUIRK(0x17aa, 0x2233, "Thinkpad", ALC292_FIXUP_TPT460),
	SND_PCI_QUIRK(0x17aa, 0x2245, "Thinkpad T470", ALC298_FIXUP_TPT470_DOCK),
	SND_PCI_QUIRK(0x17aa, 0x2246, "Thinkpad", ALC298_FIXUP_TPT470_DOCK),
	SND_PCI_QUIRK(0x17aa, 0x2247, "Thinkpad", ALC298_FIXUP_TPT470_DOCK),
	SND_PCI_QUIRK(0x17aa, 0x2249, "Thinkpad", ALC292_FIXUP_TPT460),
	SND_PCI_QUIRK(0x17aa, 0x224b, "Thinkpad", ALC298_FIXUP_TPT470_DOCK),
	SND_PCI_QUIRK(0x17aa, 0x224c, "Thinkpad", ALC298_FIXUP_TPT470_DOCK),
	SND_PCI_QUIRK(0x17aa, 0x224d, "Thinkpad", ALC298_FIXUP_TPT470_DOCK),
	SND_PCI_QUIRK(0x17aa, 0x225d, "Thinkpad T480", ALC269_FIXUP_LIMIT_INT_MIC_BOOST),
	SND_PCI_QUIRK(0x17aa, 0x2292, "Thinkpad X1 Carbon 7th", ALC285_FIXUP_THINKPAD_HEADSET_JACK),
	SND_PCI_QUIRK(0x17aa, 0x22be, "Thinkpad X1 Carbon 8th", ALC285_FIXUP_THINKPAD_HEADSET_JACK),
	SND_PCI_QUIRK(0x17aa, 0x22c1, "Thinkpad P1 Gen 3", ALC285_FIXUP_THINKPAD_NO_BASS_SPK_HEADSET_JACK),
	SND_PCI_QUIRK(0x17aa, 0x22c2, "Thinkpad X1 Extreme Gen 3", ALC285_FIXUP_THINKPAD_NO_BASS_SPK_HEADSET_JACK),
	SND_PCI_QUIRK(0x17aa, 0x30bb, "ThinkCentre AIO", ALC233_FIXUP_LENOVO_LINE2_MIC_HOTKEY),
	SND_PCI_QUIRK(0x17aa, 0x30e2, "ThinkCentre AIO", ALC233_FIXUP_LENOVO_LINE2_MIC_HOTKEY),
	SND_PCI_QUIRK(0x17aa, 0x310c, "ThinkCentre Station", ALC294_FIXUP_LENOVO_MIC_LOCATION),
	SND_PCI_QUIRK(0x17aa, 0x3111, "ThinkCentre Station", ALC294_FIXUP_LENOVO_MIC_LOCATION),
	SND_PCI_QUIRK(0x17aa, 0x312a, "ThinkCentre Station", ALC294_FIXUP_LENOVO_MIC_LOCATION),
	SND_PCI_QUIRK(0x17aa, 0x312f, "ThinkCentre Station", ALC294_FIXUP_LENOVO_MIC_LOCATION),
	SND_PCI_QUIRK(0x17aa, 0x313c, "ThinkCentre Station", ALC294_FIXUP_LENOVO_MIC_LOCATION),
	SND_PCI_QUIRK(0x17aa, 0x3151, "ThinkCentre Station", ALC283_FIXUP_HEADSET_MIC),
	SND_PCI_QUIRK(0x17aa, 0x3176, "ThinkCentre Station", ALC283_FIXUP_HEADSET_MIC),
	SND_PCI_QUIRK(0x17aa, 0x3178, "ThinkCentre Station", ALC283_FIXUP_HEADSET_MIC),
	SND_PCI_QUIRK(0x17aa, 0x3818, "Lenovo C940", ALC298_FIXUP_LENOVO_SPK_VOLUME),
	SND_PCI_QUIRK(0x17aa, 0x3827, "Ideapad S740", ALC285_FIXUP_IDEAPAD_S740_COEF),
	SND_PCI_QUIRK(0x17aa, 0x3902, "Lenovo E50-80", ALC269_FIXUP_DMIC_THINKPAD_ACPI),
	SND_PCI_QUIRK(0x17aa, 0x3977, "IdeaPad S210", ALC283_FIXUP_INT_MIC),
	SND_PCI_QUIRK(0x17aa, 0x3978, "Lenovo B50-70", ALC269_FIXUP_DMIC_THINKPAD_ACPI),
	SND_PCI_QUIRK(0x17aa, 0x3bf8, "Quanta FL1", ALC269_FIXUP_PCM_44K),
	SND_PCI_QUIRK(0x17aa, 0x5013, "Thinkpad", ALC269_FIXUP_LIMIT_INT_MIC_BOOST),
	SND_PCI_QUIRK(0x17aa, 0x501a, "Thinkpad", ALC283_FIXUP_INT_MIC),
	SND_PCI_QUIRK(0x17aa, 0x501e, "Thinkpad L440", ALC292_FIXUP_TPT440_DOCK),
	SND_PCI_QUIRK(0x17aa, 0x5026, "Thinkpad", ALC269_FIXUP_LIMIT_INT_MIC_BOOST),
	SND_PCI_QUIRK(0x17aa, 0x5034, "Thinkpad T450", ALC292_FIXUP_TPT440_DOCK),
	SND_PCI_QUIRK(0x17aa, 0x5036, "Thinkpad T450s", ALC292_FIXUP_TPT440_DOCK),
	SND_PCI_QUIRK(0x17aa, 0x503c, "Thinkpad L450", ALC292_FIXUP_TPT440_DOCK),
	SND_PCI_QUIRK(0x17aa, 0x504a, "ThinkPad X260", ALC292_FIXUP_TPT440_DOCK),
	SND_PCI_QUIRK(0x17aa, 0x504b, "Thinkpad", ALC293_FIXUP_LENOVO_SPK_NOISE),
	SND_PCI_QUIRK(0x17aa, 0x5050, "Thinkpad T560p", ALC292_FIXUP_TPT460),
	SND_PCI_QUIRK(0x17aa, 0x5051, "Thinkpad L460", ALC292_FIXUP_TPT460),
	SND_PCI_QUIRK(0x17aa, 0x5053, "Thinkpad T460", ALC292_FIXUP_TPT460),
	SND_PCI_QUIRK(0x17aa, 0x505d, "Thinkpad", ALC298_FIXUP_TPT470_DOCK),
	SND_PCI_QUIRK(0x17aa, 0x505f, "Thinkpad", ALC298_FIXUP_TPT470_DOCK),
	SND_PCI_QUIRK(0x17aa, 0x5062, "Thinkpad", ALC298_FIXUP_TPT470_DOCK),
	SND_PCI_QUIRK(0x17aa, 0x5109, "Thinkpad", ALC269_FIXUP_LIMIT_INT_MIC_BOOST),
	SND_PCI_QUIRK(0x17aa, 0x511e, "Thinkpad", ALC298_FIXUP_TPT470_DOCK),
	SND_PCI_QUIRK(0x17aa, 0x511f, "Thinkpad", ALC298_FIXUP_TPT470_DOCK),
	SND_PCI_QUIRK(0x17aa, 0x9e54, "LENOVO NB", ALC269_FIXUP_LENOVO_EAPD),
	SND_PCI_QUIRK(0x19e5, 0x3204, "Huawei MACH-WX9", ALC256_FIXUP_HUAWEI_MACH_WX9_PINS),
	SND_PCI_QUIRK(0x1b35, 0x1235, "CZC B20", ALC269_FIXUP_CZC_B20),
	SND_PCI_QUIRK(0x1b35, 0x1236, "CZC TMI", ALC269_FIXUP_CZC_TMI),
	SND_PCI_QUIRK(0x1b35, 0x1237, "CZC L101", ALC269_FIXUP_CZC_L101),
	SND_PCI_QUIRK(0x1b7d, 0xa831, "Ordissimo EVE2 ", ALC269VB_FIXUP_ORDISSIMO_EVE2), /* Also known as Malata PC-B1303 */
	SND_PCI_QUIRK(0x1c06, 0x2013, "Lemote A1802", ALC269_FIXUP_LEMOTE_A1802),
	SND_PCI_QUIRK(0x1c06, 0x2015, "Lemote A190X", ALC269_FIXUP_LEMOTE_A190X),
	SND_PCI_QUIRK(0x1d72, 0x1602, "RedmiBook", ALC255_FIXUP_XIAOMI_HEADSET_MIC),
	SND_PCI_QUIRK(0x1d72, 0x1701, "XiaomiNotebook Pro", ALC298_FIXUP_DELL1_MIC_NO_PRESENCE),
	SND_PCI_QUIRK(0x1d72, 0x1901, "RedmiBook 14", ALC256_FIXUP_ASUS_HEADSET_MIC),
	SND_PCI_QUIRK(0x1d72, 0x1947, "RedmiBook Air", ALC255_FIXUP_XIAOMI_HEADSET_MIC),
	SND_PCI_QUIRK(0x8086, 0x2074, "Intel NUC 8", ALC233_FIXUP_INTEL_NUC8_DMIC),
	SND_PCI_QUIRK(0x8086, 0x2080, "Intel NUC 8 Rugged", ALC256_FIXUP_INTEL_NUC8_RUGGED),
	SND_PCI_QUIRK(0x8086, 0x2081, "Intel NUC 10", ALC256_FIXUP_INTEL_NUC10),

#if 0
	/* Below is a quirk table taken from the old code.
	 * Basically the device should work as is without the fixup table.
	 * If BIOS doesn't give a proper info, enable the corresponding
	 * fixup entry.
	 */
	SND_PCI_QUIRK(0x1043, 0x8330, "ASUS Eeepc P703 P900A",
		      ALC269_FIXUP_AMIC),
	SND_PCI_QUIRK(0x1043, 0x1013, "ASUS N61Da", ALC269_FIXUP_AMIC),
	SND_PCI_QUIRK(0x1043, 0x1143, "ASUS B53f", ALC269_FIXUP_AMIC),
	SND_PCI_QUIRK(0x1043, 0x1133, "ASUS UJ20ft", ALC269_FIXUP_AMIC),
	SND_PCI_QUIRK(0x1043, 0x1183, "ASUS K72DR", ALC269_FIXUP_AMIC),
	SND_PCI_QUIRK(0x1043, 0x11b3, "ASUS K52DR", ALC269_FIXUP_AMIC),
	SND_PCI_QUIRK(0x1043, 0x11e3, "ASUS U33Jc", ALC269_FIXUP_AMIC),
	SND_PCI_QUIRK(0x1043, 0x1273, "ASUS UL80Jt", ALC269_FIXUP_AMIC),
	SND_PCI_QUIRK(0x1043, 0x1283, "ASUS U53Jc", ALC269_FIXUP_AMIC),
	SND_PCI_QUIRK(0x1043, 0x12b3, "ASUS N82JV", ALC269_FIXUP_AMIC),
	SND_PCI_QUIRK(0x1043, 0x12d3, "ASUS N61Jv", ALC269_FIXUP_AMIC),
	SND_PCI_QUIRK(0x1043, 0x13a3, "ASUS UL30Vt", ALC269_FIXUP_AMIC),
	SND_PCI_QUIRK(0x1043, 0x1373, "ASUS G73JX", ALC269_FIXUP_AMIC),
	SND_PCI_QUIRK(0x1043, 0x1383, "ASUS UJ30Jc", ALC269_FIXUP_AMIC),
	SND_PCI_QUIRK(0x1043, 0x13d3, "ASUS N61JA", ALC269_FIXUP_AMIC),
	SND_PCI_QUIRK(0x1043, 0x1413, "ASUS UL50", ALC269_FIXUP_AMIC),
	SND_PCI_QUIRK(0x1043, 0x1443, "ASUS UL30", ALC269_FIXUP_AMIC),
	SND_PCI_QUIRK(0x1043, 0x1453, "ASUS M60Jv", ALC269_FIXUP_AMIC),
	SND_PCI_QUIRK(0x1043, 0x1483, "ASUS UL80", ALC269_FIXUP_AMIC),
	SND_PCI_QUIRK(0x1043, 0x14f3, "ASUS F83Vf", ALC269_FIXUP_AMIC),
	SND_PCI_QUIRK(0x1043, 0x14e3, "ASUS UL20", ALC269_FIXUP_AMIC),
	SND_PCI_QUIRK(0x1043, 0x1513, "ASUS UX30", ALC269_FIXUP_AMIC),
	SND_PCI_QUIRK(0x1043, 0x1593, "ASUS N51Vn", ALC269_FIXUP_AMIC),
	SND_PCI_QUIRK(0x1043, 0x15a3, "ASUS N60Jv", ALC269_FIXUP_AMIC),
	SND_PCI_QUIRK(0x1043, 0x15b3, "ASUS N60Dp", ALC269_FIXUP_AMIC),
	SND_PCI_QUIRK(0x1043, 0x15c3, "ASUS N70De", ALC269_FIXUP_AMIC),
	SND_PCI_QUIRK(0x1043, 0x15e3, "ASUS F83T", ALC269_FIXUP_AMIC),
	SND_PCI_QUIRK(0x1043, 0x1643, "ASUS M60J", ALC269_FIXUP_AMIC),
	SND_PCI_QUIRK(0x1043, 0x1653, "ASUS U50", ALC269_FIXUP_AMIC),
	SND_PCI_QUIRK(0x1043, 0x1693, "ASUS F50N", ALC269_FIXUP_AMIC),
	SND_PCI_QUIRK(0x1043, 0x16a3, "ASUS F5Q", ALC269_FIXUP_AMIC),
	SND_PCI_QUIRK(0x1043, 0x1723, "ASUS P80", ALC269_FIXUP_AMIC),
	SND_PCI_QUIRK(0x1043, 0x1743, "ASUS U80", ALC269_FIXUP_AMIC),
	SND_PCI_QUIRK(0x1043, 0x1773, "ASUS U20A", ALC269_FIXUP_AMIC),
	SND_PCI_QUIRK(0x1043, 0x1883, "ASUS F81Se", ALC269_FIXUP_AMIC),
	SND_PCI_QUIRK(0x152d, 0x1778, "Quanta ON1", ALC269_FIXUP_DMIC),
	SND_PCI_QUIRK(0x17aa, 0x3be9, "Quanta Wistron", ALC269_FIXUP_AMIC),
	SND_PCI_QUIRK(0x17aa, 0x3bf8, "Quanta FL1", ALC269_FIXUP_AMIC),
	SND_PCI_QUIRK(0x17ff, 0x059a, "Quanta EL3", ALC269_FIXUP_DMIC),
	SND_PCI_QUIRK(0x17ff, 0x059b, "Quanta JR1", ALC269_FIXUP_DMIC),
#endif
	{}
};

static const struct snd_pci_quirk alc269_fixup_vendor_tbl[] = {
	SND_PCI_QUIRK_VENDOR(0x1025, "Acer Aspire", ALC271_FIXUP_DMIC),
	SND_PCI_QUIRK_VENDOR(0x103c, "HP", ALC269_FIXUP_HP_MUTE_LED),
	SND_PCI_QUIRK_VENDOR(0x104d, "Sony VAIO", ALC269_FIXUP_SONY_VAIO),
	SND_PCI_QUIRK_VENDOR(0x17aa, "Thinkpad", ALC269_FIXUP_THINKPAD_ACPI),
	SND_PCI_QUIRK_VENDOR(0x19e5, "Huawei Matebook", ALC255_FIXUP_MIC_MUTE_LED),
	{}
};

static const struct hda_model_fixup alc269_fixup_models[] = {
	{.id = ALC269_FIXUP_AMIC, .name = "laptop-amic"},
	{.id = ALC269_FIXUP_DMIC, .name = "laptop-dmic"},
	{.id = ALC269_FIXUP_STEREO_DMIC, .name = "alc269-dmic"},
	{.id = ALC271_FIXUP_DMIC, .name = "alc271-dmic"},
	{.id = ALC269_FIXUP_INV_DMIC, .name = "inv-dmic"},
	{.id = ALC269_FIXUP_HEADSET_MIC, .name = "headset-mic"},
	{.id = ALC269_FIXUP_HEADSET_MODE, .name = "headset-mode"},
	{.id = ALC269_FIXUP_HEADSET_MODE_NO_HP_MIC, .name = "headset-mode-no-hp-mic"},
	{.id = ALC269_FIXUP_LENOVO_DOCK, .name = "lenovo-dock"},
	{.id = ALC269_FIXUP_LENOVO_DOCK_LIMIT_BOOST, .name = "lenovo-dock-limit-boost"},
	{.id = ALC269_FIXUP_HP_GPIO_LED, .name = "hp-gpio-led"},
	{.id = ALC269_FIXUP_HP_DOCK_GPIO_MIC1_LED, .name = "hp-dock-gpio-mic1-led"},
	{.id = ALC269_FIXUP_DELL1_MIC_NO_PRESENCE, .name = "dell-headset-multi"},
	{.id = ALC269_FIXUP_DELL2_MIC_NO_PRESENCE, .name = "dell-headset-dock"},
	{.id = ALC269_FIXUP_DELL3_MIC_NO_PRESENCE, .name = "dell-headset3"},
	{.id = ALC269_FIXUP_DELL4_MIC_NO_PRESENCE, .name = "dell-headset4"},
	{.id = ALC283_FIXUP_CHROME_BOOK, .name = "alc283-dac-wcaps"},
	{.id = ALC283_FIXUP_SENSE_COMBO_JACK, .name = "alc283-sense-combo"},
	{.id = ALC292_FIXUP_TPT440_DOCK, .name = "tpt440-dock"},
	{.id = ALC292_FIXUP_TPT440, .name = "tpt440"},
	{.id = ALC292_FIXUP_TPT460, .name = "tpt460"},
	{.id = ALC298_FIXUP_TPT470_DOCK_FIX, .name = "tpt470-dock-fix"},
	{.id = ALC298_FIXUP_TPT470_DOCK, .name = "tpt470-dock"},
	{.id = ALC233_FIXUP_LENOVO_MULTI_CODECS, .name = "dual-codecs"},
	{.id = ALC700_FIXUP_INTEL_REFERENCE, .name = "alc700-ref"},
	{.id = ALC269_FIXUP_SONY_VAIO, .name = "vaio"},
	{.id = ALC269_FIXUP_DELL_M101Z, .name = "dell-m101z"},
	{.id = ALC269_FIXUP_ASUS_G73JW, .name = "asus-g73jw"},
	{.id = ALC269_FIXUP_LENOVO_EAPD, .name = "lenovo-eapd"},
	{.id = ALC275_FIXUP_SONY_HWEQ, .name = "sony-hweq"},
	{.id = ALC269_FIXUP_PCM_44K, .name = "pcm44k"},
	{.id = ALC269_FIXUP_LIFEBOOK, .name = "lifebook"},
	{.id = ALC269_FIXUP_LIFEBOOK_EXTMIC, .name = "lifebook-extmic"},
	{.id = ALC269_FIXUP_LIFEBOOK_HP_PIN, .name = "lifebook-hp-pin"},
	{.id = ALC255_FIXUP_LIFEBOOK_U7x7_HEADSET_MIC, .name = "lifebook-u7x7"},
	{.id = ALC269VB_FIXUP_AMIC, .name = "alc269vb-amic"},
	{.id = ALC269VB_FIXUP_DMIC, .name = "alc269vb-dmic"},
	{.id = ALC269_FIXUP_HP_MUTE_LED_MIC1, .name = "hp-mute-led-mic1"},
	{.id = ALC269_FIXUP_HP_MUTE_LED_MIC2, .name = "hp-mute-led-mic2"},
	{.id = ALC269_FIXUP_HP_MUTE_LED_MIC3, .name = "hp-mute-led-mic3"},
	{.id = ALC269_FIXUP_HP_GPIO_MIC1_LED, .name = "hp-gpio-mic1"},
	{.id = ALC269_FIXUP_HP_LINE1_MIC1_LED, .name = "hp-line1-mic1"},
	{.id = ALC269_FIXUP_NO_SHUTUP, .name = "noshutup"},
	{.id = ALC286_FIXUP_SONY_MIC_NO_PRESENCE, .name = "sony-nomic"},
	{.id = ALC269_FIXUP_ASPIRE_HEADSET_MIC, .name = "aspire-headset-mic"},
	{.id = ALC269_FIXUP_ASUS_X101, .name = "asus-x101"},
	{.id = ALC271_FIXUP_HP_GATE_MIC_JACK, .name = "acer-ao7xx"},
	{.id = ALC271_FIXUP_HP_GATE_MIC_JACK_E1_572, .name = "acer-aspire-e1"},
	{.id = ALC269_FIXUP_ACER_AC700, .name = "acer-ac700"},
	{.id = ALC269_FIXUP_LIMIT_INT_MIC_BOOST, .name = "limit-mic-boost"},
	{.id = ALC269VB_FIXUP_ASUS_ZENBOOK, .name = "asus-zenbook"},
	{.id = ALC269VB_FIXUP_ASUS_ZENBOOK_UX31A, .name = "asus-zenbook-ux31a"},
	{.id = ALC269VB_FIXUP_ORDISSIMO_EVE2, .name = "ordissimo"},
	{.id = ALC282_FIXUP_ASUS_TX300, .name = "asus-tx300"},
	{.id = ALC283_FIXUP_INT_MIC, .name = "alc283-int-mic"},
	{.id = ALC290_FIXUP_MONO_SPEAKERS_HSJACK, .name = "mono-speakers"},
	{.id = ALC290_FIXUP_SUBWOOFER_HSJACK, .name = "alc290-subwoofer"},
	{.id = ALC269_FIXUP_THINKPAD_ACPI, .name = "thinkpad"},
	{.id = ALC269_FIXUP_DMIC_THINKPAD_ACPI, .name = "dmic-thinkpad"},
	{.id = ALC255_FIXUP_ACER_MIC_NO_PRESENCE, .name = "alc255-acer"},
	{.id = ALC255_FIXUP_ASUS_MIC_NO_PRESENCE, .name = "alc255-asus"},
	{.id = ALC255_FIXUP_DELL1_MIC_NO_PRESENCE, .name = "alc255-dell1"},
	{.id = ALC255_FIXUP_DELL2_MIC_NO_PRESENCE, .name = "alc255-dell2"},
	{.id = ALC293_FIXUP_DELL1_MIC_NO_PRESENCE, .name = "alc293-dell1"},
	{.id = ALC283_FIXUP_HEADSET_MIC, .name = "alc283-headset"},
	{.id = ALC255_FIXUP_MIC_MUTE_LED, .name = "alc255-dell-mute"},
	{.id = ALC282_FIXUP_ASPIRE_V5_PINS, .name = "aspire-v5"},
	{.id = ALC269VB_FIXUP_ASPIRE_E1_COEF, .name = "aspire-e1-coef"},
	{.id = ALC280_FIXUP_HP_GPIO4, .name = "hp-gpio4"},
	{.id = ALC286_FIXUP_HP_GPIO_LED, .name = "hp-gpio-led"},
	{.id = ALC280_FIXUP_HP_GPIO2_MIC_HOTKEY, .name = "hp-gpio2-hotkey"},
	{.id = ALC280_FIXUP_HP_DOCK_PINS, .name = "hp-dock-pins"},
	{.id = ALC269_FIXUP_HP_DOCK_GPIO_MIC1_LED, .name = "hp-dock-gpio-mic"},
	{.id = ALC280_FIXUP_HP_9480M, .name = "hp-9480m"},
	{.id = ALC288_FIXUP_DELL_HEADSET_MODE, .name = "alc288-dell-headset"},
	{.id = ALC288_FIXUP_DELL1_MIC_NO_PRESENCE, .name = "alc288-dell1"},
	{.id = ALC288_FIXUP_DELL_XPS_13, .name = "alc288-dell-xps13"},
	{.id = ALC292_FIXUP_DELL_E7X, .name = "dell-e7x"},
	{.id = ALC293_FIXUP_DISABLE_AAMIX_MULTIJACK, .name = "alc293-dell"},
	{.id = ALC298_FIXUP_DELL1_MIC_NO_PRESENCE, .name = "alc298-dell1"},
	{.id = ALC298_FIXUP_DELL_AIO_MIC_NO_PRESENCE, .name = "alc298-dell-aio"},
	{.id = ALC275_FIXUP_DELL_XPS, .name = "alc275-dell-xps"},
	{.id = ALC293_FIXUP_LENOVO_SPK_NOISE, .name = "lenovo-spk-noise"},
	{.id = ALC233_FIXUP_LENOVO_LINE2_MIC_HOTKEY, .name = "lenovo-hotkey"},
	{.id = ALC255_FIXUP_DELL_SPK_NOISE, .name = "dell-spk-noise"},
	{.id = ALC225_FIXUP_DELL1_MIC_NO_PRESENCE, .name = "alc225-dell1"},
	{.id = ALC295_FIXUP_DISABLE_DAC3, .name = "alc295-disable-dac3"},
	{.id = ALC285_FIXUP_SPEAKER2_TO_DAC1, .name = "alc285-speaker2-to-dac1"},
	{.id = ALC280_FIXUP_HP_HEADSET_MIC, .name = "alc280-hp-headset"},
	{.id = ALC221_FIXUP_HP_FRONT_MIC, .name = "alc221-hp-mic"},
	{.id = ALC298_FIXUP_SPK_VOLUME, .name = "alc298-spk-volume"},
	{.id = ALC256_FIXUP_DELL_INSPIRON_7559_SUBWOOFER, .name = "dell-inspiron-7559"},
	{.id = ALC269_FIXUP_ATIV_BOOK_8, .name = "ativ-book"},
	{.id = ALC221_FIXUP_HP_MIC_NO_PRESENCE, .name = "alc221-hp-mic"},
	{.id = ALC256_FIXUP_ASUS_HEADSET_MODE, .name = "alc256-asus-headset"},
	{.id = ALC256_FIXUP_ASUS_MIC, .name = "alc256-asus-mic"},
	{.id = ALC256_FIXUP_ASUS_AIO_GPIO2, .name = "alc256-asus-aio"},
	{.id = ALC233_FIXUP_ASUS_MIC_NO_PRESENCE, .name = "alc233-asus"},
	{.id = ALC233_FIXUP_EAPD_COEF_AND_MIC_NO_PRESENCE, .name = "alc233-eapd"},
	{.id = ALC294_FIXUP_LENOVO_MIC_LOCATION, .name = "alc294-lenovo-mic"},
	{.id = ALC225_FIXUP_DELL_WYSE_MIC_NO_PRESENCE, .name = "alc225-wyse"},
	{.id = ALC274_FIXUP_DELL_AIO_LINEOUT_VERB, .name = "alc274-dell-aio"},
	{.id = ALC255_FIXUP_DUMMY_LINEOUT_VERB, .name = "alc255-dummy-lineout"},
	{.id = ALC255_FIXUP_DELL_HEADSET_MIC, .name = "alc255-dell-headset"},
	{.id = ALC295_FIXUP_HP_X360, .name = "alc295-hp-x360"},
	{.id = ALC225_FIXUP_HEADSET_JACK, .name = "alc-headset-jack"},
	{.id = ALC295_FIXUP_CHROME_BOOK, .name = "alc-chrome-book"},
	{.id = ALC299_FIXUP_PREDATOR_SPK, .name = "predator-spk"},
	{.id = ALC298_FIXUP_HUAWEI_MBX_STEREO, .name = "huawei-mbx-stereo"},
	{.id = ALC256_FIXUP_MEDION_HEADSET_NO_PRESENCE, .name = "alc256-medion-headset"},
	{.id = ALC298_FIXUP_SAMSUNG_HEADPHONE_VERY_QUIET, .name = "alc298-samsung-headphone"},
	{.id = ALC255_FIXUP_XIAOMI_HEADSET_MIC, .name = "alc255-xiaomi-headset"},
	{.id = ALC274_FIXUP_HP_MIC, .name = "alc274-hp-mic-detect"},
	{.id = ALC245_FIXUP_HP_X360_AMP, .name = "alc245-hp-x360-amp"},
	{}
};
#define ALC225_STANDARD_PINS \
	{0x21, 0x04211020}

#define ALC256_STANDARD_PINS \
	{0x12, 0x90a60140}, \
	{0x14, 0x90170110}, \
	{0x21, 0x02211020}

#define ALC282_STANDARD_PINS \
	{0x14, 0x90170110}

#define ALC290_STANDARD_PINS \
	{0x12, 0x99a30130}

#define ALC292_STANDARD_PINS \
	{0x14, 0x90170110}, \
	{0x15, 0x0221401f}

#define ALC295_STANDARD_PINS \
	{0x12, 0xb7a60130}, \
	{0x14, 0x90170110}, \
	{0x21, 0x04211020}

#define ALC298_STANDARD_PINS \
	{0x12, 0x90a60130}, \
	{0x21, 0x03211020}

static const struct snd_hda_pin_quirk alc269_pin_fixup_tbl[] = {
	SND_HDA_PIN_QUIRK(0x10ec0221, 0x103c, "HP Workstation", ALC221_FIXUP_HP_HEADSET_MIC,
		{0x14, 0x01014020},
		{0x17, 0x90170110},
		{0x18, 0x02a11030},
		{0x19, 0x0181303F},
		{0x21, 0x0221102f}),
	SND_HDA_PIN_QUIRK(0x10ec0255, 0x1025, "Acer", ALC255_FIXUP_ACER_MIC_NO_PRESENCE,
		{0x12, 0x90a601c0},
		{0x14, 0x90171120},
		{0x21, 0x02211030}),
	SND_HDA_PIN_QUIRK(0x10ec0255, 0x1043, "ASUS", ALC255_FIXUP_ASUS_MIC_NO_PRESENCE,
		{0x14, 0x90170110},
		{0x1b, 0x90a70130},
		{0x21, 0x03211020}),
	SND_HDA_PIN_QUIRK(0x10ec0255, 0x1043, "ASUS", ALC255_FIXUP_ASUS_MIC_NO_PRESENCE,
		{0x1a, 0x90a70130},
		{0x1b, 0x90170110},
		{0x21, 0x03211020}),
	SND_HDA_PIN_QUIRK(0x10ec0225, 0x1028, "Dell", ALC225_FIXUP_DELL1_MIC_NO_PRESENCE,
		ALC225_STANDARD_PINS,
		{0x12, 0xb7a60130},
		{0x14, 0x901701a0}),
	SND_HDA_PIN_QUIRK(0x10ec0225, 0x1028, "Dell", ALC225_FIXUP_DELL1_MIC_NO_PRESENCE,
		ALC225_STANDARD_PINS,
		{0x12, 0xb7a60130},
		{0x14, 0x901701b0}),
	SND_HDA_PIN_QUIRK(0x10ec0225, 0x1028, "Dell", ALC225_FIXUP_DELL1_MIC_NO_PRESENCE,
		ALC225_STANDARD_PINS,
		{0x12, 0xb7a60150},
		{0x14, 0x901701a0}),
	SND_HDA_PIN_QUIRK(0x10ec0225, 0x1028, "Dell", ALC225_FIXUP_DELL1_MIC_NO_PRESENCE,
		ALC225_STANDARD_PINS,
		{0x12, 0xb7a60150},
		{0x14, 0x901701b0}),
	SND_HDA_PIN_QUIRK(0x10ec0225, 0x1028, "Dell", ALC225_FIXUP_DELL1_MIC_NO_PRESENCE,
		ALC225_STANDARD_PINS,
		{0x12, 0xb7a60130},
		{0x1b, 0x90170110}),
	SND_HDA_PIN_QUIRK(0x10ec0233, 0x8086, "Intel NUC Skull Canyon", ALC269_FIXUP_DELL1_MIC_NO_PRESENCE,
		{0x1b, 0x01111010},
		{0x1e, 0x01451130},
		{0x21, 0x02211020}),
	SND_HDA_PIN_QUIRK(0x10ec0235, 0x17aa, "Lenovo", ALC233_FIXUP_LENOVO_LINE2_MIC_HOTKEY,
		{0x12, 0x90a60140},
		{0x14, 0x90170110},
		{0x19, 0x02a11030},
		{0x21, 0x02211020}),
	SND_HDA_PIN_QUIRK(0x10ec0235, 0x17aa, "Lenovo", ALC294_FIXUP_LENOVO_MIC_LOCATION,
		{0x14, 0x90170110},
		{0x19, 0x02a11030},
		{0x1a, 0x02a11040},
		{0x1b, 0x01014020},
		{0x21, 0x0221101f}),
	SND_HDA_PIN_QUIRK(0x10ec0235, 0x17aa, "Lenovo", ALC294_FIXUP_LENOVO_MIC_LOCATION,
		{0x14, 0x90170110},
		{0x19, 0x02a11030},
		{0x1a, 0x02a11040},
		{0x1b, 0x01011020},
		{0x21, 0x0221101f}),
	SND_HDA_PIN_QUIRK(0x10ec0235, 0x17aa, "Lenovo", ALC294_FIXUP_LENOVO_MIC_LOCATION,
		{0x14, 0x90170110},
		{0x19, 0x02a11020},
		{0x1a, 0x02a11030},
		{0x21, 0x0221101f}),
	SND_HDA_PIN_QUIRK(0x10ec0236, 0x1028, "Dell", ALC236_FIXUP_DELL_AIO_HEADSET_MIC,
		{0x21, 0x02211010}),
	SND_HDA_PIN_QUIRK(0x10ec0236, 0x103c, "HP", ALC256_FIXUP_HP_HEADSET_MIC,
		{0x14, 0x90170110},
		{0x19, 0x02a11020},
		{0x21, 0x02211030}),
	SND_HDA_PIN_QUIRK(0x10ec0255, 0x1028, "Dell", ALC255_FIXUP_DELL2_MIC_NO_PRESENCE,
		{0x14, 0x90170110},
		{0x21, 0x02211020}),
	SND_HDA_PIN_QUIRK(0x10ec0255, 0x1028, "Dell", ALC255_FIXUP_DELL1_MIC_NO_PRESENCE,
		{0x14, 0x90170130},
		{0x21, 0x02211040}),
	SND_HDA_PIN_QUIRK(0x10ec0255, 0x1028, "Dell", ALC255_FIXUP_DELL1_MIC_NO_PRESENCE,
		{0x12, 0x90a60140},
		{0x14, 0x90170110},
		{0x21, 0x02211020}),
	SND_HDA_PIN_QUIRK(0x10ec0255, 0x1028, "Dell", ALC255_FIXUP_DELL1_MIC_NO_PRESENCE,
		{0x12, 0x90a60160},
		{0x14, 0x90170120},
		{0x21, 0x02211030}),
	SND_HDA_PIN_QUIRK(0x10ec0255, 0x1028, "Dell", ALC255_FIXUP_DELL1_MIC_NO_PRESENCE,
		{0x14, 0x90170110},
		{0x1b, 0x02011020},
		{0x21, 0x0221101f}),
	SND_HDA_PIN_QUIRK(0x10ec0255, 0x1028, "Dell", ALC255_FIXUP_DELL1_MIC_NO_PRESENCE,
		{0x14, 0x90170110},
		{0x1b, 0x01011020},
		{0x21, 0x0221101f}),
	SND_HDA_PIN_QUIRK(0x10ec0255, 0x1028, "Dell", ALC255_FIXUP_DELL1_MIC_NO_PRESENCE,
		{0x14, 0x90170130},
		{0x1b, 0x01014020},
		{0x21, 0x0221103f}),
	SND_HDA_PIN_QUIRK(0x10ec0255, 0x1028, "Dell", ALC255_FIXUP_DELL1_MIC_NO_PRESENCE,
		{0x14, 0x90170130},
		{0x1b, 0x01011020},
		{0x21, 0x0221103f}),
	SND_HDA_PIN_QUIRK(0x10ec0255, 0x1028, "Dell", ALC255_FIXUP_DELL1_MIC_NO_PRESENCE,
		{0x14, 0x90170130},
		{0x1b, 0x02011020},
		{0x21, 0x0221103f}),
	SND_HDA_PIN_QUIRK(0x10ec0255, 0x1028, "Dell", ALC255_FIXUP_DELL1_MIC_NO_PRESENCE,
		{0x14, 0x90170150},
		{0x1b, 0x02011020},
		{0x21, 0x0221105f}),
	SND_HDA_PIN_QUIRK(0x10ec0255, 0x1028, "Dell", ALC255_FIXUP_DELL1_MIC_NO_PRESENCE,
		{0x14, 0x90170110},
		{0x1b, 0x01014020},
		{0x21, 0x0221101f}),
	SND_HDA_PIN_QUIRK(0x10ec0255, 0x1028, "Dell", ALC255_FIXUP_DELL1_MIC_NO_PRESENCE,
		{0x12, 0x90a60160},
		{0x14, 0x90170120},
		{0x17, 0x90170140},
		{0x21, 0x0321102f}),
	SND_HDA_PIN_QUIRK(0x10ec0255, 0x1028, "Dell", ALC255_FIXUP_DELL1_MIC_NO_PRESENCE,
		{0x12, 0x90a60160},
		{0x14, 0x90170130},
		{0x21, 0x02211040}),
	SND_HDA_PIN_QUIRK(0x10ec0255, 0x1028, "Dell", ALC255_FIXUP_DELL1_MIC_NO_PRESENCE,
		{0x12, 0x90a60160},
		{0x14, 0x90170140},
		{0x21, 0x02211050}),
	SND_HDA_PIN_QUIRK(0x10ec0255, 0x1028, "Dell", ALC255_FIXUP_DELL1_MIC_NO_PRESENCE,
		{0x12, 0x90a60170},
		{0x14, 0x90170120},
		{0x21, 0x02211030}),
	SND_HDA_PIN_QUIRK(0x10ec0255, 0x1028, "Dell", ALC255_FIXUP_DELL1_MIC_NO_PRESENCE,
		{0x12, 0x90a60170},
		{0x14, 0x90170130},
		{0x21, 0x02211040}),
	SND_HDA_PIN_QUIRK(0x10ec0255, 0x1028, "Dell", ALC255_FIXUP_DELL1_MIC_NO_PRESENCE,
		{0x12, 0x90a60170},
		{0x14, 0x90171130},
		{0x21, 0x02211040}),
	SND_HDA_PIN_QUIRK(0x10ec0255, 0x1028, "Dell", ALC255_FIXUP_DELL1_MIC_NO_PRESENCE,
		{0x12, 0x90a60170},
		{0x14, 0x90170140},
		{0x21, 0x02211050}),
	SND_HDA_PIN_QUIRK(0x10ec0255, 0x1028, "Dell Inspiron 5548", ALC255_FIXUP_DELL1_MIC_NO_PRESENCE,
		{0x12, 0x90a60180},
		{0x14, 0x90170130},
		{0x21, 0x02211040}),
	SND_HDA_PIN_QUIRK(0x10ec0255, 0x1028, "Dell Inspiron 5565", ALC255_FIXUP_DELL1_MIC_NO_PRESENCE,
		{0x12, 0x90a60180},
		{0x14, 0x90170120},
		{0x21, 0x02211030}),
	SND_HDA_PIN_QUIRK(0x10ec0255, 0x1028, "Dell", ALC255_FIXUP_DELL1_MIC_NO_PRESENCE,
		{0x1b, 0x01011020},
		{0x21, 0x02211010}),
	SND_HDA_PIN_QUIRK(0x10ec0256, 0x1043, "ASUS", ALC256_FIXUP_ASUS_MIC,
		{0x14, 0x90170110},
		{0x1b, 0x90a70130},
		{0x21, 0x04211020}),
	SND_HDA_PIN_QUIRK(0x10ec0256, 0x1043, "ASUS", ALC256_FIXUP_ASUS_MIC,
		{0x14, 0x90170110},
		{0x1b, 0x90a70130},
		{0x21, 0x03211020}),
	SND_HDA_PIN_QUIRK(0x10ec0256, 0x1043, "ASUS", ALC256_FIXUP_ASUS_MIC_NO_PRESENCE,
		{0x12, 0x90a60130},
		{0x14, 0x90170110},
		{0x21, 0x03211020}),
	SND_HDA_PIN_QUIRK(0x10ec0256, 0x1043, "ASUS", ALC256_FIXUP_ASUS_MIC_NO_PRESENCE,
		{0x12, 0x90a60130},
		{0x14, 0x90170110},
		{0x21, 0x04211020}),
	SND_HDA_PIN_QUIRK(0x10ec0256, 0x1043, "ASUS", ALC256_FIXUP_ASUS_MIC_NO_PRESENCE,
		{0x1a, 0x90a70130},
		{0x1b, 0x90170110},
		{0x21, 0x03211020}),
       SND_HDA_PIN_QUIRK(0x10ec0256, 0x103c, "HP", ALC256_FIXUP_HP_HEADSET_MIC,
		{0x14, 0x90170110},
		{0x19, 0x02a11020},
		{0x21, 0x0221101f}),
       SND_HDA_PIN_QUIRK(0x10ec0274, 0x103c, "HP", ALC274_FIXUP_HP_HEADSET_MIC,
		{0x17, 0x90170110},
		{0x19, 0x03a11030},
		{0x21, 0x03211020}),
	SND_HDA_PIN_QUIRK(0x10ec0280, 0x103c, "HP", ALC280_FIXUP_HP_GPIO4,
		{0x12, 0x90a60130},
		{0x14, 0x90170110},
		{0x15, 0x0421101f},
		{0x1a, 0x04a11020}),
	SND_HDA_PIN_QUIRK(0x10ec0280, 0x103c, "HP", ALC269_FIXUP_HP_GPIO_MIC1_LED,
		{0x12, 0x90a60140},
		{0x14, 0x90170110},
		{0x15, 0x0421101f},
		{0x18, 0x02811030},
		{0x1a, 0x04a1103f},
		{0x1b, 0x02011020}),
	SND_HDA_PIN_QUIRK(0x10ec0282, 0x103c, "HP 15 Touchsmart", ALC269_FIXUP_HP_MUTE_LED_MIC1,
		ALC282_STANDARD_PINS,
		{0x12, 0x99a30130},
		{0x19, 0x03a11020},
		{0x21, 0x0321101f}),
	SND_HDA_PIN_QUIRK(0x10ec0282, 0x103c, "HP", ALC269_FIXUP_HP_MUTE_LED_MIC1,
		ALC282_STANDARD_PINS,
		{0x12, 0x99a30130},
		{0x19, 0x03a11020},
		{0x21, 0x03211040}),
	SND_HDA_PIN_QUIRK(0x10ec0282, 0x103c, "HP", ALC269_FIXUP_HP_MUTE_LED_MIC1,
		ALC282_STANDARD_PINS,
		{0x12, 0x99a30130},
		{0x19, 0x03a11030},
		{0x21, 0x03211020}),
	SND_HDA_PIN_QUIRK(0x10ec0282, 0x103c, "HP", ALC269_FIXUP_HP_MUTE_LED_MIC1,
		ALC282_STANDARD_PINS,
		{0x12, 0x99a30130},
		{0x19, 0x04a11020},
		{0x21, 0x0421101f}),
	SND_HDA_PIN_QUIRK(0x10ec0282, 0x103c, "HP", ALC269_FIXUP_HP_LINE1_MIC1_LED,
		ALC282_STANDARD_PINS,
		{0x12, 0x90a60140},
		{0x19, 0x04a11030},
		{0x21, 0x04211020}),
	SND_HDA_PIN_QUIRK(0x10ec0282, 0x1025, "Acer", ALC282_FIXUP_ACER_DISABLE_LINEOUT,
		ALC282_STANDARD_PINS,
		{0x12, 0x90a609c0},
		{0x18, 0x03a11830},
		{0x19, 0x04a19831},
		{0x1a, 0x0481303f},
		{0x1b, 0x04211020},
		{0x21, 0x0321101f}),
	SND_HDA_PIN_QUIRK(0x10ec0282, 0x1025, "Acer", ALC282_FIXUP_ACER_DISABLE_LINEOUT,
		ALC282_STANDARD_PINS,
		{0x12, 0x90a60940},
		{0x18, 0x03a11830},
		{0x19, 0x04a19831},
		{0x1a, 0x0481303f},
		{0x1b, 0x04211020},
		{0x21, 0x0321101f}),
	SND_HDA_PIN_QUIRK(0x10ec0283, 0x1028, "Dell", ALC269_FIXUP_DELL1_MIC_NO_PRESENCE,
		ALC282_STANDARD_PINS,
		{0x12, 0x90a60130},
		{0x21, 0x0321101f}),
	SND_HDA_PIN_QUIRK(0x10ec0283, 0x1028, "Dell", ALC269_FIXUP_DELL1_MIC_NO_PRESENCE,
		{0x12, 0x90a60160},
		{0x14, 0x90170120},
		{0x21, 0x02211030}),
	SND_HDA_PIN_QUIRK(0x10ec0283, 0x1028, "Dell", ALC269_FIXUP_DELL1_MIC_NO_PRESENCE,
		ALC282_STANDARD_PINS,
		{0x12, 0x90a60130},
		{0x19, 0x03a11020},
		{0x21, 0x0321101f}),
	SND_HDA_PIN_QUIRK(0x10ec0285, 0x17aa, "Lenovo", ALC285_FIXUP_LENOVO_PC_BEEP_IN_NOISE,
		{0x14, 0x90170110},
		{0x19, 0x04a11040},
		{0x21, 0x04211020}),
	SND_HDA_PIN_QUIRK(0x10ec0287, 0x17aa, "Lenovo", ALC285_FIXUP_THINKPAD_HEADSET_JACK,
		{0x14, 0x90170110},
		{0x17, 0x90170111},
		{0x19, 0x03a11030},
		{0x21, 0x03211020}),
	SND_HDA_PIN_QUIRK(0x10ec0286, 0x1025, "Acer", ALC286_FIXUP_ACER_AIO_MIC_NO_PRESENCE,
		{0x12, 0x90a60130},
		{0x17, 0x90170110},
		{0x21, 0x02211020}),
	SND_HDA_PIN_QUIRK(0x10ec0288, 0x1028, "Dell", ALC288_FIXUP_DELL1_MIC_NO_PRESENCE,
		{0x12, 0x90a60120},
		{0x14, 0x90170110},
		{0x21, 0x0321101f}),
	SND_HDA_PIN_QUIRK(0x10ec0290, 0x103c, "HP", ALC269_FIXUP_HP_MUTE_LED_MIC1,
		ALC290_STANDARD_PINS,
		{0x15, 0x04211040},
		{0x18, 0x90170112},
		{0x1a, 0x04a11020}),
	SND_HDA_PIN_QUIRK(0x10ec0290, 0x103c, "HP", ALC269_FIXUP_HP_MUTE_LED_MIC1,
		ALC290_STANDARD_PINS,
		{0x15, 0x04211040},
		{0x18, 0x90170110},
		{0x1a, 0x04a11020}),
	SND_HDA_PIN_QUIRK(0x10ec0290, 0x103c, "HP", ALC269_FIXUP_HP_MUTE_LED_MIC1,
		ALC290_STANDARD_PINS,
		{0x15, 0x0421101f},
		{0x1a, 0x04a11020}),
	SND_HDA_PIN_QUIRK(0x10ec0290, 0x103c, "HP", ALC269_FIXUP_HP_MUTE_LED_MIC1,
		ALC290_STANDARD_PINS,
		{0x15, 0x04211020},
		{0x1a, 0x04a11040}),
	SND_HDA_PIN_QUIRK(0x10ec0290, 0x103c, "HP", ALC269_FIXUP_HP_MUTE_LED_MIC1,
		ALC290_STANDARD_PINS,
		{0x14, 0x90170110},
		{0x15, 0x04211020},
		{0x1a, 0x04a11040}),
	SND_HDA_PIN_QUIRK(0x10ec0290, 0x103c, "HP", ALC269_FIXUP_HP_MUTE_LED_MIC1,
		ALC290_STANDARD_PINS,
		{0x14, 0x90170110},
		{0x15, 0x04211020},
		{0x1a, 0x04a11020}),
	SND_HDA_PIN_QUIRK(0x10ec0290, 0x103c, "HP", ALC269_FIXUP_HP_MUTE_LED_MIC1,
		ALC290_STANDARD_PINS,
		{0x14, 0x90170110},
		{0x15, 0x0421101f},
		{0x1a, 0x04a11020}),
	SND_HDA_PIN_QUIRK(0x10ec0292, 0x1028, "Dell", ALC269_FIXUP_DELL2_MIC_NO_PRESENCE,
		ALC292_STANDARD_PINS,
		{0x12, 0x90a60140},
		{0x16, 0x01014020},
		{0x19, 0x01a19030}),
	SND_HDA_PIN_QUIRK(0x10ec0292, 0x1028, "Dell", ALC269_FIXUP_DELL2_MIC_NO_PRESENCE,
		ALC292_STANDARD_PINS,
		{0x12, 0x90a60140},
		{0x16, 0x01014020},
		{0x18, 0x02a19031},
		{0x19, 0x01a1903e}),
	SND_HDA_PIN_QUIRK(0x10ec0292, 0x1028, "Dell", ALC269_FIXUP_DELL3_MIC_NO_PRESENCE,
		ALC292_STANDARD_PINS,
		{0x12, 0x90a60140}),
	SND_HDA_PIN_QUIRK(0x10ec0293, 0x1028, "Dell", ALC293_FIXUP_DELL1_MIC_NO_PRESENCE,
		ALC292_STANDARD_PINS,
		{0x13, 0x90a60140},
		{0x16, 0x21014020},
		{0x19, 0x21a19030}),
	SND_HDA_PIN_QUIRK(0x10ec0293, 0x1028, "Dell", ALC293_FIXUP_DELL1_MIC_NO_PRESENCE,
		ALC292_STANDARD_PINS,
		{0x13, 0x90a60140}),
	SND_HDA_PIN_QUIRK(0x10ec0294, 0x1043, "ASUS", ALC294_FIXUP_ASUS_HPE,
		{0x17, 0x90170110},
		{0x21, 0x04211020}),
	SND_HDA_PIN_QUIRK(0x10ec0294, 0x1043, "ASUS", ALC294_FIXUP_ASUS_MIC,
		{0x14, 0x90170110},
		{0x1b, 0x90a70130},
		{0x21, 0x04211020}),
	SND_HDA_PIN_QUIRK(0x10ec0294, 0x1043, "ASUS", ALC294_FIXUP_ASUS_SPK,
		{0x12, 0x90a60130},
		{0x17, 0x90170110},
		{0x21, 0x03211020}),
	SND_HDA_PIN_QUIRK(0x10ec0294, 0x1043, "ASUS", ALC294_FIXUP_ASUS_SPK,
		{0x12, 0x90a60130},
		{0x17, 0x90170110},
		{0x21, 0x04211020}),
	SND_HDA_PIN_QUIRK(0x10ec0295, 0x1043, "ASUS", ALC294_FIXUP_ASUS_SPK,
		{0x12, 0x90a60130},
		{0x17, 0x90170110},
		{0x21, 0x03211020}),
	SND_HDA_PIN_QUIRK(0x10ec0295, 0x1043, "ASUS", ALC295_FIXUP_ASUS_MIC_NO_PRESENCE,
		{0x12, 0x90a60120},
		{0x17, 0x90170110},
		{0x21, 0x04211030}),
	SND_HDA_PIN_QUIRK(0x10ec0295, 0x1043, "ASUS", ALC295_FIXUP_ASUS_MIC_NO_PRESENCE,
		{0x12, 0x90a60130},
		{0x17, 0x90170110},
		{0x21, 0x03211020}),
	SND_HDA_PIN_QUIRK(0x10ec0295, 0x1043, "ASUS", ALC295_FIXUP_ASUS_MIC_NO_PRESENCE,
		{0x12, 0x90a60130},
		{0x17, 0x90170110},
		{0x21, 0x03211020}),
	SND_HDA_PIN_QUIRK(0x10ec0295, 0x1028, "Dell", ALC269_FIXUP_DELL4_MIC_NO_PRESENCE,
		{0x14, 0x90170110},
		{0x21, 0x04211020}),
	SND_HDA_PIN_QUIRK(0x10ec0295, 0x1028, "Dell", ALC269_FIXUP_DELL4_MIC_NO_PRESENCE,
		{0x14, 0x90170110},
		{0x21, 0x04211030}),
	SND_HDA_PIN_QUIRK(0x10ec0295, 0x1028, "Dell", ALC269_FIXUP_DELL1_MIC_NO_PRESENCE,
		ALC295_STANDARD_PINS,
		{0x17, 0x21014020},
		{0x18, 0x21a19030}),
	SND_HDA_PIN_QUIRK(0x10ec0295, 0x1028, "Dell", ALC269_FIXUP_DELL1_MIC_NO_PRESENCE,
		ALC295_STANDARD_PINS,
		{0x17, 0x21014040},
		{0x18, 0x21a19050}),
	SND_HDA_PIN_QUIRK(0x10ec0295, 0x1028, "Dell", ALC269_FIXUP_DELL1_MIC_NO_PRESENCE,
		ALC295_STANDARD_PINS),
	SND_HDA_PIN_QUIRK(0x10ec0298, 0x1028, "Dell", ALC298_FIXUP_DELL1_MIC_NO_PRESENCE,
		ALC298_STANDARD_PINS,
		{0x17, 0x90170110}),
	SND_HDA_PIN_QUIRK(0x10ec0298, 0x1028, "Dell", ALC298_FIXUP_DELL1_MIC_NO_PRESENCE,
		ALC298_STANDARD_PINS,
		{0x17, 0x90170140}),
	SND_HDA_PIN_QUIRK(0x10ec0298, 0x1028, "Dell", ALC298_FIXUP_DELL1_MIC_NO_PRESENCE,
		ALC298_STANDARD_PINS,
		{0x17, 0x90170150}),
	SND_HDA_PIN_QUIRK(0x10ec0298, 0x1028, "Dell", ALC298_FIXUP_SPK_VOLUME,
		{0x12, 0xb7a60140},
		{0x13, 0xb7a60150},
		{0x17, 0x90170110},
		{0x1a, 0x03011020},
		{0x21, 0x03211030}),
	SND_HDA_PIN_QUIRK(0x10ec0298, 0x1028, "Dell", ALC298_FIXUP_ALIENWARE_MIC_NO_PRESENCE,
		{0x12, 0xb7a60140},
		{0x17, 0x90170110},
		{0x1a, 0x03a11030},
		{0x21, 0x03211020}),
	SND_HDA_PIN_QUIRK(0x10ec0299, 0x1028, "Dell", ALC269_FIXUP_DELL4_MIC_NO_PRESENCE,
		ALC225_STANDARD_PINS,
		{0x12, 0xb7a60130},
		{0x17, 0x90170110}),
	SND_HDA_PIN_QUIRK(0x10ec0623, 0x17aa, "Lenovo", ALC283_FIXUP_HEADSET_MIC,
		{0x14, 0x01014010},
		{0x17, 0x90170120},
		{0x18, 0x02a11030},
		{0x19, 0x02a1103f},
		{0x21, 0x0221101f}),
	{}
};

/* This is the fallback pin_fixup_tbl for alc269 family, to make the tbl match
 * more machines, don't need to match all valid pins, just need to match
 * all the pins defined in the tbl. Just because of this reason, it is possible
 * that a single machine matches multiple tbls, so there is one limitation:
 *   at most one tbl is allowed to define for the same vendor and same codec
 */
static const struct snd_hda_pin_quirk alc269_fallback_pin_fixup_tbl[] = {
	SND_HDA_PIN_QUIRK(0x10ec0289, 0x1028, "Dell", ALC269_FIXUP_DELL4_MIC_NO_PRESENCE,
		{0x19, 0x40000000},
		{0x1b, 0x40000000}),
	SND_HDA_PIN_QUIRK(0x10ec0256, 0x1028, "Dell", ALC255_FIXUP_DELL1_MIC_NO_PRESENCE,
		{0x19, 0x40000000},
		{0x1a, 0x40000000}),
	SND_HDA_PIN_QUIRK(0x10ec0236, 0x1028, "Dell", ALC255_FIXUP_DELL1_MIC_NO_PRESENCE,
		{0x19, 0x40000000},
		{0x1a, 0x40000000}),
	SND_HDA_PIN_QUIRK(0x10ec0274, 0x1028, "Dell", ALC274_FIXUP_DELL_AIO_LINEOUT_VERB,
		{0x19, 0x40000000},
		{0x1a, 0x40000000}),
	SND_HDA_PIN_QUIRK(0x10ec0285, 0x17aa, "Lenovo", ALC285_FIXUP_THINKPAD_NO_BASS_SPK_HEADSET_JACK,
		{0x14, 0x90170110},
		{0x19, 0x04a11040},
		{0x21, 0x04211020}),
	{}
};

static void alc269_fill_coef(struct hda_codec *codec)
{
	struct alc_spec *spec = codec->spec;
	int val;

	if (spec->codec_variant != ALC269_TYPE_ALC269VB)
		return;

	if ((alc_get_coef0(codec) & 0x00ff) < 0x015) {
		alc_write_coef_idx(codec, 0xf, 0x960b);
		alc_write_coef_idx(codec, 0xe, 0x8817);
	}

	if ((alc_get_coef0(codec) & 0x00ff) == 0x016) {
		alc_write_coef_idx(codec, 0xf, 0x960b);
		alc_write_coef_idx(codec, 0xe, 0x8814);
	}

	if ((alc_get_coef0(codec) & 0x00ff) == 0x017) {
		/* Power up output pin */
		alc_update_coef_idx(codec, 0x04, 0, 1<<11);
	}

	if ((alc_get_coef0(codec) & 0x00ff) == 0x018) {
		val = alc_read_coef_idx(codec, 0xd);
		if (val != -1 && (val & 0x0c00) >> 10 != 0x1) {
			/* Capless ramp up clock control */
			alc_write_coef_idx(codec, 0xd, val | (1<<10));
		}
		val = alc_read_coef_idx(codec, 0x17);
		if (val != -1 && (val & 0x01c0) >> 6 != 0x4) {
			/* Class D power on reset */
			alc_write_coef_idx(codec, 0x17, val | (1<<7));
		}
	}

	/* HP */
	alc_update_coef_idx(codec, 0x4, 0, 1<<11);
}

/*
 */
static int patch_alc269(struct hda_codec *codec)
{
	struct alc_spec *spec;
	int err;

	err = alc_alloc_spec(codec, 0x0b);
	if (err < 0)
		return err;

	spec = codec->spec;
	spec->gen.shared_mic_vref_pin = 0x18;
	codec->power_save_node = 0;

#ifdef CONFIG_PM
	codec->patch_ops.suspend = alc269_suspend;
	codec->patch_ops.resume = alc269_resume;
#endif
	spec->shutup = alc_default_shutup;
	spec->init_hook = alc_default_init;

	switch (codec->core.vendor_id) {
	case 0x10ec0269:
		spec->codec_variant = ALC269_TYPE_ALC269VA;
		switch (alc_get_coef0(codec) & 0x00f0) {
		case 0x0010:
			if (codec->bus->pci &&
			    codec->bus->pci->subsystem_vendor == 0x1025 &&
			    spec->cdefine.platform_type == 1)
				err = alc_codec_rename(codec, "ALC271X");
			spec->codec_variant = ALC269_TYPE_ALC269VB;
			break;
		case 0x0020:
			if (codec->bus->pci &&
			    codec->bus->pci->subsystem_vendor == 0x17aa &&
			    codec->bus->pci->subsystem_device == 0x21f3)
				err = alc_codec_rename(codec, "ALC3202");
			spec->codec_variant = ALC269_TYPE_ALC269VC;
			break;
		case 0x0030:
			spec->codec_variant = ALC269_TYPE_ALC269VD;
			break;
		default:
			alc_fix_pll_init(codec, 0x20, 0x04, 15);
		}
		if (err < 0)
			goto error;
		spec->shutup = alc269_shutup;
		spec->init_hook = alc269_fill_coef;
		alc269_fill_coef(codec);
		break;

	case 0x10ec0280:
	case 0x10ec0290:
		spec->codec_variant = ALC269_TYPE_ALC280;
		break;
	case 0x10ec0282:
		spec->codec_variant = ALC269_TYPE_ALC282;
		spec->shutup = alc282_shutup;
		spec->init_hook = alc282_init;
		break;
	case 0x10ec0233:
	case 0x10ec0283:
		spec->codec_variant = ALC269_TYPE_ALC283;
		spec->shutup = alc283_shutup;
		spec->init_hook = alc283_init;
		break;
	case 0x10ec0284:
	case 0x10ec0292:
		spec->codec_variant = ALC269_TYPE_ALC284;
		break;
	case 0x10ec0293:
		spec->codec_variant = ALC269_TYPE_ALC293;
		break;
	case 0x10ec0286:
	case 0x10ec0288:
		spec->codec_variant = ALC269_TYPE_ALC286;
		break;
	case 0x10ec0298:
		spec->codec_variant = ALC269_TYPE_ALC298;
		break;
	case 0x10ec0235:
	case 0x10ec0255:
		spec->codec_variant = ALC269_TYPE_ALC255;
		spec->shutup = alc256_shutup;
		spec->init_hook = alc256_init;
		break;
	case 0x10ec0236:
	case 0x10ec0256:
		spec->codec_variant = ALC269_TYPE_ALC256;
		spec->shutup = alc256_shutup;
		spec->init_hook = alc256_init;
		spec->gen.mixer_nid = 0; /* ALC256 does not have any loopback mixer path */
		break;
	case 0x10ec0257:
		spec->codec_variant = ALC269_TYPE_ALC257;
		spec->shutup = alc256_shutup;
		spec->init_hook = alc256_init;
		spec->gen.mixer_nid = 0;
		break;
	case 0x10ec0215:
	case 0x10ec0245:
	case 0x10ec0285:
	case 0x10ec0287:
	case 0x10ec0289:
		spec->codec_variant = ALC269_TYPE_ALC215;
		spec->shutup = alc225_shutup;
		spec->init_hook = alc225_init;
		spec->gen.mixer_nid = 0;
		break;
	case 0x10ec0225:
	case 0x10ec0295:
	case 0x10ec0299:
		spec->codec_variant = ALC269_TYPE_ALC225;
		spec->shutup = alc225_shutup;
		spec->init_hook = alc225_init;
		spec->gen.mixer_nid = 0; /* no loopback on ALC225, ALC295 and ALC299 */
		break;
	case 0x10ec0234:
	case 0x10ec0274:
	case 0x10ec0294:
		spec->codec_variant = ALC269_TYPE_ALC294;
		spec->gen.mixer_nid = 0; /* ALC2x4 does not have any loopback mixer path */
		alc_update_coef_idx(codec, 0x6b, 0x0018, (1<<4) | (1<<3)); /* UAJ MIC Vref control by verb */
		spec->init_hook = alc294_init;
		break;
	case 0x10ec0300:
		spec->codec_variant = ALC269_TYPE_ALC300;
		spec->gen.mixer_nid = 0; /* no loopback on ALC300 */
		break;
	case 0x10ec0623:
		spec->codec_variant = ALC269_TYPE_ALC623;
		break;
	case 0x10ec0700:
	case 0x10ec0701:
	case 0x10ec0703:
	case 0x10ec0711:
		spec->codec_variant = ALC269_TYPE_ALC700;
		spec->gen.mixer_nid = 0; /* ALC700 does not have any loopback mixer path */
		alc_update_coef_idx(codec, 0x4a, 1 << 15, 0); /* Combo jack auto trigger control */
		spec->init_hook = alc294_init;
		break;

	}

	if (snd_hda_codec_read(codec, 0x51, 0, AC_VERB_PARAMETERS, 0) == 0x10ec5505) {
		spec->has_alc5505_dsp = 1;
		spec->init_hook = alc5505_dsp_init;
	}

	alc_pre_init(codec);

	snd_hda_pick_fixup(codec, alc269_fixup_models,
		       alc269_fixup_tbl, alc269_fixups);
	snd_hda_pick_pin_fixup(codec, alc269_pin_fixup_tbl, alc269_fixups, true);
	snd_hda_pick_pin_fixup(codec, alc269_fallback_pin_fixup_tbl, alc269_fixups, false);
	snd_hda_pick_fixup(codec, NULL,	alc269_fixup_vendor_tbl,
			   alc269_fixups);
	snd_hda_apply_fixup(codec, HDA_FIXUP_ACT_PRE_PROBE);

	alc_auto_parse_customize_define(codec);

	if (has_cdefine_beep(codec))
		spec->gen.beep_nid = 0x01;

	/* automatic parse from the BIOS config */
	err = alc269_parse_auto_config(codec);
	if (err < 0)
		goto error;

	if (!spec->gen.no_analog && spec->gen.beep_nid && spec->gen.mixer_nid) {
		err = set_beep_amp(spec, spec->gen.mixer_nid, 0x04, HDA_INPUT);
		if (err < 0)
			goto error;
	}

	snd_hda_apply_fixup(codec, HDA_FIXUP_ACT_PROBE);

	return 0;

 error:
	alc_free(codec);
	return err;
}

/*
 * ALC861
 */

static int alc861_parse_auto_config(struct hda_codec *codec)
{
	static const hda_nid_t alc861_ignore[] = { 0x1d, 0 };
	static const hda_nid_t alc861_ssids[] = { 0x0e, 0x0f, 0x0b, 0 };
	return alc_parse_auto_config(codec, alc861_ignore, alc861_ssids);
}

/* Pin config fixes */
enum {
	ALC861_FIXUP_FSC_AMILO_PI1505,
	ALC861_FIXUP_AMP_VREF_0F,
	ALC861_FIXUP_NO_JACK_DETECT,
	ALC861_FIXUP_ASUS_A6RP,
	ALC660_FIXUP_ASUS_W7J,
};

/* On some laptops, VREF of pin 0x0f is abused for controlling the main amp */
static void alc861_fixup_asus_amp_vref_0f(struct hda_codec *codec,
			const struct hda_fixup *fix, int action)
{
	struct alc_spec *spec = codec->spec;
	unsigned int val;

	if (action != HDA_FIXUP_ACT_INIT)
		return;
	val = snd_hda_codec_get_pin_target(codec, 0x0f);
	if (!(val & (AC_PINCTL_IN_EN | AC_PINCTL_OUT_EN)))
		val |= AC_PINCTL_IN_EN;
	val |= AC_PINCTL_VREF_50;
	snd_hda_set_pin_ctl(codec, 0x0f, val);
	spec->gen.keep_vref_in_automute = 1;
}

/* suppress the jack-detection */
static void alc_fixup_no_jack_detect(struct hda_codec *codec,
				     const struct hda_fixup *fix, int action)
{
	if (action == HDA_FIXUP_ACT_PRE_PROBE)
		codec->no_jack_detect = 1;
}

static const struct hda_fixup alc861_fixups[] = {
	[ALC861_FIXUP_FSC_AMILO_PI1505] = {
		.type = HDA_FIXUP_PINS,
		.v.pins = (const struct hda_pintbl[]) {
			{ 0x0b, 0x0221101f }, /* HP */
			{ 0x0f, 0x90170310 }, /* speaker */
			{ }
		}
	},
	[ALC861_FIXUP_AMP_VREF_0F] = {
		.type = HDA_FIXUP_FUNC,
		.v.func = alc861_fixup_asus_amp_vref_0f,
	},
	[ALC861_FIXUP_NO_JACK_DETECT] = {
		.type = HDA_FIXUP_FUNC,
		.v.func = alc_fixup_no_jack_detect,
	},
	[ALC861_FIXUP_ASUS_A6RP] = {
		.type = HDA_FIXUP_FUNC,
		.v.func = alc861_fixup_asus_amp_vref_0f,
		.chained = true,
		.chain_id = ALC861_FIXUP_NO_JACK_DETECT,
	},
	[ALC660_FIXUP_ASUS_W7J] = {
		.type = HDA_FIXUP_VERBS,
		.v.verbs = (const struct hda_verb[]) {
			/* ASUS W7J needs a magic pin setup on unused NID 0x10
			 * for enabling outputs
			 */
			{0x10, AC_VERB_SET_PIN_WIDGET_CONTROL, 0x24},
			{ }
		},
	}
};

static const struct snd_pci_quirk alc861_fixup_tbl[] = {
	SND_PCI_QUIRK(0x1043, 0x1253, "ASUS W7J", ALC660_FIXUP_ASUS_W7J),
	SND_PCI_QUIRK(0x1043, 0x1263, "ASUS Z35HL", ALC660_FIXUP_ASUS_W7J),
	SND_PCI_QUIRK(0x1043, 0x1393, "ASUS A6Rp", ALC861_FIXUP_ASUS_A6RP),
	SND_PCI_QUIRK_VENDOR(0x1043, "ASUS laptop", ALC861_FIXUP_AMP_VREF_0F),
	SND_PCI_QUIRK(0x1462, 0x7254, "HP DX2200", ALC861_FIXUP_NO_JACK_DETECT),
	SND_PCI_QUIRK_VENDOR(0x1584, "Haier/Uniwill", ALC861_FIXUP_AMP_VREF_0F),
	SND_PCI_QUIRK(0x1734, 0x10c7, "FSC Amilo Pi1505", ALC861_FIXUP_FSC_AMILO_PI1505),
	{}
};

/*
 */
static int patch_alc861(struct hda_codec *codec)
{
	struct alc_spec *spec;
	int err;

	err = alc_alloc_spec(codec, 0x15);
	if (err < 0)
		return err;

	spec = codec->spec;
	if (has_cdefine_beep(codec))
		spec->gen.beep_nid = 0x23;

#ifdef CONFIG_PM
	spec->power_hook = alc_power_eapd;
#endif

	alc_pre_init(codec);

	snd_hda_pick_fixup(codec, NULL, alc861_fixup_tbl, alc861_fixups);
	snd_hda_apply_fixup(codec, HDA_FIXUP_ACT_PRE_PROBE);

	/* automatic parse from the BIOS config */
	err = alc861_parse_auto_config(codec);
	if (err < 0)
		goto error;

	if (!spec->gen.no_analog) {
		err = set_beep_amp(spec, 0x23, 0, HDA_OUTPUT);
		if (err < 0)
			goto error;
	}

	snd_hda_apply_fixup(codec, HDA_FIXUP_ACT_PROBE);

	return 0;

 error:
	alc_free(codec);
	return err;
}

/*
 * ALC861-VD support
 *
 * Based on ALC882
 *
 * In addition, an independent DAC
 */
static int alc861vd_parse_auto_config(struct hda_codec *codec)
{
	static const hda_nid_t alc861vd_ignore[] = { 0x1d, 0 };
	static const hda_nid_t alc861vd_ssids[] = { 0x15, 0x1b, 0x14, 0 };
	return alc_parse_auto_config(codec, alc861vd_ignore, alc861vd_ssids);
}

enum {
	ALC660VD_FIX_ASUS_GPIO1,
	ALC861VD_FIX_DALLAS,
};

/* exclude VREF80 */
static void alc861vd_fixup_dallas(struct hda_codec *codec,
				  const struct hda_fixup *fix, int action)
{
	if (action == HDA_FIXUP_ACT_PRE_PROBE) {
		snd_hda_override_pin_caps(codec, 0x18, 0x00000734);
		snd_hda_override_pin_caps(codec, 0x19, 0x0000073c);
	}
}

/* reset GPIO1 */
static void alc660vd_fixup_asus_gpio1(struct hda_codec *codec,
				      const struct hda_fixup *fix, int action)
{
	struct alc_spec *spec = codec->spec;

	if (action == HDA_FIXUP_ACT_PRE_PROBE)
		spec->gpio_mask |= 0x02;
	alc_fixup_gpio(codec, action, 0x01);
}

static const struct hda_fixup alc861vd_fixups[] = {
	[ALC660VD_FIX_ASUS_GPIO1] = {
		.type = HDA_FIXUP_FUNC,
		.v.func = alc660vd_fixup_asus_gpio1,
	},
	[ALC861VD_FIX_DALLAS] = {
		.type = HDA_FIXUP_FUNC,
		.v.func = alc861vd_fixup_dallas,
	},
};

static const struct snd_pci_quirk alc861vd_fixup_tbl[] = {
	SND_PCI_QUIRK(0x103c, 0x30bf, "HP TX1000", ALC861VD_FIX_DALLAS),
	SND_PCI_QUIRK(0x1043, 0x1339, "ASUS A7-K", ALC660VD_FIX_ASUS_GPIO1),
	SND_PCI_QUIRK(0x1179, 0xff31, "Toshiba L30-149", ALC861VD_FIX_DALLAS),
	{}
};

/*
 */
static int patch_alc861vd(struct hda_codec *codec)
{
	struct alc_spec *spec;
	int err;

	err = alc_alloc_spec(codec, 0x0b);
	if (err < 0)
		return err;

	spec = codec->spec;
	if (has_cdefine_beep(codec))
		spec->gen.beep_nid = 0x23;

	spec->shutup = alc_eapd_shutup;

	alc_pre_init(codec);

	snd_hda_pick_fixup(codec, NULL, alc861vd_fixup_tbl, alc861vd_fixups);
	snd_hda_apply_fixup(codec, HDA_FIXUP_ACT_PRE_PROBE);

	/* automatic parse from the BIOS config */
	err = alc861vd_parse_auto_config(codec);
	if (err < 0)
		goto error;

	if (!spec->gen.no_analog) {
		err = set_beep_amp(spec, 0x0b, 0x05, HDA_INPUT);
		if (err < 0)
			goto error;
	}

	snd_hda_apply_fixup(codec, HDA_FIXUP_ACT_PROBE);

	return 0;

 error:
	alc_free(codec);
	return err;
}

/*
 * ALC662 support
 *
 * ALC662 is almost identical with ALC880 but has cleaner and more flexible
 * configuration.  Each pin widget can choose any input DACs and a mixer.
 * Each ADC is connected from a mixer of all inputs.  This makes possible
 * 6-channel independent captures.
 *
 * In addition, an independent DAC for the multi-playback (not used in this
 * driver yet).
 */

/*
 * BIOS auto configuration
 */

static int alc662_parse_auto_config(struct hda_codec *codec)
{
	static const hda_nid_t alc662_ignore[] = { 0x1d, 0 };
	static const hda_nid_t alc663_ssids[] = { 0x15, 0x1b, 0x14, 0x21 };
	static const hda_nid_t alc662_ssids[] = { 0x15, 0x1b, 0x14, 0 };
	const hda_nid_t *ssids;

	if (codec->core.vendor_id == 0x10ec0272 || codec->core.vendor_id == 0x10ec0663 ||
	    codec->core.vendor_id == 0x10ec0665 || codec->core.vendor_id == 0x10ec0670 ||
	    codec->core.vendor_id == 0x10ec0671)
		ssids = alc663_ssids;
	else
		ssids = alc662_ssids;
	return alc_parse_auto_config(codec, alc662_ignore, ssids);
}

static void alc272_fixup_mario(struct hda_codec *codec,
			       const struct hda_fixup *fix, int action)
{
	if (action != HDA_FIXUP_ACT_PRE_PROBE)
		return;
	if (snd_hda_override_amp_caps(codec, 0x2, HDA_OUTPUT,
				      (0x3b << AC_AMPCAP_OFFSET_SHIFT) |
				      (0x3b << AC_AMPCAP_NUM_STEPS_SHIFT) |
				      (0x03 << AC_AMPCAP_STEP_SIZE_SHIFT) |
				      (0 << AC_AMPCAP_MUTE_SHIFT)))
		codec_warn(codec, "failed to override amp caps for NID 0x2\n");
}

static const struct snd_pcm_chmap_elem asus_pcm_2_1_chmaps[] = {
	{ .channels = 2,
	  .map = { SNDRV_CHMAP_FL, SNDRV_CHMAP_FR } },
	{ .channels = 4,
	  .map = { SNDRV_CHMAP_FL, SNDRV_CHMAP_FR,
		   SNDRV_CHMAP_NA, SNDRV_CHMAP_LFE } }, /* LFE only on right */
	{ }
};

/* override the 2.1 chmap */
static void alc_fixup_bass_chmap(struct hda_codec *codec,
				    const struct hda_fixup *fix, int action)
{
	if (action == HDA_FIXUP_ACT_BUILD) {
		struct alc_spec *spec = codec->spec;
		spec->gen.pcm_rec[0]->stream[0].chmap = asus_pcm_2_1_chmaps;
	}
}

/* avoid D3 for keeping GPIO up */
static unsigned int gpio_led_power_filter(struct hda_codec *codec,
					  hda_nid_t nid,
					  unsigned int power_state)
{
	struct alc_spec *spec = codec->spec;
	if (nid == codec->core.afg && power_state == AC_PWRST_D3 && spec->gpio_data)
		return AC_PWRST_D0;
	return power_state;
}

static void alc662_fixup_led_gpio1(struct hda_codec *codec,
				   const struct hda_fixup *fix, int action)
{
	struct alc_spec *spec = codec->spec;

	alc_fixup_hp_gpio_led(codec, action, 0x01, 0);
	if (action == HDA_FIXUP_ACT_PRE_PROBE) {
		spec->mute_led_polarity = 1;
		codec->power_filter = gpio_led_power_filter;
	}
}

static void alc662_usi_automute_hook(struct hda_codec *codec,
					 struct hda_jack_callback *jack)
{
	struct alc_spec *spec = codec->spec;
	int vref;
	msleep(200);
	snd_hda_gen_hp_automute(codec, jack);

	vref = spec->gen.hp_jack_present ? PIN_VREF80 : 0;
	msleep(100);
	snd_hda_codec_write(codec, 0x19, 0, AC_VERB_SET_PIN_WIDGET_CONTROL,
			    vref);
}

static void alc662_fixup_usi_headset_mic(struct hda_codec *codec,
				     const struct hda_fixup *fix, int action)
{
	struct alc_spec *spec = codec->spec;
	if (action == HDA_FIXUP_ACT_PRE_PROBE) {
		spec->parse_flags |= HDA_PINCFG_HEADSET_MIC;
		spec->gen.hp_automute_hook = alc662_usi_automute_hook;
	}
}

static void alc662_aspire_ethos_mute_speakers(struct hda_codec *codec,
					struct hda_jack_callback *cb)
{
	/* surround speakers at 0x1b already get muted automatically when
	 * headphones are plugged in, but we have to mute/unmute the remaining
	 * channels manually:
	 * 0x15 - front left/front right
	 * 0x18 - front center/ LFE
	 */
	if (snd_hda_jack_detect_state(codec, 0x1b) == HDA_JACK_PRESENT) {
		snd_hda_set_pin_ctl_cache(codec, 0x15, 0);
		snd_hda_set_pin_ctl_cache(codec, 0x18, 0);
	} else {
		snd_hda_set_pin_ctl_cache(codec, 0x15, PIN_OUT);
		snd_hda_set_pin_ctl_cache(codec, 0x18, PIN_OUT);
	}
}

static void alc662_fixup_aspire_ethos_hp(struct hda_codec *codec,
					const struct hda_fixup *fix, int action)
{
    /* Pin 0x1b: shared headphones jack and surround speakers */
	if (!is_jack_detectable(codec, 0x1b))
		return;

	switch (action) {
	case HDA_FIXUP_ACT_PRE_PROBE:
		snd_hda_jack_detect_enable_callback(codec, 0x1b,
				alc662_aspire_ethos_mute_speakers);
		/* subwoofer needs an extra GPIO setting to become audible */
		alc_setup_gpio(codec, 0x02);
		break;
	case HDA_FIXUP_ACT_INIT:
		/* Make sure to start in a correct state, i.e. if
		 * headphones have been plugged in before powering up the system
		 */
		alc662_aspire_ethos_mute_speakers(codec, NULL);
		break;
	}
}

static void alc671_fixup_hp_headset_mic2(struct hda_codec *codec,
					     const struct hda_fixup *fix, int action)
{
	struct alc_spec *spec = codec->spec;

	static const struct hda_pintbl pincfgs[] = {
		{ 0x19, 0x02a11040 }, /* use as headset mic, with its own jack detect */
		{ 0x1b, 0x0181304f },
		{ }
	};

	switch (action) {
	case HDA_FIXUP_ACT_PRE_PROBE:
		spec->gen.mixer_nid = 0;
		spec->parse_flags |= HDA_PINCFG_HEADSET_MIC;
		snd_hda_apply_pincfgs(codec, pincfgs);
		break;
	case HDA_FIXUP_ACT_INIT:
		alc_write_coef_idx(codec, 0x19, 0xa054);
		break;
	}
}

static const struct coef_fw alc668_coefs[] = {
	WRITE_COEF(0x01, 0xbebe), WRITE_COEF(0x02, 0xaaaa), WRITE_COEF(0x03,    0x0),
	WRITE_COEF(0x04, 0x0180), WRITE_COEF(0x06,    0x0), WRITE_COEF(0x07, 0x0f80),
	WRITE_COEF(0x08, 0x0031), WRITE_COEF(0x0a, 0x0060), WRITE_COEF(0x0b,    0x0),
	WRITE_COEF(0x0c, 0x7cf7), WRITE_COEF(0x0d, 0x1080), WRITE_COEF(0x0e, 0x7f7f),
	WRITE_COEF(0x0f, 0xcccc), WRITE_COEF(0x10, 0xddcc), WRITE_COEF(0x11, 0x0001),
	WRITE_COEF(0x13,    0x0), WRITE_COEF(0x14, 0x2aa0), WRITE_COEF(0x17, 0xa940),
	WRITE_COEF(0x19,    0x0), WRITE_COEF(0x1a,    0x0), WRITE_COEF(0x1b,    0x0),
	WRITE_COEF(0x1c,    0x0), WRITE_COEF(0x1d,    0x0), WRITE_COEF(0x1e, 0x7418),
	WRITE_COEF(0x1f, 0x0804), WRITE_COEF(0x20, 0x4200), WRITE_COEF(0x21, 0x0468),
	WRITE_COEF(0x22, 0x8ccc), WRITE_COEF(0x23, 0x0250), WRITE_COEF(0x24, 0x7418),
	WRITE_COEF(0x27,    0x0), WRITE_COEF(0x28, 0x8ccc), WRITE_COEF(0x2a, 0xff00),
	WRITE_COEF(0x2b, 0x8000), WRITE_COEF(0xa7, 0xff00), WRITE_COEF(0xa8, 0x8000),
	WRITE_COEF(0xaa, 0x2e17), WRITE_COEF(0xab, 0xa0c0), WRITE_COEF(0xac,    0x0),
	WRITE_COEF(0xad,    0x0), WRITE_COEF(0xae, 0x2ac6), WRITE_COEF(0xaf, 0xa480),
	WRITE_COEF(0xb0,    0x0), WRITE_COEF(0xb1,    0x0), WRITE_COEF(0xb2,    0x0),
	WRITE_COEF(0xb3,    0x0), WRITE_COEF(0xb4,    0x0), WRITE_COEF(0xb5, 0x1040),
	WRITE_COEF(0xb6, 0xd697), WRITE_COEF(0xb7, 0x902b), WRITE_COEF(0xb8, 0xd697),
	WRITE_COEF(0xb9, 0x902b), WRITE_COEF(0xba, 0xb8ba), WRITE_COEF(0xbb, 0xaaab),
	WRITE_COEF(0xbc, 0xaaaf), WRITE_COEF(0xbd, 0x6aaa), WRITE_COEF(0xbe, 0x1c02),
	WRITE_COEF(0xc0, 0x00ff), WRITE_COEF(0xc1, 0x0fa6),
	{}
};

static void alc668_restore_default_value(struct hda_codec *codec)
{
	alc_process_coef_fw(codec, alc668_coefs);
}

enum {
	ALC662_FIXUP_ASPIRE,
	ALC662_FIXUP_LED_GPIO1,
	ALC662_FIXUP_IDEAPAD,
	ALC272_FIXUP_MARIO,
	ALC662_FIXUP_CZC_ET26,
	ALC662_FIXUP_CZC_P10T,
	ALC662_FIXUP_SKU_IGNORE,
	ALC662_FIXUP_HP_RP5800,
	ALC662_FIXUP_ASUS_MODE1,
	ALC662_FIXUP_ASUS_MODE2,
	ALC662_FIXUP_ASUS_MODE3,
	ALC662_FIXUP_ASUS_MODE4,
	ALC662_FIXUP_ASUS_MODE5,
	ALC662_FIXUP_ASUS_MODE6,
	ALC662_FIXUP_ASUS_MODE7,
	ALC662_FIXUP_ASUS_MODE8,
	ALC662_FIXUP_NO_JACK_DETECT,
	ALC662_FIXUP_ZOTAC_Z68,
	ALC662_FIXUP_INV_DMIC,
	ALC662_FIXUP_DELL_MIC_NO_PRESENCE,
	ALC668_FIXUP_DELL_MIC_NO_PRESENCE,
	ALC662_FIXUP_HEADSET_MODE,
	ALC668_FIXUP_HEADSET_MODE,
	ALC662_FIXUP_BASS_MODE4_CHMAP,
	ALC662_FIXUP_BASS_16,
	ALC662_FIXUP_BASS_1A,
	ALC662_FIXUP_BASS_CHMAP,
	ALC668_FIXUP_AUTO_MUTE,
	ALC668_FIXUP_DELL_DISABLE_AAMIX,
	ALC668_FIXUP_DELL_XPS13,
	ALC662_FIXUP_ASUS_Nx50,
	ALC668_FIXUP_ASUS_Nx51_HEADSET_MODE,
	ALC668_FIXUP_ASUS_Nx51,
	ALC668_FIXUP_MIC_COEF,
	ALC668_FIXUP_ASUS_G751,
	ALC891_FIXUP_HEADSET_MODE,
	ALC891_FIXUP_DELL_MIC_NO_PRESENCE,
	ALC662_FIXUP_ACER_VERITON,
	ALC892_FIXUP_ASROCK_MOBO,
	ALC662_FIXUP_USI_FUNC,
	ALC662_FIXUP_USI_HEADSET_MODE,
	ALC662_FIXUP_LENOVO_MULTI_CODECS,
	ALC669_FIXUP_ACER_ASPIRE_ETHOS,
	ALC669_FIXUP_ACER_ASPIRE_ETHOS_HEADSET,
	ALC671_FIXUP_HP_HEADSET_MIC2,
	ALC662_FIXUP_ACER_X2660G_HEADSET_MODE,
	ALC662_FIXUP_ACER_NITRO_HEADSET_MODE,
};

static const struct hda_fixup alc662_fixups[] = {
	[ALC662_FIXUP_ASPIRE] = {
		.type = HDA_FIXUP_PINS,
		.v.pins = (const struct hda_pintbl[]) {
			{ 0x15, 0x99130112 }, /* subwoofer */
			{ }
		}
	},
	[ALC662_FIXUP_LED_GPIO1] = {
		.type = HDA_FIXUP_FUNC,
		.v.func = alc662_fixup_led_gpio1,
	},
	[ALC662_FIXUP_IDEAPAD] = {
		.type = HDA_FIXUP_PINS,
		.v.pins = (const struct hda_pintbl[]) {
			{ 0x17, 0x99130112 }, /* subwoofer */
			{ }
		},
		.chained = true,
		.chain_id = ALC662_FIXUP_LED_GPIO1,
	},
	[ALC272_FIXUP_MARIO] = {
		.type = HDA_FIXUP_FUNC,
		.v.func = alc272_fixup_mario,
	},
	[ALC662_FIXUP_CZC_ET26] = {
		.type = HDA_FIXUP_PINS,
		.v.pins = (const struct hda_pintbl[]) {
			{0x12, 0x403cc000},
			{0x14, 0x90170110}, /* speaker */
			{0x15, 0x411111f0},
			{0x16, 0x411111f0},
			{0x18, 0x01a19030}, /* mic */
			{0x19, 0x90a7013f}, /* int-mic */
			{0x1a, 0x01014020},
			{0x1b, 0x0121401f},
			{0x1c, 0x411111f0},
			{0x1d, 0x411111f0},
			{0x1e, 0x40478e35},
			{}
		},
		.chained = true,
		.chain_id = ALC662_FIXUP_SKU_IGNORE
	},
	[ALC662_FIXUP_CZC_P10T] = {
		.type = HDA_FIXUP_VERBS,
		.v.verbs = (const struct hda_verb[]) {
			{0x14, AC_VERB_SET_EAPD_BTLENABLE, 0},
			{}
		}
	},
	[ALC662_FIXUP_SKU_IGNORE] = {
		.type = HDA_FIXUP_FUNC,
		.v.func = alc_fixup_sku_ignore,
	},
	[ALC662_FIXUP_HP_RP5800] = {
		.type = HDA_FIXUP_PINS,
		.v.pins = (const struct hda_pintbl[]) {
			{ 0x14, 0x0221201f }, /* HP out */
			{ }
		},
		.chained = true,
		.chain_id = ALC662_FIXUP_SKU_IGNORE
	},
	[ALC662_FIXUP_ASUS_MODE1] = {
		.type = HDA_FIXUP_PINS,
		.v.pins = (const struct hda_pintbl[]) {
			{ 0x14, 0x99130110 }, /* speaker */
			{ 0x18, 0x01a19c20 }, /* mic */
			{ 0x19, 0x99a3092f }, /* int-mic */
			{ 0x21, 0x0121401f }, /* HP out */
			{ }
		},
		.chained = true,
		.chain_id = ALC662_FIXUP_SKU_IGNORE
	},
	[ALC662_FIXUP_ASUS_MODE2] = {
		.type = HDA_FIXUP_PINS,
		.v.pins = (const struct hda_pintbl[]) {
			{ 0x14, 0x99130110 }, /* speaker */
			{ 0x18, 0x01a19820 }, /* mic */
			{ 0x19, 0x99a3092f }, /* int-mic */
			{ 0x1b, 0x0121401f }, /* HP out */
			{ }
		},
		.chained = true,
		.chain_id = ALC662_FIXUP_SKU_IGNORE
	},
	[ALC662_FIXUP_ASUS_MODE3] = {
		.type = HDA_FIXUP_PINS,
		.v.pins = (const struct hda_pintbl[]) {
			{ 0x14, 0x99130110 }, /* speaker */
			{ 0x15, 0x0121441f }, /* HP */
			{ 0x18, 0x01a19840 }, /* mic */
			{ 0x19, 0x99a3094f }, /* int-mic */
			{ 0x21, 0x01211420 }, /* HP2 */
			{ }
		},
		.chained = true,
		.chain_id = ALC662_FIXUP_SKU_IGNORE
	},
	[ALC662_FIXUP_ASUS_MODE4] = {
		.type = HDA_FIXUP_PINS,
		.v.pins = (const struct hda_pintbl[]) {
			{ 0x14, 0x99130110 }, /* speaker */
			{ 0x16, 0x99130111 }, /* speaker */
			{ 0x18, 0x01a19840 }, /* mic */
			{ 0x19, 0x99a3094f }, /* int-mic */
			{ 0x21, 0x0121441f }, /* HP */
			{ }
		},
		.chained = true,
		.chain_id = ALC662_FIXUP_SKU_IGNORE
	},
	[ALC662_FIXUP_ASUS_MODE5] = {
		.type = HDA_FIXUP_PINS,
		.v.pins = (const struct hda_pintbl[]) {
			{ 0x14, 0x99130110 }, /* speaker */
			{ 0x15, 0x0121441f }, /* HP */
			{ 0x16, 0x99130111 }, /* speaker */
			{ 0x18, 0x01a19840 }, /* mic */
			{ 0x19, 0x99a3094f }, /* int-mic */
			{ }
		},
		.chained = true,
		.chain_id = ALC662_FIXUP_SKU_IGNORE
	},
	[ALC662_FIXUP_ASUS_MODE6] = {
		.type = HDA_FIXUP_PINS,
		.v.pins = (const struct hda_pintbl[]) {
			{ 0x14, 0x99130110 }, /* speaker */
			{ 0x15, 0x01211420 }, /* HP2 */
			{ 0x18, 0x01a19840 }, /* mic */
			{ 0x19, 0x99a3094f }, /* int-mic */
			{ 0x1b, 0x0121441f }, /* HP */
			{ }
		},
		.chained = true,
		.chain_id = ALC662_FIXUP_SKU_IGNORE
	},
	[ALC662_FIXUP_ASUS_MODE7] = {
		.type = HDA_FIXUP_PINS,
		.v.pins = (const struct hda_pintbl[]) {
			{ 0x14, 0x99130110 }, /* speaker */
			{ 0x17, 0x99130111 }, /* speaker */
			{ 0x18, 0x01a19840 }, /* mic */
			{ 0x19, 0x99a3094f }, /* int-mic */
			{ 0x1b, 0x01214020 }, /* HP */
			{ 0x21, 0x0121401f }, /* HP */
			{ }
		},
		.chained = true,
		.chain_id = ALC662_FIXUP_SKU_IGNORE
	},
	[ALC662_FIXUP_ASUS_MODE8] = {
		.type = HDA_FIXUP_PINS,
		.v.pins = (const struct hda_pintbl[]) {
			{ 0x14, 0x99130110 }, /* speaker */
			{ 0x12, 0x99a30970 }, /* int-mic */
			{ 0x15, 0x01214020 }, /* HP */
			{ 0x17, 0x99130111 }, /* speaker */
			{ 0x18, 0x01a19840 }, /* mic */
			{ 0x21, 0x0121401f }, /* HP */
			{ }
		},
		.chained = true,
		.chain_id = ALC662_FIXUP_SKU_IGNORE
	},
	[ALC662_FIXUP_NO_JACK_DETECT] = {
		.type = HDA_FIXUP_FUNC,
		.v.func = alc_fixup_no_jack_detect,
	},
	[ALC662_FIXUP_ZOTAC_Z68] = {
		.type = HDA_FIXUP_PINS,
		.v.pins = (const struct hda_pintbl[]) {
			{ 0x1b, 0x02214020 }, /* Front HP */
			{ }
		}
	},
	[ALC662_FIXUP_INV_DMIC] = {
		.type = HDA_FIXUP_FUNC,
		.v.func = alc_fixup_inv_dmic,
	},
	[ALC668_FIXUP_DELL_XPS13] = {
		.type = HDA_FIXUP_FUNC,
		.v.func = alc_fixup_dell_xps13,
		.chained = true,
		.chain_id = ALC668_FIXUP_DELL_DISABLE_AAMIX
	},
	[ALC668_FIXUP_DELL_DISABLE_AAMIX] = {
		.type = HDA_FIXUP_FUNC,
		.v.func = alc_fixup_disable_aamix,
		.chained = true,
		.chain_id = ALC668_FIXUP_DELL_MIC_NO_PRESENCE
	},
	[ALC668_FIXUP_AUTO_MUTE] = {
		.type = HDA_FIXUP_FUNC,
		.v.func = alc_fixup_auto_mute_via_amp,
		.chained = true,
		.chain_id = ALC668_FIXUP_DELL_MIC_NO_PRESENCE
	},
	[ALC662_FIXUP_DELL_MIC_NO_PRESENCE] = {
		.type = HDA_FIXUP_PINS,
		.v.pins = (const struct hda_pintbl[]) {
			{ 0x19, 0x03a1113c }, /* use as headset mic, without its own jack detect */
			/* headphone mic by setting pin control of 0x1b (headphone out) to in + vref_50 */
			{ }
		},
		.chained = true,
		.chain_id = ALC662_FIXUP_HEADSET_MODE
	},
	[ALC662_FIXUP_HEADSET_MODE] = {
		.type = HDA_FIXUP_FUNC,
		.v.func = alc_fixup_headset_mode_alc662,
	},
	[ALC668_FIXUP_DELL_MIC_NO_PRESENCE] = {
		.type = HDA_FIXUP_PINS,
		.v.pins = (const struct hda_pintbl[]) {
			{ 0x19, 0x03a1913d }, /* use as headphone mic, without its own jack detect */
			{ 0x1b, 0x03a1113c }, /* use as headset mic, without its own jack detect */
			{ }
		},
		.chained = true,
		.chain_id = ALC668_FIXUP_HEADSET_MODE
	},
	[ALC668_FIXUP_HEADSET_MODE] = {
		.type = HDA_FIXUP_FUNC,
		.v.func = alc_fixup_headset_mode_alc668,
	},
	[ALC662_FIXUP_BASS_MODE4_CHMAP] = {
		.type = HDA_FIXUP_FUNC,
		.v.func = alc_fixup_bass_chmap,
		.chained = true,
		.chain_id = ALC662_FIXUP_ASUS_MODE4
	},
	[ALC662_FIXUP_BASS_16] = {
		.type = HDA_FIXUP_PINS,
		.v.pins = (const struct hda_pintbl[]) {
			{0x16, 0x80106111}, /* bass speaker */
			{}
		},
		.chained = true,
		.chain_id = ALC662_FIXUP_BASS_CHMAP,
	},
	[ALC662_FIXUP_BASS_1A] = {
		.type = HDA_FIXUP_PINS,
		.v.pins = (const struct hda_pintbl[]) {
			{0x1a, 0x80106111}, /* bass speaker */
			{}
		},
		.chained = true,
		.chain_id = ALC662_FIXUP_BASS_CHMAP,
	},
	[ALC662_FIXUP_BASS_CHMAP] = {
		.type = HDA_FIXUP_FUNC,
		.v.func = alc_fixup_bass_chmap,
	},
	[ALC662_FIXUP_ASUS_Nx50] = {
		.type = HDA_FIXUP_FUNC,
		.v.func = alc_fixup_auto_mute_via_amp,
		.chained = true,
		.chain_id = ALC662_FIXUP_BASS_1A
	},
	[ALC668_FIXUP_ASUS_Nx51_HEADSET_MODE] = {
		.type = HDA_FIXUP_FUNC,
		.v.func = alc_fixup_headset_mode_alc668,
		.chain_id = ALC662_FIXUP_BASS_CHMAP
	},
	[ALC668_FIXUP_ASUS_Nx51] = {
		.type = HDA_FIXUP_PINS,
		.v.pins = (const struct hda_pintbl[]) {
			{ 0x19, 0x03a1913d }, /* use as headphone mic, without its own jack detect */
			{ 0x1a, 0x90170151 }, /* bass speaker */
			{ 0x1b, 0x03a1113c }, /* use as headset mic, without its own jack detect */
			{}
		},
		.chained = true,
		.chain_id = ALC668_FIXUP_ASUS_Nx51_HEADSET_MODE,
	},
	[ALC668_FIXUP_MIC_COEF] = {
		.type = HDA_FIXUP_VERBS,
		.v.verbs = (const struct hda_verb[]) {
			{ 0x20, AC_VERB_SET_COEF_INDEX, 0xc3 },
			{ 0x20, AC_VERB_SET_PROC_COEF, 0x4000 },
			{}
		},
	},
	[ALC668_FIXUP_ASUS_G751] = {
		.type = HDA_FIXUP_PINS,
		.v.pins = (const struct hda_pintbl[]) {
			{ 0x16, 0x0421101f }, /* HP */
			{}
		},
		.chained = true,
		.chain_id = ALC668_FIXUP_MIC_COEF
	},
	[ALC891_FIXUP_HEADSET_MODE] = {
		.type = HDA_FIXUP_FUNC,
		.v.func = alc_fixup_headset_mode,
	},
	[ALC891_FIXUP_DELL_MIC_NO_PRESENCE] = {
		.type = HDA_FIXUP_PINS,
		.v.pins = (const struct hda_pintbl[]) {
			{ 0x19, 0x03a1913d }, /* use as headphone mic, without its own jack detect */
			{ 0x1b, 0x03a1113c }, /* use as headset mic, without its own jack detect */
			{ }
		},
		.chained = true,
		.chain_id = ALC891_FIXUP_HEADSET_MODE
	},
	[ALC662_FIXUP_ACER_VERITON] = {
		.type = HDA_FIXUP_PINS,
		.v.pins = (const struct hda_pintbl[]) {
			{ 0x15, 0x50170120 }, /* no internal speaker */
			{ }
		}
	},
	[ALC892_FIXUP_ASROCK_MOBO] = {
		.type = HDA_FIXUP_PINS,
		.v.pins = (const struct hda_pintbl[]) {
			{ 0x15, 0x40f000f0 }, /* disabled */
			{ 0x16, 0x40f000f0 }, /* disabled */
			{ }
		}
	},
	[ALC662_FIXUP_USI_FUNC] = {
		.type = HDA_FIXUP_FUNC,
		.v.func = alc662_fixup_usi_headset_mic,
	},
	[ALC662_FIXUP_USI_HEADSET_MODE] = {
		.type = HDA_FIXUP_PINS,
		.v.pins = (const struct hda_pintbl[]) {
			{ 0x19, 0x02a1913c }, /* use as headset mic, without its own jack detect */
			{ 0x18, 0x01a1903d },
			{ }
		},
		.chained = true,
		.chain_id = ALC662_FIXUP_USI_FUNC
	},
	[ALC662_FIXUP_LENOVO_MULTI_CODECS] = {
		.type = HDA_FIXUP_FUNC,
		.v.func = alc233_alc662_fixup_lenovo_dual_codecs,
	},
	[ALC669_FIXUP_ACER_ASPIRE_ETHOS_HEADSET] = {
		.type = HDA_FIXUP_FUNC,
		.v.func = alc662_fixup_aspire_ethos_hp,
	},
	[ALC669_FIXUP_ACER_ASPIRE_ETHOS] = {
		.type = HDA_FIXUP_PINS,
		.v.pins = (const struct hda_pintbl[]) {
			{ 0x15, 0x92130110 }, /* front speakers */
			{ 0x18, 0x99130111 }, /* center/subwoofer */
			{ 0x1b, 0x11130012 }, /* surround plus jack for HP */
			{ }
		},
		.chained = true,
		.chain_id = ALC669_FIXUP_ACER_ASPIRE_ETHOS_HEADSET
	},
	[ALC671_FIXUP_HP_HEADSET_MIC2] = {
		.type = HDA_FIXUP_FUNC,
		.v.func = alc671_fixup_hp_headset_mic2,
	},
	[ALC662_FIXUP_ACER_X2660G_HEADSET_MODE] = {
		.type = HDA_FIXUP_PINS,
		.v.pins = (const struct hda_pintbl[]) {
			{ 0x1a, 0x02a1113c }, /* use as headset mic, without its own jack detect */
			{ }
		},
		.chained = true,
		.chain_id = ALC662_FIXUP_USI_FUNC
	},
	[ALC662_FIXUP_ACER_NITRO_HEADSET_MODE] = {
		.type = HDA_FIXUP_PINS,
		.v.pins = (const struct hda_pintbl[]) {
			{ 0x1a, 0x01a11140 }, /* use as headset mic, without its own jack detect */
			{ 0x1b, 0x0221144f },
			{ }
		},
		.chained = true,
		.chain_id = ALC662_FIXUP_USI_FUNC
	},
};

static const struct snd_pci_quirk alc662_fixup_tbl[] = {
	SND_PCI_QUIRK(0x1019, 0x9087, "ECS", ALC662_FIXUP_ASUS_MODE2),
	SND_PCI_QUIRK(0x1025, 0x022f, "Acer Aspire One", ALC662_FIXUP_INV_DMIC),
	SND_PCI_QUIRK(0x1025, 0x0241, "Packard Bell DOTS", ALC662_FIXUP_INV_DMIC),
	SND_PCI_QUIRK(0x1025, 0x0308, "Acer Aspire 8942G", ALC662_FIXUP_ASPIRE),
	SND_PCI_QUIRK(0x1025, 0x031c, "Gateway NV79", ALC662_FIXUP_SKU_IGNORE),
	SND_PCI_QUIRK(0x1025, 0x0349, "eMachines eM250", ALC662_FIXUP_INV_DMIC),
	SND_PCI_QUIRK(0x1025, 0x034a, "Gateway LT27", ALC662_FIXUP_INV_DMIC),
	SND_PCI_QUIRK(0x1025, 0x038b, "Acer Aspire 8943G", ALC662_FIXUP_ASPIRE),
	SND_PCI_QUIRK(0x1025, 0x0566, "Acer Aspire Ethos 8951G", ALC669_FIXUP_ACER_ASPIRE_ETHOS),
	SND_PCI_QUIRK(0x1025, 0x123c, "Acer Nitro N50-600", ALC662_FIXUP_ACER_NITRO_HEADSET_MODE),
	SND_PCI_QUIRK(0x1025, 0x124e, "Acer 2660G", ALC662_FIXUP_ACER_X2660G_HEADSET_MODE),
	SND_PCI_QUIRK(0x1028, 0x05d8, "Dell", ALC668_FIXUP_DELL_MIC_NO_PRESENCE),
	SND_PCI_QUIRK(0x1028, 0x05db, "Dell", ALC668_FIXUP_DELL_MIC_NO_PRESENCE),
	SND_PCI_QUIRK(0x1028, 0x05fe, "Dell XPS 15", ALC668_FIXUP_DELL_XPS13),
	SND_PCI_QUIRK(0x1028, 0x060a, "Dell XPS 13", ALC668_FIXUP_DELL_XPS13),
	SND_PCI_QUIRK(0x1028, 0x060d, "Dell M3800", ALC668_FIXUP_DELL_XPS13),
	SND_PCI_QUIRK(0x1028, 0x0625, "Dell", ALC668_FIXUP_DELL_MIC_NO_PRESENCE),
	SND_PCI_QUIRK(0x1028, 0x0626, "Dell", ALC668_FIXUP_DELL_MIC_NO_PRESENCE),
	SND_PCI_QUIRK(0x1028, 0x0696, "Dell", ALC668_FIXUP_DELL_MIC_NO_PRESENCE),
	SND_PCI_QUIRK(0x1028, 0x0698, "Dell", ALC668_FIXUP_DELL_MIC_NO_PRESENCE),
	SND_PCI_QUIRK(0x1028, 0x069f, "Dell", ALC668_FIXUP_DELL_MIC_NO_PRESENCE),
	SND_PCI_QUIRK(0x103c, 0x1632, "HP RP5800", ALC662_FIXUP_HP_RP5800),
	SND_PCI_QUIRK(0x103c, 0x873e, "HP", ALC671_FIXUP_HP_HEADSET_MIC2),
	SND_PCI_QUIRK(0x1043, 0x1080, "Asus UX501VW", ALC668_FIXUP_HEADSET_MODE),
	SND_PCI_QUIRK(0x1043, 0x11cd, "Asus N550", ALC662_FIXUP_ASUS_Nx50),
	SND_PCI_QUIRK(0x1043, 0x129d, "Asus N750", ALC662_FIXUP_ASUS_Nx50),
	SND_PCI_QUIRK(0x1043, 0x12ff, "ASUS G751", ALC668_FIXUP_ASUS_G751),
	SND_PCI_QUIRK(0x1043, 0x13df, "Asus N550JX", ALC662_FIXUP_BASS_1A),
	SND_PCI_QUIRK(0x1043, 0x1477, "ASUS N56VZ", ALC662_FIXUP_BASS_MODE4_CHMAP),
	SND_PCI_QUIRK(0x1043, 0x15a7, "ASUS UX51VZH", ALC662_FIXUP_BASS_16),
	SND_PCI_QUIRK(0x1043, 0x177d, "ASUS N551", ALC668_FIXUP_ASUS_Nx51),
	SND_PCI_QUIRK(0x1043, 0x17bd, "ASUS N751", ALC668_FIXUP_ASUS_Nx51),
	SND_PCI_QUIRK(0x1043, 0x1963, "ASUS X71SL", ALC662_FIXUP_ASUS_MODE8),
	SND_PCI_QUIRK(0x1043, 0x1b73, "ASUS N55SF", ALC662_FIXUP_BASS_16),
	SND_PCI_QUIRK(0x1043, 0x1bf3, "ASUS N76VZ", ALC662_FIXUP_BASS_MODE4_CHMAP),
	SND_PCI_QUIRK(0x1043, 0x8469, "ASUS mobo", ALC662_FIXUP_NO_JACK_DETECT),
	SND_PCI_QUIRK(0x105b, 0x0cd6, "Foxconn", ALC662_FIXUP_ASUS_MODE2),
	SND_PCI_QUIRK(0x144d, 0xc051, "Samsung R720", ALC662_FIXUP_IDEAPAD),
	SND_PCI_QUIRK(0x14cd, 0x5003, "USI", ALC662_FIXUP_USI_HEADSET_MODE),
	SND_PCI_QUIRK(0x17aa, 0x1036, "Lenovo P520", ALC662_FIXUP_LENOVO_MULTI_CODECS),
	SND_PCI_QUIRK(0x17aa, 0x38af, "Lenovo Ideapad Y550P", ALC662_FIXUP_IDEAPAD),
	SND_PCI_QUIRK(0x17aa, 0x3a0d, "Lenovo Ideapad Y550", ALC662_FIXUP_IDEAPAD),
	SND_PCI_QUIRK(0x1849, 0x5892, "ASRock B150M", ALC892_FIXUP_ASROCK_MOBO),
	SND_PCI_QUIRK(0x19da, 0xa130, "Zotac Z68", ALC662_FIXUP_ZOTAC_Z68),
	SND_PCI_QUIRK(0x1b0a, 0x01b8, "ACER Veriton", ALC662_FIXUP_ACER_VERITON),
	SND_PCI_QUIRK(0x1b35, 0x1234, "CZC ET26", ALC662_FIXUP_CZC_ET26),
	SND_PCI_QUIRK(0x1b35, 0x2206, "CZC P10T", ALC662_FIXUP_CZC_P10T),

#if 0
	/* Below is a quirk table taken from the old code.
	 * Basically the device should work as is without the fixup table.
	 * If BIOS doesn't give a proper info, enable the corresponding
	 * fixup entry.
	 */
	SND_PCI_QUIRK(0x1043, 0x1000, "ASUS N50Vm", ALC662_FIXUP_ASUS_MODE1),
	SND_PCI_QUIRK(0x1043, 0x1092, "ASUS NB", ALC662_FIXUP_ASUS_MODE3),
	SND_PCI_QUIRK(0x1043, 0x1173, "ASUS K73Jn", ALC662_FIXUP_ASUS_MODE1),
	SND_PCI_QUIRK(0x1043, 0x11c3, "ASUS M70V", ALC662_FIXUP_ASUS_MODE3),
	SND_PCI_QUIRK(0x1043, 0x11d3, "ASUS NB", ALC662_FIXUP_ASUS_MODE1),
	SND_PCI_QUIRK(0x1043, 0x11f3, "ASUS NB", ALC662_FIXUP_ASUS_MODE2),
	SND_PCI_QUIRK(0x1043, 0x1203, "ASUS NB", ALC662_FIXUP_ASUS_MODE1),
	SND_PCI_QUIRK(0x1043, 0x1303, "ASUS G60J", ALC662_FIXUP_ASUS_MODE1),
	SND_PCI_QUIRK(0x1043, 0x1333, "ASUS G60Jx", ALC662_FIXUP_ASUS_MODE1),
	SND_PCI_QUIRK(0x1043, 0x1339, "ASUS NB", ALC662_FIXUP_ASUS_MODE2),
	SND_PCI_QUIRK(0x1043, 0x13e3, "ASUS N71JA", ALC662_FIXUP_ASUS_MODE7),
	SND_PCI_QUIRK(0x1043, 0x1463, "ASUS N71", ALC662_FIXUP_ASUS_MODE7),
	SND_PCI_QUIRK(0x1043, 0x14d3, "ASUS G72", ALC662_FIXUP_ASUS_MODE8),
	SND_PCI_QUIRK(0x1043, 0x1563, "ASUS N90", ALC662_FIXUP_ASUS_MODE3),
	SND_PCI_QUIRK(0x1043, 0x15d3, "ASUS N50SF F50SF", ALC662_FIXUP_ASUS_MODE1),
	SND_PCI_QUIRK(0x1043, 0x16c3, "ASUS NB", ALC662_FIXUP_ASUS_MODE2),
	SND_PCI_QUIRK(0x1043, 0x16f3, "ASUS K40C K50C", ALC662_FIXUP_ASUS_MODE2),
	SND_PCI_QUIRK(0x1043, 0x1733, "ASUS N81De", ALC662_FIXUP_ASUS_MODE1),
	SND_PCI_QUIRK(0x1043, 0x1753, "ASUS NB", ALC662_FIXUP_ASUS_MODE2),
	SND_PCI_QUIRK(0x1043, 0x1763, "ASUS NB", ALC662_FIXUP_ASUS_MODE6),
	SND_PCI_QUIRK(0x1043, 0x1765, "ASUS NB", ALC662_FIXUP_ASUS_MODE6),
	SND_PCI_QUIRK(0x1043, 0x1783, "ASUS NB", ALC662_FIXUP_ASUS_MODE2),
	SND_PCI_QUIRK(0x1043, 0x1793, "ASUS F50GX", ALC662_FIXUP_ASUS_MODE1),
	SND_PCI_QUIRK(0x1043, 0x17b3, "ASUS F70SL", ALC662_FIXUP_ASUS_MODE3),
	SND_PCI_QUIRK(0x1043, 0x17f3, "ASUS X58LE", ALC662_FIXUP_ASUS_MODE2),
	SND_PCI_QUIRK(0x1043, 0x1813, "ASUS NB", ALC662_FIXUP_ASUS_MODE2),
	SND_PCI_QUIRK(0x1043, 0x1823, "ASUS NB", ALC662_FIXUP_ASUS_MODE5),
	SND_PCI_QUIRK(0x1043, 0x1833, "ASUS NB", ALC662_FIXUP_ASUS_MODE6),
	SND_PCI_QUIRK(0x1043, 0x1843, "ASUS NB", ALC662_FIXUP_ASUS_MODE2),
	SND_PCI_QUIRK(0x1043, 0x1853, "ASUS F50Z", ALC662_FIXUP_ASUS_MODE1),
	SND_PCI_QUIRK(0x1043, 0x1864, "ASUS NB", ALC662_FIXUP_ASUS_MODE2),
	SND_PCI_QUIRK(0x1043, 0x1876, "ASUS NB", ALC662_FIXUP_ASUS_MODE2),
	SND_PCI_QUIRK(0x1043, 0x1893, "ASUS M50Vm", ALC662_FIXUP_ASUS_MODE3),
	SND_PCI_QUIRK(0x1043, 0x1894, "ASUS X55", ALC662_FIXUP_ASUS_MODE3),
	SND_PCI_QUIRK(0x1043, 0x18b3, "ASUS N80Vc", ALC662_FIXUP_ASUS_MODE1),
	SND_PCI_QUIRK(0x1043, 0x18c3, "ASUS VX5", ALC662_FIXUP_ASUS_MODE1),
	SND_PCI_QUIRK(0x1043, 0x18d3, "ASUS N81Te", ALC662_FIXUP_ASUS_MODE1),
	SND_PCI_QUIRK(0x1043, 0x18f3, "ASUS N505Tp", ALC662_FIXUP_ASUS_MODE1),
	SND_PCI_QUIRK(0x1043, 0x1903, "ASUS F5GL", ALC662_FIXUP_ASUS_MODE1),
	SND_PCI_QUIRK(0x1043, 0x1913, "ASUS NB", ALC662_FIXUP_ASUS_MODE2),
	SND_PCI_QUIRK(0x1043, 0x1933, "ASUS F80Q", ALC662_FIXUP_ASUS_MODE2),
	SND_PCI_QUIRK(0x1043, 0x1943, "ASUS Vx3V", ALC662_FIXUP_ASUS_MODE1),
	SND_PCI_QUIRK(0x1043, 0x1953, "ASUS NB", ALC662_FIXUP_ASUS_MODE1),
	SND_PCI_QUIRK(0x1043, 0x1963, "ASUS X71C", ALC662_FIXUP_ASUS_MODE3),
	SND_PCI_QUIRK(0x1043, 0x1983, "ASUS N5051A", ALC662_FIXUP_ASUS_MODE1),
	SND_PCI_QUIRK(0x1043, 0x1993, "ASUS N20", ALC662_FIXUP_ASUS_MODE1),
	SND_PCI_QUIRK(0x1043, 0x19b3, "ASUS F7Z", ALC662_FIXUP_ASUS_MODE1),
	SND_PCI_QUIRK(0x1043, 0x19c3, "ASUS F5Z/F6x", ALC662_FIXUP_ASUS_MODE2),
	SND_PCI_QUIRK(0x1043, 0x19e3, "ASUS NB", ALC662_FIXUP_ASUS_MODE1),
	SND_PCI_QUIRK(0x1043, 0x19f3, "ASUS NB", ALC662_FIXUP_ASUS_MODE4),
#endif
	{}
};

static const struct hda_model_fixup alc662_fixup_models[] = {
	{.id = ALC662_FIXUP_ASPIRE, .name = "aspire"},
	{.id = ALC662_FIXUP_IDEAPAD, .name = "ideapad"},
	{.id = ALC272_FIXUP_MARIO, .name = "mario"},
	{.id = ALC662_FIXUP_HP_RP5800, .name = "hp-rp5800"},
	{.id = ALC662_FIXUP_ASUS_MODE1, .name = "asus-mode1"},
	{.id = ALC662_FIXUP_ASUS_MODE2, .name = "asus-mode2"},
	{.id = ALC662_FIXUP_ASUS_MODE3, .name = "asus-mode3"},
	{.id = ALC662_FIXUP_ASUS_MODE4, .name = "asus-mode4"},
	{.id = ALC662_FIXUP_ASUS_MODE5, .name = "asus-mode5"},
	{.id = ALC662_FIXUP_ASUS_MODE6, .name = "asus-mode6"},
	{.id = ALC662_FIXUP_ASUS_MODE7, .name = "asus-mode7"},
	{.id = ALC662_FIXUP_ASUS_MODE8, .name = "asus-mode8"},
	{.id = ALC662_FIXUP_ZOTAC_Z68, .name = "zotac-z68"},
	{.id = ALC662_FIXUP_INV_DMIC, .name = "inv-dmic"},
	{.id = ALC662_FIXUP_DELL_MIC_NO_PRESENCE, .name = "alc662-headset-multi"},
	{.id = ALC668_FIXUP_DELL_MIC_NO_PRESENCE, .name = "dell-headset-multi"},
	{.id = ALC662_FIXUP_HEADSET_MODE, .name = "alc662-headset"},
	{.id = ALC668_FIXUP_HEADSET_MODE, .name = "alc668-headset"},
	{.id = ALC662_FIXUP_BASS_16, .name = "bass16"},
	{.id = ALC662_FIXUP_BASS_1A, .name = "bass1a"},
	{.id = ALC668_FIXUP_AUTO_MUTE, .name = "automute"},
	{.id = ALC668_FIXUP_DELL_XPS13, .name = "dell-xps13"},
	{.id = ALC662_FIXUP_ASUS_Nx50, .name = "asus-nx50"},
	{.id = ALC668_FIXUP_ASUS_Nx51, .name = "asus-nx51"},
	{.id = ALC668_FIXUP_ASUS_G751, .name = "asus-g751"},
	{.id = ALC891_FIXUP_HEADSET_MODE, .name = "alc891-headset"},
	{.id = ALC891_FIXUP_DELL_MIC_NO_PRESENCE, .name = "alc891-headset-multi"},
	{.id = ALC662_FIXUP_ACER_VERITON, .name = "acer-veriton"},
	{.id = ALC892_FIXUP_ASROCK_MOBO, .name = "asrock-mobo"},
	{.id = ALC662_FIXUP_USI_HEADSET_MODE, .name = "usi-headset"},
	{.id = ALC662_FIXUP_LENOVO_MULTI_CODECS, .name = "dual-codecs"},
	{.id = ALC669_FIXUP_ACER_ASPIRE_ETHOS, .name = "aspire-ethos"},
	{}
};

static const struct snd_hda_pin_quirk alc662_pin_fixup_tbl[] = {
	SND_HDA_PIN_QUIRK(0x10ec0867, 0x1028, "Dell", ALC891_FIXUP_DELL_MIC_NO_PRESENCE,
		{0x17, 0x02211010},
		{0x18, 0x01a19030},
		{0x1a, 0x01813040},
		{0x21, 0x01014020}),
	SND_HDA_PIN_QUIRK(0x10ec0867, 0x1028, "Dell", ALC891_FIXUP_DELL_MIC_NO_PRESENCE,
		{0x16, 0x01813030},
		{0x17, 0x02211010},
		{0x18, 0x01a19040},
		{0x21, 0x01014020}),
	SND_HDA_PIN_QUIRK(0x10ec0662, 0x1028, "Dell", ALC662_FIXUP_DELL_MIC_NO_PRESENCE,
		{0x14, 0x01014010},
		{0x18, 0x01a19020},
		{0x1a, 0x0181302f},
		{0x1b, 0x0221401f}),
	SND_HDA_PIN_QUIRK(0x10ec0668, 0x1028, "Dell", ALC668_FIXUP_AUTO_MUTE,
		{0x12, 0x99a30130},
		{0x14, 0x90170110},
		{0x15, 0x0321101f},
		{0x16, 0x03011020}),
	SND_HDA_PIN_QUIRK(0x10ec0668, 0x1028, "Dell", ALC668_FIXUP_AUTO_MUTE,
		{0x12, 0x99a30140},
		{0x14, 0x90170110},
		{0x15, 0x0321101f},
		{0x16, 0x03011020}),
	SND_HDA_PIN_QUIRK(0x10ec0668, 0x1028, "Dell", ALC668_FIXUP_AUTO_MUTE,
		{0x12, 0x99a30150},
		{0x14, 0x90170110},
		{0x15, 0x0321101f},
		{0x16, 0x03011020}),
	SND_HDA_PIN_QUIRK(0x10ec0668, 0x1028, "Dell", ALC668_FIXUP_AUTO_MUTE,
		{0x14, 0x90170110},
		{0x15, 0x0321101f},
		{0x16, 0x03011020}),
	SND_HDA_PIN_QUIRK(0x10ec0668, 0x1028, "Dell XPS 15", ALC668_FIXUP_AUTO_MUTE,
		{0x12, 0x90a60130},
		{0x14, 0x90170110},
		{0x15, 0x0321101f}),
	SND_HDA_PIN_QUIRK(0x10ec0671, 0x103c, "HP cPC", ALC671_FIXUP_HP_HEADSET_MIC2,
		{0x14, 0x01014010},
		{0x17, 0x90170150},
		{0x19, 0x02a11060},
		{0x1b, 0x01813030},
		{0x21, 0x02211020}),
	SND_HDA_PIN_QUIRK(0x10ec0671, 0x103c, "HP cPC", ALC671_FIXUP_HP_HEADSET_MIC2,
		{0x14, 0x01014010},
		{0x18, 0x01a19040},
		{0x1b, 0x01813030},
		{0x21, 0x02211020}),
	SND_HDA_PIN_QUIRK(0x10ec0671, 0x103c, "HP cPC", ALC671_FIXUP_HP_HEADSET_MIC2,
		{0x14, 0x01014020},
		{0x17, 0x90170110},
		{0x18, 0x01a19050},
		{0x1b, 0x01813040},
		{0x21, 0x02211030}),
	{}
};

/*
 */
static int patch_alc662(struct hda_codec *codec)
{
	struct alc_spec *spec;
	int err;

	err = alc_alloc_spec(codec, 0x0b);
	if (err < 0)
		return err;

	spec = codec->spec;

	spec->shutup = alc_eapd_shutup;

	/* handle multiple HPs as is */
	spec->parse_flags = HDA_PINCFG_NO_HP_FIXUP;

	alc_fix_pll_init(codec, 0x20, 0x04, 15);

	switch (codec->core.vendor_id) {
	case 0x10ec0668:
		spec->init_hook = alc668_restore_default_value;
		break;
	}

	alc_pre_init(codec);

	snd_hda_pick_fixup(codec, alc662_fixup_models,
		       alc662_fixup_tbl, alc662_fixups);
	snd_hda_pick_pin_fixup(codec, alc662_pin_fixup_tbl, alc662_fixups, true);
	snd_hda_apply_fixup(codec, HDA_FIXUP_ACT_PRE_PROBE);

	alc_auto_parse_customize_define(codec);

	if (has_cdefine_beep(codec))
		spec->gen.beep_nid = 0x01;

	if ((alc_get_coef0(codec) & (1 << 14)) &&
	    codec->bus->pci && codec->bus->pci->subsystem_vendor == 0x1025 &&
	    spec->cdefine.platform_type == 1) {
		err = alc_codec_rename(codec, "ALC272X");
		if (err < 0)
			goto error;
	}

	/* automatic parse from the BIOS config */
	err = alc662_parse_auto_config(codec);
	if (err < 0)
		goto error;

	if (!spec->gen.no_analog && spec->gen.beep_nid) {
		switch (codec->core.vendor_id) {
		case 0x10ec0662:
			err = set_beep_amp(spec, 0x0b, 0x05, HDA_INPUT);
			break;
		case 0x10ec0272:
		case 0x10ec0663:
		case 0x10ec0665:
		case 0x10ec0668:
			err = set_beep_amp(spec, 0x0b, 0x04, HDA_INPUT);
			break;
		case 0x10ec0273:
			err = set_beep_amp(spec, 0x0b, 0x03, HDA_INPUT);
			break;
		}
		if (err < 0)
			goto error;
	}

	snd_hda_apply_fixup(codec, HDA_FIXUP_ACT_PROBE);

	return 0;

 error:
	alc_free(codec);
	return err;
}

/*
 * ALC680 support
 */

static int alc680_parse_auto_config(struct hda_codec *codec)
{
	return alc_parse_auto_config(codec, NULL, NULL);
}

/*
 */
static int patch_alc680(struct hda_codec *codec)
{
	int err;

	/* ALC680 has no aa-loopback mixer */
	err = alc_alloc_spec(codec, 0);
	if (err < 0)
		return err;

	/* automatic parse from the BIOS config */
	err = alc680_parse_auto_config(codec);
	if (err < 0) {
		alc_free(codec);
		return err;
	}

	return 0;
}

/*
 * patch entries
 */
static const struct hda_device_id snd_hda_id_realtek[] = {
	HDA_CODEC_ENTRY(0x10ec0215, "ALC215", patch_alc269),
	HDA_CODEC_ENTRY(0x10ec0221, "ALC221", patch_alc269),
	HDA_CODEC_ENTRY(0x10ec0222, "ALC222", patch_alc269),
	HDA_CODEC_ENTRY(0x10ec0225, "ALC225", patch_alc269),
	HDA_CODEC_ENTRY(0x10ec0231, "ALC231", patch_alc269),
	HDA_CODEC_ENTRY(0x10ec0233, "ALC233", patch_alc269),
	HDA_CODEC_ENTRY(0x10ec0234, "ALC234", patch_alc269),
	HDA_CODEC_ENTRY(0x10ec0235, "ALC233", patch_alc269),
	HDA_CODEC_ENTRY(0x10ec0236, "ALC236", patch_alc269),
	HDA_CODEC_ENTRY(0x10ec0245, "ALC245", patch_alc269),
	HDA_CODEC_ENTRY(0x10ec0255, "ALC255", patch_alc269),
	HDA_CODEC_ENTRY(0x10ec0256, "ALC256", patch_alc269),
	HDA_CODEC_ENTRY(0x10ec0257, "ALC257", patch_alc269),
	HDA_CODEC_ENTRY(0x10ec0260, "ALC260", patch_alc260),
	HDA_CODEC_ENTRY(0x10ec0262, "ALC262", patch_alc262),
	HDA_CODEC_ENTRY(0x10ec0267, "ALC267", patch_alc268),
	HDA_CODEC_ENTRY(0x10ec0268, "ALC268", patch_alc268),
	HDA_CODEC_ENTRY(0x10ec0269, "ALC269", patch_alc269),
	HDA_CODEC_ENTRY(0x10ec0270, "ALC270", patch_alc269),
	HDA_CODEC_ENTRY(0x10ec0272, "ALC272", patch_alc662),
	HDA_CODEC_ENTRY(0x10ec0274, "ALC274", patch_alc269),
	HDA_CODEC_ENTRY(0x10ec0275, "ALC275", patch_alc269),
	HDA_CODEC_ENTRY(0x10ec0276, "ALC276", patch_alc269),
	HDA_CODEC_ENTRY(0x10ec0280, "ALC280", patch_alc269),
	HDA_CODEC_ENTRY(0x10ec0282, "ALC282", patch_alc269),
	HDA_CODEC_ENTRY(0x10ec0283, "ALC283", patch_alc269),
	HDA_CODEC_ENTRY(0x10ec0284, "ALC284", patch_alc269),
	HDA_CODEC_ENTRY(0x10ec0285, "ALC285", patch_alc269),
	HDA_CODEC_ENTRY(0x10ec0286, "ALC286", patch_alc269),
	HDA_CODEC_ENTRY(0x10ec0287, "ALC287", patch_alc269),
	HDA_CODEC_ENTRY(0x10ec0288, "ALC288", patch_alc269),
	HDA_CODEC_ENTRY(0x10ec0289, "ALC289", patch_alc269),
	HDA_CODEC_ENTRY(0x10ec0290, "ALC290", patch_alc269),
	HDA_CODEC_ENTRY(0x10ec0292, "ALC292", patch_alc269),
	HDA_CODEC_ENTRY(0x10ec0293, "ALC293", patch_alc269),
	HDA_CODEC_ENTRY(0x10ec0294, "ALC294", patch_alc269),
	HDA_CODEC_ENTRY(0x10ec0295, "ALC295", patch_alc269),
	HDA_CODEC_ENTRY(0x10ec0298, "ALC298", patch_alc269),
	HDA_CODEC_ENTRY(0x10ec0299, "ALC299", patch_alc269),
	HDA_CODEC_ENTRY(0x10ec0300, "ALC300", patch_alc269),
	HDA_CODEC_ENTRY(0x10ec0623, "ALC623", patch_alc269),
	HDA_CODEC_REV_ENTRY(0x10ec0861, 0x100340, "ALC660", patch_alc861),
	HDA_CODEC_ENTRY(0x10ec0660, "ALC660-VD", patch_alc861vd),
	HDA_CODEC_ENTRY(0x10ec0861, "ALC861", patch_alc861),
	HDA_CODEC_ENTRY(0x10ec0862, "ALC861-VD", patch_alc861vd),
	HDA_CODEC_REV_ENTRY(0x10ec0662, 0x100002, "ALC662 rev2", patch_alc882),
	HDA_CODEC_REV_ENTRY(0x10ec0662, 0x100101, "ALC662 rev1", patch_alc662),
	HDA_CODEC_REV_ENTRY(0x10ec0662, 0x100300, "ALC662 rev3", patch_alc662),
	HDA_CODEC_ENTRY(0x10ec0663, "ALC663", patch_alc662),
	HDA_CODEC_ENTRY(0x10ec0665, "ALC665", patch_alc662),
	HDA_CODEC_ENTRY(0x10ec0667, "ALC667", patch_alc662),
	HDA_CODEC_ENTRY(0x10ec0668, "ALC668", patch_alc662),
	HDA_CODEC_ENTRY(0x10ec0670, "ALC670", patch_alc662),
	HDA_CODEC_ENTRY(0x10ec0671, "ALC671", patch_alc662),
	HDA_CODEC_ENTRY(0x10ec0680, "ALC680", patch_alc680),
	HDA_CODEC_ENTRY(0x10ec0700, "ALC700", patch_alc269),
	HDA_CODEC_ENTRY(0x10ec0701, "ALC701", patch_alc269),
	HDA_CODEC_ENTRY(0x10ec0703, "ALC703", patch_alc269),
	HDA_CODEC_ENTRY(0x10ec0711, "ALC711", patch_alc269),
	HDA_CODEC_ENTRY(0x10ec0867, "ALC891", patch_alc662),
	HDA_CODEC_ENTRY(0x10ec0880, "ALC880", patch_alc880),
	HDA_CODEC_ENTRY(0x10ec0882, "ALC882", patch_alc882),
	HDA_CODEC_ENTRY(0x10ec0883, "ALC883", patch_alc882),
	HDA_CODEC_REV_ENTRY(0x10ec0885, 0x100101, "ALC889A", patch_alc882),
	HDA_CODEC_REV_ENTRY(0x10ec0885, 0x100103, "ALC889A", patch_alc882),
	HDA_CODEC_ENTRY(0x10ec0885, "ALC885", patch_alc882),
	HDA_CODEC_ENTRY(0x10ec0887, "ALC887", patch_alc882),
	HDA_CODEC_REV_ENTRY(0x10ec0888, 0x100101, "ALC1200", patch_alc882),
	HDA_CODEC_ENTRY(0x10ec0888, "ALC888", patch_alc882),
	HDA_CODEC_ENTRY(0x10ec0889, "ALC889", patch_alc882),
	HDA_CODEC_ENTRY(0x10ec0892, "ALC892", patch_alc662),
	HDA_CODEC_ENTRY(0x10ec0897, "ALC897", patch_alc662),
	HDA_CODEC_ENTRY(0x10ec0899, "ALC898", patch_alc882),
	HDA_CODEC_ENTRY(0x10ec0900, "ALC1150", patch_alc882),
	HDA_CODEC_ENTRY(0x10ec0b00, "ALCS1200A", patch_alc882),
	HDA_CODEC_ENTRY(0x10ec1168, "ALC1220", patch_alc882),
	HDA_CODEC_ENTRY(0x10ec1220, "ALC1220", patch_alc882),
	{} /* terminator */
};
MODULE_DEVICE_TABLE(hdaudio, snd_hda_id_realtek);

MODULE_LICENSE("GPL");
MODULE_DESCRIPTION("Realtek HD-audio codec");

static struct hda_codec_driver realtek_driver = {
	.id = snd_hda_id_realtek,
};

module_hda_codec_driver(realtek_driver);<|MERGE_RESOLUTION|>--- conflicted
+++ resolved
@@ -6447,11 +6447,8 @@
 	ALC269_FIXUP_LEMOTE_A1802,
 	ALC269_FIXUP_LEMOTE_A190X,
 	ALC256_FIXUP_INTEL_NUC8_RUGGED,
-<<<<<<< HEAD
-=======
 	ALC233_FIXUP_INTEL_NUC8_DMIC,
 	ALC233_FIXUP_INTEL_NUC8_BOOST,
->>>>>>> 6be388f4
 	ALC256_FIXUP_INTEL_NUC10,
 	ALC255_FIXUP_XIAOMI_HEADSET_MIC,
 	ALC274_FIXUP_HP_MIC,
@@ -6464,11 +6461,8 @@
 	ALC282_FIXUP_ACER_DISABLE_LINEOUT,
 	ALC255_FIXUP_ACER_LIMIT_INT_MIC_BOOST,
 	ALC256_FIXUP_ACER_HEADSET_MIC,
-<<<<<<< HEAD
-=======
 	ALC285_FIXUP_IDEAPAD_S740_COEF,
 	ALC285_FIXUP_HP_LIMIT_INT_MIC_BOOST,
->>>>>>> 6be388f4
 };
 
 static const struct hda_fixup alc269_fixups[] = {
@@ -7957,8 +7951,6 @@
 		.chained = true,
 		.chain_id = ALC269_FIXUP_HEADSET_MODE_NO_HP_MIC
 	},
-<<<<<<< HEAD
-=======
 	[ALC285_FIXUP_IDEAPAD_S740_COEF] = {
 		.type = HDA_FIXUP_FUNC,
 		.v.func = alc285_fixup_ideapad_s740_coef,
@@ -7971,7 +7963,6 @@
 		.chained = true,
 		.chain_id = ALC285_FIXUP_HP_MUTE_LED,
 	},
->>>>>>> 6be388f4
 };
 
 static const struct snd_pci_quirk alc269_fixup_tbl[] = {
