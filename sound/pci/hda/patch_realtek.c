--- conflicted
+++ resolved
@@ -6370,10 +6370,7 @@
 	ALC287_FIXUP_HP_GPIO_LED,
 	ALC256_FIXUP_HP_HEADSET_MIC,
 	ALC236_FIXUP_DELL_AIO_HEADSET_MIC,
-<<<<<<< HEAD
-=======
 	ALC282_FIXUP_ACER_DISABLE_LINEOUT,
->>>>>>> 8a8109f3
 };
 
 static const struct hda_fixup alc269_fixups[] = {
@@ -7801,8 +7798,6 @@
 		.chained = true,
 		.chain_id = ALC255_FIXUP_DELL1_MIC_NO_PRESENCE
 	},
-<<<<<<< HEAD
-=======
 	[ALC282_FIXUP_ACER_DISABLE_LINEOUT] = {
 		.type = HDA_FIXUP_PINS,
 		.v.pins = (const struct hda_pintbl[]) {
@@ -7813,7 +7808,6 @@
 		.chained = true,
 		.chain_id = ALC269_FIXUP_HEADSET_MODE
 	},
->>>>>>> 8a8109f3
 };
 
 static const struct snd_pci_quirk alc269_fixup_tbl[] = {
@@ -7896,10 +7890,7 @@
 	SND_PCI_QUIRK(0x1028, 0x09bf, "Dell Precision", ALC233_FIXUP_ASUS_MIC_NO_PRESENCE),
 	SND_PCI_QUIRK(0x1028, 0x0a2e, "Dell", ALC236_FIXUP_DELL_AIO_HEADSET_MIC),
 	SND_PCI_QUIRK(0x1028, 0x0a30, "Dell", ALC236_FIXUP_DELL_AIO_HEADSET_MIC),
-<<<<<<< HEAD
-=======
 	SND_PCI_QUIRK(0x1028, 0x0a58, "Dell", ALC255_FIXUP_DELL_HEADSET_MIC),
->>>>>>> 8a8109f3
 	SND_PCI_QUIRK(0x1028, 0x164a, "Dell", ALC293_FIXUP_DELL1_MIC_NO_PRESENCE),
 	SND_PCI_QUIRK(0x1028, 0x164b, "Dell", ALC293_FIXUP_DELL1_MIC_NO_PRESENCE),
 	SND_PCI_QUIRK(0x103c, 0x1586, "HP", ALC269_FIXUP_HP_MUTE_LED_MIC2),
