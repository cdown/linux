--- conflicted
+++ resolved
@@ -150,24 +150,16 @@
 	return 0;
 }
 
-<<<<<<< HEAD
-const struct dsa_device_ops dsa_netdev_ops = {
-=======
 static const struct dsa_device_ops dsa_netdev_ops = {
 	.name	= "dsa",
 	.proto	= DSA_TAG_PROTO_DSA,
->>>>>>> 0ecfebd2
 	.xmit	= dsa_xmit,
 	.rcv	= dsa_rcv,
 	.flow_dissect   = dsa_tag_flow_dissect,
 	.overhead = DSA_HLEN,
-<<<<<<< HEAD
-};
-=======
 };
 
 MODULE_LICENSE("GPL");
 MODULE_ALIAS_DSA_TAG_DRIVER(DSA_TAG_PROTO_DSA);
 
-module_dsa_tag_driver(dsa_netdev_ops);
->>>>>>> 0ecfebd2
+module_dsa_tag_driver(dsa_netdev_ops);