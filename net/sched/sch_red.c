// SPDX-License-Identifier: GPL-2.0-or-later
/*
 * net/sched/sch_red.c	Random Early Detection queue.
 *
 * Authors:	Alexey Kuznetsov, <kuznet@ms2.inr.ac.ru>
 *
 * Changes:
 * J Hadi Salim 980914:	computation fixes
 * Alexey Makarenko <makar@phoenix.kharkov.ua> 990814: qave on idle link was calculated incorrectly.
 * J Hadi Salim 980816:  ECN support
 */

#include <linux/module.h>
#include <linux/types.h>
#include <linux/kernel.h>
#include <linux/skbuff.h>
#include <net/pkt_sched.h>
#include <net/pkt_cls.h>
#include <net/inet_ecn.h>
#include <net/red.h>


/*	Parameters, settable by user:
	-----------------------------

	limit		- bytes (must be > qth_max + burst)

	Hard limit on queue length, should be chosen >qth_max
	to allow packet bursts. This parameter does not
	affect the algorithms behaviour and can be chosen
	arbitrarily high (well, less than ram size)
	Really, this limit will never be reached
	if RED works correctly.
 */

struct red_sched_data {
	u32			limit;		/* HARD maximal queue length */

	unsigned char		flags;
	/* Non-flags in tc_red_qopt.flags. */
	unsigned char		userbits;

	struct timer_list	adapt_timer;
	struct Qdisc		*sch;
	struct red_parms	parms;
	struct red_vars		vars;
	struct red_stats	stats;
	struct Qdisc		*qdisc;
	struct tcf_qevent	qe_early_drop;
	struct tcf_qevent	qe_mark;
};

#define TC_RED_SUPPORTED_FLAGS (TC_RED_HISTORIC_FLAGS | TC_RED_NODROP)

static inline int red_use_ecn(struct red_sched_data *q)
{
	return q->flags & TC_RED_ECN;
}

static inline int red_use_harddrop(struct red_sched_data *q)
{
	return q->flags & TC_RED_HARDDROP;
}

static int red_use_nodrop(struct red_sched_data *q)
{
	return q->flags & TC_RED_NODROP;
}

static int red_enqueue(struct sk_buff *skb, struct Qdisc *sch,
		       struct sk_buff **to_free)
{
	struct red_sched_data *q = qdisc_priv(sch);
	struct Qdisc *child = q->qdisc;
	int ret;

	q->vars.qavg = red_calc_qavg(&q->parms,
				     &q->vars,
				     child->qstats.backlog);

	if (red_is_idling(&q->vars))
		red_end_of_idle_period(&q->vars);

	switch (red_action(&q->parms, &q->vars, q->vars.qavg)) {
	case RED_DONT_MARK:
		break;

	case RED_PROB_MARK:
		qdisc_qstats_overlimit(sch);
		if (!red_use_ecn(q)) {
			q->stats.prob_drop++;
			goto congestion_drop;
		}

		if (INET_ECN_set_ce(skb)) {
			q->stats.prob_mark++;
			skb = tcf_qevent_handle(&q->qe_mark, sch, skb, to_free, &ret);
			if (!skb)
				return NET_XMIT_CN | ret;
		} else if (!red_use_nodrop(q)) {
			q->stats.prob_drop++;
			goto congestion_drop;
		}

		/* Non-ECT packet in ECN nodrop mode: queue it. */
		break;

	case RED_HARD_MARK:
		qdisc_qstats_overlimit(sch);
		if (red_use_harddrop(q) || !red_use_ecn(q)) {
			q->stats.forced_drop++;
			goto congestion_drop;
		}

		if (INET_ECN_set_ce(skb)) {
			q->stats.forced_mark++;
			skb = tcf_qevent_handle(&q->qe_mark, sch, skb, to_free, &ret);
			if (!skb)
				return NET_XMIT_CN | ret;
		} else if (!red_use_nodrop(q)) {
			q->stats.forced_drop++;
			goto congestion_drop;
		}

		/* Non-ECT packet in ECN nodrop mode: queue it. */
		break;
	}

	ret = qdisc_enqueue(skb, child, to_free);
	if (likely(ret == NET_XMIT_SUCCESS)) {
		qdisc_qstats_backlog_inc(sch, skb);
		sch->q.qlen++;
	} else if (net_xmit_drop_count(ret)) {
		q->stats.pdrop++;
		qdisc_qstats_drop(sch);
	}
	return ret;

congestion_drop:
	skb = tcf_qevent_handle(&q->qe_early_drop, sch, skb, to_free, &ret);
	if (!skb)
		return NET_XMIT_CN | ret;

	qdisc_drop(skb, sch, to_free);
	return NET_XMIT_CN;
}

static struct sk_buff *red_dequeue(struct Qdisc *sch)
{
	struct sk_buff *skb;
	struct red_sched_data *q = qdisc_priv(sch);
	struct Qdisc *child = q->qdisc;

	skb = child->dequeue(child);
	if (skb) {
		qdisc_bstats_update(sch, skb);
		qdisc_qstats_backlog_dec(sch, skb);
		sch->q.qlen--;
	} else {
		if (!red_is_idling(&q->vars))
			red_start_of_idle_period(&q->vars);
	}
	return skb;
}

static struct sk_buff *red_peek(struct Qdisc *sch)
{
	struct red_sched_data *q = qdisc_priv(sch);
	struct Qdisc *child = q->qdisc;

	return child->ops->peek(child);
}

static void red_reset(struct Qdisc *sch)
{
	struct red_sched_data *q = qdisc_priv(sch);

	qdisc_reset(q->qdisc);
	sch->qstats.backlog = 0;
	sch->q.qlen = 0;
	red_restart(&q->vars);
}

static int red_offload(struct Qdisc *sch, bool enable)
{
	struct red_sched_data *q = qdisc_priv(sch);
	struct net_device *dev = qdisc_dev(sch);
	struct tc_red_qopt_offload opt = {
		.handle = sch->handle,
		.parent = sch->parent,
	};

	if (!tc_can_offload(dev) || !dev->netdev_ops->ndo_setup_tc)
		return -EOPNOTSUPP;

	if (enable) {
		opt.command = TC_RED_REPLACE;
		opt.set.min = q->parms.qth_min >> q->parms.Wlog;
		opt.set.max = q->parms.qth_max >> q->parms.Wlog;
		opt.set.probability = q->parms.max_P;
		opt.set.limit = q->limit;
		opt.set.is_ecn = red_use_ecn(q);
		opt.set.is_harddrop = red_use_harddrop(q);
		opt.set.is_nodrop = red_use_nodrop(q);
		opt.set.qstats = &sch->qstats;
	} else {
		opt.command = TC_RED_DESTROY;
	}

	return dev->netdev_ops->ndo_setup_tc(dev, TC_SETUP_QDISC_RED, &opt);
}

static void red_destroy(struct Qdisc *sch)
{
	struct red_sched_data *q = qdisc_priv(sch);

	tcf_qevent_destroy(&q->qe_mark, sch);
	tcf_qevent_destroy(&q->qe_early_drop, sch);
	del_timer_sync(&q->adapt_timer);
	red_offload(sch, false);
	qdisc_put(q->qdisc);
}

static const struct nla_policy red_policy[TCA_RED_MAX + 1] = {
	[TCA_RED_UNSPEC] = { .strict_start_type = TCA_RED_FLAGS },
	[TCA_RED_PARMS]	= { .len = sizeof(struct tc_red_qopt) },
	[TCA_RED_STAB]	= { .len = RED_STAB_SIZE },
	[TCA_RED_MAX_P] = { .type = NLA_U32 },
	[TCA_RED_FLAGS] = NLA_POLICY_BITFIELD32(TC_RED_SUPPORTED_FLAGS),
	[TCA_RED_EARLY_DROP_BLOCK] = { .type = NLA_U32 },
	[TCA_RED_MARK_BLOCK] = { .type = NLA_U32 },
};

static int __red_change(struct Qdisc *sch, struct nlattr **tb,
			struct netlink_ext_ack *extack)
{
	struct Qdisc *old_child = NULL, *child = NULL;
	struct red_sched_data *q = qdisc_priv(sch);
	struct nla_bitfield32 flags_bf;
	struct tc_red_qopt *ctl;
	unsigned char userbits;
	unsigned char flags;
	int err;
	u32 max_P;
	u8 *stab;

	if (tb[TCA_RED_PARMS] == NULL ||
	    tb[TCA_RED_STAB] == NULL)
		return -EINVAL;

	max_P = tb[TCA_RED_MAX_P] ? nla_get_u32(tb[TCA_RED_MAX_P]) : 0;

	ctl = nla_data(tb[TCA_RED_PARMS]);
<<<<<<< HEAD
	if (!red_check_params(ctl->qth_min, ctl->qth_max, ctl->Wlog, ctl->Scell_log))
=======
	stab = nla_data(tb[TCA_RED_STAB]);
	if (!red_check_params(ctl->qth_min, ctl->qth_max, ctl->Wlog,
			      ctl->Scell_log, stab))
>>>>>>> 7aef27f0
		return -EINVAL;

	err = red_get_flags(ctl->flags, TC_RED_HISTORIC_FLAGS,
			    tb[TCA_RED_FLAGS], TC_RED_SUPPORTED_FLAGS,
			    &flags_bf, &userbits, extack);
	if (err)
		return err;

	if (ctl->limit > 0) {
		child = fifo_create_dflt(sch, &bfifo_qdisc_ops, ctl->limit,
					 extack);
		if (IS_ERR(child))
			return PTR_ERR(child);

		/* child is fifo, no need to check for noop_qdisc */
		qdisc_hash_add(child, true);
	}

	sch_tree_lock(sch);

	flags = (q->flags & ~flags_bf.selector) | flags_bf.value;
	err = red_validate_flags(flags, extack);
	if (err)
		goto unlock_out;

	q->flags = flags;
	q->userbits = userbits;
	q->limit = ctl->limit;
	if (child) {
		qdisc_tree_flush_backlog(q->qdisc);
		old_child = q->qdisc;
		q->qdisc = child;
	}

	red_set_parms(&q->parms,
		      ctl->qth_min, ctl->qth_max, ctl->Wlog,
		      ctl->Plog, ctl->Scell_log,
		      stab,
		      max_P);
	red_set_vars(&q->vars);

	del_timer(&q->adapt_timer);
	if (ctl->flags & TC_RED_ADAPTATIVE)
		mod_timer(&q->adapt_timer, jiffies + HZ/2);

	if (!q->qdisc->q.qlen)
		red_start_of_idle_period(&q->vars);

	sch_tree_unlock(sch);

	red_offload(sch, true);

	if (old_child)
		qdisc_put(old_child);
	return 0;

unlock_out:
	sch_tree_unlock(sch);
	if (child)
		qdisc_put(child);
	return err;
}

static inline void red_adaptative_timer(struct timer_list *t)
{
	struct red_sched_data *q = from_timer(q, t, adapt_timer);
	struct Qdisc *sch = q->sch;
	spinlock_t *root_lock = qdisc_lock(qdisc_root_sleeping(sch));

	spin_lock(root_lock);
	red_adaptative_algo(&q->parms, &q->vars);
	mod_timer(&q->adapt_timer, jiffies + HZ/2);
	spin_unlock(root_lock);
}

static int red_init(struct Qdisc *sch, struct nlattr *opt,
		    struct netlink_ext_ack *extack)
{
	struct red_sched_data *q = qdisc_priv(sch);
	struct nlattr *tb[TCA_RED_MAX + 1];
	int err;

	q->qdisc = &noop_qdisc;
	q->sch = sch;
	timer_setup(&q->adapt_timer, red_adaptative_timer, 0);

	if (!opt)
		return -EINVAL;

	err = nla_parse_nested_deprecated(tb, TCA_RED_MAX, opt, red_policy,
					  extack);
	if (err < 0)
		return err;

	err = __red_change(sch, tb, extack);
	if (err)
		return err;

	err = tcf_qevent_init(&q->qe_early_drop, sch,
			      FLOW_BLOCK_BINDER_TYPE_RED_EARLY_DROP,
			      tb[TCA_RED_EARLY_DROP_BLOCK], extack);
	if (err)
		return err;

	return tcf_qevent_init(&q->qe_mark, sch,
			       FLOW_BLOCK_BINDER_TYPE_RED_MARK,
			       tb[TCA_RED_MARK_BLOCK], extack);
}

static int red_change(struct Qdisc *sch, struct nlattr *opt,
		      struct netlink_ext_ack *extack)
{
	struct red_sched_data *q = qdisc_priv(sch);
	struct nlattr *tb[TCA_RED_MAX + 1];
	int err;

	if (!opt)
		return -EINVAL;

	err = nla_parse_nested_deprecated(tb, TCA_RED_MAX, opt, red_policy,
					  extack);
	if (err < 0)
		return err;

	err = tcf_qevent_validate_change(&q->qe_early_drop,
					 tb[TCA_RED_EARLY_DROP_BLOCK], extack);
	if (err)
		return err;

	err = tcf_qevent_validate_change(&q->qe_mark,
					 tb[TCA_RED_MARK_BLOCK], extack);
	if (err)
		return err;

	return __red_change(sch, tb, extack);
}

static int red_dump_offload_stats(struct Qdisc *sch)
{
	struct tc_red_qopt_offload hw_stats = {
		.command = TC_RED_STATS,
		.handle = sch->handle,
		.parent = sch->parent,
		{
			.stats.bstats = &sch->bstats,
			.stats.qstats = &sch->qstats,
		},
	};

	return qdisc_offload_dump_helper(sch, TC_SETUP_QDISC_RED, &hw_stats);
}

static int red_dump(struct Qdisc *sch, struct sk_buff *skb)
{
	struct red_sched_data *q = qdisc_priv(sch);
	struct nlattr *opts = NULL;
	struct tc_red_qopt opt = {
		.limit		= q->limit,
		.flags		= (q->flags & TC_RED_HISTORIC_FLAGS) |
				  q->userbits,
		.qth_min	= q->parms.qth_min >> q->parms.Wlog,
		.qth_max	= q->parms.qth_max >> q->parms.Wlog,
		.Wlog		= q->parms.Wlog,
		.Plog		= q->parms.Plog,
		.Scell_log	= q->parms.Scell_log,
	};
	int err;

	err = red_dump_offload_stats(sch);
	if (err)
		goto nla_put_failure;

	opts = nla_nest_start_noflag(skb, TCA_OPTIONS);
	if (opts == NULL)
		goto nla_put_failure;
	if (nla_put(skb, TCA_RED_PARMS, sizeof(opt), &opt) ||
	    nla_put_u32(skb, TCA_RED_MAX_P, q->parms.max_P) ||
	    nla_put_bitfield32(skb, TCA_RED_FLAGS,
			       q->flags, TC_RED_SUPPORTED_FLAGS) ||
	    tcf_qevent_dump(skb, TCA_RED_MARK_BLOCK, &q->qe_mark) ||
	    tcf_qevent_dump(skb, TCA_RED_EARLY_DROP_BLOCK, &q->qe_early_drop))
		goto nla_put_failure;
	return nla_nest_end(skb, opts);

nla_put_failure:
	nla_nest_cancel(skb, opts);
	return -EMSGSIZE;
}

static int red_dump_stats(struct Qdisc *sch, struct gnet_dump *d)
{
	struct red_sched_data *q = qdisc_priv(sch);
	struct net_device *dev = qdisc_dev(sch);
	struct tc_red_xstats st = {0};

	if (sch->flags & TCQ_F_OFFLOADED) {
		struct tc_red_qopt_offload hw_stats_request = {
			.command = TC_RED_XSTATS,
			.handle = sch->handle,
			.parent = sch->parent,
			{
				.xstats = &q->stats,
			},
		};
		dev->netdev_ops->ndo_setup_tc(dev, TC_SETUP_QDISC_RED,
					      &hw_stats_request);
	}
	st.early = q->stats.prob_drop + q->stats.forced_drop;
	st.pdrop = q->stats.pdrop;
	st.other = q->stats.other;
	st.marked = q->stats.prob_mark + q->stats.forced_mark;

	return gnet_stats_copy_app(d, &st, sizeof(st));
}

static int red_dump_class(struct Qdisc *sch, unsigned long cl,
			  struct sk_buff *skb, struct tcmsg *tcm)
{
	struct red_sched_data *q = qdisc_priv(sch);

	tcm->tcm_handle |= TC_H_MIN(1);
	tcm->tcm_info = q->qdisc->handle;
	return 0;
}

static void red_graft_offload(struct Qdisc *sch,
			      struct Qdisc *new, struct Qdisc *old,
			      struct netlink_ext_ack *extack)
{
	struct tc_red_qopt_offload graft_offload = {
		.handle		= sch->handle,
		.parent		= sch->parent,
		.child_handle	= new->handle,
		.command	= TC_RED_GRAFT,
	};

	qdisc_offload_graft_helper(qdisc_dev(sch), sch, new, old,
				   TC_SETUP_QDISC_RED, &graft_offload, extack);
}

static int red_graft(struct Qdisc *sch, unsigned long arg, struct Qdisc *new,
		     struct Qdisc **old, struct netlink_ext_ack *extack)
{
	struct red_sched_data *q = qdisc_priv(sch);

	if (new == NULL)
		new = &noop_qdisc;

	*old = qdisc_replace(sch, new, &q->qdisc);

	red_graft_offload(sch, new, *old, extack);
	return 0;
}

static struct Qdisc *red_leaf(struct Qdisc *sch, unsigned long arg)
{
	struct red_sched_data *q = qdisc_priv(sch);
	return q->qdisc;
}

static unsigned long red_find(struct Qdisc *sch, u32 classid)
{
	return 1;
}

static void red_walk(struct Qdisc *sch, struct qdisc_walker *walker)
{
	if (!walker->stop) {
		if (walker->count >= walker->skip)
			if (walker->fn(sch, 1, walker) < 0) {
				walker->stop = 1;
				return;
			}
		walker->count++;
	}
}

static const struct Qdisc_class_ops red_class_ops = {
	.graft		=	red_graft,
	.leaf		=	red_leaf,
	.find		=	red_find,
	.walk		=	red_walk,
	.dump		=	red_dump_class,
};

static struct Qdisc_ops red_qdisc_ops __read_mostly = {
	.id		=	"red",
	.priv_size	=	sizeof(struct red_sched_data),
	.cl_ops		=	&red_class_ops,
	.enqueue	=	red_enqueue,
	.dequeue	=	red_dequeue,
	.peek		=	red_peek,
	.init		=	red_init,
	.reset		=	red_reset,
	.destroy	=	red_destroy,
	.change		=	red_change,
	.dump		=	red_dump,
	.dump_stats	=	red_dump_stats,
	.owner		=	THIS_MODULE,
};

static int __init red_module_init(void)
{
	return register_qdisc(&red_qdisc_ops);
}

static void __exit red_module_exit(void)
{
	unregister_qdisc(&red_qdisc_ops);
}

module_init(red_module_init)
module_exit(red_module_exit)

MODULE_LICENSE("GPL");<|MERGE_RESOLUTION|>--- conflicted
+++ resolved
@@ -251,13 +251,9 @@
 	max_P = tb[TCA_RED_MAX_P] ? nla_get_u32(tb[TCA_RED_MAX_P]) : 0;
 
 	ctl = nla_data(tb[TCA_RED_PARMS]);
-<<<<<<< HEAD
-	if (!red_check_params(ctl->qth_min, ctl->qth_max, ctl->Wlog, ctl->Scell_log))
-=======
 	stab = nla_data(tb[TCA_RED_STAB]);
 	if (!red_check_params(ctl->qth_min, ctl->qth_max, ctl->Wlog,
 			      ctl->Scell_log, stab))
->>>>>>> 7aef27f0
 		return -EINVAL;
 
 	err = red_get_flags(ctl->flags, TC_RED_HISTORIC_FLAGS,
