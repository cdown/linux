// SPDX-License-Identifier: GPL-2.0-or-later
/*
 *
 * Copyright Jonathan Naylor G4KLX (g4klx@g4klx.demon.co.uk)
 * Copyright Alan Cox GW4PTS (alan@lxorguk.ukuu.org.uk)
 * Copyright Darryl Miles G7LED (dlm@g7led.demon.co.uk)
 */
#include <linux/module.h>
#include <linux/moduleparam.h>
#include <linux/capability.h>
#include <linux/errno.h>
#include <linux/types.h>
#include <linux/socket.h>
#include <linux/in.h>
#include <linux/slab.h>
#include <linux/kernel.h>
#include <linux/sched/signal.h>
#include <linux/timer.h>
#include <linux/string.h>
#include <linux/sockios.h>
#include <linux/net.h>
#include <linux/stat.h>
#include <net/ax25.h>
#include <linux/inet.h>
#include <linux/netdevice.h>
#include <linux/if_arp.h>
#include <linux/skbuff.h>
#include <net/net_namespace.h>
#include <net/sock.h>
#include <linux/uaccess.h>
#include <linux/fcntl.h>
#include <linux/termios.h>	/* For TIOCINQ/OUTQ */
#include <linux/mm.h>
#include <linux/interrupt.h>
#include <linux/notifier.h>
#include <net/netrom.h>
#include <linux/proc_fs.h>
#include <linux/seq_file.h>
#include <net/ip.h>
#include <net/tcp_states.h>
#include <net/arp.h>
#include <linux/init.h>

static int nr_ndevs = 4;

int sysctl_netrom_default_path_quality            = NR_DEFAULT_QUAL;
int sysctl_netrom_obsolescence_count_initialiser  = NR_DEFAULT_OBS;
int sysctl_netrom_network_ttl_initialiser         = NR_DEFAULT_TTL;
int sysctl_netrom_transport_timeout               = NR_DEFAULT_T1;
int sysctl_netrom_transport_maximum_tries         = NR_DEFAULT_N2;
int sysctl_netrom_transport_acknowledge_delay     = NR_DEFAULT_T2;
int sysctl_netrom_transport_busy_delay            = NR_DEFAULT_T4;
int sysctl_netrom_transport_requested_window_size = NR_DEFAULT_WINDOW;
int sysctl_netrom_transport_no_activity_timeout   = NR_DEFAULT_IDLE;
int sysctl_netrom_routing_control                 = NR_DEFAULT_ROUTING;
int sysctl_netrom_link_fails_count                = NR_DEFAULT_FAILS;
int sysctl_netrom_reset_circuit                   = NR_DEFAULT_RESET;

static unsigned short circuit = 0x101;

static HLIST_HEAD(nr_list);
static DEFINE_SPINLOCK(nr_list_lock);

static const struct proto_ops nr_proto_ops;

/*
 * NETROM network devices are virtual network devices encapsulating NETROM
 * frames into AX.25 which will be sent through an AX.25 device, so form a
 * special "super class" of normal net devices; split their locks off into a
 * separate class since they always nest.
 */
static struct lock_class_key nr_netdev_xmit_lock_key;
static struct lock_class_key nr_netdev_addr_lock_key;

static void nr_set_lockdep_one(struct net_device *dev,
			       struct netdev_queue *txq,
			       void *_unused)
{
	lockdep_set_class(&txq->_xmit_lock, &nr_netdev_xmit_lock_key);
}

static void nr_set_lockdep_key(struct net_device *dev)
{
	lockdep_set_class(&dev->addr_list_lock, &nr_netdev_addr_lock_key);
	netdev_for_each_tx_queue(dev, nr_set_lockdep_one, NULL);
}

/*
 *	Socket removal during an interrupt is now safe.
 */
static void nr_remove_socket(struct sock *sk)
{
	spin_lock_bh(&nr_list_lock);
	sk_del_node_init(sk);
	spin_unlock_bh(&nr_list_lock);
}

/*
 *	Kill all bound sockets on a dropped device.
 */
static void nr_kill_by_device(struct net_device *dev)
{
	struct sock *s;

	spin_lock_bh(&nr_list_lock);
	sk_for_each(s, &nr_list)
		if (nr_sk(s)->device == dev)
			nr_disconnect(s, ENETUNREACH);
	spin_unlock_bh(&nr_list_lock);
}

/*
 *	Handle device status changes.
 */
static int nr_device_event(struct notifier_block *this, unsigned long event, void *ptr)
{
	struct net_device *dev = netdev_notifier_info_to_dev(ptr);

	if (!net_eq(dev_net(dev), &init_net))
		return NOTIFY_DONE;

	if (event != NETDEV_DOWN)
		return NOTIFY_DONE;

	nr_kill_by_device(dev);
	nr_rt_device_down(dev);

	return NOTIFY_DONE;
}

/*
 *	Add a socket to the bound sockets list.
 */
static void nr_insert_socket(struct sock *sk)
{
	spin_lock_bh(&nr_list_lock);
	sk_add_node(sk, &nr_list);
	spin_unlock_bh(&nr_list_lock);
}

/*
 *	Find a socket that wants to accept the Connect Request we just
 *	received.
 */
static struct sock *nr_find_listener(ax25_address *addr)
{
	struct sock *s;

	spin_lock_bh(&nr_list_lock);
	sk_for_each(s, &nr_list)
		if (!ax25cmp(&nr_sk(s)->source_addr, addr) &&
		    s->sk_state == TCP_LISTEN) {
			sock_hold(s);
			goto found;
		}
	s = NULL;
found:
	spin_unlock_bh(&nr_list_lock);
	return s;
}

/*
 *	Find a connected NET/ROM socket given my circuit IDs.
 */
static struct sock *nr_find_socket(unsigned char index, unsigned char id)
{
	struct sock *s;

	spin_lock_bh(&nr_list_lock);
	sk_for_each(s, &nr_list) {
		struct nr_sock *nr = nr_sk(s);

		if (nr->my_index == index && nr->my_id == id) {
			sock_hold(s);
			goto found;
		}
	}
	s = NULL;
found:
	spin_unlock_bh(&nr_list_lock);
	return s;
}

/*
 *	Find a connected NET/ROM socket given their circuit IDs.
 */
static struct sock *nr_find_peer(unsigned char index, unsigned char id,
	ax25_address *dest)
{
	struct sock *s;

	spin_lock_bh(&nr_list_lock);
	sk_for_each(s, &nr_list) {
		struct nr_sock *nr = nr_sk(s);

		if (nr->your_index == index && nr->your_id == id &&
		    !ax25cmp(&nr->dest_addr, dest)) {
			sock_hold(s);
			goto found;
		}
	}
	s = NULL;
found:
	spin_unlock_bh(&nr_list_lock);
	return s;
}

/*
 *	Find next free circuit ID.
 */
static unsigned short nr_find_next_circuit(void)
{
	unsigned short id = circuit;
	unsigned char i, j;
	struct sock *sk;

	for (;;) {
		i = id / 256;
		j = id % 256;

		if (i != 0 && j != 0) {
			if ((sk=nr_find_socket(i, j)) == NULL)
				break;
			sock_put(sk);
		}

		id++;
	}

	return id;
}

/*
 *	Deferred destroy.
 */
void nr_destroy_socket(struct sock *);

/*
 *	Handler for deferred kills.
 */
static void nr_destroy_timer(struct timer_list *t)
{
	struct sock *sk = from_timer(sk, t, sk_timer);
	bh_lock_sock(sk);
	sock_hold(sk);
	nr_destroy_socket(sk);
	bh_unlock_sock(sk);
	sock_put(sk);
}

/*
 *	This is called from user mode and the timers. Thus it protects itself
 *	against interrupt users but doesn't worry about being called during
 *	work. Once it is removed from the queue no interrupt or bottom half
 *	will touch it and we are (fairly 8-) ) safe.
 */
void nr_destroy_socket(struct sock *sk)
{
	struct sk_buff *skb;

	nr_remove_socket(sk);

	nr_stop_heartbeat(sk);
	nr_stop_t1timer(sk);
	nr_stop_t2timer(sk);
	nr_stop_t4timer(sk);
	nr_stop_idletimer(sk);

	nr_clear_queues(sk);		/* Flush the queues */

	while ((skb = skb_dequeue(&sk->sk_receive_queue)) != NULL) {
		if (skb->sk != sk) { /* A pending connection */
			/* Queue the unaccepted socket for death */
			sock_set_flag(skb->sk, SOCK_DEAD);
			nr_start_heartbeat(skb->sk);
			nr_sk(skb->sk)->state = NR_STATE_0;
		}

		kfree_skb(skb);
	}

	if (sk_has_allocations(sk)) {
		/* Defer: outstanding buffers */
		sk->sk_timer.function = nr_destroy_timer;
		sk->sk_timer.expires  = jiffies + 2 * HZ;
		add_timer(&sk->sk_timer);
	} else
		sock_put(sk);
}

/*
 *	Handling for system calls applied via the various interfaces to a
 *	NET/ROM socket object.
 */

static int nr_setsockopt(struct socket *sock, int level, int optname,
		sockptr_t optval, unsigned int optlen)
{
	struct sock *sk = sock->sk;
	struct nr_sock *nr = nr_sk(sk);
	unsigned int opt;

	if (level != SOL_NETROM)
		return -ENOPROTOOPT;

	if (optlen < sizeof(unsigned int))
		return -EINVAL;

<<<<<<< HEAD
	if (copy_from_sockptr(&opt, optval, sizeof(unsigned long)))
=======
	if (copy_from_sockptr(&opt, optval, sizeof(opt)))
>>>>>>> d068eebb
		return -EFAULT;

	switch (optname) {
	case NETROM_T1:
		if (opt < 1 || opt > UINT_MAX / HZ)
			return -EINVAL;
		nr->t1 = opt * HZ;
		return 0;

	case NETROM_T2:
		if (opt < 1 || opt > UINT_MAX / HZ)
			return -EINVAL;
		nr->t2 = opt * HZ;
		return 0;

	case NETROM_N2:
		if (opt < 1 || opt > 31)
			return -EINVAL;
		nr->n2 = opt;
		return 0;

	case NETROM_T4:
		if (opt < 1 || opt > UINT_MAX / HZ)
			return -EINVAL;
		nr->t4 = opt * HZ;
		return 0;

	case NETROM_IDLE:
		if (opt > UINT_MAX / (60 * HZ))
			return -EINVAL;
		nr->idle = opt * 60 * HZ;
		return 0;

	default:
		return -ENOPROTOOPT;
	}
}

static int nr_getsockopt(struct socket *sock, int level, int optname,
	char __user *optval, int __user *optlen)
{
	struct sock *sk = sock->sk;
	struct nr_sock *nr = nr_sk(sk);
	int val = 0;
	int len;

	if (level != SOL_NETROM)
		return -ENOPROTOOPT;

	if (get_user(len, optlen))
		return -EFAULT;

	if (len < 0)
		return -EINVAL;

	switch (optname) {
	case NETROM_T1:
		val = nr->t1 / HZ;
		break;

	case NETROM_T2:
		val = nr->t2 / HZ;
		break;

	case NETROM_N2:
		val = nr->n2;
		break;

	case NETROM_T4:
		val = nr->t4 / HZ;
		break;

	case NETROM_IDLE:
		val = nr->idle / (60 * HZ);
		break;

	default:
		return -ENOPROTOOPT;
	}

	len = min_t(unsigned int, len, sizeof(int));

	if (put_user(len, optlen))
		return -EFAULT;

	return copy_to_user(optval, &val, len) ? -EFAULT : 0;
}

static int nr_listen(struct socket *sock, int backlog)
{
	struct sock *sk = sock->sk;

	lock_sock(sk);
	if (sk->sk_state != TCP_LISTEN) {
		memset(&nr_sk(sk)->user_addr, 0, AX25_ADDR_LEN);
		sk->sk_max_ack_backlog = backlog;
		sk->sk_state           = TCP_LISTEN;
		release_sock(sk);
		return 0;
	}
	release_sock(sk);

	return -EOPNOTSUPP;
}

static struct proto nr_proto = {
	.name	  = "NETROM",
	.owner	  = THIS_MODULE,
	.obj_size = sizeof(struct nr_sock),
};

static int nr_create(struct net *net, struct socket *sock, int protocol,
		     int kern)
{
	struct sock *sk;
	struct nr_sock *nr;

	if (!net_eq(net, &init_net))
		return -EAFNOSUPPORT;

	if (sock->type != SOCK_SEQPACKET || protocol != 0)
		return -ESOCKTNOSUPPORT;

	sk = sk_alloc(net, PF_NETROM, GFP_ATOMIC, &nr_proto, kern);
	if (sk  == NULL)
		return -ENOMEM;

	nr = nr_sk(sk);

	sock_init_data(sock, sk);

	sock->ops    = &nr_proto_ops;
	sk->sk_protocol = protocol;

	skb_queue_head_init(&nr->ack_queue);
	skb_queue_head_init(&nr->reseq_queue);
	skb_queue_head_init(&nr->frag_queue);

	nr_init_timers(sk);

	nr->t1     =
		msecs_to_jiffies(sysctl_netrom_transport_timeout);
	nr->t2     =
		msecs_to_jiffies(sysctl_netrom_transport_acknowledge_delay);
	nr->n2     =
		msecs_to_jiffies(sysctl_netrom_transport_maximum_tries);
	nr->t4     =
		msecs_to_jiffies(sysctl_netrom_transport_busy_delay);
	nr->idle   =
		msecs_to_jiffies(sysctl_netrom_transport_no_activity_timeout);
	nr->window = sysctl_netrom_transport_requested_window_size;

	nr->bpqext = 1;
	nr->state  = NR_STATE_0;

	return 0;
}

static struct sock *nr_make_new(struct sock *osk)
{
	struct sock *sk;
	struct nr_sock *nr, *onr;

	if (osk->sk_type != SOCK_SEQPACKET)
		return NULL;

	sk = sk_alloc(sock_net(osk), PF_NETROM, GFP_ATOMIC, osk->sk_prot, 0);
	if (sk == NULL)
		return NULL;

	nr = nr_sk(sk);

	sock_init_data(NULL, sk);

	sk->sk_type     = osk->sk_type;
	sk->sk_priority = osk->sk_priority;
	sk->sk_protocol = osk->sk_protocol;
	sk->sk_rcvbuf   = osk->sk_rcvbuf;
	sk->sk_sndbuf   = osk->sk_sndbuf;
	sk->sk_state    = TCP_ESTABLISHED;
	sock_copy_flags(sk, osk);

	skb_queue_head_init(&nr->ack_queue);
	skb_queue_head_init(&nr->reseq_queue);
	skb_queue_head_init(&nr->frag_queue);

	nr_init_timers(sk);

	onr = nr_sk(osk);

	nr->t1      = onr->t1;
	nr->t2      = onr->t2;
	nr->n2      = onr->n2;
	nr->t4      = onr->t4;
	nr->idle    = onr->idle;
	nr->window  = onr->window;

	nr->device  = onr->device;
	nr->bpqext  = onr->bpqext;

	return sk;
}

static int nr_release(struct socket *sock)
{
	struct sock *sk = sock->sk;
	struct nr_sock *nr;

	if (sk == NULL) return 0;

	sock_hold(sk);
	sock_orphan(sk);
	lock_sock(sk);
	nr = nr_sk(sk);

	switch (nr->state) {
	case NR_STATE_0:
	case NR_STATE_1:
	case NR_STATE_2:
		nr_disconnect(sk, 0);
		nr_destroy_socket(sk);
		break;

	case NR_STATE_3:
		nr_clear_queues(sk);
		nr->n2count = 0;
		nr_write_internal(sk, NR_DISCREQ);
		nr_start_t1timer(sk);
		nr_stop_t2timer(sk);
		nr_stop_t4timer(sk);
		nr_stop_idletimer(sk);
		nr->state    = NR_STATE_2;
		sk->sk_state    = TCP_CLOSE;
		sk->sk_shutdown |= SEND_SHUTDOWN;
		sk->sk_state_change(sk);
		sock_set_flag(sk, SOCK_DESTROY);
		break;

	default:
		break;
	}

	sock->sk   = NULL;
	release_sock(sk);
	sock_put(sk);

	return 0;
}

static int nr_bind(struct socket *sock, struct sockaddr *uaddr, int addr_len)
{
	struct sock *sk = sock->sk;
	struct nr_sock *nr = nr_sk(sk);
	struct full_sockaddr_ax25 *addr = (struct full_sockaddr_ax25 *)uaddr;
	struct net_device *dev;
	ax25_uid_assoc *user;
	ax25_address *source;

	lock_sock(sk);
	if (!sock_flag(sk, SOCK_ZAPPED)) {
		release_sock(sk);
		return -EINVAL;
	}
	if (addr_len < sizeof(struct sockaddr_ax25) || addr_len > sizeof(struct full_sockaddr_ax25)) {
		release_sock(sk);
		return -EINVAL;
	}
	if (addr_len < (addr->fsa_ax25.sax25_ndigis * sizeof(ax25_address) + sizeof(struct sockaddr_ax25))) {
		release_sock(sk);
		return -EINVAL;
	}
	if (addr->fsa_ax25.sax25_family != AF_NETROM) {
		release_sock(sk);
		return -EINVAL;
	}
	if ((dev = nr_dev_get(&addr->fsa_ax25.sax25_call)) == NULL) {
		release_sock(sk);
		return -EADDRNOTAVAIL;
	}

	/*
	 * Only the super user can set an arbitrary user callsign.
	 */
	if (addr->fsa_ax25.sax25_ndigis == 1) {
		if (!capable(CAP_NET_BIND_SERVICE)) {
			dev_put(dev);
			release_sock(sk);
			return -EPERM;
		}
		nr->user_addr   = addr->fsa_digipeater[0];
		nr->source_addr = addr->fsa_ax25.sax25_call;
	} else {
		source = &addr->fsa_ax25.sax25_call;

		user = ax25_findbyuid(current_euid());
		if (user) {
			nr->user_addr   = user->call;
			ax25_uid_put(user);
		} else {
			if (ax25_uid_policy && !capable(CAP_NET_BIND_SERVICE)) {
				release_sock(sk);
				dev_put(dev);
				return -EPERM;
			}
			nr->user_addr   = *source;
		}

		nr->source_addr = *source;
	}

	nr->device = dev;
	nr_insert_socket(sk);

	sock_reset_flag(sk, SOCK_ZAPPED);
	dev_put(dev);
	release_sock(sk);

	return 0;
}

static int nr_connect(struct socket *sock, struct sockaddr *uaddr,
	int addr_len, int flags)
{
	struct sock *sk = sock->sk;
	struct nr_sock *nr = nr_sk(sk);
	struct sockaddr_ax25 *addr = (struct sockaddr_ax25 *)uaddr;
	const ax25_address *source = NULL;
	ax25_uid_assoc *user;
	struct net_device *dev;
	int err = 0;

	lock_sock(sk);
	if (sk->sk_state == TCP_ESTABLISHED && sock->state == SS_CONNECTING) {
		sock->state = SS_CONNECTED;
		goto out_release;	/* Connect completed during a ERESTARTSYS event */
	}

	if (sk->sk_state == TCP_CLOSE && sock->state == SS_CONNECTING) {
		sock->state = SS_UNCONNECTED;
		err = -ECONNREFUSED;
		goto out_release;
	}

	if (sk->sk_state == TCP_ESTABLISHED) {
		err = -EISCONN;	/* No reconnect on a seqpacket socket */
		goto out_release;
	}

	sk->sk_state   = TCP_CLOSE;
	sock->state = SS_UNCONNECTED;

	if (addr_len != sizeof(struct sockaddr_ax25) && addr_len != sizeof(struct full_sockaddr_ax25)) {
		err = -EINVAL;
		goto out_release;
	}
	if (addr->sax25_family != AF_NETROM) {
		err = -EINVAL;
		goto out_release;
	}
	if (sock_flag(sk, SOCK_ZAPPED)) {	/* Must bind first - autobinding in this may or may not work */
		sock_reset_flag(sk, SOCK_ZAPPED);

		if ((dev = nr_dev_first()) == NULL) {
			err = -ENETUNREACH;
			goto out_release;
		}
		source = (const ax25_address *)dev->dev_addr;

		user = ax25_findbyuid(current_euid());
		if (user) {
			nr->user_addr   = user->call;
			ax25_uid_put(user);
		} else {
			if (ax25_uid_policy && !capable(CAP_NET_ADMIN)) {
				dev_put(dev);
				err = -EPERM;
				goto out_release;
			}
			nr->user_addr   = *source;
		}

		nr->source_addr = *source;
		nr->device      = dev;

		dev_put(dev);
		nr_insert_socket(sk);		/* Finish the bind */
	}

	nr->dest_addr = addr->sax25_call;

	release_sock(sk);
	circuit = nr_find_next_circuit();
	lock_sock(sk);

	nr->my_index = circuit / 256;
	nr->my_id    = circuit % 256;

	circuit++;

	/* Move to connecting socket, start sending Connect Requests */
	sock->state  = SS_CONNECTING;
	sk->sk_state = TCP_SYN_SENT;

	nr_establish_data_link(sk);

	nr->state = NR_STATE_1;

	nr_start_heartbeat(sk);

	/* Now the loop */
	if (sk->sk_state != TCP_ESTABLISHED && (flags & O_NONBLOCK)) {
		err = -EINPROGRESS;
		goto out_release;
	}

	/*
	 * A Connect Ack with Choke or timeout or failed routing will go to
	 * closed.
	 */
	if (sk->sk_state == TCP_SYN_SENT) {
		DEFINE_WAIT(wait);

		for (;;) {
			prepare_to_wait(sk_sleep(sk), &wait,
					TASK_INTERRUPTIBLE);
			if (sk->sk_state != TCP_SYN_SENT)
				break;
			if (!signal_pending(current)) {
				release_sock(sk);
				schedule();
				lock_sock(sk);
				continue;
			}
			err = -ERESTARTSYS;
			break;
		}
		finish_wait(sk_sleep(sk), &wait);
		if (err)
			goto out_release;
	}

	if (sk->sk_state != TCP_ESTABLISHED) {
		sock->state = SS_UNCONNECTED;
		err = sock_error(sk);	/* Always set at this point */
		goto out_release;
	}

	sock->state = SS_CONNECTED;

out_release:
	release_sock(sk);

	return err;
}

static int nr_accept(struct socket *sock, struct socket *newsock, int flags,
		     bool kern)
{
	struct sk_buff *skb;
	struct sock *newsk;
	DEFINE_WAIT(wait);
	struct sock *sk;
	int err = 0;

	if ((sk = sock->sk) == NULL)
		return -EINVAL;

	lock_sock(sk);
	if (sk->sk_type != SOCK_SEQPACKET) {
		err = -EOPNOTSUPP;
		goto out_release;
	}

	if (sk->sk_state != TCP_LISTEN) {
		err = -EINVAL;
		goto out_release;
	}

	/*
	 *	The write queue this time is holding sockets ready to use
	 *	hooked into the SABM we saved
	 */
	for (;;) {
		prepare_to_wait(sk_sleep(sk), &wait, TASK_INTERRUPTIBLE);
		skb = skb_dequeue(&sk->sk_receive_queue);
		if (skb)
			break;

		if (flags & O_NONBLOCK) {
			err = -EWOULDBLOCK;
			break;
		}
		if (!signal_pending(current)) {
			release_sock(sk);
			schedule();
			lock_sock(sk);
			continue;
		}
		err = -ERESTARTSYS;
		break;
	}
	finish_wait(sk_sleep(sk), &wait);
	if (err)
		goto out_release;

	newsk = skb->sk;
	sock_graft(newsk, newsock);

	/* Now attach up the new socket */
	kfree_skb(skb);
	sk_acceptq_removed(sk);

out_release:
	release_sock(sk);

	return err;
}

static int nr_getname(struct socket *sock, struct sockaddr *uaddr,
	int peer)
{
	struct full_sockaddr_ax25 *sax = (struct full_sockaddr_ax25 *)uaddr;
	struct sock *sk = sock->sk;
	struct nr_sock *nr = nr_sk(sk);
	int uaddr_len;

	memset(&sax->fsa_ax25, 0, sizeof(struct sockaddr_ax25));

	lock_sock(sk);
	if (peer != 0) {
		if (sk->sk_state != TCP_ESTABLISHED) {
			release_sock(sk);
			return -ENOTCONN;
		}
		sax->fsa_ax25.sax25_family = AF_NETROM;
		sax->fsa_ax25.sax25_ndigis = 1;
		sax->fsa_ax25.sax25_call   = nr->user_addr;
		memset(sax->fsa_digipeater, 0, sizeof(sax->fsa_digipeater));
		sax->fsa_digipeater[0]     = nr->dest_addr;
		uaddr_len = sizeof(struct full_sockaddr_ax25);
	} else {
		sax->fsa_ax25.sax25_family = AF_NETROM;
		sax->fsa_ax25.sax25_ndigis = 0;
		sax->fsa_ax25.sax25_call   = nr->source_addr;
		uaddr_len = sizeof(struct sockaddr_ax25);
	}
	release_sock(sk);

	return uaddr_len;
}

int nr_rx_frame(struct sk_buff *skb, struct net_device *dev)
{
	struct sock *sk;
	struct sock *make;
	struct nr_sock *nr_make;
	ax25_address *src, *dest, *user;
	unsigned short circuit_index, circuit_id;
	unsigned short peer_circuit_index, peer_circuit_id;
	unsigned short frametype, flags, window, timeout;
	int ret;

	skb_orphan(skb);

	/*
	 *	skb->data points to the netrom frame start
	 */

	src  = (ax25_address *)(skb->data + 0);
	dest = (ax25_address *)(skb->data + 7);

	circuit_index      = skb->data[15];
	circuit_id         = skb->data[16];
	peer_circuit_index = skb->data[17];
	peer_circuit_id    = skb->data[18];
	frametype          = skb->data[19] & 0x0F;
	flags              = skb->data[19] & 0xF0;

	/*
	 * Check for an incoming IP over NET/ROM frame.
	 */
	if (frametype == NR_PROTOEXT &&
	    circuit_index == NR_PROTO_IP && circuit_id == NR_PROTO_IP) {
		skb_pull(skb, NR_NETWORK_LEN + NR_TRANSPORT_LEN);
		skb_reset_transport_header(skb);

		return nr_rx_ip(skb, dev);
	}

	/*
	 * Find an existing socket connection, based on circuit ID, if it's
	 * a Connect Request base it on their circuit ID.
	 *
	 * Circuit ID 0/0 is not valid but it could still be a "reset" for a
	 * circuit that no longer exists at the other end ...
	 */

	sk = NULL;

	if (circuit_index == 0 && circuit_id == 0) {
		if (frametype == NR_CONNACK && flags == NR_CHOKE_FLAG)
			sk = nr_find_peer(peer_circuit_index, peer_circuit_id, src);
	} else {
		if (frametype == NR_CONNREQ)
			sk = nr_find_peer(circuit_index, circuit_id, src);
		else
			sk = nr_find_socket(circuit_index, circuit_id);
	}

	if (sk != NULL) {
		bh_lock_sock(sk);
		skb_reset_transport_header(skb);

		if (frametype == NR_CONNACK && skb->len == 22)
			nr_sk(sk)->bpqext = 1;
		else
			nr_sk(sk)->bpqext = 0;

		ret = nr_process_rx_frame(sk, skb);
		bh_unlock_sock(sk);
		sock_put(sk);
		return ret;
	}

	/*
	 * Now it should be a CONNREQ.
	 */
	if (frametype != NR_CONNREQ) {
		/*
		 * Here it would be nice to be able to send a reset but
		 * NET/ROM doesn't have one.  We've tried to extend the protocol
		 * by sending NR_CONNACK | NR_CHOKE_FLAGS replies but that
		 * apparently kills BPQ boxes... :-(
		 * So now we try to follow the established behaviour of
		 * G8PZT's Xrouter which is sending packets with command type 7
		 * as an extension of the protocol.
		 */
		if (sysctl_netrom_reset_circuit &&
		    (frametype != NR_RESET || flags != 0))
			nr_transmit_reset(skb, 1);

		return 0;
	}

	sk = nr_find_listener(dest);

	user = (ax25_address *)(skb->data + 21);

	if (sk == NULL || sk_acceptq_is_full(sk) ||
	    (make = nr_make_new(sk)) == NULL) {
		nr_transmit_refusal(skb, 0);
		if (sk)
			sock_put(sk);
		return 0;
	}

	bh_lock_sock(sk);

	window = skb->data[20];

	sock_hold(make);
	skb->sk             = make;
	skb->destructor     = sock_efree;
	make->sk_state	    = TCP_ESTABLISHED;

	/* Fill in his circuit details */
	nr_make = nr_sk(make);
	nr_make->source_addr = *dest;
	nr_make->dest_addr   = *src;
	nr_make->user_addr   = *user;

	nr_make->your_index  = circuit_index;
	nr_make->your_id     = circuit_id;

	bh_unlock_sock(sk);
	circuit = nr_find_next_circuit();
	bh_lock_sock(sk);

	nr_make->my_index    = circuit / 256;
	nr_make->my_id       = circuit % 256;

	circuit++;

	/* Window negotiation */
	if (window < nr_make->window)
		nr_make->window = window;

	/* L4 timeout negotiation */
	if (skb->len == 37) {
		timeout = skb->data[36] * 256 + skb->data[35];
		if (timeout * HZ < nr_make->t1)
			nr_make->t1 = timeout * HZ;
		nr_make->bpqext = 1;
	} else {
		nr_make->bpqext = 0;
	}

	nr_write_internal(make, NR_CONNACK);

	nr_make->condition = 0x00;
	nr_make->vs        = 0;
	nr_make->va        = 0;
	nr_make->vr        = 0;
	nr_make->vl        = 0;
	nr_make->state     = NR_STATE_3;
	sk_acceptq_added(sk);
	skb_queue_head(&sk->sk_receive_queue, skb);

	if (!sock_flag(sk, SOCK_DEAD))
		sk->sk_data_ready(sk);

	bh_unlock_sock(sk);
	sock_put(sk);

	nr_insert_socket(make);

	nr_start_heartbeat(make);
	nr_start_idletimer(make);

	return 1;
}

static int nr_sendmsg(struct socket *sock, struct msghdr *msg, size_t len)
{
	struct sock *sk = sock->sk;
	struct nr_sock *nr = nr_sk(sk);
	DECLARE_SOCKADDR(struct sockaddr_ax25 *, usax, msg->msg_name);
	int err;
	struct sockaddr_ax25 sax;
	struct sk_buff *skb;
	unsigned char *asmptr;
	int size;

	if (msg->msg_flags & ~(MSG_DONTWAIT|MSG_EOR|MSG_CMSG_COMPAT))
		return -EINVAL;

	lock_sock(sk);
	if (sock_flag(sk, SOCK_ZAPPED)) {
		err = -EADDRNOTAVAIL;
		goto out;
	}

	if (sk->sk_shutdown & SEND_SHUTDOWN) {
		send_sig(SIGPIPE, current, 0);
		err = -EPIPE;
		goto out;
	}

	if (nr->device == NULL) {
		err = -ENETUNREACH;
		goto out;
	}

	if (usax) {
		if (msg->msg_namelen < sizeof(sax)) {
			err = -EINVAL;
			goto out;
		}
		sax = *usax;
		if (ax25cmp(&nr->dest_addr, &sax.sax25_call) != 0) {
			err = -EISCONN;
			goto out;
		}
		if (sax.sax25_family != AF_NETROM) {
			err = -EINVAL;
			goto out;
		}
	} else {
		if (sk->sk_state != TCP_ESTABLISHED) {
			err = -ENOTCONN;
			goto out;
		}
		sax.sax25_family = AF_NETROM;
		sax.sax25_call   = nr->dest_addr;
	}

	/* Build a packet - the conventional user limit is 236 bytes. We can
	   do ludicrously large NetROM frames but must not overflow */
	if (len > 65536) {
		err = -EMSGSIZE;
		goto out;
	}

	size = len + NR_NETWORK_LEN + NR_TRANSPORT_LEN;

	if ((skb = sock_alloc_send_skb(sk, size, msg->msg_flags & MSG_DONTWAIT, &err)) == NULL)
		goto out;

	skb_reserve(skb, size - len);
	skb_reset_transport_header(skb);

	/*
	 *	Push down the NET/ROM header
	 */

	asmptr = skb_push(skb, NR_TRANSPORT_LEN);

	/* Build a NET/ROM Transport header */

	*asmptr++ = nr->your_index;
	*asmptr++ = nr->your_id;
	*asmptr++ = 0;		/* To be filled in later */
	*asmptr++ = 0;		/*      Ditto            */
	*asmptr++ = NR_INFO;

	/*
	 *	Put the data on the end
	 */
	skb_put(skb, len);

	/* User data follows immediately after the NET/ROM transport header */
	if (memcpy_from_msg(skb_transport_header(skb), msg, len)) {
		kfree_skb(skb);
		err = -EFAULT;
		goto out;
	}

	if (sk->sk_state != TCP_ESTABLISHED) {
		kfree_skb(skb);
		err = -ENOTCONN;
		goto out;
	}

	nr_output(sk, skb);	/* Shove it onto the queue */

	err = len;
out:
	release_sock(sk);
	return err;
}

static int nr_recvmsg(struct socket *sock, struct msghdr *msg, size_t size,
		      int flags)
{
	struct sock *sk = sock->sk;
	DECLARE_SOCKADDR(struct sockaddr_ax25 *, sax, msg->msg_name);
	size_t copied;
	struct sk_buff *skb;
	int er;

	/*
	 * This works for seqpacket too. The receiver has ordered the queue for
	 * us! We do one quick check first though
	 */

	lock_sock(sk);
	if (sk->sk_state != TCP_ESTABLISHED) {
		release_sock(sk);
		return -ENOTCONN;
	}

	/* Now we can treat all alike */
	if ((skb = skb_recv_datagram(sk, flags & ~MSG_DONTWAIT, flags & MSG_DONTWAIT, &er)) == NULL) {
		release_sock(sk);
		return er;
	}

	skb_reset_transport_header(skb);
	copied     = skb->len;

	if (copied > size) {
		copied = size;
		msg->msg_flags |= MSG_TRUNC;
	}

	er = skb_copy_datagram_msg(skb, 0, msg, copied);
	if (er < 0) {
		skb_free_datagram(sk, skb);
		release_sock(sk);
		return er;
	}

	if (sax != NULL) {
		memset(sax, 0, sizeof(*sax));
		sax->sax25_family = AF_NETROM;
		skb_copy_from_linear_data_offset(skb, 7, sax->sax25_call.ax25_call,
			      AX25_ADDR_LEN);
		msg->msg_namelen = sizeof(*sax);
	}

	skb_free_datagram(sk, skb);

	release_sock(sk);
	return copied;
}


static int nr_ioctl(struct socket *sock, unsigned int cmd, unsigned long arg)
{
	struct sock *sk = sock->sk;
	void __user *argp = (void __user *)arg;

	switch (cmd) {
	case TIOCOUTQ: {
		long amount;

		lock_sock(sk);
		amount = sk->sk_sndbuf - sk_wmem_alloc_get(sk);
		if (amount < 0)
			amount = 0;
		release_sock(sk);
		return put_user(amount, (int __user *)argp);
	}

	case TIOCINQ: {
		struct sk_buff *skb;
		long amount = 0L;

		lock_sock(sk);
		/* These two are safe on a single CPU system as only user tasks fiddle here */
		if ((skb = skb_peek(&sk->sk_receive_queue)) != NULL)
			amount = skb->len;
		release_sock(sk);
		return put_user(amount, (int __user *)argp);
	}

	case SIOCGIFADDR:
	case SIOCSIFADDR:
	case SIOCGIFDSTADDR:
	case SIOCSIFDSTADDR:
	case SIOCGIFBRDADDR:
	case SIOCSIFBRDADDR:
	case SIOCGIFNETMASK:
	case SIOCSIFNETMASK:
	case SIOCGIFMETRIC:
	case SIOCSIFMETRIC:
		return -EINVAL;

	case SIOCADDRT:
	case SIOCDELRT:
	case SIOCNRDECOBS:
		if (!capable(CAP_NET_ADMIN))
			return -EPERM;
		return nr_rt_ioctl(cmd, argp);

	default:
		return -ENOIOCTLCMD;
	}

	return 0;
}

#ifdef CONFIG_PROC_FS

static void *nr_info_start(struct seq_file *seq, loff_t *pos)
	__acquires(&nr_list_lock)
{
	spin_lock_bh(&nr_list_lock);
	return seq_hlist_start_head(&nr_list, *pos);
}

static void *nr_info_next(struct seq_file *seq, void *v, loff_t *pos)
{
	return seq_hlist_next(v, &nr_list, pos);
}

static void nr_info_stop(struct seq_file *seq, void *v)
	__releases(&nr_list_lock)
{
	spin_unlock_bh(&nr_list_lock);
}

static int nr_info_show(struct seq_file *seq, void *v)
{
	struct sock *s = sk_entry(v);
	struct net_device *dev;
	struct nr_sock *nr;
	const char *devname;
	char buf[11];

	if (v == SEQ_START_TOKEN)
		seq_puts(seq,
"user_addr dest_node src_node  dev    my  your  st  vs  vr  va    t1     t2     t4      idle   n2  wnd Snd-Q Rcv-Q inode\n");

	else {

		bh_lock_sock(s);
		nr = nr_sk(s);

		if ((dev = nr->device) == NULL)
			devname = "???";
		else
			devname = dev->name;

		seq_printf(seq, "%-9s ", ax2asc(buf, &nr->user_addr));
		seq_printf(seq, "%-9s ", ax2asc(buf, &nr->dest_addr));
		seq_printf(seq,
"%-9s %-3s  %02X/%02X %02X/%02X %2d %3d %3d %3d %3lu/%03lu %2lu/%02lu %3lu/%03lu %3lu/%03lu %2d/%02d %3d %5d %5d %ld\n",
			ax2asc(buf, &nr->source_addr),
			devname,
			nr->my_index,
			nr->my_id,
			nr->your_index,
			nr->your_id,
			nr->state,
			nr->vs,
			nr->vr,
			nr->va,
			ax25_display_timer(&nr->t1timer) / HZ,
			nr->t1 / HZ,
			ax25_display_timer(&nr->t2timer) / HZ,
			nr->t2 / HZ,
			ax25_display_timer(&nr->t4timer) / HZ,
			nr->t4 / HZ,
			ax25_display_timer(&nr->idletimer) / (60 * HZ),
			nr->idle / (60 * HZ),
			nr->n2count,
			nr->n2,
			nr->window,
			sk_wmem_alloc_get(s),
			sk_rmem_alloc_get(s),
			s->sk_socket ? SOCK_INODE(s->sk_socket)->i_ino : 0L);

		bh_unlock_sock(s);
	}
	return 0;
}

static const struct seq_operations nr_info_seqops = {
	.start = nr_info_start,
	.next = nr_info_next,
	.stop = nr_info_stop,
	.show = nr_info_show,
};
#endif	/* CONFIG_PROC_FS */

static const struct net_proto_family nr_family_ops = {
	.family		=	PF_NETROM,
	.create		=	nr_create,
	.owner		=	THIS_MODULE,
};

static const struct proto_ops nr_proto_ops = {
	.family		=	PF_NETROM,
	.owner		=	THIS_MODULE,
	.release	=	nr_release,
	.bind		=	nr_bind,
	.connect	=	nr_connect,
	.socketpair	=	sock_no_socketpair,
	.accept		=	nr_accept,
	.getname	=	nr_getname,
	.poll		=	datagram_poll,
	.ioctl		=	nr_ioctl,
	.gettstamp	=	sock_gettstamp,
	.listen		=	nr_listen,
	.shutdown	=	sock_no_shutdown,
	.setsockopt	=	nr_setsockopt,
	.getsockopt	=	nr_getsockopt,
	.sendmsg	=	nr_sendmsg,
	.recvmsg	=	nr_recvmsg,
	.mmap		=	sock_no_mmap,
	.sendpage	=	sock_no_sendpage,
};

static struct notifier_block nr_dev_notifier = {
	.notifier_call	=	nr_device_event,
};

static struct net_device **dev_nr;

static struct ax25_protocol nr_pid = {
	.pid	= AX25_P_NETROM,
	.func	= nr_route_frame
};

static struct ax25_linkfail nr_linkfail_notifier = {
	.func	= nr_link_failed,
};

static int __init nr_proto_init(void)
{
	int i;
	int rc = proto_register(&nr_proto, 0);

	if (rc)
		return rc;

	if (nr_ndevs > 0x7fffffff/sizeof(struct net_device *)) {
		pr_err("NET/ROM: %s - nr_ndevs parameter too large\n",
		       __func__);
		rc = -EINVAL;
		goto unregister_proto;
	}

	dev_nr = kcalloc(nr_ndevs, sizeof(struct net_device *), GFP_KERNEL);
	if (!dev_nr) {
		pr_err("NET/ROM: %s - unable to allocate device array\n",
		       __func__);
		rc = -ENOMEM;
		goto unregister_proto;
	}

	for (i = 0; i < nr_ndevs; i++) {
		char name[IFNAMSIZ];
		struct net_device *dev;

		sprintf(name, "nr%d", i);
		dev = alloc_netdev(0, name, NET_NAME_UNKNOWN, nr_setup);
		if (!dev) {
			rc = -ENOMEM;
			goto fail;
		}

		dev->base_addr = i;
		rc = register_netdev(dev);
		if (rc) {
			free_netdev(dev);
			goto fail;
		}
		nr_set_lockdep_key(dev);
		dev_nr[i] = dev;
	}

	rc = sock_register(&nr_family_ops);
	if (rc)
		goto fail;

	rc = register_netdevice_notifier(&nr_dev_notifier);
	if (rc)
		goto out_sock;

	ax25_register_pid(&nr_pid);
	ax25_linkfail_register(&nr_linkfail_notifier);

#ifdef CONFIG_SYSCTL
	rc = nr_register_sysctl();
	if (rc)
		goto out_sysctl;
#endif

	nr_loopback_init();

	rc = -ENOMEM;
	if (!proc_create_seq("nr", 0444, init_net.proc_net, &nr_info_seqops))
		goto proc_remove1;
	if (!proc_create_seq("nr_neigh", 0444, init_net.proc_net,
			     &nr_neigh_seqops))
		goto proc_remove2;
	if (!proc_create_seq("nr_nodes", 0444, init_net.proc_net,
			     &nr_node_seqops))
		goto proc_remove3;

	return 0;

proc_remove3:
	remove_proc_entry("nr_neigh", init_net.proc_net);
proc_remove2:
	remove_proc_entry("nr", init_net.proc_net);
proc_remove1:

	nr_loopback_clear();
	nr_rt_free();

#ifdef CONFIG_SYSCTL
	nr_unregister_sysctl();
out_sysctl:
#endif
	ax25_linkfail_release(&nr_linkfail_notifier);
	ax25_protocol_release(AX25_P_NETROM);
	unregister_netdevice_notifier(&nr_dev_notifier);
out_sock:
	sock_unregister(PF_NETROM);
fail:
	while (--i >= 0) {
		unregister_netdev(dev_nr[i]);
		free_netdev(dev_nr[i]);
	}
	kfree(dev_nr);
unregister_proto:
	proto_unregister(&nr_proto);
	return rc;
}

module_init(nr_proto_init);

module_param(nr_ndevs, int, 0);
MODULE_PARM_DESC(nr_ndevs, "number of NET/ROM devices");

MODULE_AUTHOR("Jonathan Naylor G4KLX <g4klx@g4klx.demon.co.uk>");
MODULE_DESCRIPTION("The amateur radio NET/ROM network and transport layer protocol");
MODULE_LICENSE("GPL");
MODULE_ALIAS_NETPROTO(PF_NETROM);

static void __exit nr_exit(void)
{
	int i;

	remove_proc_entry("nr", init_net.proc_net);
	remove_proc_entry("nr_neigh", init_net.proc_net);
	remove_proc_entry("nr_nodes", init_net.proc_net);
	nr_loopback_clear();

	nr_rt_free();

#ifdef CONFIG_SYSCTL
	nr_unregister_sysctl();
#endif

	ax25_linkfail_release(&nr_linkfail_notifier);
	ax25_protocol_release(AX25_P_NETROM);

	unregister_netdevice_notifier(&nr_dev_notifier);

	sock_unregister(PF_NETROM);

	for (i = 0; i < nr_ndevs; i++) {
		struct net_device *dev = dev_nr[i];
		if (dev) {
			unregister_netdev(dev);
			free_netdev(dev);
		}
	}

	kfree(dev_nr);
	proto_unregister(&nr_proto);
}
module_exit(nr_exit);<|MERGE_RESOLUTION|>--- conflicted
+++ resolved
@@ -306,11 +306,7 @@
 	if (optlen < sizeof(unsigned int))
 		return -EINVAL;
 
-<<<<<<< HEAD
-	if (copy_from_sockptr(&opt, optval, sizeof(unsigned long)))
-=======
 	if (copy_from_sockptr(&opt, optval, sizeof(opt)))
->>>>>>> d068eebb
 		return -EFAULT;
 
 	switch (optname) {
