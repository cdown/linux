--- conflicted
+++ resolved
@@ -5,34 +5,6 @@
 #include <linux/sched.h>
 #include <linux/xarray.h>
 
-<<<<<<< HEAD
-struct io_wq_work_node {
-	struct io_wq_work_node *next;
-};
-
-struct io_wq_work_list {
-	struct io_wq_work_node *first;
-	struct io_wq_work_node *last;
-};
-
-struct io_uring_task {
-	/* submission side */
-	struct xarray		xa;
-	struct wait_queue_head	wait;
-	struct file		*last;
-	void			*io_wq;
-	struct percpu_counter	inflight;
-	atomic_t		in_idle;
-	bool			sqpoll;
-
-	spinlock_t		task_lock;
-	struct io_wq_work_list	task_list;
-	unsigned long		task_state;
-	struct callback_head	task_work;
-};
-
-=======
->>>>>>> 6be388f4
 #if defined(CONFIG_IO_URING)
 struct sock *io_uring_get_socket(struct file *file);
 void __io_uring_cancel(struct files_struct *files);
@@ -41,20 +13,11 @@
 static inline void io_uring_files_cancel(struct files_struct *files)
 {
 	if (current->io_uring)
-<<<<<<< HEAD
-		__io_uring_task_cancel();
-=======
 		__io_uring_cancel(files);
->>>>>>> 6be388f4
 }
 static inline void io_uring_task_cancel(void)
 {
-<<<<<<< HEAD
-	if (current->io_uring)
-		__io_uring_files_cancel(files);
-=======
 	return io_uring_files_cancel(NULL);
->>>>>>> 6be388f4
 }
 static inline void io_uring_free(struct task_struct *tsk)
 {
