--- conflicted
+++ resolved
@@ -89,8 +89,6 @@
 	BTRFS_INODE_FREE_SPACE_INODE,
 	/* Set when there are no capabilities in XATTs for the inode. */
 	BTRFS_INODE_NO_CAP_XATTR,
-<<<<<<< HEAD
-=======
 	/*
 	 * Set if an error happened when doing a COW write before submitting a
 	 * bio or during writeback. Used for both buffered writes and direct IO
@@ -101,7 +99,6 @@
 	 * range).
 	 */
 	BTRFS_INODE_COW_WRITE_ERROR,
->>>>>>> 0c383648
 };
 
 /* in memory btrfs inode */
