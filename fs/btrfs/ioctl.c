// SPDX-License-Identifier: GPL-2.0
/*
 * Copyright (C) 2007 Oracle.  All rights reserved.
 */

#include <linux/kernel.h>
#include <linux/bio.h>
#include <linux/file.h>
#include <linux/fs.h>
#include <linux/fsnotify.h>
#include <linux/pagemap.h>
#include <linux/highmem.h>
#include <linux/time.h>
#include <linux/string.h>
#include <linux/backing-dev.h>
#include <linux/mount.h>
#include <linux/namei.h>
#include <linux/writeback.h>
#include <linux/compat.h>
#include <linux/security.h>
#include <linux/xattr.h>
#include <linux/mm.h>
#include <linux/slab.h>
#include <linux/blkdev.h>
#include <linux/uuid.h>
#include <linux/btrfs.h>
#include <linux/uaccess.h>
#include <linux/iversion.h>
#include "ctree.h"
#include "disk-io.h"
#include "export.h"
#include "transaction.h"
#include "btrfs_inode.h"
#include "print-tree.h"
#include "volumes.h"
#include "locking.h"
#include "backref.h"
#include "rcu-string.h"
#include "send.h"
#include "dev-replace.h"
#include "props.h"
#include "sysfs.h"
#include "qgroup.h"
#include "tree-log.h"
#include "compression.h"
#include "space-info.h"
#include "delalloc-space.h"
#include "block-group.h"

#ifdef CONFIG_64BIT
/* If we have a 32-bit userspace and 64-bit kernel, then the UAPI
 * structures are incorrect, as the timespec structure from userspace
 * is 4 bytes too small. We define these alternatives here to teach
 * the kernel about the 32-bit struct packing.
 */
struct btrfs_ioctl_timespec_32 {
	__u64 sec;
	__u32 nsec;
} __attribute__ ((__packed__));

struct btrfs_ioctl_received_subvol_args_32 {
	char	uuid[BTRFS_UUID_SIZE];	/* in */
	__u64	stransid;		/* in */
	__u64	rtransid;		/* out */
	struct btrfs_ioctl_timespec_32 stime; /* in */
	struct btrfs_ioctl_timespec_32 rtime; /* out */
	__u64	flags;			/* in */
	__u64	reserved[16];		/* in */
} __attribute__ ((__packed__));

#define BTRFS_IOC_SET_RECEIVED_SUBVOL_32 _IOWR(BTRFS_IOCTL_MAGIC, 37, \
				struct btrfs_ioctl_received_subvol_args_32)
#endif

#if defined(CONFIG_64BIT) && defined(CONFIG_COMPAT)
struct btrfs_ioctl_send_args_32 {
	__s64 send_fd;			/* in */
	__u64 clone_sources_count;	/* in */
	compat_uptr_t clone_sources;	/* in */
	__u64 parent_root;		/* in */
	__u64 flags;			/* in */
	__u64 reserved[4];		/* in */
} __attribute__ ((__packed__));

#define BTRFS_IOC_SEND_32 _IOW(BTRFS_IOCTL_MAGIC, 38, \
			       struct btrfs_ioctl_send_args_32)
#endif

/* Mask out flags that are inappropriate for the given type of inode. */
static unsigned int btrfs_mask_fsflags_for_type(struct inode *inode,
		unsigned int flags)
{
	if (S_ISDIR(inode->i_mode))
		return flags;
	else if (S_ISREG(inode->i_mode))
		return flags & ~FS_DIRSYNC_FL;
	else
		return flags & (FS_NODUMP_FL | FS_NOATIME_FL);
}

/*
 * Export internal inode flags to the format expected by the FS_IOC_GETFLAGS
 * ioctl.
 */
static unsigned int btrfs_inode_flags_to_fsflags(unsigned int flags)
{
	unsigned int iflags = 0;

	if (flags & BTRFS_INODE_SYNC)
		iflags |= FS_SYNC_FL;
	if (flags & BTRFS_INODE_IMMUTABLE)
		iflags |= FS_IMMUTABLE_FL;
	if (flags & BTRFS_INODE_APPEND)
		iflags |= FS_APPEND_FL;
	if (flags & BTRFS_INODE_NODUMP)
		iflags |= FS_NODUMP_FL;
	if (flags & BTRFS_INODE_NOATIME)
		iflags |= FS_NOATIME_FL;
	if (flags & BTRFS_INODE_DIRSYNC)
		iflags |= FS_DIRSYNC_FL;
	if (flags & BTRFS_INODE_NODATACOW)
		iflags |= FS_NOCOW_FL;

	if (flags & BTRFS_INODE_NOCOMPRESS)
		iflags |= FS_NOCOMP_FL;
	else if (flags & BTRFS_INODE_COMPRESS)
		iflags |= FS_COMPR_FL;

	return iflags;
}

/*
 * Update inode->i_flags based on the btrfs internal flags.
 */
void btrfs_sync_inode_flags_to_i_flags(struct inode *inode)
{
	struct btrfs_inode *binode = BTRFS_I(inode);
	unsigned int new_fl = 0;

	if (binode->flags & BTRFS_INODE_SYNC)
		new_fl |= S_SYNC;
	if (binode->flags & BTRFS_INODE_IMMUTABLE)
		new_fl |= S_IMMUTABLE;
	if (binode->flags & BTRFS_INODE_APPEND)
		new_fl |= S_APPEND;
	if (binode->flags & BTRFS_INODE_NOATIME)
		new_fl |= S_NOATIME;
	if (binode->flags & BTRFS_INODE_DIRSYNC)
		new_fl |= S_DIRSYNC;

	set_mask_bits(&inode->i_flags,
		      S_SYNC | S_APPEND | S_IMMUTABLE | S_NOATIME | S_DIRSYNC,
		      new_fl);
}

static int btrfs_ioctl_getflags(struct file *file, void __user *arg)
{
	struct btrfs_inode *binode = BTRFS_I(file_inode(file));
	unsigned int flags = btrfs_inode_flags_to_fsflags(binode->flags);

	if (copy_to_user(arg, &flags, sizeof(flags)))
		return -EFAULT;
	return 0;
}

/*
 * Check if @flags are a supported and valid set of FS_*_FL flags and that
 * the old and new flags are not conflicting
 */
static int check_fsflags(unsigned int old_flags, unsigned int flags)
{
	if (flags & ~(FS_IMMUTABLE_FL | FS_APPEND_FL | \
		      FS_NOATIME_FL | FS_NODUMP_FL | \
		      FS_SYNC_FL | FS_DIRSYNC_FL | \
		      FS_NOCOMP_FL | FS_COMPR_FL |
		      FS_NOCOW_FL))
		return -EOPNOTSUPP;

	/* COMPR and NOCOMP on new/old are valid */
	if ((flags & FS_NOCOMP_FL) && (flags & FS_COMPR_FL))
		return -EINVAL;

	if ((flags & FS_COMPR_FL) && (flags & FS_NOCOW_FL))
		return -EINVAL;

	/* NOCOW and compression options are mutually exclusive */
	if ((old_flags & FS_NOCOW_FL) && (flags & (FS_COMPR_FL | FS_NOCOMP_FL)))
		return -EINVAL;
	if ((flags & FS_NOCOW_FL) && (old_flags & (FS_COMPR_FL | FS_NOCOMP_FL)))
		return -EINVAL;

	return 0;
}

static int check_fsflags_compatible(struct btrfs_fs_info *fs_info,
				    unsigned int flags)
{
	if (btrfs_is_zoned(fs_info) && (flags & FS_NOCOW_FL))
		return -EPERM;

	return 0;
}

static int btrfs_ioctl_setflags(struct file *file, void __user *arg)
{
	struct inode *inode = file_inode(file);
	struct btrfs_fs_info *fs_info = btrfs_sb(inode->i_sb);
	struct btrfs_inode *binode = BTRFS_I(inode);
	struct btrfs_root *root = binode->root;
	struct btrfs_trans_handle *trans;
	unsigned int fsflags, old_fsflags;
	int ret;
	const char *comp = NULL;
	u32 binode_flags;

	if (!inode_owner_or_capable(inode))
		return -EPERM;

	if (btrfs_root_readonly(root))
		return -EROFS;

	if (copy_from_user(&fsflags, arg, sizeof(fsflags)))
		return -EFAULT;

	ret = mnt_want_write_file(file);
	if (ret)
		return ret;

	inode_lock(inode);
	fsflags = btrfs_mask_fsflags_for_type(inode, fsflags);
	old_fsflags = btrfs_inode_flags_to_fsflags(binode->flags);

	ret = vfs_ioc_setflags_prepare(inode, old_fsflags, fsflags);
	if (ret)
		goto out_unlock;

	ret = check_fsflags(old_fsflags, fsflags);
	if (ret)
		goto out_unlock;

	ret = check_fsflags_compatible(fs_info, fsflags);
	if (ret)
		goto out_unlock;

	binode_flags = binode->flags;
	if (fsflags & FS_SYNC_FL)
		binode_flags |= BTRFS_INODE_SYNC;
	else
		binode_flags &= ~BTRFS_INODE_SYNC;
	if (fsflags & FS_IMMUTABLE_FL)
		binode_flags |= BTRFS_INODE_IMMUTABLE;
	else
		binode_flags &= ~BTRFS_INODE_IMMUTABLE;
	if (fsflags & FS_APPEND_FL)
		binode_flags |= BTRFS_INODE_APPEND;
	else
		binode_flags &= ~BTRFS_INODE_APPEND;
	if (fsflags & FS_NODUMP_FL)
		binode_flags |= BTRFS_INODE_NODUMP;
	else
		binode_flags &= ~BTRFS_INODE_NODUMP;
	if (fsflags & FS_NOATIME_FL)
		binode_flags |= BTRFS_INODE_NOATIME;
	else
		binode_flags &= ~BTRFS_INODE_NOATIME;
	if (fsflags & FS_DIRSYNC_FL)
		binode_flags |= BTRFS_INODE_DIRSYNC;
	else
		binode_flags &= ~BTRFS_INODE_DIRSYNC;
	if (fsflags & FS_NOCOW_FL) {
		if (S_ISREG(inode->i_mode)) {
			/*
			 * It's safe to turn csums off here, no extents exist.
			 * Otherwise we want the flag to reflect the real COW
			 * status of the file and will not set it.
			 */
			if (inode->i_size == 0)
				binode_flags |= BTRFS_INODE_NODATACOW |
						BTRFS_INODE_NODATASUM;
		} else {
			binode_flags |= BTRFS_INODE_NODATACOW;
		}
	} else {
		/*
		 * Revert back under same assumptions as above
		 */
		if (S_ISREG(inode->i_mode)) {
			if (inode->i_size == 0)
				binode_flags &= ~(BTRFS_INODE_NODATACOW |
						  BTRFS_INODE_NODATASUM);
		} else {
			binode_flags &= ~BTRFS_INODE_NODATACOW;
		}
	}

	/*
	 * The COMPRESS flag can only be changed by users, while the NOCOMPRESS
	 * flag may be changed automatically if compression code won't make
	 * things smaller.
	 */
	if (fsflags & FS_NOCOMP_FL) {
		binode_flags &= ~BTRFS_INODE_COMPRESS;
		binode_flags |= BTRFS_INODE_NOCOMPRESS;
	} else if (fsflags & FS_COMPR_FL) {

		if (IS_SWAPFILE(inode)) {
			ret = -ETXTBSY;
			goto out_unlock;
		}

		binode_flags |= BTRFS_INODE_COMPRESS;
		binode_flags &= ~BTRFS_INODE_NOCOMPRESS;

		comp = btrfs_compress_type2str(fs_info->compress_type);
		if (!comp || comp[0] == 0)
			comp = btrfs_compress_type2str(BTRFS_COMPRESS_ZLIB);
	} else {
		binode_flags &= ~(BTRFS_INODE_COMPRESS | BTRFS_INODE_NOCOMPRESS);
	}

	/*
	 * 1 for inode item
	 * 2 for properties
	 */
	trans = btrfs_start_transaction(root, 3);
	if (IS_ERR(trans)) {
		ret = PTR_ERR(trans);
		goto out_unlock;
	}

	if (comp) {
		ret = btrfs_set_prop(trans, inode, "btrfs.compression", comp,
				     strlen(comp), 0);
		if (ret) {
			btrfs_abort_transaction(trans, ret);
			goto out_end_trans;
		}
	} else {
		ret = btrfs_set_prop(trans, inode, "btrfs.compression", NULL,
				     0, 0);
		if (ret && ret != -ENODATA) {
			btrfs_abort_transaction(trans, ret);
			goto out_end_trans;
		}
	}

	binode->flags = binode_flags;
	btrfs_sync_inode_flags_to_i_flags(inode);
	inode_inc_iversion(inode);
	inode->i_ctime = current_time(inode);
	ret = btrfs_update_inode(trans, root, BTRFS_I(inode));

 out_end_trans:
	btrfs_end_transaction(trans);
 out_unlock:
	inode_unlock(inode);
	mnt_drop_write_file(file);
	return ret;
}

/*
 * Translate btrfs internal inode flags to xflags as expected by the
 * FS_IOC_FSGETXATT ioctl. Filter only the supported ones, unknown flags are
 * silently dropped.
 */
static unsigned int btrfs_inode_flags_to_xflags(unsigned int flags)
{
	unsigned int xflags = 0;

	if (flags & BTRFS_INODE_APPEND)
		xflags |= FS_XFLAG_APPEND;
	if (flags & BTRFS_INODE_IMMUTABLE)
		xflags |= FS_XFLAG_IMMUTABLE;
	if (flags & BTRFS_INODE_NOATIME)
		xflags |= FS_XFLAG_NOATIME;
	if (flags & BTRFS_INODE_NODUMP)
		xflags |= FS_XFLAG_NODUMP;
	if (flags & BTRFS_INODE_SYNC)
		xflags |= FS_XFLAG_SYNC;

	return xflags;
}

/* Check if @flags are a supported and valid set of FS_XFLAGS_* flags */
static int check_xflags(unsigned int flags)
{
	if (flags & ~(FS_XFLAG_APPEND | FS_XFLAG_IMMUTABLE | FS_XFLAG_NOATIME |
		      FS_XFLAG_NODUMP | FS_XFLAG_SYNC))
		return -EOPNOTSUPP;
	return 0;
}

bool btrfs_exclop_start(struct btrfs_fs_info *fs_info,
			enum btrfs_exclusive_operation type)
{
	return !cmpxchg(&fs_info->exclusive_operation, BTRFS_EXCLOP_NONE, type);
}

void btrfs_exclop_finish(struct btrfs_fs_info *fs_info)
{
	WRITE_ONCE(fs_info->exclusive_operation, BTRFS_EXCLOP_NONE);
	sysfs_notify(&fs_info->fs_devices->fsid_kobj, NULL, "exclusive_operation");
}

/*
 * Set the xflags from the internal inode flags. The remaining items of fsxattr
 * are zeroed.
 */
static int btrfs_ioctl_fsgetxattr(struct file *file, void __user *arg)
{
	struct btrfs_inode *binode = BTRFS_I(file_inode(file));
	struct fsxattr fa;

	simple_fill_fsxattr(&fa, btrfs_inode_flags_to_xflags(binode->flags));
	if (copy_to_user(arg, &fa, sizeof(fa)))
		return -EFAULT;

	return 0;
}

static int btrfs_ioctl_fssetxattr(struct file *file, void __user *arg)
{
	struct inode *inode = file_inode(file);
	struct btrfs_inode *binode = BTRFS_I(inode);
	struct btrfs_root *root = binode->root;
	struct btrfs_trans_handle *trans;
	struct fsxattr fa, old_fa;
	unsigned old_flags;
	unsigned old_i_flags;
	int ret = 0;

	if (!inode_owner_or_capable(inode))
		return -EPERM;

	if (btrfs_root_readonly(root))
		return -EROFS;

	if (copy_from_user(&fa, arg, sizeof(fa)))
		return -EFAULT;

	ret = check_xflags(fa.fsx_xflags);
	if (ret)
		return ret;

	if (fa.fsx_extsize != 0 || fa.fsx_projid != 0 || fa.fsx_cowextsize != 0)
		return -EOPNOTSUPP;

	ret = mnt_want_write_file(file);
	if (ret)
		return ret;

	inode_lock(inode);

	old_flags = binode->flags;
	old_i_flags = inode->i_flags;

	simple_fill_fsxattr(&old_fa,
			    btrfs_inode_flags_to_xflags(binode->flags));
	ret = vfs_ioc_fssetxattr_check(inode, &old_fa, &fa);
	if (ret)
		goto out_unlock;

	if (fa.fsx_xflags & FS_XFLAG_SYNC)
		binode->flags |= BTRFS_INODE_SYNC;
	else
		binode->flags &= ~BTRFS_INODE_SYNC;
	if (fa.fsx_xflags & FS_XFLAG_IMMUTABLE)
		binode->flags |= BTRFS_INODE_IMMUTABLE;
	else
		binode->flags &= ~BTRFS_INODE_IMMUTABLE;
	if (fa.fsx_xflags & FS_XFLAG_APPEND)
		binode->flags |= BTRFS_INODE_APPEND;
	else
		binode->flags &= ~BTRFS_INODE_APPEND;
	if (fa.fsx_xflags & FS_XFLAG_NODUMP)
		binode->flags |= BTRFS_INODE_NODUMP;
	else
		binode->flags &= ~BTRFS_INODE_NODUMP;
	if (fa.fsx_xflags & FS_XFLAG_NOATIME)
		binode->flags |= BTRFS_INODE_NOATIME;
	else
		binode->flags &= ~BTRFS_INODE_NOATIME;

	/* 1 item for the inode */
	trans = btrfs_start_transaction(root, 1);
	if (IS_ERR(trans)) {
		ret = PTR_ERR(trans);
		goto out_unlock;
	}

	btrfs_sync_inode_flags_to_i_flags(inode);
	inode_inc_iversion(inode);
	inode->i_ctime = current_time(inode);
	ret = btrfs_update_inode(trans, root, BTRFS_I(inode));

	btrfs_end_transaction(trans);

out_unlock:
	if (ret) {
		binode->flags = old_flags;
		inode->i_flags = old_i_flags;
	}

	inode_unlock(inode);
	mnt_drop_write_file(file);

	return ret;
}

static int btrfs_ioctl_getversion(struct file *file, int __user *arg)
{
	struct inode *inode = file_inode(file);

	return put_user(inode->i_generation, arg);
}

static noinline int btrfs_ioctl_fitrim(struct btrfs_fs_info *fs_info,
					void __user *arg)
{
	struct btrfs_device *device;
	struct request_queue *q;
	struct fstrim_range range;
	u64 minlen = ULLONG_MAX;
	u64 num_devices = 0;
	int ret;

	if (!capable(CAP_SYS_ADMIN))
		return -EPERM;

	/*
	 * If the fs is mounted with nologreplay, which requires it to be
	 * mounted in RO mode as well, we can not allow discard on free space
	 * inside block groups, because log trees refer to extents that are not
	 * pinned in a block group's free space cache (pinning the extents is
	 * precisely the first phase of replaying a log tree).
	 */
	if (btrfs_test_opt(fs_info, NOLOGREPLAY))
		return -EROFS;

	rcu_read_lock();
	list_for_each_entry_rcu(device, &fs_info->fs_devices->devices,
				dev_list) {
		if (!device->bdev)
			continue;
		q = bdev_get_queue(device->bdev);
		if (blk_queue_discard(q)) {
			num_devices++;
			minlen = min_t(u64, q->limits.discard_granularity,
				     minlen);
		}
	}
	rcu_read_unlock();

	if (!num_devices)
		return -EOPNOTSUPP;
	if (copy_from_user(&range, arg, sizeof(range)))
		return -EFAULT;

	/*
	 * NOTE: Don't truncate the range using super->total_bytes.  Bytenr of
	 * block group is in the logical address space, which can be any
	 * sectorsize aligned bytenr in  the range [0, U64_MAX].
	 */
	if (range.len < fs_info->sb->s_blocksize)
		return -EINVAL;

	range.minlen = max(range.minlen, minlen);
	ret = btrfs_trim_fs(fs_info, &range);
	if (ret < 0)
		return ret;

	if (copy_to_user(arg, &range, sizeof(range)))
		return -EFAULT;

	return 0;
}

int __pure btrfs_is_empty_uuid(u8 *uuid)
{
	int i;

	for (i = 0; i < BTRFS_UUID_SIZE; i++) {
		if (uuid[i])
			return 0;
	}
	return 1;
}

static noinline int create_subvol(struct inode *dir,
				  struct dentry *dentry,
				  const char *name, int namelen,
				  struct btrfs_qgroup_inherit *inherit)
{
	struct btrfs_fs_info *fs_info = btrfs_sb(dir->i_sb);
	struct btrfs_trans_handle *trans;
	struct btrfs_key key;
	struct btrfs_root_item *root_item;
	struct btrfs_inode_item *inode_item;
	struct extent_buffer *leaf;
	struct btrfs_root *root = BTRFS_I(dir)->root;
	struct btrfs_root *new_root;
	struct btrfs_block_rsv block_rsv;
	struct timespec64 cur_time = current_time(dir);
	struct inode *inode;
	int ret;
	int err;
	dev_t anon_dev = 0;
	u64 objectid;
	u64 new_dirid = BTRFS_FIRST_FREE_OBJECTID;
	u64 index = 0;

	root_item = kzalloc(sizeof(*root_item), GFP_KERNEL);
	if (!root_item)
		return -ENOMEM;

	ret = btrfs_find_free_objectid(fs_info->tree_root, &objectid);
	if (ret)
		goto fail_free;

	ret = get_anon_bdev(&anon_dev);
	if (ret < 0)
		goto fail_free;

	/*
	 * Don't create subvolume whose level is not zero. Or qgroup will be
	 * screwed up since it assumes subvolume qgroup's level to be 0.
	 */
	if (btrfs_qgroup_level(objectid)) {
		ret = -ENOSPC;
		goto fail_free;
	}

	btrfs_init_block_rsv(&block_rsv, BTRFS_BLOCK_RSV_TEMP);
	/*
	 * The same as the snapshot creation, please see the comment
	 * of create_snapshot().
	 */
	ret = btrfs_subvolume_reserve_metadata(root, &block_rsv, 8, false);
	if (ret)
		goto fail_free;

	trans = btrfs_start_transaction(root, 0);
	if (IS_ERR(trans)) {
		ret = PTR_ERR(trans);
		btrfs_subvolume_release_metadata(root, &block_rsv);
		goto fail_free;
	}
	trans->block_rsv = &block_rsv;
	trans->bytes_reserved = block_rsv.size;

	ret = btrfs_qgroup_inherit(trans, 0, objectid, inherit);
	if (ret)
		goto fail;

	leaf = btrfs_alloc_tree_block(trans, root, 0, objectid, NULL, 0, 0, 0,
				      BTRFS_NESTING_NORMAL);
	if (IS_ERR(leaf)) {
		ret = PTR_ERR(leaf);
		goto fail;
	}

	btrfs_mark_buffer_dirty(leaf);

	inode_item = &root_item->inode;
	btrfs_set_stack_inode_generation(inode_item, 1);
	btrfs_set_stack_inode_size(inode_item, 3);
	btrfs_set_stack_inode_nlink(inode_item, 1);
	btrfs_set_stack_inode_nbytes(inode_item,
				     fs_info->nodesize);
	btrfs_set_stack_inode_mode(inode_item, S_IFDIR | 0755);

	btrfs_set_root_flags(root_item, 0);
	btrfs_set_root_limit(root_item, 0);
	btrfs_set_stack_inode_flags(inode_item, BTRFS_INODE_ROOT_ITEM_INIT);

	btrfs_set_root_bytenr(root_item, leaf->start);
	btrfs_set_root_generation(root_item, trans->transid);
	btrfs_set_root_level(root_item, 0);
	btrfs_set_root_refs(root_item, 1);
	btrfs_set_root_used(root_item, leaf->len);
	btrfs_set_root_last_snapshot(root_item, 0);

	btrfs_set_root_generation_v2(root_item,
			btrfs_root_generation(root_item));
	generate_random_guid(root_item->uuid);
	btrfs_set_stack_timespec_sec(&root_item->otime, cur_time.tv_sec);
	btrfs_set_stack_timespec_nsec(&root_item->otime, cur_time.tv_nsec);
	root_item->ctime = root_item->otime;
	btrfs_set_root_ctransid(root_item, trans->transid);
	btrfs_set_root_otransid(root_item, trans->transid);

	btrfs_tree_unlock(leaf);
	free_extent_buffer(leaf);
	leaf = NULL;

	btrfs_set_root_dirid(root_item, new_dirid);

	key.objectid = objectid;
	key.offset = 0;
	key.type = BTRFS_ROOT_ITEM_KEY;
	ret = btrfs_insert_root(trans, fs_info->tree_root, &key,
				root_item);
	if (ret)
		goto fail;

	key.offset = (u64)-1;
	new_root = btrfs_get_new_fs_root(fs_info, objectid, anon_dev);
	if (IS_ERR(new_root)) {
		free_anon_bdev(anon_dev);
		ret = PTR_ERR(new_root);
		btrfs_abort_transaction(trans, ret);
		goto fail;
	}
	/* Freeing will be done in btrfs_put_root() of new_root */
	anon_dev = 0;

	btrfs_record_root_in_trans(trans, new_root);

	ret = btrfs_create_subvol_root(trans, new_root, root, new_dirid);
	btrfs_put_root(new_root);
	if (ret) {
		/* We potentially lose an unused inode item here */
		btrfs_abort_transaction(trans, ret);
		goto fail;
	}

	mutex_lock(&new_root->objectid_mutex);
	new_root->highest_objectid = new_dirid;
	mutex_unlock(&new_root->objectid_mutex);

	/*
	 * insert the directory item
	 */
	ret = btrfs_set_inode_index(BTRFS_I(dir), &index);
	if (ret) {
		btrfs_abort_transaction(trans, ret);
		goto fail;
	}

	ret = btrfs_insert_dir_item(trans, name, namelen, BTRFS_I(dir), &key,
				    BTRFS_FT_DIR, index);
	if (ret) {
		btrfs_abort_transaction(trans, ret);
		goto fail;
	}

	btrfs_i_size_write(BTRFS_I(dir), dir->i_size + namelen * 2);
	ret = btrfs_update_inode(trans, root, BTRFS_I(dir));
	if (ret) {
		btrfs_abort_transaction(trans, ret);
		goto fail;
	}

	ret = btrfs_add_root_ref(trans, objectid, root->root_key.objectid,
				 btrfs_ino(BTRFS_I(dir)), index, name, namelen);
	if (ret) {
		btrfs_abort_transaction(trans, ret);
		goto fail;
	}

	ret = btrfs_uuid_tree_add(trans, root_item->uuid,
				  BTRFS_UUID_KEY_SUBVOL, objectid);
	if (ret)
		btrfs_abort_transaction(trans, ret);

fail:
	kfree(root_item);
	trans->block_rsv = NULL;
	trans->bytes_reserved = 0;
	btrfs_subvolume_release_metadata(root, &block_rsv);

	err = btrfs_commit_transaction(trans);
	if (err && !ret)
		ret = err;

	if (!ret) {
		inode = btrfs_lookup_dentry(dir, dentry);
		if (IS_ERR(inode))
			return PTR_ERR(inode);
		d_instantiate(dentry, inode);
	}
	return ret;

fail_free:
	if (anon_dev)
		free_anon_bdev(anon_dev);
	kfree(root_item);
	return ret;
}

static int create_snapshot(struct btrfs_root *root, struct inode *dir,
			   struct dentry *dentry, bool readonly,
			   struct btrfs_qgroup_inherit *inherit)
{
	struct btrfs_fs_info *fs_info = btrfs_sb(dir->i_sb);
	struct inode *inode;
	struct btrfs_pending_snapshot *pending_snapshot;
	struct btrfs_trans_handle *trans;
	int ret;

	if (!test_bit(BTRFS_ROOT_SHAREABLE, &root->state))
		return -EINVAL;

	if (atomic_read(&root->nr_swapfiles)) {
		btrfs_warn(fs_info,
			   "cannot snapshot subvolume with active swapfile");
		return -ETXTBSY;
	}

	pending_snapshot = kzalloc(sizeof(*pending_snapshot), GFP_KERNEL);
	if (!pending_snapshot)
		return -ENOMEM;

	ret = get_anon_bdev(&pending_snapshot->anon_dev);
	if (ret < 0)
		goto free_pending;
	pending_snapshot->root_item = kzalloc(sizeof(struct btrfs_root_item),
			GFP_KERNEL);
	pending_snapshot->path = btrfs_alloc_path();
	if (!pending_snapshot->root_item || !pending_snapshot->path) {
		ret = -ENOMEM;
		goto free_pending;
	}

	btrfs_init_block_rsv(&pending_snapshot->block_rsv,
			     BTRFS_BLOCK_RSV_TEMP);
	/*
	 * 1 - parent dir inode
	 * 2 - dir entries
	 * 1 - root item
	 * 2 - root ref/backref
	 * 1 - root of snapshot
	 * 1 - UUID item
	 */
	ret = btrfs_subvolume_reserve_metadata(BTRFS_I(dir)->root,
					&pending_snapshot->block_rsv, 8,
					false);
	if (ret)
		goto free_pending;

	pending_snapshot->dentry = dentry;
	pending_snapshot->root = root;
	pending_snapshot->readonly = readonly;
	pending_snapshot->dir = dir;
	pending_snapshot->inherit = inherit;

	trans = btrfs_start_transaction(root, 0);
	if (IS_ERR(trans)) {
		ret = PTR_ERR(trans);
		goto fail;
	}

	spin_lock(&fs_info->trans_lock);
	list_add(&pending_snapshot->list,
		 &trans->transaction->pending_snapshots);
	spin_unlock(&fs_info->trans_lock);

	ret = btrfs_commit_transaction(trans);
	if (ret)
		goto fail;

	ret = pending_snapshot->error;
	if (ret)
		goto fail;

	ret = btrfs_orphan_cleanup(pending_snapshot->snap);
	if (ret)
		goto fail;

	inode = btrfs_lookup_dentry(d_inode(dentry->d_parent), dentry);
	if (IS_ERR(inode)) {
		ret = PTR_ERR(inode);
		goto fail;
	}

	d_instantiate(dentry, inode);
	ret = 0;
	pending_snapshot->anon_dev = 0;
fail:
	/* Prevent double freeing of anon_dev */
	if (ret && pending_snapshot->snap)
		pending_snapshot->snap->anon_dev = 0;
	btrfs_put_root(pending_snapshot->snap);
	btrfs_subvolume_release_metadata(root, &pending_snapshot->block_rsv);
free_pending:
	if (pending_snapshot->anon_dev)
		free_anon_bdev(pending_snapshot->anon_dev);
	kfree(pending_snapshot->root_item);
	btrfs_free_path(pending_snapshot->path);
	kfree(pending_snapshot);

	return ret;
}

/*  copy of may_delete in fs/namei.c()
 *	Check whether we can remove a link victim from directory dir, check
 *  whether the type of victim is right.
 *  1. We can't do it if dir is read-only (done in permission())
 *  2. We should have write and exec permissions on dir
 *  3. We can't remove anything from append-only dir
 *  4. We can't do anything with immutable dir (done in permission())
 *  5. If the sticky bit on dir is set we should either
 *	a. be owner of dir, or
 *	b. be owner of victim, or
 *	c. have CAP_FOWNER capability
 *  6. If the victim is append-only or immutable we can't do anything with
 *     links pointing to it.
 *  7. If we were asked to remove a directory and victim isn't one - ENOTDIR.
 *  8. If we were asked to remove a non-directory and victim isn't one - EISDIR.
 *  9. We can't remove a root or mountpoint.
 * 10. We don't allow removal of NFS sillyrenamed files; it's handled by
 *     nfs_async_unlink().
 */

static int btrfs_may_delete(struct inode *dir, struct dentry *victim, int isdir)
{
	int error;

	if (d_really_is_negative(victim))
		return -ENOENT;

	BUG_ON(d_inode(victim->d_parent) != dir);
	audit_inode_child(dir, victim, AUDIT_TYPE_CHILD_DELETE);

	error = inode_permission(dir, MAY_WRITE | MAY_EXEC);
	if (error)
		return error;
	if (IS_APPEND(dir))
		return -EPERM;
	if (check_sticky(dir, d_inode(victim)) || IS_APPEND(d_inode(victim)) ||
	    IS_IMMUTABLE(d_inode(victim)) || IS_SWAPFILE(d_inode(victim)))
		return -EPERM;
	if (isdir) {
		if (!d_is_dir(victim))
			return -ENOTDIR;
		if (IS_ROOT(victim))
			return -EBUSY;
	} else if (d_is_dir(victim))
		return -EISDIR;
	if (IS_DEADDIR(dir))
		return -ENOENT;
	if (victim->d_flags & DCACHE_NFSFS_RENAMED)
		return -EBUSY;
	return 0;
}

/* copy of may_create in fs/namei.c() */
static inline int btrfs_may_create(struct inode *dir, struct dentry *child)
{
	if (d_really_is_positive(child))
		return -EEXIST;
	if (IS_DEADDIR(dir))
		return -ENOENT;
	return inode_permission(dir, MAY_WRITE | MAY_EXEC);
}

/*
 * Create a new subvolume below @parent.  This is largely modeled after
 * sys_mkdirat and vfs_mkdir, but we only do a single component lookup
 * inside this filesystem so it's quite a bit simpler.
 */
static noinline int btrfs_mksubvol(const struct path *parent,
				   const char *name, int namelen,
				   struct btrfs_root *snap_src,
				   bool readonly,
				   struct btrfs_qgroup_inherit *inherit)
{
	struct inode *dir = d_inode(parent->dentry);
	struct btrfs_fs_info *fs_info = btrfs_sb(dir->i_sb);
	struct dentry *dentry;
	int error;

	error = down_write_killable_nested(&dir->i_rwsem, I_MUTEX_PARENT);
	if (error == -EINTR)
		return error;

	dentry = lookup_one_len(name, parent->dentry, namelen);
	error = PTR_ERR(dentry);
	if (IS_ERR(dentry))
		goto out_unlock;

	error = btrfs_may_create(dir, dentry);
	if (error)
		goto out_dput;

	/*
	 * even if this name doesn't exist, we may get hash collisions.
	 * check for them now when we can safely fail
	 */
	error = btrfs_check_dir_item_collision(BTRFS_I(dir)->root,
					       dir->i_ino, name,
					       namelen);
	if (error)
		goto out_dput;

	down_read(&fs_info->subvol_sem);

	if (btrfs_root_refs(&BTRFS_I(dir)->root->root_item) == 0)
		goto out_up_read;

	if (snap_src)
		error = create_snapshot(snap_src, dir, dentry, readonly, inherit);
	else
		error = create_subvol(dir, dentry, name, namelen, inherit);

	if (!error)
		fsnotify_mkdir(dir, dentry);
out_up_read:
	up_read(&fs_info->subvol_sem);
out_dput:
	dput(dentry);
out_unlock:
	inode_unlock(dir);
	return error;
}

static noinline int btrfs_mksnapshot(const struct path *parent,
				   const char *name, int namelen,
				   struct btrfs_root *root,
				   bool readonly,
				   struct btrfs_qgroup_inherit *inherit)
{
	int ret;
	bool snapshot_force_cow = false;

	/*
	 * Force new buffered writes to reserve space even when NOCOW is
	 * possible. This is to avoid later writeback (running dealloc) to
	 * fallback to COW mode and unexpectedly fail with ENOSPC.
	 */
	btrfs_drew_read_lock(&root->snapshot_lock);

	ret = btrfs_start_delalloc_snapshot(root);
	if (ret)
		goto out;

	/*
	 * All previous writes have started writeback in NOCOW mode, so now
	 * we force future writes to fallback to COW mode during snapshot
	 * creation.
	 */
	atomic_inc(&root->snapshot_force_cow);
	snapshot_force_cow = true;

	btrfs_wait_ordered_extents(root, U64_MAX, 0, (u64)-1);

	ret = btrfs_mksubvol(parent, name, namelen,
			     root, readonly, inherit);
out:
	if (snapshot_force_cow)
		atomic_dec(&root->snapshot_force_cow);
	btrfs_drew_read_unlock(&root->snapshot_lock);
	return ret;
}

/*
 * When we're defragging a range, we don't want to kick it off again
 * if it is really just waiting for delalloc to send it down.
 * If we find a nice big extent or delalloc range for the bytes in the
 * file you want to defrag, we return 0 to let you know to skip this
 * part of the file
 */
static int check_defrag_in_cache(struct inode *inode, u64 offset, u32 thresh)
{
	struct extent_io_tree *io_tree = &BTRFS_I(inode)->io_tree;
	struct extent_map *em = NULL;
	struct extent_map_tree *em_tree = &BTRFS_I(inode)->extent_tree;
	u64 end;

	read_lock(&em_tree->lock);
	em = lookup_extent_mapping(em_tree, offset, PAGE_SIZE);
	read_unlock(&em_tree->lock);

	if (em) {
		end = extent_map_end(em);
		free_extent_map(em);
		if (end - offset > thresh)
			return 0;
	}
	/* if we already have a nice delalloc here, just stop */
	thresh /= 2;
	end = count_range_bits(io_tree, &offset, offset + thresh,
			       thresh, EXTENT_DELALLOC, 1);
	if (end >= thresh)
		return 0;
	return 1;
}

/*
 * helper function to walk through a file and find extents
 * newer than a specific transid, and smaller than thresh.
 *
 * This is used by the defragging code to find new and small
 * extents
 */
static int find_new_extents(struct btrfs_root *root,
			    struct inode *inode, u64 newer_than,
			    u64 *off, u32 thresh)
{
	struct btrfs_path *path;
	struct btrfs_key min_key;
	struct extent_buffer *leaf;
	struct btrfs_file_extent_item *extent;
	int type;
	int ret;
	u64 ino = btrfs_ino(BTRFS_I(inode));

	path = btrfs_alloc_path();
	if (!path)
		return -ENOMEM;

	min_key.objectid = ino;
	min_key.type = BTRFS_EXTENT_DATA_KEY;
	min_key.offset = *off;

	while (1) {
		ret = btrfs_search_forward(root, &min_key, path, newer_than);
		if (ret != 0)
			goto none;
process_slot:
		if (min_key.objectid != ino)
			goto none;
		if (min_key.type != BTRFS_EXTENT_DATA_KEY)
			goto none;

		leaf = path->nodes[0];
		extent = btrfs_item_ptr(leaf, path->slots[0],
					struct btrfs_file_extent_item);

		type = btrfs_file_extent_type(leaf, extent);
		if (type == BTRFS_FILE_EXTENT_REG &&
		    btrfs_file_extent_num_bytes(leaf, extent) < thresh &&
		    check_defrag_in_cache(inode, min_key.offset, thresh)) {
			*off = min_key.offset;
			btrfs_free_path(path);
			return 0;
		}

		path->slots[0]++;
		if (path->slots[0] < btrfs_header_nritems(leaf)) {
			btrfs_item_key_to_cpu(leaf, &min_key, path->slots[0]);
			goto process_slot;
		}

		if (min_key.offset == (u64)-1)
			goto none;

		min_key.offset++;
		btrfs_release_path(path);
	}
none:
	btrfs_free_path(path);
	return -ENOENT;
}

static struct extent_map *defrag_lookup_extent(struct inode *inode, u64 start)
{
	struct extent_map_tree *em_tree = &BTRFS_I(inode)->extent_tree;
	struct extent_io_tree *io_tree = &BTRFS_I(inode)->io_tree;
	struct extent_map *em;
	u64 len = PAGE_SIZE;

	/*
	 * hopefully we have this extent in the tree already, try without
	 * the full extent lock
	 */
	read_lock(&em_tree->lock);
	em = lookup_extent_mapping(em_tree, start, len);
	read_unlock(&em_tree->lock);

	if (!em) {
		struct extent_state *cached = NULL;
		u64 end = start + len - 1;

		/* get the big lock and read metadata off disk */
		lock_extent_bits(io_tree, start, end, &cached);
		em = btrfs_get_extent(BTRFS_I(inode), NULL, 0, start, len);
		unlock_extent_cached(io_tree, start, end, &cached);

		if (IS_ERR(em))
			return NULL;
	}

	return em;
}

static bool defrag_check_next_extent(struct inode *inode, struct extent_map *em)
{
	struct extent_map *next;
	bool ret = true;

	/* this is the last extent */
	if (em->start + em->len >= i_size_read(inode))
		return false;

	next = defrag_lookup_extent(inode, em->start + em->len);
	if (!next || next->block_start >= EXTENT_MAP_LAST_BYTE)
		ret = false;
	else if ((em->block_start + em->block_len == next->block_start) &&
		 (em->block_len > SZ_128K && next->block_len > SZ_128K))
		ret = false;

	free_extent_map(next);
	return ret;
}

static int should_defrag_range(struct inode *inode, u64 start, u32 thresh,
			       u64 *last_len, u64 *skip, u64 *defrag_end,
			       int compress)
{
	struct extent_map *em;
	int ret = 1;
	bool next_mergeable = true;
	bool prev_mergeable = true;

	/*
	 * make sure that once we start defragging an extent, we keep on
	 * defragging it
	 */
	if (start < *defrag_end)
		return 1;

	*skip = 0;

	em = defrag_lookup_extent(inode, start);
	if (!em)
		return 0;

	/* this will cover holes, and inline extents */
	if (em->block_start >= EXTENT_MAP_LAST_BYTE) {
		ret = 0;
		goto out;
	}

	if (!*defrag_end)
		prev_mergeable = false;

	next_mergeable = defrag_check_next_extent(inode, em);
	/*
	 * we hit a real extent, if it is big or the next extent is not a
	 * real extent, don't bother defragging it
	 */
	if (!compress && (*last_len == 0 || *last_len >= thresh) &&
	    (em->len >= thresh || (!next_mergeable && !prev_mergeable)))
		ret = 0;
out:
	/*
	 * last_len ends up being a counter of how many bytes we've defragged.
	 * every time we choose not to defrag an extent, we reset *last_len
	 * so that the next tiny extent will force a defrag.
	 *
	 * The end result of this is that tiny extents before a single big
	 * extent will force at least part of that big extent to be defragged.
	 */
	if (ret) {
		*defrag_end = extent_map_end(em);
	} else {
		*last_len = 0;
		*skip = extent_map_end(em);
		*defrag_end = 0;
	}

	free_extent_map(em);
	return ret;
}

/*
 * it doesn't do much good to defrag one or two pages
 * at a time.  This pulls in a nice chunk of pages
 * to COW and defrag.
 *
 * It also makes sure the delalloc code has enough
 * dirty data to avoid making new small extents as part
 * of the defrag
 *
 * It's a good idea to start RA on this range
 * before calling this.
 */
static int cluster_pages_for_defrag(struct inode *inode,
				    struct page **pages,
				    unsigned long start_index,
				    unsigned long num_pages)
{
	unsigned long file_end;
	u64 isize = i_size_read(inode);
	u64 page_start;
	u64 page_end;
	u64 page_cnt;
	u64 start = (u64)start_index << PAGE_SHIFT;
<<<<<<< HEAD
=======
	u64 search_start;
>>>>>>> 356006a6
	int ret;
	int i;
	int i_done;
	struct btrfs_ordered_extent *ordered;
	struct extent_state *cached_state = NULL;
	struct extent_io_tree *tree;
	struct extent_changeset *data_reserved = NULL;
	gfp_t mask = btrfs_alloc_write_mask(inode->i_mapping);

	file_end = (isize - 1) >> PAGE_SHIFT;
	if (!isize || start_index > file_end)
		return 0;

	page_cnt = min_t(u64, (u64)num_pages, (u64)file_end - start_index + 1);

	ret = btrfs_delalloc_reserve_space(BTRFS_I(inode), &data_reserved,
			start, page_cnt << PAGE_SHIFT);
	if (ret)
		return ret;
	i_done = 0;
	tree = &BTRFS_I(inode)->io_tree;

	/* step one, lock all the pages */
	for (i = 0; i < page_cnt; i++) {
		struct page *page;
again:
		page = find_or_create_page(inode->i_mapping,
					   start_index + i, mask);
		if (!page)
			break;

		page_start = page_offset(page);
		page_end = page_start + PAGE_SIZE - 1;
		while (1) {
			lock_extent_bits(tree, page_start, page_end,
					 &cached_state);
			ordered = btrfs_lookup_ordered_extent(BTRFS_I(inode),
							      page_start);
			unlock_extent_cached(tree, page_start, page_end,
					     &cached_state);
			if (!ordered)
				break;

			unlock_page(page);
			btrfs_start_ordered_extent(ordered, 1);
			btrfs_put_ordered_extent(ordered);
			lock_page(page);
			/*
			 * we unlocked the page above, so we need check if
			 * it was released or not.
			 */
			if (page->mapping != inode->i_mapping) {
				unlock_page(page);
				put_page(page);
				goto again;
			}
		}

		if (!PageUptodate(page)) {
			btrfs_readpage(NULL, page);
			lock_page(page);
			if (!PageUptodate(page)) {
				unlock_page(page);
				put_page(page);
				ret = -EIO;
				break;
			}
		}

		if (page->mapping != inode->i_mapping) {
			unlock_page(page);
			put_page(page);
			goto again;
		}

		pages[i] = page;
		i_done++;
	}
	if (!i_done || ret)
		goto out;

	if (!(inode->i_sb->s_flags & SB_ACTIVE))
		goto out;

	/*
	 * so now we have a nice long stream of locked
	 * and up to date pages, lets wait on them
	 */
	for (i = 0; i < i_done; i++)
		wait_on_page_writeback(pages[i]);

	page_start = page_offset(pages[0]);
	page_end = page_offset(pages[i_done - 1]) + PAGE_SIZE;

	lock_extent_bits(&BTRFS_I(inode)->io_tree,
			 page_start, page_end - 1, &cached_state);

	/*
	 * When defragmenting we skip ranges that have holes or inline extents,
	 * (check should_defrag_range()), to avoid unnecessary IO and wasting
	 * space. At btrfs_defrag_file(), we check if a range should be defragged
	 * before locking the inode and then, if it should, we trigger a sync
	 * page cache readahead - we lock the inode only after that to avoid
	 * blocking for too long other tasks that possibly want to operate on
	 * other file ranges. But before we were able to get the inode lock,
	 * some other task may have punched a hole in the range, or we may have
	 * now an inline extent, in which case we should not defrag. So check
	 * for that here, where we have the inode and the range locked, and bail
	 * out if that happened.
	 */
	search_start = page_start;
	while (search_start < page_end) {
		struct extent_map *em;

		em = btrfs_get_extent(BTRFS_I(inode), NULL, 0, search_start,
				      page_end - search_start);
		if (IS_ERR(em)) {
			ret = PTR_ERR(em);
			goto out_unlock_range;
		}
		if (em->block_start >= EXTENT_MAP_LAST_BYTE) {
			free_extent_map(em);
			/* Ok, 0 means we did not defrag anything */
			ret = 0;
			goto out_unlock_range;
		}
		search_start = extent_map_end(em);
		free_extent_map(em);
	}

	clear_extent_bit(&BTRFS_I(inode)->io_tree, page_start,
			  page_end - 1, EXTENT_DELALLOC | EXTENT_DO_ACCOUNTING |
			  EXTENT_DEFRAG, 0, 0, &cached_state);

	if (i_done != page_cnt) {
		spin_lock(&BTRFS_I(inode)->lock);
		btrfs_mod_outstanding_extents(BTRFS_I(inode), 1);
		spin_unlock(&BTRFS_I(inode)->lock);
		btrfs_delalloc_release_space(BTRFS_I(inode), data_reserved,
				start, (page_cnt - i_done) << PAGE_SHIFT, true);
	}


	set_extent_defrag(&BTRFS_I(inode)->io_tree, page_start, page_end - 1,
			  &cached_state);

	unlock_extent_cached(&BTRFS_I(inode)->io_tree,
			     page_start, page_end - 1, &cached_state);

	for (i = 0; i < i_done; i++) {
		clear_page_dirty_for_io(pages[i]);
		ClearPageChecked(pages[i]);
		set_page_extent_mapped(pages[i]);
		set_page_dirty(pages[i]);
		unlock_page(pages[i]);
		put_page(pages[i]);
	}
	btrfs_delalloc_release_extents(BTRFS_I(inode), page_cnt << PAGE_SHIFT);
	extent_changeset_free(data_reserved);
	return i_done;

out_unlock_range:
	unlock_extent_cached(&BTRFS_I(inode)->io_tree,
			     page_start, page_end - 1, &cached_state);
out:
	for (i = 0; i < i_done; i++) {
		unlock_page(pages[i]);
		put_page(pages[i]);
	}
	btrfs_delalloc_release_space(BTRFS_I(inode), data_reserved,
			start, page_cnt << PAGE_SHIFT, true);
	btrfs_delalloc_release_extents(BTRFS_I(inode), page_cnt << PAGE_SHIFT);
	extent_changeset_free(data_reserved);
	return ret;

}

int btrfs_defrag_file(struct inode *inode, struct file *file,
		      struct btrfs_ioctl_defrag_range_args *range,
		      u64 newer_than, unsigned long max_to_defrag)
{
	struct btrfs_fs_info *fs_info = btrfs_sb(inode->i_sb);
	struct btrfs_root *root = BTRFS_I(inode)->root;
	struct file_ra_state *ra = NULL;
	unsigned long last_index;
	u64 isize = i_size_read(inode);
	u64 last_len = 0;
	u64 skip = 0;
	u64 defrag_end = 0;
	u64 newer_off = range->start;
	unsigned long i;
	unsigned long ra_index = 0;
	int ret;
	int defrag_count = 0;
	int compress_type = BTRFS_COMPRESS_ZLIB;
	u32 extent_thresh = range->extent_thresh;
	unsigned long max_cluster = SZ_256K >> PAGE_SHIFT;
	unsigned long cluster = max_cluster;
	u64 new_align = ~((u64)SZ_128K - 1);
	struct page **pages = NULL;
	bool do_compress = range->flags & BTRFS_DEFRAG_RANGE_COMPRESS;

	if (isize == 0)
		return 0;

	if (range->start >= isize)
		return -EINVAL;

	if (do_compress) {
		if (range->compress_type >= BTRFS_NR_COMPRESS_TYPES)
			return -EINVAL;
		if (range->compress_type)
			compress_type = range->compress_type;
	}

	if (extent_thresh == 0)
		extent_thresh = SZ_256K;

	/*
	 * If we were not given a file, allocate a readahead context. As
	 * readahead is just an optimization, defrag will work without it so
	 * we don't error out.
	 */
	if (!file) {
		ra = kzalloc(sizeof(*ra), GFP_KERNEL);
		if (ra)
			file_ra_state_init(ra, inode->i_mapping);
	} else {
		ra = &file->f_ra;
	}

	pages = kmalloc_array(max_cluster, sizeof(struct page *), GFP_KERNEL);
	if (!pages) {
		ret = -ENOMEM;
		goto out_ra;
	}

	/* find the last page to defrag */
	if (range->start + range->len > range->start) {
		last_index = min_t(u64, isize - 1,
			 range->start + range->len - 1) >> PAGE_SHIFT;
	} else {
		last_index = (isize - 1) >> PAGE_SHIFT;
	}

	if (newer_than) {
		ret = find_new_extents(root, inode, newer_than,
				       &newer_off, SZ_64K);
		if (!ret) {
			range->start = newer_off;
			/*
			 * we always align our defrag to help keep
			 * the extents in the file evenly spaced
			 */
			i = (newer_off & new_align) >> PAGE_SHIFT;
		} else
			goto out_ra;
	} else {
		i = range->start >> PAGE_SHIFT;
	}
	if (!max_to_defrag)
		max_to_defrag = last_index - i + 1;

	/*
	 * make writeback starts from i, so the defrag range can be
	 * written sequentially.
	 */
	if (i < inode->i_mapping->writeback_index)
		inode->i_mapping->writeback_index = i;

	while (i <= last_index && defrag_count < max_to_defrag &&
	       (i < DIV_ROUND_UP(i_size_read(inode), PAGE_SIZE))) {
		/*
		 * make sure we stop running if someone unmounts
		 * the FS
		 */
		if (!(inode->i_sb->s_flags & SB_ACTIVE))
			break;

		if (btrfs_defrag_cancelled(fs_info)) {
			btrfs_debug(fs_info, "defrag_file cancelled");
			ret = -EAGAIN;
			break;
		}

		if (!should_defrag_range(inode, (u64)i << PAGE_SHIFT,
					 extent_thresh, &last_len, &skip,
					 &defrag_end, do_compress)){
			unsigned long next;
			/*
			 * the should_defrag function tells us how much to skip
			 * bump our counter by the suggested amount
			 */
			next = DIV_ROUND_UP(skip, PAGE_SIZE);
			i = max(i + 1, next);
			continue;
		}

		if (!newer_than) {
			cluster = (PAGE_ALIGN(defrag_end) >>
				   PAGE_SHIFT) - i;
			cluster = min(cluster, max_cluster);
		} else {
			cluster = max_cluster;
		}

		if (i + cluster > ra_index) {
			ra_index = max(i, ra_index);
			if (ra)
				page_cache_sync_readahead(inode->i_mapping, ra,
						file, ra_index, cluster);
			ra_index += cluster;
		}

		inode_lock(inode);
		if (IS_SWAPFILE(inode)) {
			ret = -ETXTBSY;
		} else {
			if (do_compress)
				BTRFS_I(inode)->defrag_compress = compress_type;
			ret = cluster_pages_for_defrag(inode, pages, i, cluster);
		}
		if (ret < 0) {
			inode_unlock(inode);
			goto out_ra;
		}

		defrag_count += ret;
		balance_dirty_pages_ratelimited(inode->i_mapping);
		inode_unlock(inode);

		if (newer_than) {
			if (newer_off == (u64)-1)
				break;

			if (ret > 0)
				i += ret;

			newer_off = max(newer_off + 1,
					(u64)i << PAGE_SHIFT);

			ret = find_new_extents(root, inode, newer_than,
					       &newer_off, SZ_64K);
			if (!ret) {
				range->start = newer_off;
				i = (newer_off & new_align) >> PAGE_SHIFT;
			} else {
				break;
			}
		} else {
			if (ret > 0) {
				i += ret;
				last_len += ret << PAGE_SHIFT;
			} else {
				i++;
				last_len = 0;
			}
		}
	}

	if ((range->flags & BTRFS_DEFRAG_RANGE_START_IO)) {
		filemap_flush(inode->i_mapping);
		if (test_bit(BTRFS_INODE_HAS_ASYNC_EXTENT,
			     &BTRFS_I(inode)->runtime_flags))
			filemap_flush(inode->i_mapping);
	}

	if (range->compress_type == BTRFS_COMPRESS_LZO) {
		btrfs_set_fs_incompat(fs_info, COMPRESS_LZO);
	} else if (range->compress_type == BTRFS_COMPRESS_ZSTD) {
		btrfs_set_fs_incompat(fs_info, COMPRESS_ZSTD);
	}

	ret = defrag_count;

out_ra:
	if (do_compress) {
		inode_lock(inode);
		BTRFS_I(inode)->defrag_compress = BTRFS_COMPRESS_NONE;
		inode_unlock(inode);
	}
	if (!file)
		kfree(ra);
	kfree(pages);
	return ret;
}

static noinline int btrfs_ioctl_resize(struct file *file,
					void __user *arg)
{
	struct inode *inode = file_inode(file);
	struct btrfs_fs_info *fs_info = btrfs_sb(inode->i_sb);
	u64 new_size;
	u64 old_size;
	u64 devid = 1;
	struct btrfs_root *root = BTRFS_I(inode)->root;
	struct btrfs_ioctl_vol_args *vol_args;
	struct btrfs_trans_handle *trans;
	struct btrfs_device *device = NULL;
	char *sizestr;
	char *retptr;
	char *devstr = NULL;
	int ret = 0;
	int mod = 0;

	if (!capable(CAP_SYS_ADMIN))
		return -EPERM;

	ret = mnt_want_write_file(file);
	if (ret)
		return ret;

	if (!btrfs_exclop_start(fs_info, BTRFS_EXCLOP_RESIZE)) {
		mnt_drop_write_file(file);
		return BTRFS_ERROR_DEV_EXCL_RUN_IN_PROGRESS;
	}

	vol_args = memdup_user(arg, sizeof(*vol_args));
	if (IS_ERR(vol_args)) {
		ret = PTR_ERR(vol_args);
		goto out;
	}

	vol_args->name[BTRFS_PATH_NAME_MAX] = '\0';

	sizestr = vol_args->name;
	devstr = strchr(sizestr, ':');
	if (devstr) {
		sizestr = devstr + 1;
		*devstr = '\0';
		devstr = vol_args->name;
		ret = kstrtoull(devstr, 10, &devid);
		if (ret)
			goto out_free;
		if (!devid) {
			ret = -EINVAL;
			goto out_free;
		}
		btrfs_info(fs_info, "resizing devid %llu", devid);
	}

	device = btrfs_find_device(fs_info->fs_devices, devid, NULL, NULL);
	if (!device) {
		btrfs_info(fs_info, "resizer unable to find device %llu",
			   devid);
		ret = -ENODEV;
		goto out_free;
	}

	if (!test_bit(BTRFS_DEV_STATE_WRITEABLE, &device->dev_state)) {
		btrfs_info(fs_info,
			   "resizer unable to apply on readonly device %llu",
		       devid);
		ret = -EPERM;
		goto out_free;
	}

	if (!strcmp(sizestr, "max"))
		new_size = device->bdev->bd_inode->i_size;
	else {
		if (sizestr[0] == '-') {
			mod = -1;
			sizestr++;
		} else if (sizestr[0] == '+') {
			mod = 1;
			sizestr++;
		}
		new_size = memparse(sizestr, &retptr);
		if (*retptr != '\0' || new_size == 0) {
			ret = -EINVAL;
			goto out_free;
		}
	}

	if (test_bit(BTRFS_DEV_STATE_REPLACE_TGT, &device->dev_state)) {
		ret = -EPERM;
		goto out_free;
	}

	old_size = btrfs_device_get_total_bytes(device);

	if (mod < 0) {
		if (new_size > old_size) {
			ret = -EINVAL;
			goto out_free;
		}
		new_size = old_size - new_size;
	} else if (mod > 0) {
		if (new_size > ULLONG_MAX - old_size) {
			ret = -ERANGE;
			goto out_free;
		}
		new_size = old_size + new_size;
	}

	if (new_size < SZ_256M) {
		ret = -EINVAL;
		goto out_free;
	}
	if (new_size > device->bdev->bd_inode->i_size) {
		ret = -EFBIG;
		goto out_free;
	}

	new_size = round_down(new_size, fs_info->sectorsize);

	if (new_size > old_size) {
		trans = btrfs_start_transaction(root, 0);
		if (IS_ERR(trans)) {
			ret = PTR_ERR(trans);
			goto out_free;
		}
		ret = btrfs_grow_device(trans, device, new_size);
		btrfs_commit_transaction(trans);
	} else if (new_size < old_size) {
		ret = btrfs_shrink_device(device, new_size);
	} /* equal, nothing need to do */

	if (ret == 0 && new_size != old_size)
		btrfs_info_in_rcu(fs_info,
			"resize device %s (devid %llu) from %llu to %llu",
			rcu_str_deref(device->name), device->devid,
			old_size, new_size);
out_free:
	kfree(vol_args);
out:
	btrfs_exclop_finish(fs_info);
	mnt_drop_write_file(file);
	return ret;
}

static noinline int __btrfs_ioctl_snap_create(struct file *file,
				const char *name, unsigned long fd, int subvol,
				bool readonly,
				struct btrfs_qgroup_inherit *inherit)
{
	int namelen;
	int ret = 0;

	if (!S_ISDIR(file_inode(file)->i_mode))
		return -ENOTDIR;

	ret = mnt_want_write_file(file);
	if (ret)
		goto out;

	namelen = strlen(name);
	if (strchr(name, '/')) {
		ret = -EINVAL;
		goto out_drop_write;
	}

	if (name[0] == '.' &&
	   (namelen == 1 || (name[1] == '.' && namelen == 2))) {
		ret = -EEXIST;
		goto out_drop_write;
	}

	if (subvol) {
		ret = btrfs_mksubvol(&file->f_path, name, namelen,
				     NULL, readonly, inherit);
	} else {
		struct fd src = fdget(fd);
		struct inode *src_inode;
		if (!src.file) {
			ret = -EINVAL;
			goto out_drop_write;
		}

		src_inode = file_inode(src.file);
		if (src_inode->i_sb != file_inode(file)->i_sb) {
			btrfs_info(BTRFS_I(file_inode(file))->root->fs_info,
				   "Snapshot src from another FS");
			ret = -EXDEV;
		} else if (!inode_owner_or_capable(src_inode)) {
			/*
			 * Subvolume creation is not restricted, but snapshots
			 * are limited to own subvolumes only
			 */
			ret = -EPERM;
		} else {
			ret = btrfs_mksnapshot(&file->f_path, name, namelen,
					     BTRFS_I(src_inode)->root,
					     readonly, inherit);
		}
		fdput(src);
	}
out_drop_write:
	mnt_drop_write_file(file);
out:
	return ret;
}

static noinline int btrfs_ioctl_snap_create(struct file *file,
					    void __user *arg, int subvol)
{
	struct btrfs_ioctl_vol_args *vol_args;
	int ret;

	if (!S_ISDIR(file_inode(file)->i_mode))
		return -ENOTDIR;

	vol_args = memdup_user(arg, sizeof(*vol_args));
	if (IS_ERR(vol_args))
		return PTR_ERR(vol_args);
	vol_args->name[BTRFS_PATH_NAME_MAX] = '\0';

	ret = __btrfs_ioctl_snap_create(file, vol_args->name, vol_args->fd,
					subvol, false, NULL);

	kfree(vol_args);
	return ret;
}

static noinline int btrfs_ioctl_snap_create_v2(struct file *file,
					       void __user *arg, int subvol)
{
	struct btrfs_ioctl_vol_args_v2 *vol_args;
	int ret;
	bool readonly = false;
	struct btrfs_qgroup_inherit *inherit = NULL;

	if (!S_ISDIR(file_inode(file)->i_mode))
		return -ENOTDIR;

	vol_args = memdup_user(arg, sizeof(*vol_args));
	if (IS_ERR(vol_args))
		return PTR_ERR(vol_args);
	vol_args->name[BTRFS_SUBVOL_NAME_MAX] = '\0';

	if (vol_args->flags & ~BTRFS_SUBVOL_CREATE_ARGS_MASK) {
		ret = -EOPNOTSUPP;
		goto free_args;
	}

	if (vol_args->flags & BTRFS_SUBVOL_RDONLY)
		readonly = true;
	if (vol_args->flags & BTRFS_SUBVOL_QGROUP_INHERIT) {
		if (vol_args->size > PAGE_SIZE) {
			ret = -EINVAL;
			goto free_args;
		}
		inherit = memdup_user(vol_args->qgroup_inherit, vol_args->size);
		if (IS_ERR(inherit)) {
			ret = PTR_ERR(inherit);
			goto free_args;
		}
	}

	ret = __btrfs_ioctl_snap_create(file, vol_args->name, vol_args->fd,
					subvol, readonly, inherit);
	if (ret)
		goto free_inherit;
free_inherit:
	kfree(inherit);
free_args:
	kfree(vol_args);
	return ret;
}

static noinline int btrfs_ioctl_subvol_getflags(struct file *file,
						void __user *arg)
{
	struct inode *inode = file_inode(file);
	struct btrfs_fs_info *fs_info = btrfs_sb(inode->i_sb);
	struct btrfs_root *root = BTRFS_I(inode)->root;
	int ret = 0;
	u64 flags = 0;

	if (btrfs_ino(BTRFS_I(inode)) != BTRFS_FIRST_FREE_OBJECTID)
		return -EINVAL;

	down_read(&fs_info->subvol_sem);
	if (btrfs_root_readonly(root))
		flags |= BTRFS_SUBVOL_RDONLY;
	up_read(&fs_info->subvol_sem);

	if (copy_to_user(arg, &flags, sizeof(flags)))
		ret = -EFAULT;

	return ret;
}

static noinline int btrfs_ioctl_subvol_setflags(struct file *file,
					      void __user *arg)
{
	struct inode *inode = file_inode(file);
	struct btrfs_fs_info *fs_info = btrfs_sb(inode->i_sb);
	struct btrfs_root *root = BTRFS_I(inode)->root;
	struct btrfs_trans_handle *trans;
	u64 root_flags;
	u64 flags;
	int ret = 0;

	if (!inode_owner_or_capable(inode))
		return -EPERM;

	ret = mnt_want_write_file(file);
	if (ret)
		goto out;

	if (btrfs_ino(BTRFS_I(inode)) != BTRFS_FIRST_FREE_OBJECTID) {
		ret = -EINVAL;
		goto out_drop_write;
	}

	if (copy_from_user(&flags, arg, sizeof(flags))) {
		ret = -EFAULT;
		goto out_drop_write;
	}

	if (flags & ~BTRFS_SUBVOL_RDONLY) {
		ret = -EOPNOTSUPP;
		goto out_drop_write;
	}

	down_write(&fs_info->subvol_sem);

	/* nothing to do */
	if (!!(flags & BTRFS_SUBVOL_RDONLY) == btrfs_root_readonly(root))
		goto out_drop_sem;

	root_flags = btrfs_root_flags(&root->root_item);
	if (flags & BTRFS_SUBVOL_RDONLY) {
		btrfs_set_root_flags(&root->root_item,
				     root_flags | BTRFS_ROOT_SUBVOL_RDONLY);
	} else {
		/*
		 * Block RO -> RW transition if this subvolume is involved in
		 * send
		 */
		spin_lock(&root->root_item_lock);
		if (root->send_in_progress == 0) {
			btrfs_set_root_flags(&root->root_item,
				     root_flags & ~BTRFS_ROOT_SUBVOL_RDONLY);
			spin_unlock(&root->root_item_lock);
		} else {
			spin_unlock(&root->root_item_lock);
			btrfs_warn(fs_info,
				   "Attempt to set subvolume %llu read-write during send",
				   root->root_key.objectid);
			ret = -EPERM;
			goto out_drop_sem;
		}
	}

	trans = btrfs_start_transaction(root, 1);
	if (IS_ERR(trans)) {
		ret = PTR_ERR(trans);
		goto out_reset;
	}

	ret = btrfs_update_root(trans, fs_info->tree_root,
				&root->root_key, &root->root_item);
	if (ret < 0) {
		btrfs_end_transaction(trans);
		goto out_reset;
	}

	ret = btrfs_commit_transaction(trans);

out_reset:
	if (ret)
		btrfs_set_root_flags(&root->root_item, root_flags);
out_drop_sem:
	up_write(&fs_info->subvol_sem);
out_drop_write:
	mnt_drop_write_file(file);
out:
	return ret;
}

static noinline int key_in_sk(struct btrfs_key *key,
			      struct btrfs_ioctl_search_key *sk)
{
	struct btrfs_key test;
	int ret;

	test.objectid = sk->min_objectid;
	test.type = sk->min_type;
	test.offset = sk->min_offset;

	ret = btrfs_comp_cpu_keys(key, &test);
	if (ret < 0)
		return 0;

	test.objectid = sk->max_objectid;
	test.type = sk->max_type;
	test.offset = sk->max_offset;

	ret = btrfs_comp_cpu_keys(key, &test);
	if (ret > 0)
		return 0;
	return 1;
}

static noinline int copy_to_sk(struct btrfs_path *path,
			       struct btrfs_key *key,
			       struct btrfs_ioctl_search_key *sk,
			       size_t *buf_size,
			       char __user *ubuf,
			       unsigned long *sk_offset,
			       int *num_found)
{
	u64 found_transid;
	struct extent_buffer *leaf;
	struct btrfs_ioctl_search_header sh;
	struct btrfs_key test;
	unsigned long item_off;
	unsigned long item_len;
	int nritems;
	int i;
	int slot;
	int ret = 0;

	leaf = path->nodes[0];
	slot = path->slots[0];
	nritems = btrfs_header_nritems(leaf);

	if (btrfs_header_generation(leaf) > sk->max_transid) {
		i = nritems;
		goto advance_key;
	}
	found_transid = btrfs_header_generation(leaf);

	for (i = slot; i < nritems; i++) {
		item_off = btrfs_item_ptr_offset(leaf, i);
		item_len = btrfs_item_size_nr(leaf, i);

		btrfs_item_key_to_cpu(leaf, key, i);
		if (!key_in_sk(key, sk))
			continue;

		if (sizeof(sh) + item_len > *buf_size) {
			if (*num_found) {
				ret = 1;
				goto out;
			}

			/*
			 * return one empty item back for v1, which does not
			 * handle -EOVERFLOW
			 */

			*buf_size = sizeof(sh) + item_len;
			item_len = 0;
			ret = -EOVERFLOW;
		}

		if (sizeof(sh) + item_len + *sk_offset > *buf_size) {
			ret = 1;
			goto out;
		}

		sh.objectid = key->objectid;
		sh.offset = key->offset;
		sh.type = key->type;
		sh.len = item_len;
		sh.transid = found_transid;

		/*
		 * Copy search result header. If we fault then loop again so we
		 * can fault in the pages and -EFAULT there if there's a
		 * problem. Otherwise we'll fault and then copy the buffer in
		 * properly this next time through
		 */
		if (copy_to_user_nofault(ubuf + *sk_offset, &sh, sizeof(sh))) {
			ret = 0;
			goto out;
		}

		*sk_offset += sizeof(sh);

		if (item_len) {
			char __user *up = ubuf + *sk_offset;
			/*
			 * Copy the item, same behavior as above, but reset the
			 * * sk_offset so we copy the full thing again.
			 */
			if (read_extent_buffer_to_user_nofault(leaf, up,
						item_off, item_len)) {
				ret = 0;
				*sk_offset -= sizeof(sh);
				goto out;
			}

			*sk_offset += item_len;
		}
		(*num_found)++;

		if (ret) /* -EOVERFLOW from above */
			goto out;

		if (*num_found >= sk->nr_items) {
			ret = 1;
			goto out;
		}
	}
advance_key:
	ret = 0;
	test.objectid = sk->max_objectid;
	test.type = sk->max_type;
	test.offset = sk->max_offset;
	if (btrfs_comp_cpu_keys(key, &test) >= 0)
		ret = 1;
	else if (key->offset < (u64)-1)
		key->offset++;
	else if (key->type < (u8)-1) {
		key->offset = 0;
		key->type++;
	} else if (key->objectid < (u64)-1) {
		key->offset = 0;
		key->type = 0;
		key->objectid++;
	} else
		ret = 1;
out:
	/*
	 *  0: all items from this leaf copied, continue with next
	 *  1: * more items can be copied, but unused buffer is too small
	 *     * all items were found
	 *     Either way, it will stops the loop which iterates to the next
	 *     leaf
	 *  -EOVERFLOW: item was to large for buffer
	 *  -EFAULT: could not copy extent buffer back to userspace
	 */
	return ret;
}

static noinline int search_ioctl(struct inode *inode,
				 struct btrfs_ioctl_search_key *sk,
				 size_t *buf_size,
				 char __user *ubuf)
{
	struct btrfs_fs_info *info = btrfs_sb(inode->i_sb);
	struct btrfs_root *root;
	struct btrfs_key key;
	struct btrfs_path *path;
	int ret;
	int num_found = 0;
	unsigned long sk_offset = 0;

	if (*buf_size < sizeof(struct btrfs_ioctl_search_header)) {
		*buf_size = sizeof(struct btrfs_ioctl_search_header);
		return -EOVERFLOW;
	}

	path = btrfs_alloc_path();
	if (!path)
		return -ENOMEM;

	if (sk->tree_id == 0) {
		/* search the root of the inode that was passed */
		root = btrfs_grab_root(BTRFS_I(inode)->root);
	} else {
		root = btrfs_get_fs_root(info, sk->tree_id, true);
		if (IS_ERR(root)) {
			btrfs_free_path(path);
			return PTR_ERR(root);
		}
	}

	key.objectid = sk->min_objectid;
	key.type = sk->min_type;
	key.offset = sk->min_offset;

	while (1) {
		ret = fault_in_pages_writeable(ubuf + sk_offset,
					       *buf_size - sk_offset);
		if (ret)
			break;

		ret = btrfs_search_forward(root, &key, path, sk->min_transid);
		if (ret != 0) {
			if (ret > 0)
				ret = 0;
			goto err;
		}
		ret = copy_to_sk(path, &key, sk, buf_size, ubuf,
				 &sk_offset, &num_found);
		btrfs_release_path(path);
		if (ret)
			break;

	}
	if (ret > 0)
		ret = 0;
err:
	sk->nr_items = num_found;
	btrfs_put_root(root);
	btrfs_free_path(path);
	return ret;
}

static noinline int btrfs_ioctl_tree_search(struct file *file,
					   void __user *argp)
{
	struct btrfs_ioctl_search_args __user *uargs;
	struct btrfs_ioctl_search_key sk;
	struct inode *inode;
	int ret;
	size_t buf_size;

	if (!capable(CAP_SYS_ADMIN))
		return -EPERM;

	uargs = (struct btrfs_ioctl_search_args __user *)argp;

	if (copy_from_user(&sk, &uargs->key, sizeof(sk)))
		return -EFAULT;

	buf_size = sizeof(uargs->buf);

	inode = file_inode(file);
	ret = search_ioctl(inode, &sk, &buf_size, uargs->buf);

	/*
	 * In the origin implementation an overflow is handled by returning a
	 * search header with a len of zero, so reset ret.
	 */
	if (ret == -EOVERFLOW)
		ret = 0;

	if (ret == 0 && copy_to_user(&uargs->key, &sk, sizeof(sk)))
		ret = -EFAULT;
	return ret;
}

static noinline int btrfs_ioctl_tree_search_v2(struct file *file,
					       void __user *argp)
{
	struct btrfs_ioctl_search_args_v2 __user *uarg;
	struct btrfs_ioctl_search_args_v2 args;
	struct inode *inode;
	int ret;
	size_t buf_size;
	const size_t buf_limit = SZ_16M;

	if (!capable(CAP_SYS_ADMIN))
		return -EPERM;

	/* copy search header and buffer size */
	uarg = (struct btrfs_ioctl_search_args_v2 __user *)argp;
	if (copy_from_user(&args, uarg, sizeof(args)))
		return -EFAULT;

	buf_size = args.buf_size;

	/* limit result size to 16MB */
	if (buf_size > buf_limit)
		buf_size = buf_limit;

	inode = file_inode(file);
	ret = search_ioctl(inode, &args.key, &buf_size,
			   (char __user *)(&uarg->buf[0]));
	if (ret == 0 && copy_to_user(&uarg->key, &args.key, sizeof(args.key)))
		ret = -EFAULT;
	else if (ret == -EOVERFLOW &&
		copy_to_user(&uarg->buf_size, &buf_size, sizeof(buf_size)))
		ret = -EFAULT;

	return ret;
}

/*
 * Search INODE_REFs to identify path name of 'dirid' directory
 * in a 'tree_id' tree. and sets path name to 'name'.
 */
static noinline int btrfs_search_path_in_tree(struct btrfs_fs_info *info,
				u64 tree_id, u64 dirid, char *name)
{
	struct btrfs_root *root;
	struct btrfs_key key;
	char *ptr;
	int ret = -1;
	int slot;
	int len;
	int total_len = 0;
	struct btrfs_inode_ref *iref;
	struct extent_buffer *l;
	struct btrfs_path *path;

	if (dirid == BTRFS_FIRST_FREE_OBJECTID) {
		name[0]='\0';
		return 0;
	}

	path = btrfs_alloc_path();
	if (!path)
		return -ENOMEM;

	ptr = &name[BTRFS_INO_LOOKUP_PATH_MAX - 1];

	root = btrfs_get_fs_root(info, tree_id, true);
	if (IS_ERR(root)) {
		ret = PTR_ERR(root);
		root = NULL;
		goto out;
	}

	key.objectid = dirid;
	key.type = BTRFS_INODE_REF_KEY;
	key.offset = (u64)-1;

	while (1) {
		ret = btrfs_search_slot(NULL, root, &key, path, 0, 0);
		if (ret < 0)
			goto out;
		else if (ret > 0) {
			ret = btrfs_previous_item(root, path, dirid,
						  BTRFS_INODE_REF_KEY);
			if (ret < 0)
				goto out;
			else if (ret > 0) {
				ret = -ENOENT;
				goto out;
			}
		}

		l = path->nodes[0];
		slot = path->slots[0];
		btrfs_item_key_to_cpu(l, &key, slot);

		iref = btrfs_item_ptr(l, slot, struct btrfs_inode_ref);
		len = btrfs_inode_ref_name_len(l, iref);
		ptr -= len + 1;
		total_len += len + 1;
		if (ptr < name) {
			ret = -ENAMETOOLONG;
			goto out;
		}

		*(ptr + len) = '/';
		read_extent_buffer(l, ptr, (unsigned long)(iref + 1), len);

		if (key.offset == BTRFS_FIRST_FREE_OBJECTID)
			break;

		btrfs_release_path(path);
		key.objectid = key.offset;
		key.offset = (u64)-1;
		dirid = key.objectid;
	}
	memmove(name, ptr, total_len);
	name[total_len] = '\0';
	ret = 0;
out:
	btrfs_put_root(root);
	btrfs_free_path(path);
	return ret;
}

static int btrfs_search_path_in_tree_user(struct inode *inode,
				struct btrfs_ioctl_ino_lookup_user_args *args)
{
	struct btrfs_fs_info *fs_info = BTRFS_I(inode)->root->fs_info;
	struct super_block *sb = inode->i_sb;
	struct btrfs_key upper_limit = BTRFS_I(inode)->location;
	u64 treeid = BTRFS_I(inode)->root->root_key.objectid;
	u64 dirid = args->dirid;
	unsigned long item_off;
	unsigned long item_len;
	struct btrfs_inode_ref *iref;
	struct btrfs_root_ref *rref;
	struct btrfs_root *root = NULL;
	struct btrfs_path *path;
	struct btrfs_key key, key2;
	struct extent_buffer *leaf;
	struct inode *temp_inode;
	char *ptr;
	int slot;
	int len;
	int total_len = 0;
	int ret;

	path = btrfs_alloc_path();
	if (!path)
		return -ENOMEM;

	/*
	 * If the bottom subvolume does not exist directly under upper_limit,
	 * construct the path in from the bottom up.
	 */
	if (dirid != upper_limit.objectid) {
		ptr = &args->path[BTRFS_INO_LOOKUP_USER_PATH_MAX - 1];

		root = btrfs_get_fs_root(fs_info, treeid, true);
		if (IS_ERR(root)) {
			ret = PTR_ERR(root);
			goto out;
		}

		key.objectid = dirid;
		key.type = BTRFS_INODE_REF_KEY;
		key.offset = (u64)-1;
		while (1) {
			ret = btrfs_search_slot(NULL, root, &key, path, 0, 0);
			if (ret < 0) {
				goto out_put;
			} else if (ret > 0) {
				ret = btrfs_previous_item(root, path, dirid,
							  BTRFS_INODE_REF_KEY);
				if (ret < 0) {
					goto out_put;
				} else if (ret > 0) {
					ret = -ENOENT;
					goto out_put;
				}
			}

			leaf = path->nodes[0];
			slot = path->slots[0];
			btrfs_item_key_to_cpu(leaf, &key, slot);

			iref = btrfs_item_ptr(leaf, slot, struct btrfs_inode_ref);
			len = btrfs_inode_ref_name_len(leaf, iref);
			ptr -= len + 1;
			total_len += len + 1;
			if (ptr < args->path) {
				ret = -ENAMETOOLONG;
				goto out_put;
			}

			*(ptr + len) = '/';
			read_extent_buffer(leaf, ptr,
					(unsigned long)(iref + 1), len);

			/* Check the read+exec permission of this directory */
			ret = btrfs_previous_item(root, path, dirid,
						  BTRFS_INODE_ITEM_KEY);
			if (ret < 0) {
				goto out_put;
			} else if (ret > 0) {
				ret = -ENOENT;
				goto out_put;
			}

			leaf = path->nodes[0];
			slot = path->slots[0];
			btrfs_item_key_to_cpu(leaf, &key2, slot);
			if (key2.objectid != dirid) {
				ret = -ENOENT;
				goto out_put;
			}

			temp_inode = btrfs_iget(sb, key2.objectid, root);
			if (IS_ERR(temp_inode)) {
				ret = PTR_ERR(temp_inode);
				goto out_put;
			}
			ret = inode_permission(temp_inode, MAY_READ | MAY_EXEC);
			iput(temp_inode);
			if (ret) {
				ret = -EACCES;
				goto out_put;
			}

			if (key.offset == upper_limit.objectid)
				break;
			if (key.objectid == BTRFS_FIRST_FREE_OBJECTID) {
				ret = -EACCES;
				goto out_put;
			}

			btrfs_release_path(path);
			key.objectid = key.offset;
			key.offset = (u64)-1;
			dirid = key.objectid;
		}

		memmove(args->path, ptr, total_len);
		args->path[total_len] = '\0';
		btrfs_put_root(root);
		root = NULL;
		btrfs_release_path(path);
	}

	/* Get the bottom subvolume's name from ROOT_REF */
	key.objectid = treeid;
	key.type = BTRFS_ROOT_REF_KEY;
	key.offset = args->treeid;
	ret = btrfs_search_slot(NULL, fs_info->tree_root, &key, path, 0, 0);
	if (ret < 0) {
		goto out;
	} else if (ret > 0) {
		ret = -ENOENT;
		goto out;
	}

	leaf = path->nodes[0];
	slot = path->slots[0];
	btrfs_item_key_to_cpu(leaf, &key, slot);

	item_off = btrfs_item_ptr_offset(leaf, slot);
	item_len = btrfs_item_size_nr(leaf, slot);
	/* Check if dirid in ROOT_REF corresponds to passed dirid */
	rref = btrfs_item_ptr(leaf, slot, struct btrfs_root_ref);
	if (args->dirid != btrfs_root_ref_dirid(leaf, rref)) {
		ret = -EINVAL;
		goto out;
	}

	/* Copy subvolume's name */
	item_off += sizeof(struct btrfs_root_ref);
	item_len -= sizeof(struct btrfs_root_ref);
	read_extent_buffer(leaf, args->name, item_off, item_len);
	args->name[item_len] = 0;

out_put:
	btrfs_put_root(root);
out:
	btrfs_free_path(path);
	return ret;
}

static noinline int btrfs_ioctl_ino_lookup(struct file *file,
					   void __user *argp)
{
	struct btrfs_ioctl_ino_lookup_args *args;
	struct inode *inode;
	int ret = 0;

	args = memdup_user(argp, sizeof(*args));
	if (IS_ERR(args))
		return PTR_ERR(args);

	inode = file_inode(file);

	/*
	 * Unprivileged query to obtain the containing subvolume root id. The
	 * path is reset so it's consistent with btrfs_search_path_in_tree.
	 */
	if (args->treeid == 0)
		args->treeid = BTRFS_I(inode)->root->root_key.objectid;

	if (args->objectid == BTRFS_FIRST_FREE_OBJECTID) {
		args->name[0] = 0;
		goto out;
	}

	if (!capable(CAP_SYS_ADMIN)) {
		ret = -EPERM;
		goto out;
	}

	ret = btrfs_search_path_in_tree(BTRFS_I(inode)->root->fs_info,
					args->treeid, args->objectid,
					args->name);

out:
	if (ret == 0 && copy_to_user(argp, args, sizeof(*args)))
		ret = -EFAULT;

	kfree(args);
	return ret;
}

/*
 * Version of ino_lookup ioctl (unprivileged)
 *
 * The main differences from ino_lookup ioctl are:
 *
 *   1. Read + Exec permission will be checked using inode_permission() during
 *      path construction. -EACCES will be returned in case of failure.
 *   2. Path construction will be stopped at the inode number which corresponds
 *      to the fd with which this ioctl is called. If constructed path does not
 *      exist under fd's inode, -EACCES will be returned.
 *   3. The name of bottom subvolume is also searched and filled.
 */
static int btrfs_ioctl_ino_lookup_user(struct file *file, void __user *argp)
{
	struct btrfs_ioctl_ino_lookup_user_args *args;
	struct inode *inode;
	int ret;

	args = memdup_user(argp, sizeof(*args));
	if (IS_ERR(args))
		return PTR_ERR(args);

	inode = file_inode(file);

	if (args->dirid == BTRFS_FIRST_FREE_OBJECTID &&
	    BTRFS_I(inode)->location.objectid != BTRFS_FIRST_FREE_OBJECTID) {
		/*
		 * The subvolume does not exist under fd with which this is
		 * called
		 */
		kfree(args);
		return -EACCES;
	}

	ret = btrfs_search_path_in_tree_user(inode, args);

	if (ret == 0 && copy_to_user(argp, args, sizeof(*args)))
		ret = -EFAULT;

	kfree(args);
	return ret;
}

/* Get the subvolume information in BTRFS_ROOT_ITEM and BTRFS_ROOT_BACKREF */
static int btrfs_ioctl_get_subvol_info(struct file *file, void __user *argp)
{
	struct btrfs_ioctl_get_subvol_info_args *subvol_info;
	struct btrfs_fs_info *fs_info;
	struct btrfs_root *root;
	struct btrfs_path *path;
	struct btrfs_key key;
	struct btrfs_root_item *root_item;
	struct btrfs_root_ref *rref;
	struct extent_buffer *leaf;
	unsigned long item_off;
	unsigned long item_len;
	struct inode *inode;
	int slot;
	int ret = 0;

	path = btrfs_alloc_path();
	if (!path)
		return -ENOMEM;

	subvol_info = kzalloc(sizeof(*subvol_info), GFP_KERNEL);
	if (!subvol_info) {
		btrfs_free_path(path);
		return -ENOMEM;
	}

	inode = file_inode(file);
	fs_info = BTRFS_I(inode)->root->fs_info;

	/* Get root_item of inode's subvolume */
	key.objectid = BTRFS_I(inode)->root->root_key.objectid;
	root = btrfs_get_fs_root(fs_info, key.objectid, true);
	if (IS_ERR(root)) {
		ret = PTR_ERR(root);
		goto out_free;
	}
	root_item = &root->root_item;

	subvol_info->treeid = key.objectid;

	subvol_info->generation = btrfs_root_generation(root_item);
	subvol_info->flags = btrfs_root_flags(root_item);

	memcpy(subvol_info->uuid, root_item->uuid, BTRFS_UUID_SIZE);
	memcpy(subvol_info->parent_uuid, root_item->parent_uuid,
						    BTRFS_UUID_SIZE);
	memcpy(subvol_info->received_uuid, root_item->received_uuid,
						    BTRFS_UUID_SIZE);

	subvol_info->ctransid = btrfs_root_ctransid(root_item);
	subvol_info->ctime.sec = btrfs_stack_timespec_sec(&root_item->ctime);
	subvol_info->ctime.nsec = btrfs_stack_timespec_nsec(&root_item->ctime);

	subvol_info->otransid = btrfs_root_otransid(root_item);
	subvol_info->otime.sec = btrfs_stack_timespec_sec(&root_item->otime);
	subvol_info->otime.nsec = btrfs_stack_timespec_nsec(&root_item->otime);

	subvol_info->stransid = btrfs_root_stransid(root_item);
	subvol_info->stime.sec = btrfs_stack_timespec_sec(&root_item->stime);
	subvol_info->stime.nsec = btrfs_stack_timespec_nsec(&root_item->stime);

	subvol_info->rtransid = btrfs_root_rtransid(root_item);
	subvol_info->rtime.sec = btrfs_stack_timespec_sec(&root_item->rtime);
	subvol_info->rtime.nsec = btrfs_stack_timespec_nsec(&root_item->rtime);

	if (key.objectid != BTRFS_FS_TREE_OBJECTID) {
		/* Search root tree for ROOT_BACKREF of this subvolume */
		key.type = BTRFS_ROOT_BACKREF_KEY;
		key.offset = 0;
		ret = btrfs_search_slot(NULL, fs_info->tree_root, &key, path, 0, 0);
		if (ret < 0) {
			goto out;
		} else if (path->slots[0] >=
			   btrfs_header_nritems(path->nodes[0])) {
			ret = btrfs_next_leaf(fs_info->tree_root, path);
			if (ret < 0) {
				goto out;
			} else if (ret > 0) {
				ret = -EUCLEAN;
				goto out;
			}
		}

		leaf = path->nodes[0];
		slot = path->slots[0];
		btrfs_item_key_to_cpu(leaf, &key, slot);
		if (key.objectid == subvol_info->treeid &&
		    key.type == BTRFS_ROOT_BACKREF_KEY) {
			subvol_info->parent_id = key.offset;

			rref = btrfs_item_ptr(leaf, slot, struct btrfs_root_ref);
			subvol_info->dirid = btrfs_root_ref_dirid(leaf, rref);

			item_off = btrfs_item_ptr_offset(leaf, slot)
					+ sizeof(struct btrfs_root_ref);
			item_len = btrfs_item_size_nr(leaf, slot)
					- sizeof(struct btrfs_root_ref);
			read_extent_buffer(leaf, subvol_info->name,
					   item_off, item_len);
		} else {
			ret = -ENOENT;
			goto out;
		}
	}

	if (copy_to_user(argp, subvol_info, sizeof(*subvol_info)))
		ret = -EFAULT;

out:
	btrfs_put_root(root);
out_free:
	btrfs_free_path(path);
	kfree(subvol_info);
	return ret;
}

/*
 * Return ROOT_REF information of the subvolume containing this inode
 * except the subvolume name.
 */
static int btrfs_ioctl_get_subvol_rootref(struct file *file, void __user *argp)
{
	struct btrfs_ioctl_get_subvol_rootref_args *rootrefs;
	struct btrfs_root_ref *rref;
	struct btrfs_root *root;
	struct btrfs_path *path;
	struct btrfs_key key;
	struct extent_buffer *leaf;
	struct inode *inode;
	u64 objectid;
	int slot;
	int ret;
	u8 found;

	path = btrfs_alloc_path();
	if (!path)
		return -ENOMEM;

	rootrefs = memdup_user(argp, sizeof(*rootrefs));
	if (IS_ERR(rootrefs)) {
		btrfs_free_path(path);
		return PTR_ERR(rootrefs);
	}

	inode = file_inode(file);
	root = BTRFS_I(inode)->root->fs_info->tree_root;
	objectid = BTRFS_I(inode)->root->root_key.objectid;

	key.objectid = objectid;
	key.type = BTRFS_ROOT_REF_KEY;
	key.offset = rootrefs->min_treeid;
	found = 0;

	ret = btrfs_search_slot(NULL, root, &key, path, 0, 0);
	if (ret < 0) {
		goto out;
	} else if (path->slots[0] >=
		   btrfs_header_nritems(path->nodes[0])) {
		ret = btrfs_next_leaf(root, path);
		if (ret < 0) {
			goto out;
		} else if (ret > 0) {
			ret = -EUCLEAN;
			goto out;
		}
	}
	while (1) {
		leaf = path->nodes[0];
		slot = path->slots[0];

		btrfs_item_key_to_cpu(leaf, &key, slot);
		if (key.objectid != objectid || key.type != BTRFS_ROOT_REF_KEY) {
			ret = 0;
			goto out;
		}

		if (found == BTRFS_MAX_ROOTREF_BUFFER_NUM) {
			ret = -EOVERFLOW;
			goto out;
		}

		rref = btrfs_item_ptr(leaf, slot, struct btrfs_root_ref);
		rootrefs->rootref[found].treeid = key.offset;
		rootrefs->rootref[found].dirid =
				  btrfs_root_ref_dirid(leaf, rref);
		found++;

		ret = btrfs_next_item(root, path);
		if (ret < 0) {
			goto out;
		} else if (ret > 0) {
			ret = -EUCLEAN;
			goto out;
		}
	}

out:
	if (!ret || ret == -EOVERFLOW) {
		rootrefs->num_items = found;
		/* update min_treeid for next search */
		if (found)
			rootrefs->min_treeid =
				rootrefs->rootref[found - 1].treeid + 1;
		if (copy_to_user(argp, rootrefs, sizeof(*rootrefs)))
			ret = -EFAULT;
	}

	kfree(rootrefs);
	btrfs_free_path(path);

	return ret;
}

static noinline int btrfs_ioctl_snap_destroy(struct file *file,
					     void __user *arg,
					     bool destroy_v2)
{
	struct dentry *parent = file->f_path.dentry;
	struct btrfs_fs_info *fs_info = btrfs_sb(parent->d_sb);
	struct dentry *dentry;
	struct inode *dir = d_inode(parent);
	struct inode *inode;
	struct btrfs_root *root = BTRFS_I(dir)->root;
	struct btrfs_root *dest = NULL;
	struct btrfs_ioctl_vol_args *vol_args = NULL;
	struct btrfs_ioctl_vol_args_v2 *vol_args2 = NULL;
	char *subvol_name, *subvol_name_ptr = NULL;
	int subvol_namelen;
	int err = 0;
	bool destroy_parent = false;

	if (destroy_v2) {
		vol_args2 = memdup_user(arg, sizeof(*vol_args2));
		if (IS_ERR(vol_args2))
			return PTR_ERR(vol_args2);

		if (vol_args2->flags & ~BTRFS_SUBVOL_DELETE_ARGS_MASK) {
			err = -EOPNOTSUPP;
			goto out;
		}

		/*
		 * If SPEC_BY_ID is not set, we are looking for the subvolume by
		 * name, same as v1 currently does.
		 */
		if (!(vol_args2->flags & BTRFS_SUBVOL_SPEC_BY_ID)) {
			vol_args2->name[BTRFS_SUBVOL_NAME_MAX] = 0;
			subvol_name = vol_args2->name;

			err = mnt_want_write_file(file);
			if (err)
				goto out;
		} else {
			if (vol_args2->subvolid < BTRFS_FIRST_FREE_OBJECTID) {
				err = -EINVAL;
				goto out;
			}

			err = mnt_want_write_file(file);
			if (err)
				goto out;

			dentry = btrfs_get_dentry(fs_info->sb,
					BTRFS_FIRST_FREE_OBJECTID,
					vol_args2->subvolid, 0, 0);
			if (IS_ERR(dentry)) {
				err = PTR_ERR(dentry);
				goto out_drop_write;
			}

			/*
			 * Change the default parent since the subvolume being
			 * deleted can be outside of the current mount point.
			 */
			parent = btrfs_get_parent(dentry);

			/*
			 * At this point dentry->d_name can point to '/' if the
			 * subvolume we want to destroy is outsite of the
			 * current mount point, so we need to release the
			 * current dentry and execute the lookup to return a new
			 * one with ->d_name pointing to the
			 * <mount point>/subvol_name.
			 */
			dput(dentry);
			if (IS_ERR(parent)) {
				err = PTR_ERR(parent);
				goto out_drop_write;
			}
			dir = d_inode(parent);

			/*
			 * If v2 was used with SPEC_BY_ID, a new parent was
			 * allocated since the subvolume can be outside of the
			 * current mount point. Later on we need to release this
			 * new parent dentry.
			 */
			destroy_parent = true;

			subvol_name_ptr = btrfs_get_subvol_name_from_objectid(
						fs_info, vol_args2->subvolid);
			if (IS_ERR(subvol_name_ptr)) {
				err = PTR_ERR(subvol_name_ptr);
				goto free_parent;
			}
			/* subvol_name_ptr is already NULL termined */
			subvol_name = (char *)kbasename(subvol_name_ptr);
		}
	} else {
		vol_args = memdup_user(arg, sizeof(*vol_args));
		if (IS_ERR(vol_args))
			return PTR_ERR(vol_args);

		vol_args->name[BTRFS_PATH_NAME_MAX] = 0;
		subvol_name = vol_args->name;

		err = mnt_want_write_file(file);
		if (err)
			goto out;
	}

	subvol_namelen = strlen(subvol_name);

	if (strchr(subvol_name, '/') ||
	    strncmp(subvol_name, "..", subvol_namelen) == 0) {
		err = -EINVAL;
		goto free_subvol_name;
	}

	if (!S_ISDIR(dir->i_mode)) {
		err = -ENOTDIR;
		goto free_subvol_name;
	}

	err = down_write_killable_nested(&dir->i_rwsem, I_MUTEX_PARENT);
	if (err == -EINTR)
		goto free_subvol_name;
	dentry = lookup_one_len(subvol_name, parent, subvol_namelen);
	if (IS_ERR(dentry)) {
		err = PTR_ERR(dentry);
		goto out_unlock_dir;
	}

	if (d_really_is_negative(dentry)) {
		err = -ENOENT;
		goto out_dput;
	}

	inode = d_inode(dentry);
	dest = BTRFS_I(inode)->root;
	if (!capable(CAP_SYS_ADMIN)) {
		/*
		 * Regular user.  Only allow this with a special mount
		 * option, when the user has write+exec access to the
		 * subvol root, and when rmdir(2) would have been
		 * allowed.
		 *
		 * Note that this is _not_ check that the subvol is
		 * empty or doesn't contain data that we wouldn't
		 * otherwise be able to delete.
		 *
		 * Users who want to delete empty subvols should try
		 * rmdir(2).
		 */
		err = -EPERM;
		if (!btrfs_test_opt(fs_info, USER_SUBVOL_RM_ALLOWED))
			goto out_dput;

		/*
		 * Do not allow deletion if the parent dir is the same
		 * as the dir to be deleted.  That means the ioctl
		 * must be called on the dentry referencing the root
		 * of the subvol, not a random directory contained
		 * within it.
		 */
		err = -EINVAL;
		if (root == dest)
			goto out_dput;

		err = inode_permission(inode, MAY_WRITE | MAY_EXEC);
		if (err)
			goto out_dput;
	}

	/* check if subvolume may be deleted by a user */
	err = btrfs_may_delete(dir, dentry, 1);
	if (err)
		goto out_dput;

	if (btrfs_ino(BTRFS_I(inode)) != BTRFS_FIRST_FREE_OBJECTID) {
		err = -EINVAL;
		goto out_dput;
	}

	inode_lock(inode);
	err = btrfs_delete_subvolume(dir, dentry);
	inode_unlock(inode);
	if (!err) {
		fsnotify_rmdir(dir, dentry);
		d_delete(dentry);
	}

out_dput:
	dput(dentry);
out_unlock_dir:
	inode_unlock(dir);
free_subvol_name:
	kfree(subvol_name_ptr);
free_parent:
	if (destroy_parent)
		dput(parent);
out_drop_write:
	mnt_drop_write_file(file);
out:
	kfree(vol_args2);
	kfree(vol_args);
	return err;
}

static int btrfs_ioctl_defrag(struct file *file, void __user *argp)
{
	struct inode *inode = file_inode(file);
	struct btrfs_root *root = BTRFS_I(inode)->root;
	struct btrfs_ioctl_defrag_range_args *range;
	int ret;

	ret = mnt_want_write_file(file);
	if (ret)
		return ret;

	if (btrfs_root_readonly(root)) {
		ret = -EROFS;
		goto out;
	}

	switch (inode->i_mode & S_IFMT) {
	case S_IFDIR:
		if (!capable(CAP_SYS_ADMIN)) {
			ret = -EPERM;
			goto out;
		}
		ret = btrfs_defrag_root(root);
		break;
	case S_IFREG:
		/*
		 * Note that this does not check the file descriptor for write
		 * access. This prevents defragmenting executables that are
		 * running and allows defrag on files open in read-only mode.
		 */
		if (!capable(CAP_SYS_ADMIN) &&
		    inode_permission(inode, MAY_WRITE)) {
			ret = -EPERM;
			goto out;
		}

		range = kzalloc(sizeof(*range), GFP_KERNEL);
		if (!range) {
			ret = -ENOMEM;
			goto out;
		}

		if (argp) {
			if (copy_from_user(range, argp,
					   sizeof(*range))) {
				ret = -EFAULT;
				kfree(range);
				goto out;
			}
			/* compression requires us to start the IO */
			if ((range->flags & BTRFS_DEFRAG_RANGE_COMPRESS)) {
				range->flags |= BTRFS_DEFRAG_RANGE_START_IO;
				range->extent_thresh = (u32)-1;
			}
		} else {
			/* the rest are all set to zero by kzalloc */
			range->len = (u64)-1;
		}
		ret = btrfs_defrag_file(file_inode(file), file,
					range, BTRFS_OLDEST_GENERATION, 0);
		if (ret > 0)
			ret = 0;
		kfree(range);
		break;
	default:
		ret = -EINVAL;
	}
out:
	mnt_drop_write_file(file);
	return ret;
}

static long btrfs_ioctl_add_dev(struct btrfs_fs_info *fs_info, void __user *arg)
{
	struct btrfs_ioctl_vol_args *vol_args;
	int ret;

	if (!capable(CAP_SYS_ADMIN))
		return -EPERM;

	if (!btrfs_exclop_start(fs_info, BTRFS_EXCLOP_DEV_ADD))
		return BTRFS_ERROR_DEV_EXCL_RUN_IN_PROGRESS;

	vol_args = memdup_user(arg, sizeof(*vol_args));
	if (IS_ERR(vol_args)) {
		ret = PTR_ERR(vol_args);
		goto out;
	}

	vol_args->name[BTRFS_PATH_NAME_MAX] = '\0';
	ret = btrfs_init_new_device(fs_info, vol_args->name);

	if (!ret)
		btrfs_info(fs_info, "disk added %s", vol_args->name);

	kfree(vol_args);
out:
	btrfs_exclop_finish(fs_info);
	return ret;
}

static long btrfs_ioctl_rm_dev_v2(struct file *file, void __user *arg)
{
	struct inode *inode = file_inode(file);
	struct btrfs_fs_info *fs_info = btrfs_sb(inode->i_sb);
	struct btrfs_ioctl_vol_args_v2 *vol_args;
	int ret;

	if (!capable(CAP_SYS_ADMIN))
		return -EPERM;

	ret = mnt_want_write_file(file);
	if (ret)
		return ret;

	vol_args = memdup_user(arg, sizeof(*vol_args));
	if (IS_ERR(vol_args)) {
		ret = PTR_ERR(vol_args);
		goto err_drop;
	}

	if (vol_args->flags & ~BTRFS_DEVICE_REMOVE_ARGS_MASK) {
		ret = -EOPNOTSUPP;
		goto out;
	}

	if (!btrfs_exclop_start(fs_info, BTRFS_EXCLOP_DEV_REMOVE)) {
		ret = BTRFS_ERROR_DEV_EXCL_RUN_IN_PROGRESS;
		goto out;
	}

	if (vol_args->flags & BTRFS_DEVICE_SPEC_BY_ID) {
		ret = btrfs_rm_device(fs_info, NULL, vol_args->devid);
	} else {
		vol_args->name[BTRFS_SUBVOL_NAME_MAX] = '\0';
		ret = btrfs_rm_device(fs_info, vol_args->name, 0);
	}
	btrfs_exclop_finish(fs_info);

	if (!ret) {
		if (vol_args->flags & BTRFS_DEVICE_SPEC_BY_ID)
			btrfs_info(fs_info, "device deleted: id %llu",
					vol_args->devid);
		else
			btrfs_info(fs_info, "device deleted: %s",
					vol_args->name);
	}
out:
	kfree(vol_args);
err_drop:
	mnt_drop_write_file(file);
	return ret;
}

static long btrfs_ioctl_rm_dev(struct file *file, void __user *arg)
{
	struct inode *inode = file_inode(file);
	struct btrfs_fs_info *fs_info = btrfs_sb(inode->i_sb);
	struct btrfs_ioctl_vol_args *vol_args;
	int ret;

	if (!capable(CAP_SYS_ADMIN))
		return -EPERM;

	ret = mnt_want_write_file(file);
	if (ret)
		return ret;

	if (!btrfs_exclop_start(fs_info, BTRFS_EXCLOP_DEV_REMOVE)) {
		ret = BTRFS_ERROR_DEV_EXCL_RUN_IN_PROGRESS;
		goto out_drop_write;
	}

	vol_args = memdup_user(arg, sizeof(*vol_args));
	if (IS_ERR(vol_args)) {
		ret = PTR_ERR(vol_args);
		goto out;
	}

	vol_args->name[BTRFS_PATH_NAME_MAX] = '\0';
	ret = btrfs_rm_device(fs_info, vol_args->name, 0);

	if (!ret)
		btrfs_info(fs_info, "disk deleted %s", vol_args->name);
	kfree(vol_args);
out:
	btrfs_exclop_finish(fs_info);
out_drop_write:
	mnt_drop_write_file(file);

	return ret;
}

static long btrfs_ioctl_fs_info(struct btrfs_fs_info *fs_info,
				void __user *arg)
{
	struct btrfs_ioctl_fs_info_args *fi_args;
	struct btrfs_device *device;
	struct btrfs_fs_devices *fs_devices = fs_info->fs_devices;
	u64 flags_in;
	int ret = 0;

	fi_args = memdup_user(arg, sizeof(*fi_args));
	if (IS_ERR(fi_args))
		return PTR_ERR(fi_args);

	flags_in = fi_args->flags;
	memset(fi_args, 0, sizeof(*fi_args));

	rcu_read_lock();
	fi_args->num_devices = fs_devices->num_devices;

	list_for_each_entry_rcu(device, &fs_devices->devices, dev_list) {
		if (device->devid > fi_args->max_id)
			fi_args->max_id = device->devid;
	}
	rcu_read_unlock();

	memcpy(&fi_args->fsid, fs_devices->fsid, sizeof(fi_args->fsid));
	fi_args->nodesize = fs_info->nodesize;
	fi_args->sectorsize = fs_info->sectorsize;
	fi_args->clone_alignment = fs_info->sectorsize;

	if (flags_in & BTRFS_FS_INFO_FLAG_CSUM_INFO) {
		fi_args->csum_type = btrfs_super_csum_type(fs_info->super_copy);
		fi_args->csum_size = btrfs_super_csum_size(fs_info->super_copy);
		fi_args->flags |= BTRFS_FS_INFO_FLAG_CSUM_INFO;
	}

	if (flags_in & BTRFS_FS_INFO_FLAG_GENERATION) {
		fi_args->generation = fs_info->generation;
		fi_args->flags |= BTRFS_FS_INFO_FLAG_GENERATION;
	}

	if (flags_in & BTRFS_FS_INFO_FLAG_METADATA_UUID) {
		memcpy(&fi_args->metadata_uuid, fs_devices->metadata_uuid,
		       sizeof(fi_args->metadata_uuid));
		fi_args->flags |= BTRFS_FS_INFO_FLAG_METADATA_UUID;
	}

	if (copy_to_user(arg, fi_args, sizeof(*fi_args)))
		ret = -EFAULT;

	kfree(fi_args);
	return ret;
}

static long btrfs_ioctl_dev_info(struct btrfs_fs_info *fs_info,
				 void __user *arg)
{
	struct btrfs_ioctl_dev_info_args *di_args;
	struct btrfs_device *dev;
	int ret = 0;
	char *s_uuid = NULL;

	di_args = memdup_user(arg, sizeof(*di_args));
	if (IS_ERR(di_args))
		return PTR_ERR(di_args);

	if (!btrfs_is_empty_uuid(di_args->uuid))
		s_uuid = di_args->uuid;

	rcu_read_lock();
	dev = btrfs_find_device(fs_info->fs_devices, di_args->devid, s_uuid,
				NULL);

	if (!dev) {
		ret = -ENODEV;
		goto out;
	}

	di_args->devid = dev->devid;
	di_args->bytes_used = btrfs_device_get_bytes_used(dev);
	di_args->total_bytes = btrfs_device_get_total_bytes(dev);
	memcpy(di_args->uuid, dev->uuid, sizeof(di_args->uuid));
	if (dev->name) {
		strncpy(di_args->path, rcu_str_deref(dev->name),
				sizeof(di_args->path) - 1);
		di_args->path[sizeof(di_args->path) - 1] = 0;
	} else {
		di_args->path[0] = '\0';
	}

out:
	rcu_read_unlock();
	if (ret == 0 && copy_to_user(arg, di_args, sizeof(*di_args)))
		ret = -EFAULT;

	kfree(di_args);
	return ret;
}

static long btrfs_ioctl_default_subvol(struct file *file, void __user *argp)
{
	struct inode *inode = file_inode(file);
	struct btrfs_fs_info *fs_info = btrfs_sb(inode->i_sb);
	struct btrfs_root *root = BTRFS_I(inode)->root;
	struct btrfs_root *new_root;
	struct btrfs_dir_item *di;
	struct btrfs_trans_handle *trans;
	struct btrfs_path *path = NULL;
	struct btrfs_disk_key disk_key;
	u64 objectid = 0;
	u64 dir_id;
	int ret;

	if (!capable(CAP_SYS_ADMIN))
		return -EPERM;

	ret = mnt_want_write_file(file);
	if (ret)
		return ret;

	if (copy_from_user(&objectid, argp, sizeof(objectid))) {
		ret = -EFAULT;
		goto out;
	}

	if (!objectid)
		objectid = BTRFS_FS_TREE_OBJECTID;

	new_root = btrfs_get_fs_root(fs_info, objectid, true);
	if (IS_ERR(new_root)) {
		ret = PTR_ERR(new_root);
		goto out;
	}
	if (!is_fstree(new_root->root_key.objectid)) {
		ret = -ENOENT;
		goto out_free;
	}

	path = btrfs_alloc_path();
	if (!path) {
		ret = -ENOMEM;
		goto out_free;
	}

	trans = btrfs_start_transaction(root, 1);
	if (IS_ERR(trans)) {
		ret = PTR_ERR(trans);
		goto out_free;
	}

	dir_id = btrfs_super_root_dir(fs_info->super_copy);
	di = btrfs_lookup_dir_item(trans, fs_info->tree_root, path,
				   dir_id, "default", 7, 1);
	if (IS_ERR_OR_NULL(di)) {
		btrfs_release_path(path);
		btrfs_end_transaction(trans);
		btrfs_err(fs_info,
			  "Umm, you don't have the default diritem, this isn't going to work");
		ret = -ENOENT;
		goto out_free;
	}

	btrfs_cpu_key_to_disk(&disk_key, &new_root->root_key);
	btrfs_set_dir_item_key(path->nodes[0], di, &disk_key);
	btrfs_mark_buffer_dirty(path->nodes[0]);
	btrfs_release_path(path);

	btrfs_set_fs_incompat(fs_info, DEFAULT_SUBVOL);
	btrfs_end_transaction(trans);
out_free:
	btrfs_put_root(new_root);
	btrfs_free_path(path);
out:
	mnt_drop_write_file(file);
	return ret;
}

static void get_block_group_info(struct list_head *groups_list,
				 struct btrfs_ioctl_space_info *space)
{
	struct btrfs_block_group *block_group;

	space->total_bytes = 0;
	space->used_bytes = 0;
	space->flags = 0;
	list_for_each_entry(block_group, groups_list, list) {
		space->flags = block_group->flags;
		space->total_bytes += block_group->length;
		space->used_bytes += block_group->used;
	}
}

static long btrfs_ioctl_space_info(struct btrfs_fs_info *fs_info,
				   void __user *arg)
{
	struct btrfs_ioctl_space_args space_args;
	struct btrfs_ioctl_space_info space;
	struct btrfs_ioctl_space_info *dest;
	struct btrfs_ioctl_space_info *dest_orig;
	struct btrfs_ioctl_space_info __user *user_dest;
	struct btrfs_space_info *info;
	static const u64 types[] = {
		BTRFS_BLOCK_GROUP_DATA,
		BTRFS_BLOCK_GROUP_SYSTEM,
		BTRFS_BLOCK_GROUP_METADATA,
		BTRFS_BLOCK_GROUP_DATA | BTRFS_BLOCK_GROUP_METADATA
	};
	int num_types = 4;
	int alloc_size;
	int ret = 0;
	u64 slot_count = 0;
	int i, c;

	if (copy_from_user(&space_args,
			   (struct btrfs_ioctl_space_args __user *)arg,
			   sizeof(space_args)))
		return -EFAULT;

	for (i = 0; i < num_types; i++) {
		struct btrfs_space_info *tmp;

		info = NULL;
		list_for_each_entry(tmp, &fs_info->space_info, list) {
			if (tmp->flags == types[i]) {
				info = tmp;
				break;
			}
		}

		if (!info)
			continue;

		down_read(&info->groups_sem);
		for (c = 0; c < BTRFS_NR_RAID_TYPES; c++) {
			if (!list_empty(&info->block_groups[c]))
				slot_count++;
		}
		up_read(&info->groups_sem);
	}

	/*
	 * Global block reserve, exported as a space_info
	 */
	slot_count++;

	/* space_slots == 0 means they are asking for a count */
	if (space_args.space_slots == 0) {
		space_args.total_spaces = slot_count;
		goto out;
	}

	slot_count = min_t(u64, space_args.space_slots, slot_count);

	alloc_size = sizeof(*dest) * slot_count;

	/* we generally have at most 6 or so space infos, one for each raid
	 * level.  So, a whole page should be more than enough for everyone
	 */
	if (alloc_size > PAGE_SIZE)
		return -ENOMEM;

	space_args.total_spaces = 0;
	dest = kmalloc(alloc_size, GFP_KERNEL);
	if (!dest)
		return -ENOMEM;
	dest_orig = dest;

	/* now we have a buffer to copy into */
	for (i = 0; i < num_types; i++) {
		struct btrfs_space_info *tmp;

		if (!slot_count)
			break;

		info = NULL;
		list_for_each_entry(tmp, &fs_info->space_info, list) {
			if (tmp->flags == types[i]) {
				info = tmp;
				break;
			}
		}

		if (!info)
			continue;
		down_read(&info->groups_sem);
		for (c = 0; c < BTRFS_NR_RAID_TYPES; c++) {
			if (!list_empty(&info->block_groups[c])) {
				get_block_group_info(&info->block_groups[c],
						     &space);
				memcpy(dest, &space, sizeof(space));
				dest++;
				space_args.total_spaces++;
				slot_count--;
			}
			if (!slot_count)
				break;
		}
		up_read(&info->groups_sem);
	}

	/*
	 * Add global block reserve
	 */
	if (slot_count) {
		struct btrfs_block_rsv *block_rsv = &fs_info->global_block_rsv;

		spin_lock(&block_rsv->lock);
		space.total_bytes = block_rsv->size;
		space.used_bytes = block_rsv->size - block_rsv->reserved;
		spin_unlock(&block_rsv->lock);
		space.flags = BTRFS_SPACE_INFO_GLOBAL_RSV;
		memcpy(dest, &space, sizeof(space));
		space_args.total_spaces++;
	}

	user_dest = (struct btrfs_ioctl_space_info __user *)
		(arg + sizeof(struct btrfs_ioctl_space_args));

	if (copy_to_user(user_dest, dest_orig, alloc_size))
		ret = -EFAULT;

	kfree(dest_orig);
out:
	if (ret == 0 && copy_to_user(arg, &space_args, sizeof(space_args)))
		ret = -EFAULT;

	return ret;
}

static noinline long btrfs_ioctl_start_sync(struct btrfs_root *root,
					    void __user *argp)
{
	struct btrfs_trans_handle *trans;
	u64 transid;
	int ret;

	trans = btrfs_attach_transaction_barrier(root);
	if (IS_ERR(trans)) {
		if (PTR_ERR(trans) != -ENOENT)
			return PTR_ERR(trans);

		/* No running transaction, don't bother */
		transid = root->fs_info->last_trans_committed;
		goto out;
	}
	transid = trans->transid;
	ret = btrfs_commit_transaction_async(trans, 0);
	if (ret) {
		btrfs_end_transaction(trans);
		return ret;
	}
out:
	if (argp)
		if (copy_to_user(argp, &transid, sizeof(transid)))
			return -EFAULT;
	return 0;
}

static noinline long btrfs_ioctl_wait_sync(struct btrfs_fs_info *fs_info,
					   void __user *argp)
{
	u64 transid;

	if (argp) {
		if (copy_from_user(&transid, argp, sizeof(transid)))
			return -EFAULT;
	} else {
		transid = 0;  /* current trans */
	}
	return btrfs_wait_for_commit(fs_info, transid);
}

static long btrfs_ioctl_scrub(struct file *file, void __user *arg)
{
	struct btrfs_fs_info *fs_info = btrfs_sb(file_inode(file)->i_sb);
	struct btrfs_ioctl_scrub_args *sa;
	int ret;

	if (!capable(CAP_SYS_ADMIN))
		return -EPERM;

	sa = memdup_user(arg, sizeof(*sa));
	if (IS_ERR(sa))
		return PTR_ERR(sa);

	if (!(sa->flags & BTRFS_SCRUB_READONLY)) {
		ret = mnt_want_write_file(file);
		if (ret)
			goto out;
	}

	ret = btrfs_scrub_dev(fs_info, sa->devid, sa->start, sa->end,
			      &sa->progress, sa->flags & BTRFS_SCRUB_READONLY,
			      0);

	/*
	 * Copy scrub args to user space even if btrfs_scrub_dev() returned an
	 * error. This is important as it allows user space to know how much
	 * progress scrub has done. For example, if scrub is canceled we get
	 * -ECANCELED from btrfs_scrub_dev() and return that error back to user
	 * space. Later user space can inspect the progress from the structure
	 * btrfs_ioctl_scrub_args and resume scrub from where it left off
	 * previously (btrfs-progs does this).
	 * If we fail to copy the btrfs_ioctl_scrub_args structure to user space
	 * then return -EFAULT to signal the structure was not copied or it may
	 * be corrupt and unreliable due to a partial copy.
	 */
	if (copy_to_user(arg, sa, sizeof(*sa)))
		ret = -EFAULT;

	if (!(sa->flags & BTRFS_SCRUB_READONLY))
		mnt_drop_write_file(file);
out:
	kfree(sa);
	return ret;
}

static long btrfs_ioctl_scrub_cancel(struct btrfs_fs_info *fs_info)
{
	if (!capable(CAP_SYS_ADMIN))
		return -EPERM;

	return btrfs_scrub_cancel(fs_info);
}

static long btrfs_ioctl_scrub_progress(struct btrfs_fs_info *fs_info,
				       void __user *arg)
{
	struct btrfs_ioctl_scrub_args *sa;
	int ret;

	if (!capable(CAP_SYS_ADMIN))
		return -EPERM;

	sa = memdup_user(arg, sizeof(*sa));
	if (IS_ERR(sa))
		return PTR_ERR(sa);

	ret = btrfs_scrub_progress(fs_info, sa->devid, &sa->progress);

	if (ret == 0 && copy_to_user(arg, sa, sizeof(*sa)))
		ret = -EFAULT;

	kfree(sa);
	return ret;
}

static long btrfs_ioctl_get_dev_stats(struct btrfs_fs_info *fs_info,
				      void __user *arg)
{
	struct btrfs_ioctl_get_dev_stats *sa;
	int ret;

	sa = memdup_user(arg, sizeof(*sa));
	if (IS_ERR(sa))
		return PTR_ERR(sa);

	if ((sa->flags & BTRFS_DEV_STATS_RESET) && !capable(CAP_SYS_ADMIN)) {
		kfree(sa);
		return -EPERM;
	}

	ret = btrfs_get_dev_stats(fs_info, sa);

	if (ret == 0 && copy_to_user(arg, sa, sizeof(*sa)))
		ret = -EFAULT;

	kfree(sa);
	return ret;
}

static long btrfs_ioctl_dev_replace(struct btrfs_fs_info *fs_info,
				    void __user *arg)
{
	struct btrfs_ioctl_dev_replace_args *p;
	int ret;

	if (!capable(CAP_SYS_ADMIN))
		return -EPERM;

	p = memdup_user(arg, sizeof(*p));
	if (IS_ERR(p))
		return PTR_ERR(p);

	switch (p->cmd) {
	case BTRFS_IOCTL_DEV_REPLACE_CMD_START:
		if (sb_rdonly(fs_info->sb)) {
			ret = -EROFS;
			goto out;
		}
		if (!btrfs_exclop_start(fs_info, BTRFS_EXCLOP_DEV_REPLACE)) {
			ret = BTRFS_ERROR_DEV_EXCL_RUN_IN_PROGRESS;
		} else {
			ret = btrfs_dev_replace_by_ioctl(fs_info, p);
			btrfs_exclop_finish(fs_info);
		}
		break;
	case BTRFS_IOCTL_DEV_REPLACE_CMD_STATUS:
		btrfs_dev_replace_status(fs_info, p);
		ret = 0;
		break;
	case BTRFS_IOCTL_DEV_REPLACE_CMD_CANCEL:
		p->result = btrfs_dev_replace_cancel(fs_info);
		ret = 0;
		break;
	default:
		ret = -EINVAL;
		break;
	}

	if ((ret == 0 || ret == -ECANCELED) && copy_to_user(arg, p, sizeof(*p)))
		ret = -EFAULT;
out:
	kfree(p);
	return ret;
}

static long btrfs_ioctl_ino_to_path(struct btrfs_root *root, void __user *arg)
{
	int ret = 0;
	int i;
	u64 rel_ptr;
	int size;
	struct btrfs_ioctl_ino_path_args *ipa = NULL;
	struct inode_fs_paths *ipath = NULL;
	struct btrfs_path *path;

	if (!capable(CAP_DAC_READ_SEARCH))
		return -EPERM;

	path = btrfs_alloc_path();
	if (!path) {
		ret = -ENOMEM;
		goto out;
	}

	ipa = memdup_user(arg, sizeof(*ipa));
	if (IS_ERR(ipa)) {
		ret = PTR_ERR(ipa);
		ipa = NULL;
		goto out;
	}

	size = min_t(u32, ipa->size, 4096);
	ipath = init_ipath(size, root, path);
	if (IS_ERR(ipath)) {
		ret = PTR_ERR(ipath);
		ipath = NULL;
		goto out;
	}

	ret = paths_from_inode(ipa->inum, ipath);
	if (ret < 0)
		goto out;

	for (i = 0; i < ipath->fspath->elem_cnt; ++i) {
		rel_ptr = ipath->fspath->val[i] -
			  (u64)(unsigned long)ipath->fspath->val;
		ipath->fspath->val[i] = rel_ptr;
	}

	ret = copy_to_user((void __user *)(unsigned long)ipa->fspath,
			   ipath->fspath, size);
	if (ret) {
		ret = -EFAULT;
		goto out;
	}

out:
	btrfs_free_path(path);
	free_ipath(ipath);
	kfree(ipa);

	return ret;
}

static int build_ino_list(u64 inum, u64 offset, u64 root, void *ctx)
{
	struct btrfs_data_container *inodes = ctx;
	const size_t c = 3 * sizeof(u64);

	if (inodes->bytes_left >= c) {
		inodes->bytes_left -= c;
		inodes->val[inodes->elem_cnt] = inum;
		inodes->val[inodes->elem_cnt + 1] = offset;
		inodes->val[inodes->elem_cnt + 2] = root;
		inodes->elem_cnt += 3;
	} else {
		inodes->bytes_missing += c - inodes->bytes_left;
		inodes->bytes_left = 0;
		inodes->elem_missed += 3;
	}

	return 0;
}

static long btrfs_ioctl_logical_to_ino(struct btrfs_fs_info *fs_info,
					void __user *arg, int version)
{
	int ret = 0;
	int size;
	struct btrfs_ioctl_logical_ino_args *loi;
	struct btrfs_data_container *inodes = NULL;
	struct btrfs_path *path = NULL;
	bool ignore_offset;

	if (!capable(CAP_SYS_ADMIN))
		return -EPERM;

	loi = memdup_user(arg, sizeof(*loi));
	if (IS_ERR(loi))
		return PTR_ERR(loi);

	if (version == 1) {
		ignore_offset = false;
		size = min_t(u32, loi->size, SZ_64K);
	} else {
		/* All reserved bits must be 0 for now */
		if (memchr_inv(loi->reserved, 0, sizeof(loi->reserved))) {
			ret = -EINVAL;
			goto out_loi;
		}
		/* Only accept flags we have defined so far */
		if (loi->flags & ~(BTRFS_LOGICAL_INO_ARGS_IGNORE_OFFSET)) {
			ret = -EINVAL;
			goto out_loi;
		}
		ignore_offset = loi->flags & BTRFS_LOGICAL_INO_ARGS_IGNORE_OFFSET;
		size = min_t(u32, loi->size, SZ_16M);
	}

	path = btrfs_alloc_path();
	if (!path) {
		ret = -ENOMEM;
		goto out;
	}

	inodes = init_data_container(size);
	if (IS_ERR(inodes)) {
		ret = PTR_ERR(inodes);
		inodes = NULL;
		goto out;
	}

	ret = iterate_inodes_from_logical(loi->logical, fs_info, path,
					  build_ino_list, inodes, ignore_offset);
	if (ret == -EINVAL)
		ret = -ENOENT;
	if (ret < 0)
		goto out;

	ret = copy_to_user((void __user *)(unsigned long)loi->inodes, inodes,
			   size);
	if (ret)
		ret = -EFAULT;

out:
	btrfs_free_path(path);
	kvfree(inodes);
out_loi:
	kfree(loi);

	return ret;
}

void btrfs_update_ioctl_balance_args(struct btrfs_fs_info *fs_info,
			       struct btrfs_ioctl_balance_args *bargs)
{
	struct btrfs_balance_control *bctl = fs_info->balance_ctl;

	bargs->flags = bctl->flags;

	if (test_bit(BTRFS_FS_BALANCE_RUNNING, &fs_info->flags))
		bargs->state |= BTRFS_BALANCE_STATE_RUNNING;
	if (atomic_read(&fs_info->balance_pause_req))
		bargs->state |= BTRFS_BALANCE_STATE_PAUSE_REQ;
	if (atomic_read(&fs_info->balance_cancel_req))
		bargs->state |= BTRFS_BALANCE_STATE_CANCEL_REQ;

	memcpy(&bargs->data, &bctl->data, sizeof(bargs->data));
	memcpy(&bargs->meta, &bctl->meta, sizeof(bargs->meta));
	memcpy(&bargs->sys, &bctl->sys, sizeof(bargs->sys));

	spin_lock(&fs_info->balance_lock);
	memcpy(&bargs->stat, &bctl->stat, sizeof(bargs->stat));
	spin_unlock(&fs_info->balance_lock);
}

static long btrfs_ioctl_balance(struct file *file, void __user *arg)
{
	struct btrfs_root *root = BTRFS_I(file_inode(file))->root;
	struct btrfs_fs_info *fs_info = root->fs_info;
	struct btrfs_ioctl_balance_args *bargs;
	struct btrfs_balance_control *bctl;
	bool need_unlock; /* for mut. excl. ops lock */
	int ret;

	if (!capable(CAP_SYS_ADMIN))
		return -EPERM;

	ret = mnt_want_write_file(file);
	if (ret)
		return ret;

again:
	if (btrfs_exclop_start(fs_info, BTRFS_EXCLOP_BALANCE)) {
		mutex_lock(&fs_info->balance_mutex);
		need_unlock = true;
		goto locked;
	}

	/*
	 * mut. excl. ops lock is locked.  Three possibilities:
	 *   (1) some other op is running
	 *   (2) balance is running
	 *   (3) balance is paused -- special case (think resume)
	 */
	mutex_lock(&fs_info->balance_mutex);
	if (fs_info->balance_ctl) {
		/* this is either (2) or (3) */
		if (!test_bit(BTRFS_FS_BALANCE_RUNNING, &fs_info->flags)) {
			mutex_unlock(&fs_info->balance_mutex);
			/*
			 * Lock released to allow other waiters to continue,
			 * we'll reexamine the status again.
			 */
			mutex_lock(&fs_info->balance_mutex);

			if (fs_info->balance_ctl &&
			    !test_bit(BTRFS_FS_BALANCE_RUNNING, &fs_info->flags)) {
				/* this is (3) */
				need_unlock = false;
				goto locked;
			}

			mutex_unlock(&fs_info->balance_mutex);
			goto again;
		} else {
			/* this is (2) */
			mutex_unlock(&fs_info->balance_mutex);
			ret = -EINPROGRESS;
			goto out;
		}
	} else {
		/* this is (1) */
		mutex_unlock(&fs_info->balance_mutex);
		ret = BTRFS_ERROR_DEV_EXCL_RUN_IN_PROGRESS;
		goto out;
	}

locked:

	if (arg) {
		bargs = memdup_user(arg, sizeof(*bargs));
		if (IS_ERR(bargs)) {
			ret = PTR_ERR(bargs);
			goto out_unlock;
		}

		if (bargs->flags & BTRFS_BALANCE_RESUME) {
			if (!fs_info->balance_ctl) {
				ret = -ENOTCONN;
				goto out_bargs;
			}

			bctl = fs_info->balance_ctl;
			spin_lock(&fs_info->balance_lock);
			bctl->flags |= BTRFS_BALANCE_RESUME;
			spin_unlock(&fs_info->balance_lock);

			goto do_balance;
		}
	} else {
		bargs = NULL;
	}

	if (fs_info->balance_ctl) {
		ret = -EINPROGRESS;
		goto out_bargs;
	}

	bctl = kzalloc(sizeof(*bctl), GFP_KERNEL);
	if (!bctl) {
		ret = -ENOMEM;
		goto out_bargs;
	}

	if (arg) {
		memcpy(&bctl->data, &bargs->data, sizeof(bctl->data));
		memcpy(&bctl->meta, &bargs->meta, sizeof(bctl->meta));
		memcpy(&bctl->sys, &bargs->sys, sizeof(bctl->sys));

		bctl->flags = bargs->flags;
	} else {
		/* balance everything - no filters */
		bctl->flags |= BTRFS_BALANCE_TYPE_MASK;
	}

	if (bctl->flags & ~(BTRFS_BALANCE_ARGS_MASK | BTRFS_BALANCE_TYPE_MASK)) {
		ret = -EINVAL;
		goto out_bctl;
	}

do_balance:
	/*
	 * Ownership of bctl and exclusive operation goes to btrfs_balance.
	 * bctl is freed in reset_balance_state, or, if restriper was paused
	 * all the way until unmount, in free_fs_info.  The flag should be
	 * cleared after reset_balance_state.
	 */
	need_unlock = false;

	ret = btrfs_balance(fs_info, bctl, bargs);
	bctl = NULL;

	if ((ret == 0 || ret == -ECANCELED) && arg) {
		if (copy_to_user(arg, bargs, sizeof(*bargs)))
			ret = -EFAULT;
	}

out_bctl:
	kfree(bctl);
out_bargs:
	kfree(bargs);
out_unlock:
	mutex_unlock(&fs_info->balance_mutex);
	if (need_unlock)
		btrfs_exclop_finish(fs_info);
out:
	mnt_drop_write_file(file);
	return ret;
}

static long btrfs_ioctl_balance_ctl(struct btrfs_fs_info *fs_info, int cmd)
{
	if (!capable(CAP_SYS_ADMIN))
		return -EPERM;

	switch (cmd) {
	case BTRFS_BALANCE_CTL_PAUSE:
		return btrfs_pause_balance(fs_info);
	case BTRFS_BALANCE_CTL_CANCEL:
		return btrfs_cancel_balance(fs_info);
	}

	return -EINVAL;
}

static long btrfs_ioctl_balance_progress(struct btrfs_fs_info *fs_info,
					 void __user *arg)
{
	struct btrfs_ioctl_balance_args *bargs;
	int ret = 0;

	if (!capable(CAP_SYS_ADMIN))
		return -EPERM;

	mutex_lock(&fs_info->balance_mutex);
	if (!fs_info->balance_ctl) {
		ret = -ENOTCONN;
		goto out;
	}

	bargs = kzalloc(sizeof(*bargs), GFP_KERNEL);
	if (!bargs) {
		ret = -ENOMEM;
		goto out;
	}

	btrfs_update_ioctl_balance_args(fs_info, bargs);

	if (copy_to_user(arg, bargs, sizeof(*bargs)))
		ret = -EFAULT;

	kfree(bargs);
out:
	mutex_unlock(&fs_info->balance_mutex);
	return ret;
}

static long btrfs_ioctl_quota_ctl(struct file *file, void __user *arg)
{
	struct inode *inode = file_inode(file);
	struct btrfs_fs_info *fs_info = btrfs_sb(inode->i_sb);
	struct btrfs_ioctl_quota_ctl_args *sa;
	int ret;

	if (!capable(CAP_SYS_ADMIN))
		return -EPERM;

	ret = mnt_want_write_file(file);
	if (ret)
		return ret;

	sa = memdup_user(arg, sizeof(*sa));
	if (IS_ERR(sa)) {
		ret = PTR_ERR(sa);
		goto drop_write;
	}

	down_write(&fs_info->subvol_sem);

	switch (sa->cmd) {
	case BTRFS_QUOTA_CTL_ENABLE:
		ret = btrfs_quota_enable(fs_info);
		break;
	case BTRFS_QUOTA_CTL_DISABLE:
		ret = btrfs_quota_disable(fs_info);
		break;
	default:
		ret = -EINVAL;
		break;
	}

	kfree(sa);
	up_write(&fs_info->subvol_sem);
drop_write:
	mnt_drop_write_file(file);
	return ret;
}

static long btrfs_ioctl_qgroup_assign(struct file *file, void __user *arg)
{
	struct inode *inode = file_inode(file);
	struct btrfs_fs_info *fs_info = btrfs_sb(inode->i_sb);
	struct btrfs_root *root = BTRFS_I(inode)->root;
	struct btrfs_ioctl_qgroup_assign_args *sa;
	struct btrfs_trans_handle *trans;
	int ret;
	int err;

	if (!capable(CAP_SYS_ADMIN))
		return -EPERM;

	ret = mnt_want_write_file(file);
	if (ret)
		return ret;

	sa = memdup_user(arg, sizeof(*sa));
	if (IS_ERR(sa)) {
		ret = PTR_ERR(sa);
		goto drop_write;
	}

	trans = btrfs_join_transaction(root);
	if (IS_ERR(trans)) {
		ret = PTR_ERR(trans);
		goto out;
	}

	if (sa->assign) {
		ret = btrfs_add_qgroup_relation(trans, sa->src, sa->dst);
	} else {
		ret = btrfs_del_qgroup_relation(trans, sa->src, sa->dst);
	}

	/* update qgroup status and info */
	err = btrfs_run_qgroups(trans);
	if (err < 0)
		btrfs_handle_fs_error(fs_info, err,
				      "failed to update qgroup status and info");
	err = btrfs_end_transaction(trans);
	if (err && !ret)
		ret = err;

out:
	kfree(sa);
drop_write:
	mnt_drop_write_file(file);
	return ret;
}

static long btrfs_ioctl_qgroup_create(struct file *file, void __user *arg)
{
	struct inode *inode = file_inode(file);
	struct btrfs_root *root = BTRFS_I(inode)->root;
	struct btrfs_ioctl_qgroup_create_args *sa;
	struct btrfs_trans_handle *trans;
	int ret;
	int err;

	if (!capable(CAP_SYS_ADMIN))
		return -EPERM;

	ret = mnt_want_write_file(file);
	if (ret)
		return ret;

	sa = memdup_user(arg, sizeof(*sa));
	if (IS_ERR(sa)) {
		ret = PTR_ERR(sa);
		goto drop_write;
	}

	if (!sa->qgroupid) {
		ret = -EINVAL;
		goto out;
	}

	trans = btrfs_join_transaction(root);
	if (IS_ERR(trans)) {
		ret = PTR_ERR(trans);
		goto out;
	}

	if (sa->create) {
		ret = btrfs_create_qgroup(trans, sa->qgroupid);
	} else {
		ret = btrfs_remove_qgroup(trans, sa->qgroupid);
	}

	err = btrfs_end_transaction(trans);
	if (err && !ret)
		ret = err;

out:
	kfree(sa);
drop_write:
	mnt_drop_write_file(file);
	return ret;
}

static long btrfs_ioctl_qgroup_limit(struct file *file, void __user *arg)
{
	struct inode *inode = file_inode(file);
	struct btrfs_root *root = BTRFS_I(inode)->root;
	struct btrfs_ioctl_qgroup_limit_args *sa;
	struct btrfs_trans_handle *trans;
	int ret;
	int err;
	u64 qgroupid;

	if (!capable(CAP_SYS_ADMIN))
		return -EPERM;

	ret = mnt_want_write_file(file);
	if (ret)
		return ret;

	sa = memdup_user(arg, sizeof(*sa));
	if (IS_ERR(sa)) {
		ret = PTR_ERR(sa);
		goto drop_write;
	}

	trans = btrfs_join_transaction(root);
	if (IS_ERR(trans)) {
		ret = PTR_ERR(trans);
		goto out;
	}

	qgroupid = sa->qgroupid;
	if (!qgroupid) {
		/* take the current subvol as qgroup */
		qgroupid = root->root_key.objectid;
	}

	ret = btrfs_limit_qgroup(trans, qgroupid, &sa->lim);

	err = btrfs_end_transaction(trans);
	if (err && !ret)
		ret = err;

out:
	kfree(sa);
drop_write:
	mnt_drop_write_file(file);
	return ret;
}

static long btrfs_ioctl_quota_rescan(struct file *file, void __user *arg)
{
	struct inode *inode = file_inode(file);
	struct btrfs_fs_info *fs_info = btrfs_sb(inode->i_sb);
	struct btrfs_ioctl_quota_rescan_args *qsa;
	int ret;

	if (!capable(CAP_SYS_ADMIN))
		return -EPERM;

	ret = mnt_want_write_file(file);
	if (ret)
		return ret;

	qsa = memdup_user(arg, sizeof(*qsa));
	if (IS_ERR(qsa)) {
		ret = PTR_ERR(qsa);
		goto drop_write;
	}

	if (qsa->flags) {
		ret = -EINVAL;
		goto out;
	}

	ret = btrfs_qgroup_rescan(fs_info);

out:
	kfree(qsa);
drop_write:
	mnt_drop_write_file(file);
	return ret;
}

static long btrfs_ioctl_quota_rescan_status(struct btrfs_fs_info *fs_info,
						void __user *arg)
{
	struct btrfs_ioctl_quota_rescan_args *qsa;
	int ret = 0;

	if (!capable(CAP_SYS_ADMIN))
		return -EPERM;

	qsa = kzalloc(sizeof(*qsa), GFP_KERNEL);
	if (!qsa)
		return -ENOMEM;

	if (fs_info->qgroup_flags & BTRFS_QGROUP_STATUS_FLAG_RESCAN) {
		qsa->flags = 1;
		qsa->progress = fs_info->qgroup_rescan_progress.objectid;
	}

	if (copy_to_user(arg, qsa, sizeof(*qsa)))
		ret = -EFAULT;

	kfree(qsa);
	return ret;
}

static long btrfs_ioctl_quota_rescan_wait(struct btrfs_fs_info *fs_info,
						void __user *arg)
{
	if (!capable(CAP_SYS_ADMIN))
		return -EPERM;

	return btrfs_qgroup_wait_for_completion(fs_info, true);
}

static long _btrfs_ioctl_set_received_subvol(struct file *file,
					    struct btrfs_ioctl_received_subvol_args *sa)
{
	struct inode *inode = file_inode(file);
	struct btrfs_fs_info *fs_info = btrfs_sb(inode->i_sb);
	struct btrfs_root *root = BTRFS_I(inode)->root;
	struct btrfs_root_item *root_item = &root->root_item;
	struct btrfs_trans_handle *trans;
	struct timespec64 ct = current_time(inode);
	int ret = 0;
	int received_uuid_changed;

	if (!inode_owner_or_capable(inode))
		return -EPERM;

	ret = mnt_want_write_file(file);
	if (ret < 0)
		return ret;

	down_write(&fs_info->subvol_sem);

	if (btrfs_ino(BTRFS_I(inode)) != BTRFS_FIRST_FREE_OBJECTID) {
		ret = -EINVAL;
		goto out;
	}

	if (btrfs_root_readonly(root)) {
		ret = -EROFS;
		goto out;
	}

	/*
	 * 1 - root item
	 * 2 - uuid items (received uuid + subvol uuid)
	 */
	trans = btrfs_start_transaction(root, 3);
	if (IS_ERR(trans)) {
		ret = PTR_ERR(trans);
		trans = NULL;
		goto out;
	}

	sa->rtransid = trans->transid;
	sa->rtime.sec = ct.tv_sec;
	sa->rtime.nsec = ct.tv_nsec;

	received_uuid_changed = memcmp(root_item->received_uuid, sa->uuid,
				       BTRFS_UUID_SIZE);
	if (received_uuid_changed &&
	    !btrfs_is_empty_uuid(root_item->received_uuid)) {
		ret = btrfs_uuid_tree_remove(trans, root_item->received_uuid,
					  BTRFS_UUID_KEY_RECEIVED_SUBVOL,
					  root->root_key.objectid);
		if (ret && ret != -ENOENT) {
		        btrfs_abort_transaction(trans, ret);
		        btrfs_end_transaction(trans);
		        goto out;
		}
	}
	memcpy(root_item->received_uuid, sa->uuid, BTRFS_UUID_SIZE);
	btrfs_set_root_stransid(root_item, sa->stransid);
	btrfs_set_root_rtransid(root_item, sa->rtransid);
	btrfs_set_stack_timespec_sec(&root_item->stime, sa->stime.sec);
	btrfs_set_stack_timespec_nsec(&root_item->stime, sa->stime.nsec);
	btrfs_set_stack_timespec_sec(&root_item->rtime, sa->rtime.sec);
	btrfs_set_stack_timespec_nsec(&root_item->rtime, sa->rtime.nsec);

	ret = btrfs_update_root(trans, fs_info->tree_root,
				&root->root_key, &root->root_item);
	if (ret < 0) {
		btrfs_end_transaction(trans);
		goto out;
	}
	if (received_uuid_changed && !btrfs_is_empty_uuid(sa->uuid)) {
		ret = btrfs_uuid_tree_add(trans, sa->uuid,
					  BTRFS_UUID_KEY_RECEIVED_SUBVOL,
					  root->root_key.objectid);
		if (ret < 0 && ret != -EEXIST) {
			btrfs_abort_transaction(trans, ret);
			btrfs_end_transaction(trans);
			goto out;
		}
	}
	ret = btrfs_commit_transaction(trans);
out:
	up_write(&fs_info->subvol_sem);
	mnt_drop_write_file(file);
	return ret;
}

#ifdef CONFIG_64BIT
static long btrfs_ioctl_set_received_subvol_32(struct file *file,
						void __user *arg)
{
	struct btrfs_ioctl_received_subvol_args_32 *args32 = NULL;
	struct btrfs_ioctl_received_subvol_args *args64 = NULL;
	int ret = 0;

	args32 = memdup_user(arg, sizeof(*args32));
	if (IS_ERR(args32))
		return PTR_ERR(args32);

	args64 = kmalloc(sizeof(*args64), GFP_KERNEL);
	if (!args64) {
		ret = -ENOMEM;
		goto out;
	}

	memcpy(args64->uuid, args32->uuid, BTRFS_UUID_SIZE);
	args64->stransid = args32->stransid;
	args64->rtransid = args32->rtransid;
	args64->stime.sec = args32->stime.sec;
	args64->stime.nsec = args32->stime.nsec;
	args64->rtime.sec = args32->rtime.sec;
	args64->rtime.nsec = args32->rtime.nsec;
	args64->flags = args32->flags;

	ret = _btrfs_ioctl_set_received_subvol(file, args64);
	if (ret)
		goto out;

	memcpy(args32->uuid, args64->uuid, BTRFS_UUID_SIZE);
	args32->stransid = args64->stransid;
	args32->rtransid = args64->rtransid;
	args32->stime.sec = args64->stime.sec;
	args32->stime.nsec = args64->stime.nsec;
	args32->rtime.sec = args64->rtime.sec;
	args32->rtime.nsec = args64->rtime.nsec;
	args32->flags = args64->flags;

	ret = copy_to_user(arg, args32, sizeof(*args32));
	if (ret)
		ret = -EFAULT;

out:
	kfree(args32);
	kfree(args64);
	return ret;
}
#endif

static long btrfs_ioctl_set_received_subvol(struct file *file,
					    void __user *arg)
{
	struct btrfs_ioctl_received_subvol_args *sa = NULL;
	int ret = 0;

	sa = memdup_user(arg, sizeof(*sa));
	if (IS_ERR(sa))
		return PTR_ERR(sa);

	ret = _btrfs_ioctl_set_received_subvol(file, sa);

	if (ret)
		goto out;

	ret = copy_to_user(arg, sa, sizeof(*sa));
	if (ret)
		ret = -EFAULT;

out:
	kfree(sa);
	return ret;
}

static int btrfs_ioctl_get_fslabel(struct btrfs_fs_info *fs_info,
					void __user *arg)
{
	size_t len;
	int ret;
	char label[BTRFS_LABEL_SIZE];

	spin_lock(&fs_info->super_lock);
	memcpy(label, fs_info->super_copy->label, BTRFS_LABEL_SIZE);
	spin_unlock(&fs_info->super_lock);

	len = strnlen(label, BTRFS_LABEL_SIZE);

	if (len == BTRFS_LABEL_SIZE) {
		btrfs_warn(fs_info,
			   "label is too long, return the first %zu bytes",
			   --len);
	}

	ret = copy_to_user(arg, label, len);

	return ret ? -EFAULT : 0;
}

static int btrfs_ioctl_set_fslabel(struct file *file, void __user *arg)
{
	struct inode *inode = file_inode(file);
	struct btrfs_fs_info *fs_info = btrfs_sb(inode->i_sb);
	struct btrfs_root *root = BTRFS_I(inode)->root;
	struct btrfs_super_block *super_block = fs_info->super_copy;
	struct btrfs_trans_handle *trans;
	char label[BTRFS_LABEL_SIZE];
	int ret;

	if (!capable(CAP_SYS_ADMIN))
		return -EPERM;

	if (copy_from_user(label, arg, sizeof(label)))
		return -EFAULT;

	if (strnlen(label, BTRFS_LABEL_SIZE) == BTRFS_LABEL_SIZE) {
		btrfs_err(fs_info,
			  "unable to set label with more than %d bytes",
			  BTRFS_LABEL_SIZE - 1);
		return -EINVAL;
	}

	ret = mnt_want_write_file(file);
	if (ret)
		return ret;

	trans = btrfs_start_transaction(root, 0);
	if (IS_ERR(trans)) {
		ret = PTR_ERR(trans);
		goto out_unlock;
	}

	spin_lock(&fs_info->super_lock);
	strcpy(super_block->label, label);
	spin_unlock(&fs_info->super_lock);
	ret = btrfs_commit_transaction(trans);

out_unlock:
	mnt_drop_write_file(file);
	return ret;
}

#define INIT_FEATURE_FLAGS(suffix) \
	{ .compat_flags = BTRFS_FEATURE_COMPAT_##suffix, \
	  .compat_ro_flags = BTRFS_FEATURE_COMPAT_RO_##suffix, \
	  .incompat_flags = BTRFS_FEATURE_INCOMPAT_##suffix }

int btrfs_ioctl_get_supported_features(void __user *arg)
{
	static const struct btrfs_ioctl_feature_flags features[3] = {
		INIT_FEATURE_FLAGS(SUPP),
		INIT_FEATURE_FLAGS(SAFE_SET),
		INIT_FEATURE_FLAGS(SAFE_CLEAR)
	};

	if (copy_to_user(arg, &features, sizeof(features)))
		return -EFAULT;

	return 0;
}

static int btrfs_ioctl_get_features(struct btrfs_fs_info *fs_info,
					void __user *arg)
{
	struct btrfs_super_block *super_block = fs_info->super_copy;
	struct btrfs_ioctl_feature_flags features;

	features.compat_flags = btrfs_super_compat_flags(super_block);
	features.compat_ro_flags = btrfs_super_compat_ro_flags(super_block);
	features.incompat_flags = btrfs_super_incompat_flags(super_block);

	if (copy_to_user(arg, &features, sizeof(features)))
		return -EFAULT;

	return 0;
}

static int check_feature_bits(struct btrfs_fs_info *fs_info,
			      enum btrfs_feature_set set,
			      u64 change_mask, u64 flags, u64 supported_flags,
			      u64 safe_set, u64 safe_clear)
{
	const char *type = btrfs_feature_set_name(set);
	char *names;
	u64 disallowed, unsupported;
	u64 set_mask = flags & change_mask;
	u64 clear_mask = ~flags & change_mask;

	unsupported = set_mask & ~supported_flags;
	if (unsupported) {
		names = btrfs_printable_features(set, unsupported);
		if (names) {
			btrfs_warn(fs_info,
				   "this kernel does not support the %s feature bit%s",
				   names, strchr(names, ',') ? "s" : "");
			kfree(names);
		} else
			btrfs_warn(fs_info,
				   "this kernel does not support %s bits 0x%llx",
				   type, unsupported);
		return -EOPNOTSUPP;
	}

	disallowed = set_mask & ~safe_set;
	if (disallowed) {
		names = btrfs_printable_features(set, disallowed);
		if (names) {
			btrfs_warn(fs_info,
				   "can't set the %s feature bit%s while mounted",
				   names, strchr(names, ',') ? "s" : "");
			kfree(names);
		} else
			btrfs_warn(fs_info,
				   "can't set %s bits 0x%llx while mounted",
				   type, disallowed);
		return -EPERM;
	}

	disallowed = clear_mask & ~safe_clear;
	if (disallowed) {
		names = btrfs_printable_features(set, disallowed);
		if (names) {
			btrfs_warn(fs_info,
				   "can't clear the %s feature bit%s while mounted",
				   names, strchr(names, ',') ? "s" : "");
			kfree(names);
		} else
			btrfs_warn(fs_info,
				   "can't clear %s bits 0x%llx while mounted",
				   type, disallowed);
		return -EPERM;
	}

	return 0;
}

#define check_feature(fs_info, change_mask, flags, mask_base)	\
check_feature_bits(fs_info, FEAT_##mask_base, change_mask, flags,	\
		   BTRFS_FEATURE_ ## mask_base ## _SUPP,	\
		   BTRFS_FEATURE_ ## mask_base ## _SAFE_SET,	\
		   BTRFS_FEATURE_ ## mask_base ## _SAFE_CLEAR)

static int btrfs_ioctl_set_features(struct file *file, void __user *arg)
{
	struct inode *inode = file_inode(file);
	struct btrfs_fs_info *fs_info = btrfs_sb(inode->i_sb);
	struct btrfs_root *root = BTRFS_I(inode)->root;
	struct btrfs_super_block *super_block = fs_info->super_copy;
	struct btrfs_ioctl_feature_flags flags[2];
	struct btrfs_trans_handle *trans;
	u64 newflags;
	int ret;

	if (!capable(CAP_SYS_ADMIN))
		return -EPERM;

	if (copy_from_user(flags, arg, sizeof(flags)))
		return -EFAULT;

	/* Nothing to do */
	if (!flags[0].compat_flags && !flags[0].compat_ro_flags &&
	    !flags[0].incompat_flags)
		return 0;

	ret = check_feature(fs_info, flags[0].compat_flags,
			    flags[1].compat_flags, COMPAT);
	if (ret)
		return ret;

	ret = check_feature(fs_info, flags[0].compat_ro_flags,
			    flags[1].compat_ro_flags, COMPAT_RO);
	if (ret)
		return ret;

	ret = check_feature(fs_info, flags[0].incompat_flags,
			    flags[1].incompat_flags, INCOMPAT);
	if (ret)
		return ret;

	ret = mnt_want_write_file(file);
	if (ret)
		return ret;

	trans = btrfs_start_transaction(root, 0);
	if (IS_ERR(trans)) {
		ret = PTR_ERR(trans);
		goto out_drop_write;
	}

	spin_lock(&fs_info->super_lock);
	newflags = btrfs_super_compat_flags(super_block);
	newflags |= flags[0].compat_flags & flags[1].compat_flags;
	newflags &= ~(flags[0].compat_flags & ~flags[1].compat_flags);
	btrfs_set_super_compat_flags(super_block, newflags);

	newflags = btrfs_super_compat_ro_flags(super_block);
	newflags |= flags[0].compat_ro_flags & flags[1].compat_ro_flags;
	newflags &= ~(flags[0].compat_ro_flags & ~flags[1].compat_ro_flags);
	btrfs_set_super_compat_ro_flags(super_block, newflags);

	newflags = btrfs_super_incompat_flags(super_block);
	newflags |= flags[0].incompat_flags & flags[1].incompat_flags;
	newflags &= ~(flags[0].incompat_flags & ~flags[1].incompat_flags);
	btrfs_set_super_incompat_flags(super_block, newflags);
	spin_unlock(&fs_info->super_lock);

	ret = btrfs_commit_transaction(trans);
out_drop_write:
	mnt_drop_write_file(file);

	return ret;
}

static int _btrfs_ioctl_send(struct file *file, void __user *argp, bool compat)
{
	struct btrfs_ioctl_send_args *arg;
	int ret;

	if (compat) {
#if defined(CONFIG_64BIT) && defined(CONFIG_COMPAT)
		struct btrfs_ioctl_send_args_32 args32;

		ret = copy_from_user(&args32, argp, sizeof(args32));
		if (ret)
			return -EFAULT;
		arg = kzalloc(sizeof(*arg), GFP_KERNEL);
		if (!arg)
			return -ENOMEM;
		arg->send_fd = args32.send_fd;
		arg->clone_sources_count = args32.clone_sources_count;
		arg->clone_sources = compat_ptr(args32.clone_sources);
		arg->parent_root = args32.parent_root;
		arg->flags = args32.flags;
		memcpy(arg->reserved, args32.reserved,
		       sizeof(args32.reserved));
#else
		return -ENOTTY;
#endif
	} else {
		arg = memdup_user(argp, sizeof(*arg));
		if (IS_ERR(arg))
			return PTR_ERR(arg);
	}
	ret = btrfs_ioctl_send(file, arg);
	kfree(arg);
	return ret;
}

long btrfs_ioctl(struct file *file, unsigned int
		cmd, unsigned long arg)
{
	struct inode *inode = file_inode(file);
	struct btrfs_fs_info *fs_info = btrfs_sb(inode->i_sb);
	struct btrfs_root *root = BTRFS_I(inode)->root;
	void __user *argp = (void __user *)arg;

	switch (cmd) {
	case FS_IOC_GETFLAGS:
		return btrfs_ioctl_getflags(file, argp);
	case FS_IOC_SETFLAGS:
		return btrfs_ioctl_setflags(file, argp);
	case FS_IOC_GETVERSION:
		return btrfs_ioctl_getversion(file, argp);
	case FS_IOC_GETFSLABEL:
		return btrfs_ioctl_get_fslabel(fs_info, argp);
	case FS_IOC_SETFSLABEL:
		return btrfs_ioctl_set_fslabel(file, argp);
	case FITRIM:
		return btrfs_ioctl_fitrim(fs_info, argp);
	case BTRFS_IOC_SNAP_CREATE:
		return btrfs_ioctl_snap_create(file, argp, 0);
	case BTRFS_IOC_SNAP_CREATE_V2:
		return btrfs_ioctl_snap_create_v2(file, argp, 0);
	case BTRFS_IOC_SUBVOL_CREATE:
		return btrfs_ioctl_snap_create(file, argp, 1);
	case BTRFS_IOC_SUBVOL_CREATE_V2:
		return btrfs_ioctl_snap_create_v2(file, argp, 1);
	case BTRFS_IOC_SNAP_DESTROY:
		return btrfs_ioctl_snap_destroy(file, argp, false);
	case BTRFS_IOC_SNAP_DESTROY_V2:
		return btrfs_ioctl_snap_destroy(file, argp, true);
	case BTRFS_IOC_SUBVOL_GETFLAGS:
		return btrfs_ioctl_subvol_getflags(file, argp);
	case BTRFS_IOC_SUBVOL_SETFLAGS:
		return btrfs_ioctl_subvol_setflags(file, argp);
	case BTRFS_IOC_DEFAULT_SUBVOL:
		return btrfs_ioctl_default_subvol(file, argp);
	case BTRFS_IOC_DEFRAG:
		return btrfs_ioctl_defrag(file, NULL);
	case BTRFS_IOC_DEFRAG_RANGE:
		return btrfs_ioctl_defrag(file, argp);
	case BTRFS_IOC_RESIZE:
		return btrfs_ioctl_resize(file, argp);
	case BTRFS_IOC_ADD_DEV:
		return btrfs_ioctl_add_dev(fs_info, argp);
	case BTRFS_IOC_RM_DEV:
		return btrfs_ioctl_rm_dev(file, argp);
	case BTRFS_IOC_RM_DEV_V2:
		return btrfs_ioctl_rm_dev_v2(file, argp);
	case BTRFS_IOC_FS_INFO:
		return btrfs_ioctl_fs_info(fs_info, argp);
	case BTRFS_IOC_DEV_INFO:
		return btrfs_ioctl_dev_info(fs_info, argp);
	case BTRFS_IOC_BALANCE:
		return btrfs_ioctl_balance(file, NULL);
	case BTRFS_IOC_TREE_SEARCH:
		return btrfs_ioctl_tree_search(file, argp);
	case BTRFS_IOC_TREE_SEARCH_V2:
		return btrfs_ioctl_tree_search_v2(file, argp);
	case BTRFS_IOC_INO_LOOKUP:
		return btrfs_ioctl_ino_lookup(file, argp);
	case BTRFS_IOC_INO_PATHS:
		return btrfs_ioctl_ino_to_path(root, argp);
	case BTRFS_IOC_LOGICAL_INO:
		return btrfs_ioctl_logical_to_ino(fs_info, argp, 1);
	case BTRFS_IOC_LOGICAL_INO_V2:
		return btrfs_ioctl_logical_to_ino(fs_info, argp, 2);
	case BTRFS_IOC_SPACE_INFO:
		return btrfs_ioctl_space_info(fs_info, argp);
	case BTRFS_IOC_SYNC: {
		int ret;

		ret = btrfs_start_delalloc_roots(fs_info, U64_MAX);
		if (ret)
			return ret;
		ret = btrfs_sync_fs(inode->i_sb, 1);
		/*
		 * The transaction thread may want to do more work,
		 * namely it pokes the cleaner kthread that will start
		 * processing uncleaned subvols.
		 */
		wake_up_process(fs_info->transaction_kthread);
		return ret;
	}
	case BTRFS_IOC_START_SYNC:
		return btrfs_ioctl_start_sync(root, argp);
	case BTRFS_IOC_WAIT_SYNC:
		return btrfs_ioctl_wait_sync(fs_info, argp);
	case BTRFS_IOC_SCRUB:
		return btrfs_ioctl_scrub(file, argp);
	case BTRFS_IOC_SCRUB_CANCEL:
		return btrfs_ioctl_scrub_cancel(fs_info);
	case BTRFS_IOC_SCRUB_PROGRESS:
		return btrfs_ioctl_scrub_progress(fs_info, argp);
	case BTRFS_IOC_BALANCE_V2:
		return btrfs_ioctl_balance(file, argp);
	case BTRFS_IOC_BALANCE_CTL:
		return btrfs_ioctl_balance_ctl(fs_info, arg);
	case BTRFS_IOC_BALANCE_PROGRESS:
		return btrfs_ioctl_balance_progress(fs_info, argp);
	case BTRFS_IOC_SET_RECEIVED_SUBVOL:
		return btrfs_ioctl_set_received_subvol(file, argp);
#ifdef CONFIG_64BIT
	case BTRFS_IOC_SET_RECEIVED_SUBVOL_32:
		return btrfs_ioctl_set_received_subvol_32(file, argp);
#endif
	case BTRFS_IOC_SEND:
		return _btrfs_ioctl_send(file, argp, false);
#if defined(CONFIG_64BIT) && defined(CONFIG_COMPAT)
	case BTRFS_IOC_SEND_32:
		return _btrfs_ioctl_send(file, argp, true);
#endif
	case BTRFS_IOC_GET_DEV_STATS:
		return btrfs_ioctl_get_dev_stats(fs_info, argp);
	case BTRFS_IOC_QUOTA_CTL:
		return btrfs_ioctl_quota_ctl(file, argp);
	case BTRFS_IOC_QGROUP_ASSIGN:
		return btrfs_ioctl_qgroup_assign(file, argp);
	case BTRFS_IOC_QGROUP_CREATE:
		return btrfs_ioctl_qgroup_create(file, argp);
	case BTRFS_IOC_QGROUP_LIMIT:
		return btrfs_ioctl_qgroup_limit(file, argp);
	case BTRFS_IOC_QUOTA_RESCAN:
		return btrfs_ioctl_quota_rescan(file, argp);
	case BTRFS_IOC_QUOTA_RESCAN_STATUS:
		return btrfs_ioctl_quota_rescan_status(fs_info, argp);
	case BTRFS_IOC_QUOTA_RESCAN_WAIT:
		return btrfs_ioctl_quota_rescan_wait(fs_info, argp);
	case BTRFS_IOC_DEV_REPLACE:
		return btrfs_ioctl_dev_replace(fs_info, argp);
	case BTRFS_IOC_GET_SUPPORTED_FEATURES:
		return btrfs_ioctl_get_supported_features(argp);
	case BTRFS_IOC_GET_FEATURES:
		return btrfs_ioctl_get_features(fs_info, argp);
	case BTRFS_IOC_SET_FEATURES:
		return btrfs_ioctl_set_features(file, argp);
	case FS_IOC_FSGETXATTR:
		return btrfs_ioctl_fsgetxattr(file, argp);
	case FS_IOC_FSSETXATTR:
		return btrfs_ioctl_fssetxattr(file, argp);
	case BTRFS_IOC_GET_SUBVOL_INFO:
		return btrfs_ioctl_get_subvol_info(file, argp);
	case BTRFS_IOC_GET_SUBVOL_ROOTREF:
		return btrfs_ioctl_get_subvol_rootref(file, argp);
	case BTRFS_IOC_INO_LOOKUP_USER:
		return btrfs_ioctl_ino_lookup_user(file, argp);
	}

	return -ENOTTY;
}

#ifdef CONFIG_COMPAT
long btrfs_compat_ioctl(struct file *file, unsigned int cmd, unsigned long arg)
{
	/*
	 * These all access 32-bit values anyway so no further
	 * handling is necessary.
	 */
	switch (cmd) {
	case FS_IOC32_GETFLAGS:
		cmd = FS_IOC_GETFLAGS;
		break;
	case FS_IOC32_SETFLAGS:
		cmd = FS_IOC_SETFLAGS;
		break;
	case FS_IOC32_GETVERSION:
		cmd = FS_IOC_GETVERSION;
		break;
	}

	return btrfs_ioctl(file, cmd, (unsigned long) compat_ptr(arg));
}
#endif<|MERGE_RESOLUTION|>--- conflicted
+++ resolved
@@ -1287,10 +1287,7 @@
 	u64 page_end;
 	u64 page_cnt;
 	u64 start = (u64)start_index << PAGE_SHIFT;
-<<<<<<< HEAD
-=======
 	u64 search_start;
->>>>>>> 356006a6
 	int ret;
 	int i;
 	int i_done;
