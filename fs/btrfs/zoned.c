--- conflicted
+++ resolved
@@ -1127,13 +1127,10 @@
 		}
 
 		if (zone.type == BLK_ZONE_TYPE_CONVENTIONAL) {
-<<<<<<< HEAD
-=======
 			btrfs_err_in_rcu(fs_info,
 	"zoned: unexpected conventional zone %llu on device %s (devid %llu)",
 				zone.start << SECTOR_SHIFT,
 				rcu_str_deref(device->name), device->devid);
->>>>>>> 0bb8831d
 			ret = -EIO;
 			goto out;
 		}
@@ -1196,12 +1193,8 @@
 	case 0: /* single */
 		if (alloc_offsets[0] == WP_MISSING_DEV) {
 			btrfs_err(fs_info,
-<<<<<<< HEAD
-				  "zoned: cannot recover write pointer");
-=======
 			"zoned: cannot recover write pointer for zone %llu",
 				physical);
->>>>>>> 0bb8831d
 			ret = -EIO;
 			goto out;
 		}
@@ -1223,14 +1216,9 @@
 
 out:
 	if (cache->alloc_offset > fs_info->zone_size) {
-<<<<<<< HEAD
-		btrfs_err(fs_info, "zoned: invalid write pointer: %llu",
-			  cache->alloc_offset);
-=======
 		btrfs_err(fs_info,
 			"zoned: invalid write pointer %llu in block group %llu",
 			cache->alloc_offset, cache->start);
->>>>>>> 0bb8831d
 		ret = -EIO;
 	}
 
