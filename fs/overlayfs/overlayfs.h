--- conflicted
+++ resolved
@@ -186,16 +186,12 @@
 				      size_t size)
 {
 	const char *name = ovl_xattr(ofs, ox);
-<<<<<<< HEAD
-	return vfs_getxattr(&init_user_ns, dentry, name, value, size);
-=======
 	int err = vfs_getxattr(&init_user_ns, dentry, name, value, size);
 	int len = (value && err > 0) ? err : 0;
 
 	pr_debug("getxattr(%pd2, \"%s\", \"%*pE\", %zu, 0) = %i\n",
 		 dentry, name, min(len, 48), value, size, err);
 	return err;
->>>>>>> 11e4b63a
 }
 
 static inline int ovl_do_setxattr(struct ovl_fs *ofs, struct dentry *dentry,
