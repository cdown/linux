/* SPDX-License-Identifier: LGPL-2.1 */
/*
 *   CIFS filesystem cache interface definitions
 *
 *   Copyright (c) 2010 Novell, Inc.
 *   Authors(s): Suresh Jayaraman (sjayaraman@suse.de>
 *
 */
#ifndef _CIFS_FSCACHE_H
#define _CIFS_FSCACHE_H

#include <linux/fscache.h>

#include "cifsglob.h"

/*
 * Coherency data attached to CIFS volume within the cache
 */
struct cifs_fscache_volume_coherency_data {
	__le64	resource_id;		/* unique server resource id */
	__le64	vol_create_time;
	__le32	vol_serial_number;
} __packed;

/*
 * Coherency data attached to CIFS inode within the cache.
 */
struct cifs_fscache_inode_coherency_data {
	__le64 last_write_time_sec;
	__le64 last_change_time_sec;
	__le32 last_write_time_nsec;
	__le32 last_change_time_nsec;
};

#ifdef CONFIG_CIFS_FSCACHE

/*
 * fscache.c
 */
extern int cifs_fscache_get_super_cookie(struct cifs_tcon *);
extern void cifs_fscache_release_super_cookie(struct cifs_tcon *);

<<<<<<< HEAD
extern void cifs_fscache_get_inode_cookie(struct inode *);
extern void cifs_fscache_release_inode_cookie(struct inode *);
extern void cifs_fscache_unuse_inode_cookie(struct inode *, bool);
=======
extern void cifs_fscache_get_inode_cookie(struct inode *inode);
extern void cifs_fscache_release_inode_cookie(struct inode *);
extern void cifs_fscache_unuse_inode_cookie(struct inode *inode, bool update);
>>>>>>> 70431bfd

static inline
void cifs_fscache_fill_coherency(struct inode *inode,
				 struct cifs_fscache_inode_coherency_data *cd)
{
	struct cifsInodeInfo *cifsi = CIFS_I(inode);

	memset(cd, 0, sizeof(*cd));
	cd->last_write_time_sec   = cpu_to_le64(cifsi->vfs_inode.i_mtime.tv_sec);
	cd->last_write_time_nsec  = cpu_to_le32(cifsi->vfs_inode.i_mtime.tv_nsec);
	cd->last_change_time_sec  = cpu_to_le64(cifsi->vfs_inode.i_ctime.tv_sec);
	cd->last_change_time_nsec = cpu_to_le32(cifsi->vfs_inode.i_ctime.tv_nsec);
}


extern int cifs_fscache_release_page(struct page *page, gfp_t gfp);
extern int __cifs_readpage_from_fscache(struct inode *, struct page *);
extern int __cifs_readpages_from_fscache(struct inode *,
					 struct address_space *,
					 struct list_head *,
					 unsigned *);
extern void __cifs_readpage_to_fscache(struct inode *, struct page *);

static inline struct fscache_cookie *cifs_inode_cookie(struct inode *inode)
{
	return CIFS_I(inode)->fscache;
<<<<<<< HEAD
=======
}

static inline void cifs_invalidate_cache(struct inode *inode, unsigned int flags)
{
	struct cifs_fscache_inode_coherency_data cd;

	cifs_fscache_fill_coherency(inode, &cd);
	fscache_invalidate(cifs_inode_cookie(inode), &cd,
			   i_size_read(inode), flags);
>>>>>>> 70431bfd
}

static inline int cifs_readpage_from_fscache(struct inode *inode,
					     struct page *page)
{
	if (CIFS_I(inode)->fscache)
		return __cifs_readpage_from_fscache(inode, page);

	return -ENOBUFS;
}

static inline int cifs_readpages_from_fscache(struct inode *inode,
					      struct address_space *mapping,
					      struct list_head *pages,
					      unsigned *nr_pages)
{
	if (CIFS_I(inode)->fscache)
		return __cifs_readpages_from_fscache(inode, mapping, pages,
						     nr_pages);
	return -ENOBUFS;
}

static inline void cifs_readpage_to_fscache(struct inode *inode,
					    struct page *page)
{
	if (PageFsCache(page))
		__cifs_readpage_to_fscache(inode, page);
}

#else /* CONFIG_CIFS_FSCACHE */
static inline
void cifs_fscache_fill_coherency(struct inode *inode,
				 struct cifs_fscache_inode_coherency_data *cd)
{
}

static inline int cifs_fscache_get_super_cookie(struct cifs_tcon *tcon) { return 0; }
static inline void cifs_fscache_release_super_cookie(struct cifs_tcon *tcon) {}

static inline void cifs_fscache_get_inode_cookie(struct inode *inode) {}
static inline void cifs_fscache_release_inode_cookie(struct inode *inode) {}
static inline void cifs_fscache_unuse_inode_cookie(struct inode *inode, bool update) {}
static inline struct fscache_cookie *cifs_inode_cookie(struct inode *inode) { return NULL; }
<<<<<<< HEAD
=======
static inline void cifs_invalidate_cache(struct inode *inode, unsigned int flags) {}
>>>>>>> 70431bfd

static inline int
cifs_readpage_from_fscache(struct inode *inode, struct page *page)
{
	return -ENOBUFS;
}

static inline int cifs_readpages_from_fscache(struct inode *inode,
					      struct address_space *mapping,
					      struct list_head *pages,
					      unsigned *nr_pages)
{
	return -ENOBUFS;
}

static inline void cifs_readpage_to_fscache(struct inode *inode,
			struct page *page) {}

#endif /* CONFIG_CIFS_FSCACHE */

#endif /* _CIFS_FSCACHE_H */<|MERGE_RESOLUTION|>--- conflicted
+++ resolved
@@ -40,15 +40,9 @@
 extern int cifs_fscache_get_super_cookie(struct cifs_tcon *);
 extern void cifs_fscache_release_super_cookie(struct cifs_tcon *);
 
-<<<<<<< HEAD
-extern void cifs_fscache_get_inode_cookie(struct inode *);
-extern void cifs_fscache_release_inode_cookie(struct inode *);
-extern void cifs_fscache_unuse_inode_cookie(struct inode *, bool);
-=======
 extern void cifs_fscache_get_inode_cookie(struct inode *inode);
 extern void cifs_fscache_release_inode_cookie(struct inode *);
 extern void cifs_fscache_unuse_inode_cookie(struct inode *inode, bool update);
->>>>>>> 70431bfd
 
 static inline
 void cifs_fscache_fill_coherency(struct inode *inode,
@@ -75,8 +69,6 @@
 static inline struct fscache_cookie *cifs_inode_cookie(struct inode *inode)
 {
 	return CIFS_I(inode)->fscache;
-<<<<<<< HEAD
-=======
 }
 
 static inline void cifs_invalidate_cache(struct inode *inode, unsigned int flags)
@@ -86,7 +78,6 @@
 	cifs_fscache_fill_coherency(inode, &cd);
 	fscache_invalidate(cifs_inode_cookie(inode), &cd,
 			   i_size_read(inode), flags);
->>>>>>> 70431bfd
 }
 
 static inline int cifs_readpage_from_fscache(struct inode *inode,
@@ -130,10 +121,7 @@
 static inline void cifs_fscache_release_inode_cookie(struct inode *inode) {}
 static inline void cifs_fscache_unuse_inode_cookie(struct inode *inode, bool update) {}
 static inline struct fscache_cookie *cifs_inode_cookie(struct inode *inode) { return NULL; }
-<<<<<<< HEAD
-=======
 static inline void cifs_invalidate_cache(struct inode *inode, unsigned int flags) {}
->>>>>>> 70431bfd
 
 static inline int
 cifs_readpage_from_fscache(struct inode *inode, struct page *page)
