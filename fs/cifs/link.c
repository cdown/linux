--- conflicted
+++ resolved
@@ -683,11 +683,7 @@
 	struct tcon_link *tlink;
 	struct cifs_tcon *pTcon;
 	const char *full_path;
-<<<<<<< HEAD
-	void *page = alloc_dentry_path();
-=======
 	void *page;
->>>>>>> 11e4b63a
 	struct inode *newinode = NULL;
 
 	if (unlikely(cifs_forced_shutdown(cifs_sb)))
