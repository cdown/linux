// SPDX-License-Identifier: GPL-2.0
/*
 * Process version 2 NFSACL requests.
 *
 * Copyright (C) 2002-2003 Andreas Gruenbacher <agruen@suse.de>
 */

#include "nfsd.h"
/* FIXME: nfsacl.h is a broken header */
#include <linux/nfsacl.h>
#include <linux/gfp.h>
#include "cache.h"
#include "xdr3.h"
#include "vfs.h"

#define NFSDDBG_FACILITY		NFSDDBG_PROC

/*
 * NULL call.
 */
static __be32
nfsacld_proc_null(struct svc_rqst *rqstp)
{
	return rpc_success;
}

/*
 * Get the Access and/or Default ACL of a file.
 */
static __be32 nfsacld_proc_getacl(struct svc_rqst *rqstp)
{
	struct nfsd3_getaclargs *argp = rqstp->rq_argp;
	struct nfsd3_getaclres *resp = rqstp->rq_resp;
	struct posix_acl *acl;
	struct inode *inode;
	svc_fh *fh;

	dprintk("nfsd: GETACL(2acl)   %s\n", SVCFH_fmt(&argp->fh));

	fh = fh_copy(&resp->fh, &argp->fh);
	resp->status = fh_verify(rqstp, &resp->fh, 0, NFSD_MAY_NOP);
	if (resp->status != nfs_ok)
		goto out;

	inode = d_inode(fh->fh_dentry);

	if (argp->mask & ~NFS_ACL_MASK) {
		resp->status = nfserr_inval;
		goto out;
	}
	resp->mask = argp->mask;

	resp->status = fh_getattr(fh, &resp->stat);
	if (resp->status != nfs_ok)
		goto out;

	if (resp->mask & (NFS_ACL|NFS_ACLCNT)) {
		acl = get_acl(inode, ACL_TYPE_ACCESS);
		if (acl == NULL) {
			/* Solaris returns the inode's minimum ACL. */
			acl = posix_acl_from_mode(inode->i_mode, GFP_KERNEL);
		}
		if (IS_ERR(acl)) {
			resp->status = nfserrno(PTR_ERR(acl));
			goto fail;
		}
		resp->acl_access = acl;
	}
	if (resp->mask & (NFS_DFACL|NFS_DFACLCNT)) {
		/* Check how Solaris handles requests for the Default ACL
		   of a non-directory! */
		acl = get_acl(inode, ACL_TYPE_DEFAULT);
		if (IS_ERR(acl)) {
			resp->status = nfserrno(PTR_ERR(acl));
			goto fail;
		}
		resp->acl_default = acl;
	}

	/* resp->acl_{access,default} are released in nfssvc_release_getacl. */
out:
	return rpc_success;

fail:
	posix_acl_release(resp->acl_access);
	posix_acl_release(resp->acl_default);
	goto out;
}

/*
 * Set the Access and/or Default ACL of a file.
 */
static __be32 nfsacld_proc_setacl(struct svc_rqst *rqstp)
{
	struct nfsd3_setaclargs *argp = rqstp->rq_argp;
	struct nfsd_attrstat *resp = rqstp->rq_resp;
	struct inode *inode;
	svc_fh *fh;
	int error;

	dprintk("nfsd: SETACL(2acl)   %s\n", SVCFH_fmt(&argp->fh));

	fh = fh_copy(&resp->fh, &argp->fh);
	resp->status = fh_verify(rqstp, &resp->fh, 0, NFSD_MAY_SATTR);
	if (resp->status != nfs_ok)
		goto out;

	inode = d_inode(fh->fh_dentry);

	error = fh_want_write(fh);
	if (error)
		goto out_errno;

	fh_lock(fh);

	error = set_posix_acl(inode, ACL_TYPE_ACCESS, argp->acl_access);
	if (error)
		goto out_drop_lock;
	error = set_posix_acl(inode, ACL_TYPE_DEFAULT, argp->acl_default);
	if (error)
		goto out_drop_lock;

	fh_unlock(fh);

	fh_drop_write(fh);

	resp->status = fh_getattr(fh, &resp->stat);

out:
	/* argp->acl_{access,default} may have been allocated in
	   nfssvc_decode_setaclargs. */
	posix_acl_release(argp->acl_access);
	posix_acl_release(argp->acl_default);
	return rpc_success;

out_drop_lock:
	fh_unlock(fh);
	fh_drop_write(fh);
out_errno:
	resp->status = nfserrno(error);
	goto out;
}

/*
 * Check file attributes
 */
static __be32 nfsacld_proc_getattr(struct svc_rqst *rqstp)
{
	struct nfsd_fhandle *argp = rqstp->rq_argp;
	struct nfsd_attrstat *resp = rqstp->rq_resp;

	dprintk("nfsd: GETATTR  %s\n", SVCFH_fmt(&argp->fh));

	fh_copy(&resp->fh, &argp->fh);
	resp->status = fh_verify(rqstp, &resp->fh, 0, NFSD_MAY_NOP);
	if (resp->status != nfs_ok)
		goto out;
	resp->status = fh_getattr(&resp->fh, &resp->stat);
out:
	return rpc_success;
}

/*
 * Check file access
 */
static __be32 nfsacld_proc_access(struct svc_rqst *rqstp)
{
	struct nfsd3_accessargs *argp = rqstp->rq_argp;
	struct nfsd3_accessres *resp = rqstp->rq_resp;

	dprintk("nfsd: ACCESS(2acl)   %s 0x%x\n",
			SVCFH_fmt(&argp->fh),
			argp->access);

	fh_copy(&resp->fh, &argp->fh);
	resp->access = argp->access;
	resp->status = nfsd_access(rqstp, &resp->fh, &resp->access, NULL);
	if (resp->status != nfs_ok)
		goto out;
	resp->status = fh_getattr(&resp->fh, &resp->stat);
out:
	return rpc_success;
}

/*
 * XDR decode functions
 */
<<<<<<< HEAD
static int nfsaclsvc_decode_voidarg(struct svc_rqst *rqstp, __be32 *p)
{
	return 1;
}
=======
>>>>>>> 356006a6

static int nfsaclsvc_decode_getaclargs(struct svc_rqst *rqstp, __be32 *p)
{
	struct nfsd3_getaclargs *argp = rqstp->rq_argp;

	p = nfs2svc_decode_fh(p, &argp->fh);
	if (!p)
		return 0;
	argp->mask = ntohl(*p); p++;

	return xdr_argsize_check(rqstp, p);
}


static int nfsaclsvc_decode_setaclargs(struct svc_rqst *rqstp, __be32 *p)
{
	struct nfsd3_setaclargs *argp = rqstp->rq_argp;
	struct kvec *head = rqstp->rq_arg.head;
	unsigned int base;
	int n;

	p = nfs2svc_decode_fh(p, &argp->fh);
	if (!p)
		return 0;
	argp->mask = ntohl(*p++);
	if (argp->mask & ~NFS_ACL_MASK ||
	    !xdr_argsize_check(rqstp, p))
		return 0;

	base = (char *)p - (char *)head->iov_base;
	n = nfsacl_decode(&rqstp->rq_arg, base, NULL,
			  (argp->mask & NFS_ACL) ?
			  &argp->acl_access : NULL);
	if (n > 0)
		n = nfsacl_decode(&rqstp->rq_arg, base + n, NULL,
				  (argp->mask & NFS_DFACL) ?
				  &argp->acl_default : NULL);
	return (n > 0);
}

static int nfsaclsvc_decode_fhandleargs(struct svc_rqst *rqstp, __be32 *p)
{
	struct nfsd_fhandle *argp = rqstp->rq_argp;

	p = nfs2svc_decode_fh(p, &argp->fh);
	if (!p)
		return 0;
	return xdr_argsize_check(rqstp, p);
}

static int nfsaclsvc_decode_accessargs(struct svc_rqst *rqstp, __be32 *p)
{
	struct nfsd3_accessargs *argp = rqstp->rq_argp;

	p = nfs2svc_decode_fh(p, &argp->fh);
	if (!p)
		return 0;
	argp->access = ntohl(*p++);

	return xdr_argsize_check(rqstp, p);
}

/*
 * XDR encode functions
 */

/* GETACL */
static int nfsaclsvc_encode_getaclres(struct svc_rqst *rqstp, __be32 *p)
{
	struct nfsd3_getaclres *resp = rqstp->rq_resp;
	struct dentry *dentry = resp->fh.fh_dentry;
	struct inode *inode;
	struct kvec *head = rqstp->rq_res.head;
	unsigned int base;
	int n;
	int w;

	*p++ = resp->status;
	if (resp->status != nfs_ok)
		return xdr_ressize_check(rqstp, p);

	/*
	 * Since this is version 2, the check for nfserr in
	 * nfsd_dispatch actually ensures the following cannot happen.
	 * However, it seems fragile to depend on that.
	 */
	if (dentry == NULL || d_really_is_negative(dentry))
		return 0;
	inode = d_inode(dentry);

	p = nfs2svc_encode_fattr(rqstp, p, &resp->fh, &resp->stat);
	*p++ = htonl(resp->mask);
	if (!xdr_ressize_check(rqstp, p))
		return 0;
	base = (char *)p - (char *)head->iov_base;

	rqstp->rq_res.page_len = w = nfsacl_size(
		(resp->mask & NFS_ACL)   ? resp->acl_access  : NULL,
		(resp->mask & NFS_DFACL) ? resp->acl_default : NULL);
	while (w > 0) {
		if (!*(rqstp->rq_next_page++))
			return 0;
		w -= PAGE_SIZE;
	}

	n = nfsacl_encode(&rqstp->rq_res, base, inode,
			  resp->acl_access,
			  resp->mask & NFS_ACL, 0);
	if (n > 0)
		n = nfsacl_encode(&rqstp->rq_res, base + n, inode,
				  resp->acl_default,
				  resp->mask & NFS_DFACL,
				  NFS_ACL_DEFAULT);
	return (n > 0);
}

static int nfsaclsvc_encode_attrstatres(struct svc_rqst *rqstp, __be32 *p)
{
	struct nfsd_attrstat *resp = rqstp->rq_resp;

	*p++ = resp->status;
	if (resp->status != nfs_ok)
		goto out;

	p = nfs2svc_encode_fattr(rqstp, p, &resp->fh, &resp->stat);
out:
	return xdr_ressize_check(rqstp, p);
}

/* ACCESS */
static int nfsaclsvc_encode_accessres(struct svc_rqst *rqstp, __be32 *p)
{
	struct nfsd3_accessres *resp = rqstp->rq_resp;

	*p++ = resp->status;
	if (resp->status != nfs_ok)
		goto out;

	p = nfs2svc_encode_fattr(rqstp, p, &resp->fh, &resp->stat);
	*p++ = htonl(resp->access);
out:
	return xdr_ressize_check(rqstp, p);
}

/*
 * XDR release functions
 */
static void nfsaclsvc_release_getacl(struct svc_rqst *rqstp)
{
	struct nfsd3_getaclres *resp = rqstp->rq_resp;

	fh_put(&resp->fh);
	posix_acl_release(resp->acl_access);
	posix_acl_release(resp->acl_default);
}

static void nfsaclsvc_release_attrstat(struct svc_rqst *rqstp)
{
	struct nfsd_attrstat *resp = rqstp->rq_resp;

	fh_put(&resp->fh);
}

static void nfsaclsvc_release_access(struct svc_rqst *rqstp)
{
	struct nfsd3_accessres *resp = rqstp->rq_resp;

	fh_put(&resp->fh);
}

struct nfsd3_voidargs { int dummy; };

#define ST 1		/* status*/
#define AT 21		/* attributes */
#define pAT (1+AT)	/* post attributes - conditional */
#define ACL (1+NFS_ACL_MAX_ENTRIES*3)  /* Access Control List */

static const struct svc_procedure nfsd_acl_procedures2[5] = {
	[ACLPROC2_NULL] = {
		.pc_func = nfsacld_proc_null,
<<<<<<< HEAD
		.pc_decode = nfsaclsvc_decode_voidarg,
		.pc_encode = nfsaclsvc_encode_voidres,
		.pc_argsize = sizeof(struct nfsd3_voidargs),
		.pc_ressize = sizeof(struct nfsd3_voidargs),
=======
		.pc_decode = nfssvc_decode_voidarg,
		.pc_encode = nfssvc_encode_voidres,
		.pc_argsize = sizeof(struct nfsd_voidargs),
		.pc_ressize = sizeof(struct nfsd_voidres),
>>>>>>> 356006a6
		.pc_cachetype = RC_NOCACHE,
		.pc_xdrressize = ST,
	},
	[ACLPROC2_GETACL] = {
		.pc_func = nfsacld_proc_getacl,
		.pc_decode = nfsaclsvc_decode_getaclargs,
		.pc_encode = nfsaclsvc_encode_getaclres,
		.pc_release = nfsaclsvc_release_getacl,
		.pc_argsize = sizeof(struct nfsd3_getaclargs),
		.pc_ressize = sizeof(struct nfsd3_getaclres),
		.pc_cachetype = RC_NOCACHE,
		.pc_xdrressize = ST+1+2*(1+ACL),
	},
	[ACLPROC2_SETACL] = {
		.pc_func = nfsacld_proc_setacl,
		.pc_decode = nfsaclsvc_decode_setaclargs,
		.pc_encode = nfsaclsvc_encode_attrstatres,
		.pc_release = nfsaclsvc_release_attrstat,
		.pc_argsize = sizeof(struct nfsd3_setaclargs),
		.pc_ressize = sizeof(struct nfsd_attrstat),
		.pc_cachetype = RC_NOCACHE,
		.pc_xdrressize = ST+AT,
	},
	[ACLPROC2_GETATTR] = {
		.pc_func = nfsacld_proc_getattr,
		.pc_decode = nfsaclsvc_decode_fhandleargs,
		.pc_encode = nfsaclsvc_encode_attrstatres,
		.pc_release = nfsaclsvc_release_attrstat,
		.pc_argsize = sizeof(struct nfsd_fhandle),
		.pc_ressize = sizeof(struct nfsd_attrstat),
		.pc_cachetype = RC_NOCACHE,
		.pc_xdrressize = ST+AT,
	},
	[ACLPROC2_ACCESS] = {
		.pc_func = nfsacld_proc_access,
		.pc_decode = nfsaclsvc_decode_accessargs,
		.pc_encode = nfsaclsvc_encode_accessres,
		.pc_release = nfsaclsvc_release_access,
		.pc_argsize = sizeof(struct nfsd3_accessargs),
		.pc_ressize = sizeof(struct nfsd3_accessres),
		.pc_cachetype = RC_NOCACHE,
		.pc_xdrressize = ST+AT+1,
	},
};

static unsigned int nfsd_acl_count2[ARRAY_SIZE(nfsd_acl_procedures2)];
const struct svc_version nfsd_acl_version2 = {
	.vs_vers	= 2,
	.vs_nproc	= 5,
	.vs_proc	= nfsd_acl_procedures2,
	.vs_count	= nfsd_acl_count2,
	.vs_dispatch	= nfsd_dispatch,
	.vs_xdrsize	= NFS3_SVC_XDRSIZE,
};<|MERGE_RESOLUTION|>--- conflicted
+++ resolved
@@ -185,13 +185,6 @@
 /*
  * XDR decode functions
  */
-<<<<<<< HEAD
-static int nfsaclsvc_decode_voidarg(struct svc_rqst *rqstp, __be32 *p)
-{
-	return 1;
-}
-=======
->>>>>>> 356006a6
 
 static int nfsaclsvc_decode_getaclargs(struct svc_rqst *rqstp, __be32 *p)
 {
@@ -372,17 +365,10 @@
 static const struct svc_procedure nfsd_acl_procedures2[5] = {
 	[ACLPROC2_NULL] = {
 		.pc_func = nfsacld_proc_null,
-<<<<<<< HEAD
-		.pc_decode = nfsaclsvc_decode_voidarg,
-		.pc_encode = nfsaclsvc_encode_voidres,
-		.pc_argsize = sizeof(struct nfsd3_voidargs),
-		.pc_ressize = sizeof(struct nfsd3_voidargs),
-=======
 		.pc_decode = nfssvc_decode_voidarg,
 		.pc_encode = nfssvc_encode_voidres,
 		.pc_argsize = sizeof(struct nfsd_voidargs),
 		.pc_ressize = sizeof(struct nfsd_voidres),
->>>>>>> 356006a6
 		.pc_cachetype = RC_NOCACHE,
 		.pc_xdrressize = ST,
 	},
