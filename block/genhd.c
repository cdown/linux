--- conflicted
+++ resolved
@@ -407,12 +407,7 @@
 		if (!bdgrab(part))
 			continue;
 
-<<<<<<< HEAD
-	disk_part_iter_init(&piter, disk, DISK_PITER_INCL_EMPTY_PART0);
-	while ((part = disk_part_iter_next(&piter)))
-=======
 		rcu_read_unlock();
->>>>>>> 6be388f4
 		kobject_uevent(bdev_kobj(part), action);
 		bdput(part);
 		rcu_read_lock();
