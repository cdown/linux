--- conflicted
+++ resolved
@@ -11,11 +11,7 @@
   - Scott Branden <scott.branden@broadcom.com>
 
 allOf:
-<<<<<<< HEAD
-  - $ref: /schemas/pci/pci-bus.yaml#
-=======
   - $ref: /schemas/pci/pci-host-bridge.yaml#
->>>>>>> 0c383648
 
 properties:
   compatible:
