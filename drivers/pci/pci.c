--- conflicted
+++ resolved
@@ -1820,16 +1820,9 @@
 	if (target_state == PCI_POWER_ERROR)
 		return -EIO;
 
-<<<<<<< HEAD
-	/* Some devices mustn't be in D3 during system sleep */
-	if (target_state == PCI_D3hot &&
-			(dev->dev_flags & PCI_DEV_FLAGS_NO_D3_DURING_SLEEP))
-		return 0;
-=======
 	/* D3cold during system suspend/hibernate is not supported */
 	if (target_state > PCI_D3hot)
 		target_state = PCI_D3hot;
->>>>>>> 0d7614f0
 
 	pci_enable_wake(dev, target_state, device_may_wakeup(&dev->dev));
 
