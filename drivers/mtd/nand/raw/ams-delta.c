--- conflicted
+++ resolved
@@ -271,12 +271,6 @@
 		return err;
 	}
 
-<<<<<<< HEAD
-	this->ecc.engine_type = NAND_ECC_ENGINE_TYPE_SOFT;
-	this->ecc.algo = NAND_ECC_ALGO_HAMMING;
-
-=======
->>>>>>> 356006a6
 	platform_set_drvdata(pdev, priv);
 
 	/* Set chip enabled but write protected */
