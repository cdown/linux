--- conflicted
+++ resolved
@@ -251,11 +251,7 @@
 	chip->ecc.bytes = 3;
 	chip->ecc.hwctl  = cs_enable_hwecc;
 	chip->ecc.calculate = cs_calculate_ecc;
-<<<<<<< HEAD
-	chip->ecc.correct  = nand_correct_data;
-=======
 	chip->ecc.correct  = rawnand_sw_hamming_correct;
->>>>>>> 8a8109f3
 	chip->ecc.strength = 1;
 
 	return 0;
