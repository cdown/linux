// SPDX-License-Identifier: GPL-2.0-or-later
/*
 * MHI PCI driver - MHI over PCI controller driver
 *
 * This module is a generic driver for registering MHI-over-PCI devices,
 * such as PCIe QCOM modems.
 *
 * Copyright (C) 2020 Linaro Ltd <loic.poulain@linaro.org>
 */

#include <linux/aer.h>
#include <linux/delay.h>
#include <linux/device.h>
#include <linux/mhi.h>
#include <linux/module.h>
#include <linux/pci.h>
<<<<<<< HEAD
=======
#include <linux/pm_runtime.h>
>>>>>>> 6be388f4
#include <linux/timer.h>
#include <linux/workqueue.h>

#define MHI_PCI_DEFAULT_BAR_NUM 0

#define MHI_POST_RESET_DELAY_MS 500

#define HEALTH_CHECK_PERIOD (HZ * 2)

/**
 * struct mhi_pci_dev_info - MHI PCI device specific information
 * @config: MHI controller configuration
 * @name: name of the PCI module
 * @fw: firmware path (if any)
 * @edl: emergency download mode firmware path (if any)
 * @bar_num: PCI base address register to use for MHI MMIO register space
 * @dma_data_width: DMA transfer word size (32 or 64 bits)
 */
struct mhi_pci_dev_info {
	const struct mhi_controller_config *config;
	const char *name;
	const char *fw;
	const char *edl;
	unsigned int bar_num;
	unsigned int dma_data_width;
};

#define MHI_CHANNEL_CONFIG_UL(ch_num, ch_name, el_count, ev_ring) \
	{						\
		.num = ch_num,				\
		.name = ch_name,			\
		.num_elements = el_count,		\
		.event_ring = ev_ring,			\
		.dir = DMA_TO_DEVICE,			\
		.ee_mask = BIT(MHI_EE_AMSS),		\
		.pollcfg = 0,				\
		.doorbell = MHI_DB_BRST_DISABLE,	\
		.lpm_notify = false,			\
		.offload_channel = false,		\
		.doorbell_mode_switch = false,		\
	}						\

#define MHI_CHANNEL_CONFIG_DL(ch_num, ch_name, el_count, ev_ring) \
	{						\
		.num = ch_num,				\
		.name = ch_name,			\
		.num_elements = el_count,		\
		.event_ring = ev_ring,			\
		.dir = DMA_FROM_DEVICE,			\
		.ee_mask = BIT(MHI_EE_AMSS),		\
		.pollcfg = 0,				\
		.doorbell = MHI_DB_BRST_DISABLE,	\
		.lpm_notify = false,			\
		.offload_channel = false,		\
		.doorbell_mode_switch = false,		\
	}

#define MHI_EVENT_CONFIG_CTRL(ev_ring, el_count) \
	{					\
		.num_elements = el_count,	\
		.irq_moderation_ms = 0,		\
		.irq = (ev_ring) + 1,		\
		.priority = 1,			\
		.mode = MHI_DB_BRST_DISABLE,	\
		.data_type = MHI_ER_CTRL,	\
		.hardware_event = false,	\
		.client_managed = false,	\
		.offload_channel = false,	\
	}

#define MHI_CHANNEL_CONFIG_HW_UL(ch_num, ch_name, el_count, ev_ring) \
	{						\
		.num = ch_num,				\
		.name = ch_name,			\
		.num_elements = el_count,		\
		.event_ring = ev_ring,			\
		.dir = DMA_TO_DEVICE,			\
		.ee_mask = BIT(MHI_EE_AMSS),		\
		.pollcfg = 0,				\
		.doorbell = MHI_DB_BRST_ENABLE,	\
		.lpm_notify = false,			\
		.offload_channel = false,		\
		.doorbell_mode_switch = true,		\
	}						\

#define MHI_CHANNEL_CONFIG_HW_DL(ch_num, ch_name, el_count, ev_ring) \
	{						\
		.num = ch_num,				\
		.name = ch_name,			\
		.num_elements = el_count,		\
		.event_ring = ev_ring,			\
		.dir = DMA_FROM_DEVICE,			\
		.ee_mask = BIT(MHI_EE_AMSS),		\
		.pollcfg = 0,				\
		.doorbell = MHI_DB_BRST_ENABLE,	\
		.lpm_notify = false,			\
		.offload_channel = false,		\
		.doorbell_mode_switch = true,		\
	}

<<<<<<< HEAD
#define MHI_EVENT_CONFIG_DATA(ev_ring)		\
=======
#define MHI_CHANNEL_CONFIG_UL_SBL(ch_num, ch_name, el_count, ev_ring) \
	{						\
		.num = ch_num,				\
		.name = ch_name,			\
		.num_elements = el_count,		\
		.event_ring = ev_ring,			\
		.dir = DMA_TO_DEVICE,			\
		.ee_mask = BIT(MHI_EE_SBL),		\
		.pollcfg = 0,				\
		.doorbell = MHI_DB_BRST_DISABLE,	\
		.lpm_notify = false,			\
		.offload_channel = false,		\
		.doorbell_mode_switch = false,		\
	}						\

#define MHI_CHANNEL_CONFIG_DL_SBL(ch_num, ch_name, el_count, ev_ring) \
	{						\
		.num = ch_num,				\
		.name = ch_name,			\
		.num_elements = el_count,		\
		.event_ring = ev_ring,			\
		.dir = DMA_FROM_DEVICE,			\
		.ee_mask = BIT(MHI_EE_SBL),		\
		.pollcfg = 0,				\
		.doorbell = MHI_DB_BRST_DISABLE,	\
		.lpm_notify = false,			\
		.offload_channel = false,		\
		.doorbell_mode_switch = false,		\
	}

#define MHI_CHANNEL_CONFIG_UL_FP(ch_num, ch_name, el_count, ev_ring) \
	{						\
		.num = ch_num,				\
		.name = ch_name,			\
		.num_elements = el_count,		\
		.event_ring = ev_ring,			\
		.dir = DMA_TO_DEVICE,			\
		.ee_mask = BIT(MHI_EE_FP),		\
		.pollcfg = 0,				\
		.doorbell = MHI_DB_BRST_DISABLE,	\
		.lpm_notify = false,			\
		.offload_channel = false,		\
		.doorbell_mode_switch = false,		\
	}						\

#define MHI_CHANNEL_CONFIG_DL_FP(ch_num, ch_name, el_count, ev_ring) \
	{						\
		.num = ch_num,				\
		.name = ch_name,			\
		.num_elements = el_count,		\
		.event_ring = ev_ring,			\
		.dir = DMA_FROM_DEVICE,			\
		.ee_mask = BIT(MHI_EE_FP),		\
		.pollcfg = 0,				\
		.doorbell = MHI_DB_BRST_DISABLE,	\
		.lpm_notify = false,			\
		.offload_channel = false,		\
		.doorbell_mode_switch = false,		\
	}

#define MHI_EVENT_CONFIG_DATA(ev_ring, el_count) \
>>>>>>> 6be388f4
	{					\
		.num_elements = el_count,	\
		.irq_moderation_ms = 5,		\
		.irq = (ev_ring) + 1,		\
		.priority = 1,			\
		.mode = MHI_DB_BRST_DISABLE,	\
		.data_type = MHI_ER_DATA,	\
		.hardware_event = false,	\
		.client_managed = false,	\
		.offload_channel = false,	\
	}

#define MHI_EVENT_CONFIG_HW_DATA(ev_ring, el_count, ch_num) \
	{					\
<<<<<<< HEAD
		.num_elements = 2048,		\
=======
		.num_elements = el_count,	\
>>>>>>> 6be388f4
		.irq_moderation_ms = 1,		\
		.irq = (ev_ring) + 1,		\
		.priority = 1,			\
		.mode = MHI_DB_BRST_DISABLE,	\
		.data_type = MHI_ER_DATA,	\
		.hardware_event = true,		\
		.client_managed = false,	\
		.offload_channel = false,	\
		.channel = ch_num,		\
	}

static const struct mhi_channel_config modem_qcom_v1_mhi_channels[] = {
	MHI_CHANNEL_CONFIG_UL(4, "DIAG", 16, 1),
	MHI_CHANNEL_CONFIG_DL(5, "DIAG", 16, 1),
	MHI_CHANNEL_CONFIG_UL(12, "MBIM", 4, 0),
	MHI_CHANNEL_CONFIG_DL(13, "MBIM", 4, 0),
	MHI_CHANNEL_CONFIG_UL(14, "QMI", 4, 0),
	MHI_CHANNEL_CONFIG_DL(15, "QMI", 4, 0),
	MHI_CHANNEL_CONFIG_UL(20, "IPCR", 8, 0),
	MHI_CHANNEL_CONFIG_DL(21, "IPCR", 8, 0),
<<<<<<< HEAD
=======
	MHI_CHANNEL_CONFIG_UL_FP(34, "FIREHOSE", 32, 0),
	MHI_CHANNEL_CONFIG_DL_FP(35, "FIREHOSE", 32, 0),
>>>>>>> 6be388f4
	MHI_CHANNEL_CONFIG_HW_UL(100, "IP_HW0", 128, 2),
	MHI_CHANNEL_CONFIG_HW_DL(101, "IP_HW0", 128, 3),
};

static struct mhi_event_config modem_qcom_v1_mhi_events[] = {
	/* first ring is control+data ring */
<<<<<<< HEAD
	MHI_EVENT_CONFIG_CTRL(0),
	/* DIAG dedicated event ring */
	MHI_EVENT_CONFIG_DATA(1),
	/* Hardware channels request dedicated hardware event rings */
	MHI_EVENT_CONFIG_HW_DATA(2, 100),
	MHI_EVENT_CONFIG_HW_DATA(3, 101)
=======
	MHI_EVENT_CONFIG_CTRL(0, 64),
	/* DIAG dedicated event ring */
	MHI_EVENT_CONFIG_DATA(1, 128),
	/* Hardware channels request dedicated hardware event rings */
	MHI_EVENT_CONFIG_HW_DATA(2, 1024, 100),
	MHI_EVENT_CONFIG_HW_DATA(3, 2048, 101)
>>>>>>> 6be388f4
};

static struct mhi_controller_config modem_qcom_v1_mhiv_config = {
	.max_channels = 128,
	.timeout_ms = 8000,
	.num_channels = ARRAY_SIZE(modem_qcom_v1_mhi_channels),
	.ch_cfg = modem_qcom_v1_mhi_channels,
	.num_events = ARRAY_SIZE(modem_qcom_v1_mhi_events),
	.event_cfg = modem_qcom_v1_mhi_events,
};

static const struct mhi_pci_dev_info mhi_qcom_sdx65_info = {
	.name = "qcom-sdx65m",
	.fw = "qcom/sdx65m/xbl.elf",
	.edl = "qcom/sdx65m/edl.mbn",
	.config = &modem_qcom_v1_mhiv_config,
	.bar_num = MHI_PCI_DEFAULT_BAR_NUM,
	.dma_data_width = 32
};

static const struct mhi_pci_dev_info mhi_qcom_sdx55_info = {
	.name = "qcom-sdx55m",
	.fw = "qcom/sdx55m/sbl1.mbn",
	.edl = "qcom/sdx55m/edl.mbn",
	.config = &modem_qcom_v1_mhiv_config,
	.bar_num = MHI_PCI_DEFAULT_BAR_NUM,
	.dma_data_width = 32
};

static const struct mhi_pci_dev_info mhi_qcom_sdx24_info = {
	.name = "qcom-sdx24",
	.edl = "qcom/prog_firehose_sdx24.mbn",
	.config = &modem_qcom_v1_mhiv_config,
	.bar_num = MHI_PCI_DEFAULT_BAR_NUM,
	.dma_data_width = 32
};

static const struct mhi_channel_config mhi_quectel_em1xx_channels[] = {
	MHI_CHANNEL_CONFIG_UL(0, "NMEA", 32, 0),
	MHI_CHANNEL_CONFIG_DL(1, "NMEA", 32, 0),
	MHI_CHANNEL_CONFIG_UL_SBL(2, "SAHARA", 32, 0),
	MHI_CHANNEL_CONFIG_DL_SBL(3, "SAHARA", 32, 0),
	MHI_CHANNEL_CONFIG_UL(4, "DIAG", 32, 1),
	MHI_CHANNEL_CONFIG_DL(5, "DIAG", 32, 1),
	MHI_CHANNEL_CONFIG_UL(12, "MBIM", 32, 0),
	MHI_CHANNEL_CONFIG_DL(13, "MBIM", 32, 0),
	MHI_CHANNEL_CONFIG_UL(32, "DUN", 32, 0),
	MHI_CHANNEL_CONFIG_DL(33, "DUN", 32, 0),
	/* The EDL firmware is a flash-programmer exposing firehose protocol */
	MHI_CHANNEL_CONFIG_UL_FP(34, "FIREHOSE", 32, 0),
	MHI_CHANNEL_CONFIG_DL_FP(35, "FIREHOSE", 32, 0),
	MHI_CHANNEL_CONFIG_HW_UL(100, "IP_HW0_MBIM", 128, 2),
	MHI_CHANNEL_CONFIG_HW_DL(101, "IP_HW0_MBIM", 128, 3),
};

static struct mhi_event_config mhi_quectel_em1xx_events[] = {
	MHI_EVENT_CONFIG_CTRL(0, 128),
	MHI_EVENT_CONFIG_DATA(1, 128),
	MHI_EVENT_CONFIG_HW_DATA(2, 1024, 100),
	MHI_EVENT_CONFIG_HW_DATA(3, 1024, 101)
};

static const struct mhi_controller_config modem_quectel_em1xx_config = {
	.max_channels = 128,
	.timeout_ms = 20000,
	.num_channels = ARRAY_SIZE(mhi_quectel_em1xx_channels),
	.ch_cfg = mhi_quectel_em1xx_channels,
	.num_events = ARRAY_SIZE(mhi_quectel_em1xx_events),
	.event_cfg = mhi_quectel_em1xx_events,
};

static const struct mhi_pci_dev_info mhi_quectel_em1xx_info = {
	.name = "quectel-em1xx",
	.edl = "qcom/prog_firehose_sdx24.mbn",
	.config = &modem_quectel_em1xx_config,
	.bar_num = MHI_PCI_DEFAULT_BAR_NUM,
	.dma_data_width = 32
};

static const struct mhi_channel_config mhi_foxconn_sdx55_channels[] = {
	MHI_CHANNEL_CONFIG_UL(0, "LOOPBACK", 32, 0),
	MHI_CHANNEL_CONFIG_DL(1, "LOOPBACK", 32, 0),
	MHI_CHANNEL_CONFIG_UL(4, "DIAG", 32, 1),
	MHI_CHANNEL_CONFIG_DL(5, "DIAG", 32, 1),
	MHI_CHANNEL_CONFIG_UL(12, "MBIM", 32, 0),
	MHI_CHANNEL_CONFIG_DL(13, "MBIM", 32, 0),
	MHI_CHANNEL_CONFIG_UL(32, "AT", 32, 0),
	MHI_CHANNEL_CONFIG_DL(33, "AT", 32, 0),
	MHI_CHANNEL_CONFIG_HW_UL(100, "IP_HW0_MBIM", 128, 2),
	MHI_CHANNEL_CONFIG_HW_DL(101, "IP_HW0_MBIM", 128, 3),
};

static struct mhi_event_config mhi_foxconn_sdx55_events[] = {
	MHI_EVENT_CONFIG_CTRL(0, 128),
	MHI_EVENT_CONFIG_DATA(1, 128),
	MHI_EVENT_CONFIG_HW_DATA(2, 1024, 100),
	MHI_EVENT_CONFIG_HW_DATA(3, 1024, 101)
};

static const struct mhi_controller_config modem_foxconn_sdx55_config = {
	.max_channels = 128,
	.timeout_ms = 20000,
	.num_channels = ARRAY_SIZE(mhi_foxconn_sdx55_channels),
	.ch_cfg = mhi_foxconn_sdx55_channels,
	.num_events = ARRAY_SIZE(mhi_foxconn_sdx55_events),
	.event_cfg = mhi_foxconn_sdx55_events,
};

static const struct mhi_pci_dev_info mhi_foxconn_sdx55_info = {
	.name = "foxconn-sdx55",
	.fw = "qcom/sdx55m/sbl1.mbn",
	.edl = "qcom/sdx55m/edl.mbn",
	.config = &modem_foxconn_sdx55_config,
	.bar_num = MHI_PCI_DEFAULT_BAR_NUM,
	.dma_data_width = 32
};

static const struct pci_device_id mhi_pci_id_table[] = {
	{ PCI_DEVICE(PCI_VENDOR_ID_QCOM, 0x0306),
		.driver_data = (kernel_ulong_t) &mhi_qcom_sdx55_info },
	{ PCI_DEVICE(PCI_VENDOR_ID_QCOM, 0x0304),
		.driver_data = (kernel_ulong_t) &mhi_qcom_sdx24_info },
	{ PCI_DEVICE(0x1eac, 0x1001), /* EM120R-GL (sdx24) */
		.driver_data = (kernel_ulong_t) &mhi_quectel_em1xx_info },
	{ PCI_DEVICE(0x1eac, 0x1002), /* EM160R-GL (sdx24) */
		.driver_data = (kernel_ulong_t) &mhi_quectel_em1xx_info },
	{ PCI_DEVICE(PCI_VENDOR_ID_QCOM, 0x0308),
		.driver_data = (kernel_ulong_t) &mhi_qcom_sdx65_info },
	/* T99W175 (sdx55), Both for eSIM and Non-eSIM */
	{ PCI_DEVICE(PCI_VENDOR_ID_FOXCONN, 0xe0ab),
		.driver_data = (kernel_ulong_t) &mhi_foxconn_sdx55_info },
	/* DW5930e (sdx55), With eSIM, It's also T99W175 */
	{ PCI_DEVICE(PCI_VENDOR_ID_FOXCONN, 0xe0b0),
		.driver_data = (kernel_ulong_t) &mhi_foxconn_sdx55_info },
	/* DW5930e (sdx55), Non-eSIM, It's also T99W175 */
	{ PCI_DEVICE(PCI_VENDOR_ID_FOXCONN, 0xe0b1),
		.driver_data = (kernel_ulong_t) &mhi_foxconn_sdx55_info },
	{  }
};
MODULE_DEVICE_TABLE(pci, mhi_pci_id_table);

enum mhi_pci_device_status {
	MHI_PCI_DEV_STARTED,
<<<<<<< HEAD
=======
	MHI_PCI_DEV_SUSPENDED,
>>>>>>> 6be388f4
};

struct mhi_pci_device {
	struct mhi_controller mhi_cntrl;
	struct pci_saved_state *pci_state;
	struct work_struct recovery_work;
	struct timer_list health_check_timer;
	unsigned long status;
};

static int mhi_pci_read_reg(struct mhi_controller *mhi_cntrl,
			    void __iomem *addr, u32 *out)
{
	*out = readl(addr);
	return 0;
}

static void mhi_pci_write_reg(struct mhi_controller *mhi_cntrl,
			      void __iomem *addr, u32 val)
{
	writel(val, addr);
}

static void mhi_pci_status_cb(struct mhi_controller *mhi_cntrl,
			      enum mhi_callback cb)
{
	struct pci_dev *pdev = to_pci_dev(mhi_cntrl->cntrl_dev);

	/* Nothing to do for now */
	switch (cb) {
	case MHI_CB_FATAL_ERROR:
	case MHI_CB_SYS_ERROR:
		dev_warn(&pdev->dev, "firmware crashed (%u)\n", cb);
<<<<<<< HEAD
=======
		pm_runtime_forbid(&pdev->dev);
		break;
	case MHI_CB_EE_MISSION_MODE:
		pm_runtime_allow(&pdev->dev);
>>>>>>> 6be388f4
		break;
	default:
		break;
	}
}

<<<<<<< HEAD
=======
static void mhi_pci_wake_get_nop(struct mhi_controller *mhi_cntrl, bool force)
{
	/* no-op */
}

static void mhi_pci_wake_put_nop(struct mhi_controller *mhi_cntrl, bool override)
{
	/* no-op */
}

static void mhi_pci_wake_toggle_nop(struct mhi_controller *mhi_cntrl)
{
	/* no-op */
}

>>>>>>> 6be388f4
static bool mhi_pci_is_alive(struct mhi_controller *mhi_cntrl)
{
	struct pci_dev *pdev = to_pci_dev(mhi_cntrl->cntrl_dev);
	u16 vendor = 0;

	if (pci_read_config_word(pdev, PCI_VENDOR_ID, &vendor))
		return false;

	if (vendor == (u16) ~0 || vendor == 0)
		return false;

	return true;
}

static int mhi_pci_claim(struct mhi_controller *mhi_cntrl,
			 unsigned int bar_num, u64 dma_mask)
{
	struct pci_dev *pdev = to_pci_dev(mhi_cntrl->cntrl_dev);
	int err;

	err = pci_assign_resource(pdev, bar_num);
	if (err)
		return err;

	err = pcim_enable_device(pdev);
	if (err) {
		dev_err(&pdev->dev, "failed to enable pci device: %d\n", err);
		return err;
	}

	err = pcim_iomap_regions(pdev, 1 << bar_num, pci_name(pdev));
	if (err) {
		dev_err(&pdev->dev, "failed to map pci region: %d\n", err);
		return err;
	}
	mhi_cntrl->regs = pcim_iomap_table(pdev)[bar_num];

	err = pci_set_dma_mask(pdev, dma_mask);
	if (err) {
		dev_err(&pdev->dev, "Cannot set proper DMA mask\n");
		return err;
	}

	err = pci_set_consistent_dma_mask(pdev, dma_mask);
	if (err) {
		dev_err(&pdev->dev, "set consistent dma mask failed\n");
		return err;
	}

	pci_set_master(pdev);

	return 0;
}

static int mhi_pci_get_irqs(struct mhi_controller *mhi_cntrl,
			    const struct mhi_controller_config *mhi_cntrl_config)
{
	struct pci_dev *pdev = to_pci_dev(mhi_cntrl->cntrl_dev);
	int nr_vectors, i;
	int *irq;

	/*
	 * Alloc one MSI vector for BHI + one vector per event ring, ideally...
	 * No explicit pci_free_irq_vectors required, done by pcim_release.
	 */
	mhi_cntrl->nr_irqs = 1 + mhi_cntrl_config->num_events;

	nr_vectors = pci_alloc_irq_vectors(pdev, 1, mhi_cntrl->nr_irqs, PCI_IRQ_MSI);
	if (nr_vectors < 0) {
		dev_err(&pdev->dev, "Error allocating MSI vectors %d\n",
			nr_vectors);
		return nr_vectors;
	}

	if (nr_vectors < mhi_cntrl->nr_irqs) {
		dev_warn(&pdev->dev, "using shared MSI\n");

		/* Patch msi vectors, use only one (shared) */
		for (i = 0; i < mhi_cntrl_config->num_events; i++)
			mhi_cntrl_config->event_cfg[i].irq = 0;
		mhi_cntrl->nr_irqs = 1;
	}

	irq = devm_kcalloc(&pdev->dev, mhi_cntrl->nr_irqs, sizeof(int), GFP_KERNEL);
	if (!irq)
		return -ENOMEM;

	for (i = 0; i < mhi_cntrl->nr_irqs; i++) {
		int vector = i >= nr_vectors ? (nr_vectors - 1) : i;

		irq[i] = pci_irq_vector(pdev, vector);
	}

	mhi_cntrl->irq = irq;

	return 0;
}

static int mhi_pci_runtime_get(struct mhi_controller *mhi_cntrl)
{
	/* The runtime_get() MHI callback means:
	 *    Do whatever is requested to leave M3.
	 */
	return pm_runtime_get(mhi_cntrl->cntrl_dev);
}

static void mhi_pci_runtime_put(struct mhi_controller *mhi_cntrl)
{
	/* The runtime_put() MHI callback means:
	 *    Device can be moved in M3 state.
	 */
	pm_runtime_mark_last_busy(mhi_cntrl->cntrl_dev);
	pm_runtime_put(mhi_cntrl->cntrl_dev);
}

static void mhi_pci_recovery_work(struct work_struct *work)
{
	struct mhi_pci_device *mhi_pdev = container_of(work, struct mhi_pci_device,
						       recovery_work);
	struct mhi_controller *mhi_cntrl = &mhi_pdev->mhi_cntrl;
	struct pci_dev *pdev = to_pci_dev(mhi_cntrl->cntrl_dev);
	int err;

	dev_warn(&pdev->dev, "device recovery started\n");

	del_timer(&mhi_pdev->health_check_timer);
	pm_runtime_forbid(&pdev->dev);

	/* Clean up MHI state */
	if (test_and_clear_bit(MHI_PCI_DEV_STARTED, &mhi_pdev->status)) {
		mhi_power_down(mhi_cntrl, false);
		mhi_unprepare_after_power_down(mhi_cntrl);
	}

	pci_set_power_state(pdev, PCI_D0);
	pci_load_saved_state(pdev, mhi_pdev->pci_state);
	pci_restore_state(pdev);

	if (!mhi_pci_is_alive(mhi_cntrl))
		goto err_try_reset;

	err = mhi_prepare_for_power_up(mhi_cntrl);
	if (err)
		goto err_try_reset;

	err = mhi_sync_power_up(mhi_cntrl);
	if (err)
		goto err_unprepare;

	dev_dbg(&pdev->dev, "Recovery completed\n");

	set_bit(MHI_PCI_DEV_STARTED, &mhi_pdev->status);
	mod_timer(&mhi_pdev->health_check_timer, jiffies + HEALTH_CHECK_PERIOD);
	return;

err_unprepare:
	mhi_unprepare_after_power_down(mhi_cntrl);
err_try_reset:
	if (pci_reset_function(pdev))
		dev_err(&pdev->dev, "Recovery failed\n");
}

static void health_check(struct timer_list *t)
{
	struct mhi_pci_device *mhi_pdev = from_timer(mhi_pdev, t, health_check_timer);
	struct mhi_controller *mhi_cntrl = &mhi_pdev->mhi_cntrl;

	if (!test_bit(MHI_PCI_DEV_STARTED, &mhi_pdev->status) ||
			test_bit(MHI_PCI_DEV_SUSPENDED, &mhi_pdev->status))
		return;

	if (!mhi_pci_is_alive(mhi_cntrl)) {
		dev_err(mhi_cntrl->cntrl_dev, "Device died\n");
		queue_work(system_long_wq, &mhi_pdev->recovery_work);
		return;
	}

	/* reschedule in two seconds */
	mod_timer(&mhi_pdev->health_check_timer, jiffies + HEALTH_CHECK_PERIOD);
}

static void mhi_pci_recovery_work(struct work_struct *work)
{
	struct mhi_pci_device *mhi_pdev = container_of(work, struct mhi_pci_device,
						       recovery_work);
	struct mhi_controller *mhi_cntrl = &mhi_pdev->mhi_cntrl;
	struct pci_dev *pdev = to_pci_dev(mhi_cntrl->cntrl_dev);
	int err;

	dev_warn(&pdev->dev, "device recovery started\n");

	del_timer(&mhi_pdev->health_check_timer);

	/* Clean up MHI state */
	if (test_and_clear_bit(MHI_PCI_DEV_STARTED, &mhi_pdev->status)) {
		mhi_power_down(mhi_cntrl, false);
		mhi_unprepare_after_power_down(mhi_cntrl);
	}

	/* Check if we can recover without full reset */
	pci_set_power_state(pdev, PCI_D0);
	pci_load_saved_state(pdev, mhi_pdev->pci_state);
	pci_restore_state(pdev);

	if (!mhi_pci_is_alive(mhi_cntrl))
		goto err_try_reset;

	err = mhi_prepare_for_power_up(mhi_cntrl);
	if (err)
		goto err_try_reset;

	err = mhi_sync_power_up(mhi_cntrl);
	if (err)
		goto err_unprepare;

	dev_dbg(&pdev->dev, "Recovery completed\n");

	set_bit(MHI_PCI_DEV_STARTED, &mhi_pdev->status);
	mod_timer(&mhi_pdev->health_check_timer, jiffies + HEALTH_CHECK_PERIOD);
	return;

err_unprepare:
	mhi_unprepare_after_power_down(mhi_cntrl);
err_try_reset:
	if (pci_reset_function(pdev))
		dev_err(&pdev->dev, "Recovery failed\n");
}

static void health_check(struct timer_list *t)
{
	struct mhi_pci_device *mhi_pdev = from_timer(mhi_pdev, t, health_check_timer);
	struct mhi_controller *mhi_cntrl = &mhi_pdev->mhi_cntrl;

	if (!mhi_pci_is_alive(mhi_cntrl)) {
		dev_err(mhi_cntrl->cntrl_dev, "Device died\n");
		queue_work(system_long_wq, &mhi_pdev->recovery_work);
		return;
	}

	/* reschedule in two seconds */
	mod_timer(&mhi_pdev->health_check_timer, jiffies + HEALTH_CHECK_PERIOD);
}

static int mhi_pci_probe(struct pci_dev *pdev, const struct pci_device_id *id)
{
	const struct mhi_pci_dev_info *info = (struct mhi_pci_dev_info *) id->driver_data;
	const struct mhi_controller_config *mhi_cntrl_config;
	struct mhi_pci_device *mhi_pdev;
	struct mhi_controller *mhi_cntrl;
	int err;

	dev_dbg(&pdev->dev, "MHI PCI device found: %s\n", info->name);

	/* mhi_pdev.mhi_cntrl must be zero-initialized */
	mhi_pdev = devm_kzalloc(&pdev->dev, sizeof(*mhi_pdev), GFP_KERNEL);
	if (!mhi_pdev)
		return -ENOMEM;

	INIT_WORK(&mhi_pdev->recovery_work, mhi_pci_recovery_work);
	timer_setup(&mhi_pdev->health_check_timer, health_check, 0);

	mhi_cntrl_config = info->config;
	mhi_cntrl = &mhi_pdev->mhi_cntrl;

	mhi_cntrl->cntrl_dev = &pdev->dev;
	mhi_cntrl->iova_start = 0;
	mhi_cntrl->iova_stop = (dma_addr_t)DMA_BIT_MASK(info->dma_data_width);
	mhi_cntrl->fw_image = info->fw;
	mhi_cntrl->edl_image = info->edl;

	mhi_cntrl->read_reg = mhi_pci_read_reg;
	mhi_cntrl->write_reg = mhi_pci_write_reg;
	mhi_cntrl->status_cb = mhi_pci_status_cb;
	mhi_cntrl->runtime_get = mhi_pci_runtime_get;
	mhi_cntrl->runtime_put = mhi_pci_runtime_put;
	mhi_cntrl->wake_get = mhi_pci_wake_get_nop;
	mhi_cntrl->wake_put = mhi_pci_wake_put_nop;
	mhi_cntrl->wake_toggle = mhi_pci_wake_toggle_nop;

	err = mhi_pci_claim(mhi_cntrl, info->bar_num, DMA_BIT_MASK(info->dma_data_width));
	if (err)
		return err;

	err = mhi_pci_get_irqs(mhi_cntrl, mhi_cntrl_config);
	if (err)
		return err;
<<<<<<< HEAD

	pci_set_drvdata(pdev, mhi_pdev);

	/* Have stored pci confspace at hand for restore in sudden PCI error */
	pci_save_state(pdev);
	mhi_pdev->pci_state = pci_store_saved_state(pdev);

=======

	pci_set_drvdata(pdev, mhi_pdev);

	/* Have stored pci confspace at hand for restore in sudden PCI error.
	 * cache the state locally and discard the PCI core one.
	 */
	pci_save_state(pdev);
	mhi_pdev->pci_state = pci_store_saved_state(pdev);
	pci_load_saved_state(pdev, NULL);

>>>>>>> 6be388f4
	pci_enable_pcie_error_reporting(pdev);

	err = mhi_register_controller(mhi_cntrl, mhi_cntrl_config);
	if (err)
		return err;

	/* MHI bus does not power up the controller by default */
	err = mhi_prepare_for_power_up(mhi_cntrl);
	if (err) {
		dev_err(&pdev->dev, "failed to prepare MHI controller\n");
		goto err_unregister;
	}

	err = mhi_sync_power_up(mhi_cntrl);
	if (err) {
		dev_err(&pdev->dev, "failed to power up MHI controller\n");
		goto err_unprepare;
	}

	set_bit(MHI_PCI_DEV_STARTED, &mhi_pdev->status);

	/* start health check */
	mod_timer(&mhi_pdev->health_check_timer, jiffies + HEALTH_CHECK_PERIOD);

<<<<<<< HEAD
=======
	/* Only allow runtime-suspend if PME capable (for wakeup) */
	if (pci_pme_capable(pdev, PCI_D3hot)) {
		pm_runtime_set_autosuspend_delay(&pdev->dev, 2000);
		pm_runtime_use_autosuspend(&pdev->dev);
		pm_runtime_mark_last_busy(&pdev->dev);
		pm_runtime_put_noidle(&pdev->dev);
	}

>>>>>>> 6be388f4
	return 0;

err_unprepare:
	mhi_unprepare_after_power_down(mhi_cntrl);
err_unregister:
	mhi_unregister_controller(mhi_cntrl);

	return err;
}

static void mhi_pci_remove(struct pci_dev *pdev)
{
	struct mhi_pci_device *mhi_pdev = pci_get_drvdata(pdev);
	struct mhi_controller *mhi_cntrl = &mhi_pdev->mhi_cntrl;

	del_timer(&mhi_pdev->health_check_timer);
	cancel_work_sync(&mhi_pdev->recovery_work);

	if (test_and_clear_bit(MHI_PCI_DEV_STARTED, &mhi_pdev->status)) {
		mhi_power_down(mhi_cntrl, true);
		mhi_unprepare_after_power_down(mhi_cntrl);
	}
<<<<<<< HEAD
=======

	/* balancing probe put_noidle */
	if (pci_pme_capable(pdev, PCI_D3hot))
		pm_runtime_get_noresume(&pdev->dev);
>>>>>>> 6be388f4

	mhi_unregister_controller(mhi_cntrl);
}

<<<<<<< HEAD
=======
static void mhi_pci_shutdown(struct pci_dev *pdev)
{
	mhi_pci_remove(pdev);
	pci_set_power_state(pdev, PCI_D3hot);
}

>>>>>>> 6be388f4
static void mhi_pci_reset_prepare(struct pci_dev *pdev)
{
	struct mhi_pci_device *mhi_pdev = pci_get_drvdata(pdev);
	struct mhi_controller *mhi_cntrl = &mhi_pdev->mhi_cntrl;

	dev_info(&pdev->dev, "reset\n");

	del_timer(&mhi_pdev->health_check_timer);

	/* Clean up MHI state */
	if (test_and_clear_bit(MHI_PCI_DEV_STARTED, &mhi_pdev->status)) {
		mhi_power_down(mhi_cntrl, false);
		mhi_unprepare_after_power_down(mhi_cntrl);
	}

	/* cause internal device reset */
	mhi_soc_reset(mhi_cntrl);

	/* Be sure device reset has been executed */
	msleep(MHI_POST_RESET_DELAY_MS);
}

static void mhi_pci_reset_done(struct pci_dev *pdev)
{
	struct mhi_pci_device *mhi_pdev = pci_get_drvdata(pdev);
	struct mhi_controller *mhi_cntrl = &mhi_pdev->mhi_cntrl;
	int err;

	/* Restore initial known working PCI state */
	pci_load_saved_state(pdev, mhi_pdev->pci_state);
	pci_restore_state(pdev);

	/* Is device status available ? */
	if (!mhi_pci_is_alive(mhi_cntrl)) {
		dev_err(&pdev->dev, "reset failed\n");
		return;
	}

	err = mhi_prepare_for_power_up(mhi_cntrl);
	if (err) {
		dev_err(&pdev->dev, "failed to prepare MHI controller\n");
		return;
	}

	err = mhi_sync_power_up(mhi_cntrl);
	if (err) {
		dev_err(&pdev->dev, "failed to power up MHI controller\n");
		mhi_unprepare_after_power_down(mhi_cntrl);
		return;
	}

	set_bit(MHI_PCI_DEV_STARTED, &mhi_pdev->status);
	mod_timer(&mhi_pdev->health_check_timer, jiffies + HEALTH_CHECK_PERIOD);
}

static pci_ers_result_t mhi_pci_error_detected(struct pci_dev *pdev,
					       pci_channel_state_t state)
{
	struct mhi_pci_device *mhi_pdev = pci_get_drvdata(pdev);
	struct mhi_controller *mhi_cntrl = &mhi_pdev->mhi_cntrl;

	dev_err(&pdev->dev, "PCI error detected, state = %u\n", state);

	if (state == pci_channel_io_perm_failure)
		return PCI_ERS_RESULT_DISCONNECT;

	/* Clean up MHI state */
	if (test_and_clear_bit(MHI_PCI_DEV_STARTED, &mhi_pdev->status)) {
		mhi_power_down(mhi_cntrl, false);
		mhi_unprepare_after_power_down(mhi_cntrl);
	} else {
		/* Nothing to do */
		return PCI_ERS_RESULT_RECOVERED;
	}

	pci_disable_device(pdev);

	return PCI_ERS_RESULT_NEED_RESET;
}

static pci_ers_result_t mhi_pci_slot_reset(struct pci_dev *pdev)
{
	if (pci_enable_device(pdev)) {
		dev_err(&pdev->dev, "Cannot re-enable PCI device after reset.\n");
		return PCI_ERS_RESULT_DISCONNECT;
	}

	return PCI_ERS_RESULT_RECOVERED;
}

static void mhi_pci_io_resume(struct pci_dev *pdev)
{
	struct mhi_pci_device *mhi_pdev = pci_get_drvdata(pdev);

	dev_err(&pdev->dev, "PCI slot reset done\n");

	queue_work(system_long_wq, &mhi_pdev->recovery_work);
}

static const struct pci_error_handlers mhi_pci_err_handler = {
	.error_detected = mhi_pci_error_detected,
	.slot_reset = mhi_pci_slot_reset,
	.resume = mhi_pci_io_resume,
	.reset_prepare = mhi_pci_reset_prepare,
	.reset_done = mhi_pci_reset_done,
};

<<<<<<< HEAD
static int  __maybe_unused mhi_pci_suspend(struct device *dev)
=======
static int  __maybe_unused mhi_pci_runtime_suspend(struct device *dev)
>>>>>>> 6be388f4
{
	struct pci_dev *pdev = to_pci_dev(dev);
	struct mhi_pci_device *mhi_pdev = dev_get_drvdata(dev);
	struct mhi_controller *mhi_cntrl = &mhi_pdev->mhi_cntrl;
<<<<<<< HEAD
=======
	int err;

	if (test_and_set_bit(MHI_PCI_DEV_SUSPENDED, &mhi_pdev->status))
		return 0;
>>>>>>> 6be388f4

	del_timer(&mhi_pdev->health_check_timer);
	cancel_work_sync(&mhi_pdev->recovery_work);

<<<<<<< HEAD
	/* Transition to M3 state */
	mhi_pm_suspend(mhi_cntrl);

	pci_save_state(pdev);
	pci_disable_device(pdev);
	pci_wake_from_d3(pdev, true);
	pci_set_power_state(pdev, PCI_D3hot);
=======
	if (!test_bit(MHI_PCI_DEV_STARTED, &mhi_pdev->status) ||
			mhi_cntrl->ee != MHI_EE_AMSS)
		goto pci_suspend; /* Nothing to do at MHI level */

	/* Transition to M3 state */
	err = mhi_pm_suspend(mhi_cntrl);
	if (err) {
		dev_err(&pdev->dev, "failed to suspend device: %d\n", err);
		clear_bit(MHI_PCI_DEV_SUSPENDED, &mhi_pdev->status);
		return -EBUSY;
	}

pci_suspend:
	pci_disable_device(pdev);
	pci_wake_from_d3(pdev, true);
>>>>>>> 6be388f4

	return 0;
}

<<<<<<< HEAD
static int __maybe_unused mhi_pci_resume(struct device *dev)
=======
static int __maybe_unused mhi_pci_runtime_resume(struct device *dev)
>>>>>>> 6be388f4
{
	struct pci_dev *pdev = to_pci_dev(dev);
	struct mhi_pci_device *mhi_pdev = dev_get_drvdata(dev);
	struct mhi_controller *mhi_cntrl = &mhi_pdev->mhi_cntrl;
	int err;

<<<<<<< HEAD
	pci_set_power_state(pdev, PCI_D0);
	pci_restore_state(pdev);
	pci_set_master(pdev);
=======
	if (!test_and_clear_bit(MHI_PCI_DEV_SUSPENDED, &mhi_pdev->status))
		return 0;
>>>>>>> 6be388f4

	err = pci_enable_device(pdev);
	if (err)
		goto err_recovery;

<<<<<<< HEAD
=======
	pci_set_master(pdev);
	pci_wake_from_d3(pdev, false);

	if (!test_bit(MHI_PCI_DEV_STARTED, &mhi_pdev->status) ||
			mhi_cntrl->ee != MHI_EE_AMSS)
		return 0; /* Nothing to do at MHI level */

>>>>>>> 6be388f4
	/* Exit M3, transition to M0 state */
	err = mhi_pm_resume(mhi_cntrl);
	if (err) {
		dev_err(&pdev->dev, "failed to resume device: %d\n", err);
		goto err_recovery;
	}

	/* Resume health check */
	mod_timer(&mhi_pdev->health_check_timer, jiffies + HEALTH_CHECK_PERIOD);

<<<<<<< HEAD
	return 0;

err_recovery:
	/* The device may have loose power or crashed, try recovering it */
	queue_work(system_long_wq, &mhi_pdev->recovery_work);

	return err;
}

static const struct dev_pm_ops mhi_pci_pm_ops = {
=======
	/* It can be a remote wakeup (no mhi runtime_get), update access time */
	pm_runtime_mark_last_busy(dev);

	return 0;

err_recovery:
	/* Do not fail to not mess up our PCI device state, the device likely
	 * lost power (d3cold) and we simply need to reset it from the recovery
	 * procedure, trigger the recovery asynchronously to prevent system
	 * suspend exit delaying.
	 */
	queue_work(system_long_wq, &mhi_pdev->recovery_work);
	pm_runtime_mark_last_busy(dev);

	return 0;
}

static int  __maybe_unused mhi_pci_suspend(struct device *dev)
{
	pm_runtime_disable(dev);
	return mhi_pci_runtime_suspend(dev);
}

static int __maybe_unused mhi_pci_resume(struct device *dev)
{
	int ret;

	/* Depending the platform, device may have lost power (d3cold), we need
	 * to resume it now to check its state and recover when necessary.
	 */
	ret = mhi_pci_runtime_resume(dev);
	pm_runtime_enable(dev);

	return ret;
}

static const struct dev_pm_ops mhi_pci_pm_ops = {
	SET_RUNTIME_PM_OPS(mhi_pci_runtime_suspend, mhi_pci_runtime_resume, NULL)
>>>>>>> 6be388f4
	SET_SYSTEM_SLEEP_PM_OPS(mhi_pci_suspend, mhi_pci_resume)
};

static struct pci_driver mhi_pci_driver = {
	.name		= "mhi-pci-generic",
	.id_table	= mhi_pci_id_table,
	.probe		= mhi_pci_probe,
	.remove		= mhi_pci_remove,
<<<<<<< HEAD
=======
	.shutdown	= mhi_pci_shutdown,
>>>>>>> 6be388f4
	.err_handler	= &mhi_pci_err_handler,
	.driver.pm	= &mhi_pci_pm_ops
};
module_pci_driver(mhi_pci_driver);

MODULE_AUTHOR("Loic Poulain <loic.poulain@linaro.org>");
MODULE_DESCRIPTION("Modem Host Interface (MHI) PCI controller driver");
MODULE_LICENSE("GPL");<|MERGE_RESOLUTION|>--- conflicted
+++ resolved
@@ -14,10 +14,7 @@
 #include <linux/mhi.h>
 #include <linux/module.h>
 #include <linux/pci.h>
-<<<<<<< HEAD
-=======
 #include <linux/pm_runtime.h>
->>>>>>> 6be388f4
 #include <linux/timer.h>
 #include <linux/workqueue.h>
 
@@ -118,9 +115,6 @@
 		.doorbell_mode_switch = true,		\
 	}
 
-<<<<<<< HEAD
-#define MHI_EVENT_CONFIG_DATA(ev_ring)		\
-=======
 #define MHI_CHANNEL_CONFIG_UL_SBL(ch_num, ch_name, el_count, ev_ring) \
 	{						\
 		.num = ch_num,				\
@@ -182,7 +176,6 @@
 	}
 
 #define MHI_EVENT_CONFIG_DATA(ev_ring, el_count) \
->>>>>>> 6be388f4
 	{					\
 		.num_elements = el_count,	\
 		.irq_moderation_ms = 5,		\
@@ -197,11 +190,7 @@
 
 #define MHI_EVENT_CONFIG_HW_DATA(ev_ring, el_count, ch_num) \
 	{					\
-<<<<<<< HEAD
-		.num_elements = 2048,		\
-=======
 		.num_elements = el_count,	\
->>>>>>> 6be388f4
 		.irq_moderation_ms = 1,		\
 		.irq = (ev_ring) + 1,		\
 		.priority = 1,			\
@@ -222,35 +211,23 @@
 	MHI_CHANNEL_CONFIG_DL(15, "QMI", 4, 0),
 	MHI_CHANNEL_CONFIG_UL(20, "IPCR", 8, 0),
 	MHI_CHANNEL_CONFIG_DL(21, "IPCR", 8, 0),
-<<<<<<< HEAD
-=======
 	MHI_CHANNEL_CONFIG_UL_FP(34, "FIREHOSE", 32, 0),
 	MHI_CHANNEL_CONFIG_DL_FP(35, "FIREHOSE", 32, 0),
->>>>>>> 6be388f4
 	MHI_CHANNEL_CONFIG_HW_UL(100, "IP_HW0", 128, 2),
 	MHI_CHANNEL_CONFIG_HW_DL(101, "IP_HW0", 128, 3),
 };
 
 static struct mhi_event_config modem_qcom_v1_mhi_events[] = {
 	/* first ring is control+data ring */
-<<<<<<< HEAD
-	MHI_EVENT_CONFIG_CTRL(0),
-	/* DIAG dedicated event ring */
-	MHI_EVENT_CONFIG_DATA(1),
-	/* Hardware channels request dedicated hardware event rings */
-	MHI_EVENT_CONFIG_HW_DATA(2, 100),
-	MHI_EVENT_CONFIG_HW_DATA(3, 101)
-=======
 	MHI_EVENT_CONFIG_CTRL(0, 64),
 	/* DIAG dedicated event ring */
 	MHI_EVENT_CONFIG_DATA(1, 128),
 	/* Hardware channels request dedicated hardware event rings */
 	MHI_EVENT_CONFIG_HW_DATA(2, 1024, 100),
 	MHI_EVENT_CONFIG_HW_DATA(3, 2048, 101)
->>>>>>> 6be388f4
-};
-
-static struct mhi_controller_config modem_qcom_v1_mhiv_config = {
+};
+
+static const struct mhi_controller_config modem_qcom_v1_mhiv_config = {
 	.max_channels = 128,
 	.timeout_ms = 8000,
 	.num_channels = ARRAY_SIZE(modem_qcom_v1_mhi_channels),
@@ -391,10 +368,7 @@
 
 enum mhi_pci_device_status {
 	MHI_PCI_DEV_STARTED,
-<<<<<<< HEAD
-=======
 	MHI_PCI_DEV_SUSPENDED,
->>>>>>> 6be388f4
 };
 
 struct mhi_pci_device {
@@ -428,21 +402,16 @@
 	case MHI_CB_FATAL_ERROR:
 	case MHI_CB_SYS_ERROR:
 		dev_warn(&pdev->dev, "firmware crashed (%u)\n", cb);
-<<<<<<< HEAD
-=======
 		pm_runtime_forbid(&pdev->dev);
 		break;
 	case MHI_CB_EE_MISSION_MODE:
 		pm_runtime_allow(&pdev->dev);
->>>>>>> 6be388f4
 		break;
 	default:
 		break;
 	}
 }
 
-<<<<<<< HEAD
-=======
 static void mhi_pci_wake_get_nop(struct mhi_controller *mhi_cntrl, bool force)
 {
 	/* no-op */
@@ -458,7 +427,6 @@
 	/* no-op */
 }
 
->>>>>>> 6be388f4
 static bool mhi_pci_is_alive(struct mhi_controller *mhi_cntrl)
 {
 	struct pci_dev *pdev = to_pci_dev(mhi_cntrl->cntrl_dev);
@@ -629,68 +597,6 @@
 	if (!test_bit(MHI_PCI_DEV_STARTED, &mhi_pdev->status) ||
 			test_bit(MHI_PCI_DEV_SUSPENDED, &mhi_pdev->status))
 		return;
-
-	if (!mhi_pci_is_alive(mhi_cntrl)) {
-		dev_err(mhi_cntrl->cntrl_dev, "Device died\n");
-		queue_work(system_long_wq, &mhi_pdev->recovery_work);
-		return;
-	}
-
-	/* reschedule in two seconds */
-	mod_timer(&mhi_pdev->health_check_timer, jiffies + HEALTH_CHECK_PERIOD);
-}
-
-static void mhi_pci_recovery_work(struct work_struct *work)
-{
-	struct mhi_pci_device *mhi_pdev = container_of(work, struct mhi_pci_device,
-						       recovery_work);
-	struct mhi_controller *mhi_cntrl = &mhi_pdev->mhi_cntrl;
-	struct pci_dev *pdev = to_pci_dev(mhi_cntrl->cntrl_dev);
-	int err;
-
-	dev_warn(&pdev->dev, "device recovery started\n");
-
-	del_timer(&mhi_pdev->health_check_timer);
-
-	/* Clean up MHI state */
-	if (test_and_clear_bit(MHI_PCI_DEV_STARTED, &mhi_pdev->status)) {
-		mhi_power_down(mhi_cntrl, false);
-		mhi_unprepare_after_power_down(mhi_cntrl);
-	}
-
-	/* Check if we can recover without full reset */
-	pci_set_power_state(pdev, PCI_D0);
-	pci_load_saved_state(pdev, mhi_pdev->pci_state);
-	pci_restore_state(pdev);
-
-	if (!mhi_pci_is_alive(mhi_cntrl))
-		goto err_try_reset;
-
-	err = mhi_prepare_for_power_up(mhi_cntrl);
-	if (err)
-		goto err_try_reset;
-
-	err = mhi_sync_power_up(mhi_cntrl);
-	if (err)
-		goto err_unprepare;
-
-	dev_dbg(&pdev->dev, "Recovery completed\n");
-
-	set_bit(MHI_PCI_DEV_STARTED, &mhi_pdev->status);
-	mod_timer(&mhi_pdev->health_check_timer, jiffies + HEALTH_CHECK_PERIOD);
-	return;
-
-err_unprepare:
-	mhi_unprepare_after_power_down(mhi_cntrl);
-err_try_reset:
-	if (pci_reset_function(pdev))
-		dev_err(&pdev->dev, "Recovery failed\n");
-}
-
-static void health_check(struct timer_list *t)
-{
-	struct mhi_pci_device *mhi_pdev = from_timer(mhi_pdev, t, health_check_timer);
-	struct mhi_controller *mhi_cntrl = &mhi_pdev->mhi_cntrl;
 
 	if (!mhi_pci_is_alive(mhi_cntrl)) {
 		dev_err(mhi_cntrl->cntrl_dev, "Device died\n");
@@ -745,15 +651,6 @@
 	err = mhi_pci_get_irqs(mhi_cntrl, mhi_cntrl_config);
 	if (err)
 		return err;
-<<<<<<< HEAD
-
-	pci_set_drvdata(pdev, mhi_pdev);
-
-	/* Have stored pci confspace at hand for restore in sudden PCI error */
-	pci_save_state(pdev);
-	mhi_pdev->pci_state = pci_store_saved_state(pdev);
-
-=======
 
 	pci_set_drvdata(pdev, mhi_pdev);
 
@@ -764,7 +661,6 @@
 	mhi_pdev->pci_state = pci_store_saved_state(pdev);
 	pci_load_saved_state(pdev, NULL);
 
->>>>>>> 6be388f4
 	pci_enable_pcie_error_reporting(pdev);
 
 	err = mhi_register_controller(mhi_cntrl, mhi_cntrl_config);
@@ -789,8 +685,6 @@
 	/* start health check */
 	mod_timer(&mhi_pdev->health_check_timer, jiffies + HEALTH_CHECK_PERIOD);
 
-<<<<<<< HEAD
-=======
 	/* Only allow runtime-suspend if PME capable (for wakeup) */
 	if (pci_pme_capable(pdev, PCI_D3hot)) {
 		pm_runtime_set_autosuspend_delay(&pdev->dev, 2000);
@@ -799,7 +693,6 @@
 		pm_runtime_put_noidle(&pdev->dev);
 	}
 
->>>>>>> 6be388f4
 	return 0;
 
 err_unprepare:
@@ -822,26 +715,20 @@
 		mhi_power_down(mhi_cntrl, true);
 		mhi_unprepare_after_power_down(mhi_cntrl);
 	}
-<<<<<<< HEAD
-=======
 
 	/* balancing probe put_noidle */
 	if (pci_pme_capable(pdev, PCI_D3hot))
 		pm_runtime_get_noresume(&pdev->dev);
->>>>>>> 6be388f4
 
 	mhi_unregister_controller(mhi_cntrl);
 }
 
-<<<<<<< HEAD
-=======
 static void mhi_pci_shutdown(struct pci_dev *pdev)
 {
 	mhi_pci_remove(pdev);
 	pci_set_power_state(pdev, PCI_D3hot);
 }
 
->>>>>>> 6be388f4
 static void mhi_pci_reset_prepare(struct pci_dev *pdev)
 {
 	struct mhi_pci_device *mhi_pdev = pci_get_drvdata(pdev);
@@ -949,35 +836,19 @@
 	.reset_done = mhi_pci_reset_done,
 };
 
-<<<<<<< HEAD
-static int  __maybe_unused mhi_pci_suspend(struct device *dev)
-=======
 static int  __maybe_unused mhi_pci_runtime_suspend(struct device *dev)
->>>>>>> 6be388f4
 {
 	struct pci_dev *pdev = to_pci_dev(dev);
 	struct mhi_pci_device *mhi_pdev = dev_get_drvdata(dev);
 	struct mhi_controller *mhi_cntrl = &mhi_pdev->mhi_cntrl;
-<<<<<<< HEAD
-=======
 	int err;
 
 	if (test_and_set_bit(MHI_PCI_DEV_SUSPENDED, &mhi_pdev->status))
 		return 0;
->>>>>>> 6be388f4
 
 	del_timer(&mhi_pdev->health_check_timer);
 	cancel_work_sync(&mhi_pdev->recovery_work);
 
-<<<<<<< HEAD
-	/* Transition to M3 state */
-	mhi_pm_suspend(mhi_cntrl);
-
-	pci_save_state(pdev);
-	pci_disable_device(pdev);
-	pci_wake_from_d3(pdev, true);
-	pci_set_power_state(pdev, PCI_D3hot);
-=======
 	if (!test_bit(MHI_PCI_DEV_STARTED, &mhi_pdev->status) ||
 			mhi_cntrl->ee != MHI_EE_AMSS)
 		goto pci_suspend; /* Nothing to do at MHI level */
@@ -993,37 +864,24 @@
 pci_suspend:
 	pci_disable_device(pdev);
 	pci_wake_from_d3(pdev, true);
->>>>>>> 6be388f4
 
 	return 0;
 }
 
-<<<<<<< HEAD
-static int __maybe_unused mhi_pci_resume(struct device *dev)
-=======
 static int __maybe_unused mhi_pci_runtime_resume(struct device *dev)
->>>>>>> 6be388f4
 {
 	struct pci_dev *pdev = to_pci_dev(dev);
 	struct mhi_pci_device *mhi_pdev = dev_get_drvdata(dev);
 	struct mhi_controller *mhi_cntrl = &mhi_pdev->mhi_cntrl;
 	int err;
 
-<<<<<<< HEAD
-	pci_set_power_state(pdev, PCI_D0);
-	pci_restore_state(pdev);
-	pci_set_master(pdev);
-=======
 	if (!test_and_clear_bit(MHI_PCI_DEV_SUSPENDED, &mhi_pdev->status))
 		return 0;
->>>>>>> 6be388f4
 
 	err = pci_enable_device(pdev);
 	if (err)
 		goto err_recovery;
 
-<<<<<<< HEAD
-=======
 	pci_set_master(pdev);
 	pci_wake_from_d3(pdev, false);
 
@@ -1031,7 +889,6 @@
 			mhi_cntrl->ee != MHI_EE_AMSS)
 		return 0; /* Nothing to do at MHI level */
 
->>>>>>> 6be388f4
 	/* Exit M3, transition to M0 state */
 	err = mhi_pm_resume(mhi_cntrl);
 	if (err) {
@@ -1042,18 +899,6 @@
 	/* Resume health check */
 	mod_timer(&mhi_pdev->health_check_timer, jiffies + HEALTH_CHECK_PERIOD);
 
-<<<<<<< HEAD
-	return 0;
-
-err_recovery:
-	/* The device may have loose power or crashed, try recovering it */
-	queue_work(system_long_wq, &mhi_pdev->recovery_work);
-
-	return err;
-}
-
-static const struct dev_pm_ops mhi_pci_pm_ops = {
-=======
 	/* It can be a remote wakeup (no mhi runtime_get), update access time */
 	pm_runtime_mark_last_busy(dev);
 
@@ -1092,7 +937,6 @@
 
 static const struct dev_pm_ops mhi_pci_pm_ops = {
 	SET_RUNTIME_PM_OPS(mhi_pci_runtime_suspend, mhi_pci_runtime_resume, NULL)
->>>>>>> 6be388f4
 	SET_SYSTEM_SLEEP_PM_OPS(mhi_pci_suspend, mhi_pci_resume)
 };
 
@@ -1101,10 +945,7 @@
 	.id_table	= mhi_pci_id_table,
 	.probe		= mhi_pci_probe,
 	.remove		= mhi_pci_remove,
-<<<<<<< HEAD
-=======
 	.shutdown	= mhi_pci_shutdown,
->>>>>>> 6be388f4
 	.err_handler	= &mhi_pci_err_handler,
 	.driver.pm	= &mhi_pci_pm_ops
 };
