--- conflicted
+++ resolved
@@ -75,15 +75,9 @@
 
 static void vfio_amba_remove(struct amba_device *adev)
 {
-<<<<<<< HEAD
-	struct vfio_platform_device *vdev =
-		vfio_platform_remove_common(&adev->dev);
-
-=======
 	struct vfio_platform_device *vdev = dev_get_drvdata(&adev->dev);
 
 	vfio_platform_remove_common(vdev);
->>>>>>> 11e4b63a
 	kfree(vdev->name);
 	kfree(vdev);
 }
