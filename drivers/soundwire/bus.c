--- conflicted
+++ resolved
@@ -752,11 +752,7 @@
 				 * dev_num
 				 */
 				ret = sdw_assign_device_num(slave);
-<<<<<<< HEAD
-				if (ret) {
-=======
 				if (ret < 0) {
->>>>>>> 6be388f4
 					dev_err(bus->dev,
 						"Assign dev_num failed:%d\n",
 						ret);
@@ -798,15 +794,9 @@
 				    enum sdw_slave_status status)
 {
 	struct sdw_bus *bus = slave->bus;
-<<<<<<< HEAD
 
 	mutex_lock(&bus->bus_lock);
 
-=======
-
-	mutex_lock(&bus->bus_lock);
-
->>>>>>> 6be388f4
 	dev_vdbg(bus->dev,
 		 "%s: changing status slave %d status %d new status %d\n",
 		 __func__, slave->dev_num, slave->status, status);
@@ -1649,11 +1639,7 @@
 		ret = sdw_read_no_pm(slave, SDW_SCP_INT1);
 		if (ret < 0) {
 			dev_err(&slave->dev,
-<<<<<<< HEAD
-				"SDW_SCP_INT1 read failed:%d\n", ret);
-=======
 				"SDW_SCP_INT1 recheck read failed:%d\n", ret);
->>>>>>> 6be388f4
 			goto io_err;
 		}
 		_buf = ret;
@@ -1661,11 +1647,7 @@
 		ret = sdw_nread_no_pm(slave, SDW_SCP_INTSTAT2, 2, _buf2);
 		if (ret < 0) {
 			dev_err(&slave->dev,
-<<<<<<< HEAD
-				"SDW_SCP_INT2/3 read failed:%d\n", ret);
-=======
 				"SDW_SCP_INT2/3 recheck read failed:%d\n", ret);
->>>>>>> 6be388f4
 			goto io_err;
 		}
 
@@ -1673,11 +1655,7 @@
 			ret = sdw_read_no_pm(slave, SDW_DP0_INT);
 			if (ret < 0) {
 				dev_err(&slave->dev,
-<<<<<<< HEAD
-					"SDW_DP0_INT read failed:%d\n", ret);
-=======
 					"SDW_DP0_INT recheck read failed:%d\n", ret);
->>>>>>> 6be388f4
 				goto io_err;
 			}
 			sdca_cascade = ret & SDW_DP0_SDCA_CASCADE;
@@ -1807,11 +1785,7 @@
 
 		case SDW_SLAVE_ALERT:
 			ret = sdw_handle_slave_alerts(slave);
-<<<<<<< HEAD
-			if (ret)
-=======
 			if (ret < 0)
->>>>>>> 6be388f4
 				dev_err(&slave->dev,
 					"Slave %d alert handling failed: %d\n",
 					i, ret);
@@ -1830,11 +1804,7 @@
 			attached_initializing = true;
 
 			ret = sdw_initialize_slave(slave);
-<<<<<<< HEAD
-			if (ret)
-=======
 			if (ret < 0)
->>>>>>> 6be388f4
 				dev_err(&slave->dev,
 					"Slave %d initialization failed: %d\n",
 					i, ret);
@@ -1848,11 +1818,7 @@
 		}
 
 		ret = sdw_update_slave_status(slave, status[i]);
-<<<<<<< HEAD
-		if (ret)
-=======
 		if (ret < 0)
->>>>>>> 6be388f4
 			dev_err(&slave->dev,
 				"Update Slave status failed:%d\n", ret);
 		if (attached_initializing) {
