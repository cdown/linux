--- conflicted
+++ resolved
@@ -142,10 +142,7 @@
 }
 #endif
 
-<<<<<<< HEAD
-=======
 #ifdef CONFIG_CRYPTO_DEV_QCE_SHA
->>>>>>> 11e4b63a
 static int qce_setup_regs_ahash(struct crypto_async_request *async_req)
 {
 	struct ahash_request *req = ahash_request_cast(async_req);
@@ -383,8 +380,6 @@
 	}
 
 	qce_write(qce, REG_SEG_SIZE, rctx->cryptlen);
-<<<<<<< HEAD
-=======
 
 	/* get little endianness */
 	config = qce_config_reg(qce, 1);
@@ -533,7 +528,6 @@
 		qce_write(qce, REG_SEG_SIZE, totallen + ctx->authsize);
 	else
 		qce_write(qce, REG_SEG_SIZE, totallen);
->>>>>>> 11e4b63a
 
 	/* get little endianness */
 	config = qce_config_reg(qce, 1);
@@ -556,13 +550,10 @@
 #ifdef CONFIG_CRYPTO_DEV_QCE_SHA
 	case CRYPTO_ALG_TYPE_AHASH:
 		return qce_setup_regs_ahash(async_req);
-<<<<<<< HEAD
-=======
 #endif
 #ifdef CONFIG_CRYPTO_DEV_QCE_AEAD
 	case CRYPTO_ALG_TYPE_AEAD:
 		return qce_setup_regs_aead(async_req);
->>>>>>> 11e4b63a
 #endif
 	default:
 		return -EINVAL;
