--- conflicted
+++ resolved
@@ -620,13 +620,6 @@
 	.hs400_4taps = true,
 };
 
-<<<<<<< HEAD
-static const struct soc_device_attribute sdhi_quirks_match[]  = {
-	{ .soc_id = "r8a7795", .revision = "ES1.*", .data = &sdhi_quirks_h3_m3w_es1 },
-	{ .soc_id = "r8a7795", .revision = "ES2.0", .data = &sdhi_quirks_h3_es2 },
-	{ .soc_id = "r8a7796", .revision = "ES1.0", .data = &sdhi_quirks_h3_m3w_es1 },
-	{ .soc_id = "r8a7796", .revision = "ES1.1", .data = &sdhi_quirks_h3_m3w_es1 },
-=======
 static const struct renesas_sdhi_quirks sdhi_quirks_nohs400 = {
 	.hs400_disabled = true,
 };
@@ -637,7 +630,6 @@
 	{ .soc_id = "r8a7796", .revision = "ES1.[012]", .data = &sdhi_quirks_h3_m3w_es1 },
 	{ .soc_id = "r8a774a1", .revision = "ES1.[012]", .data = &sdhi_quirks_h3_m3w_es1 },
 	{ .soc_id = "r8a77980", .data = &sdhi_quirks_nohs400 },
->>>>>>> 0ecfebd2
 	{ /* Sentinel. */ },
 };
 
@@ -791,13 +783,6 @@
 	/* GEN2_SDR104 is first known SDHI to use 32bit block count */
 	if (ver < SDHI_VER_GEN2_SDR104 && mmc_data->max_blk_count > U16_MAX)
 		mmc_data->max_blk_count = U16_MAX;
-<<<<<<< HEAD
-
-	ret = tmio_mmc_host_probe(host);
-	if (ret < 0)
-		goto edisclk;
-=======
->>>>>>> 0ecfebd2
 
 	/* One Gen2 SDHI incarnation does NOT have a CBSY bit */
 	if (ver == SDHI_VER_GEN2_SDR50)
