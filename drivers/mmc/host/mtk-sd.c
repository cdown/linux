// SPDX-License-Identifier: GPL-2.0-only
/*
 * Copyright (c) 2014-2015 MediaTek Inc.
 * Author: Chaotian.Jing <chaotian.jing@mediatek.com>
 */

#include <linux/module.h>
#include <linux/bitops.h>
#include <linux/clk.h>
#include <linux/delay.h>
#include <linux/dma-mapping.h>
#include <linux/iopoll.h>
#include <linux/ioport.h>
#include <linux/irq.h>
#include <linux/of_address.h>
#include <linux/of_device.h>
#include <linux/of_irq.h>
#include <linux/of_gpio.h>
#include <linux/pinctrl/consumer.h>
#include <linux/platform_device.h>
#include <linux/pm.h>
#include <linux/pm_runtime.h>
#include <linux/regulator/consumer.h>
#include <linux/slab.h>
#include <linux/spinlock.h>
#include <linux/interrupt.h>
#include <linux/reset.h>

#include <linux/mmc/card.h>
#include <linux/mmc/core.h>
#include <linux/mmc/host.h>
#include <linux/mmc/mmc.h>
#include <linux/mmc/sd.h>
#include <linux/mmc/sdio.h>
#include <linux/mmc/slot-gpio.h>

#include "cqhci.h"

#define MAX_BD_NUM          1024
#define MSDC_NR_CLOCKS      3

/*--------------------------------------------------------------------------*/
/* Common Definition                                                        */
/*--------------------------------------------------------------------------*/
#define MSDC_BUS_1BITS          0x0
#define MSDC_BUS_4BITS          0x1
#define MSDC_BUS_8BITS          0x2

#define MSDC_BURST_64B          0x6

/*--------------------------------------------------------------------------*/
/* Register Offset                                                          */
/*--------------------------------------------------------------------------*/
#define MSDC_CFG         0x0
#define MSDC_IOCON       0x04
#define MSDC_PS          0x08
#define MSDC_INT         0x0c
#define MSDC_INTEN       0x10
#define MSDC_FIFOCS      0x14
#define SDC_CFG          0x30
#define SDC_CMD          0x34
#define SDC_ARG          0x38
#define SDC_STS          0x3c
#define SDC_RESP0        0x40
#define SDC_RESP1        0x44
#define SDC_RESP2        0x48
#define SDC_RESP3        0x4c
#define SDC_BLK_NUM      0x50
#define SDC_ADV_CFG0     0x64
#define EMMC_IOCON       0x7c
#define SDC_ACMD_RESP    0x80
#define DMA_SA_H4BIT     0x8c
#define MSDC_DMA_SA      0x90
#define MSDC_DMA_CTRL    0x98
#define MSDC_DMA_CFG     0x9c
#define MSDC_PATCH_BIT   0xb0
#define MSDC_PATCH_BIT1  0xb4
#define MSDC_PATCH_BIT2  0xb8
#define MSDC_PAD_TUNE    0xec
#define MSDC_PAD_TUNE0   0xf0
#define PAD_DS_TUNE      0x188
#define PAD_CMD_TUNE     0x18c
#define EMMC51_CFG0	 0x204
#define EMMC50_CFG0      0x208
#define EMMC50_CFG1      0x20c
#define EMMC50_CFG3      0x220
#define SDC_FIFO_CFG     0x228
#define CQHCI_SETTING	 0x7fc

/*--------------------------------------------------------------------------*/
/* Top Pad Register Offset                                                  */
/*--------------------------------------------------------------------------*/
#define EMMC_TOP_CONTROL	0x00
#define EMMC_TOP_CMD		0x04
#define EMMC50_PAD_DS_TUNE	0x0c

/*--------------------------------------------------------------------------*/
/* Register Mask                                                            */
/*--------------------------------------------------------------------------*/

/* MSDC_CFG mask */
#define MSDC_CFG_MODE           BIT(0)	/* RW */
#define MSDC_CFG_CKPDN          BIT(1)	/* RW */
#define MSDC_CFG_RST            BIT(2)	/* RW */
#define MSDC_CFG_PIO            BIT(3)	/* RW */
#define MSDC_CFG_CKDRVEN        BIT(4)	/* RW */
#define MSDC_CFG_BV18SDT        BIT(5)	/* RW */
#define MSDC_CFG_BV18PSS        BIT(6)	/* R  */
#define MSDC_CFG_CKSTB          BIT(7)	/* R  */
#define MSDC_CFG_CKDIV          GENMASK(15, 8)	/* RW */
#define MSDC_CFG_CKMOD          GENMASK(17, 16)	/* RW */
#define MSDC_CFG_HS400_CK_MODE  BIT(18)	/* RW */
#define MSDC_CFG_HS400_CK_MODE_EXTRA  BIT(22)	/* RW */
#define MSDC_CFG_CKDIV_EXTRA    GENMASK(19, 8)	/* RW */
#define MSDC_CFG_CKMOD_EXTRA    GENMASK(21, 20)	/* RW */

/* MSDC_IOCON mask */
#define MSDC_IOCON_SDR104CKS    BIT(0)	/* RW */
#define MSDC_IOCON_RSPL         BIT(1)	/* RW */
#define MSDC_IOCON_DSPL         BIT(2)	/* RW */
#define MSDC_IOCON_DDLSEL       BIT(3)	/* RW */
#define MSDC_IOCON_DDR50CKD     BIT(4)	/* RW */
#define MSDC_IOCON_DSPLSEL      BIT(5)	/* RW */
#define MSDC_IOCON_W_DSPL       BIT(8)	/* RW */
#define MSDC_IOCON_D0SPL        BIT(16)	/* RW */
#define MSDC_IOCON_D1SPL        BIT(17)	/* RW */
#define MSDC_IOCON_D2SPL        BIT(18)	/* RW */
#define MSDC_IOCON_D3SPL        BIT(19)	/* RW */
#define MSDC_IOCON_D4SPL        BIT(20)	/* RW */
#define MSDC_IOCON_D5SPL        BIT(21)	/* RW */
#define MSDC_IOCON_D6SPL        BIT(22)	/* RW */
#define MSDC_IOCON_D7SPL        BIT(23)	/* RW */
#define MSDC_IOCON_RISCSZ       GENMASK(25, 24)	/* RW */

/* MSDC_PS mask */
#define MSDC_PS_CDEN            BIT(0)	/* RW */
#define MSDC_PS_CDSTS           BIT(1)	/* R  */
#define MSDC_PS_CDDEBOUNCE      GENMASK(15, 12)	/* RW */
#define MSDC_PS_DAT             GENMASK(23, 16)	/* R  */
#define MSDC_PS_DATA1           BIT(17)	/* R  */
#define MSDC_PS_CMD             BIT(24)	/* R  */
#define MSDC_PS_WP              BIT(31)	/* R  */

/* MSDC_INT mask */
#define MSDC_INT_MMCIRQ         BIT(0)	/* W1C */
#define MSDC_INT_CDSC           BIT(1)	/* W1C */
#define MSDC_INT_ACMDRDY        BIT(3)	/* W1C */
#define MSDC_INT_ACMDTMO        BIT(4)	/* W1C */
#define MSDC_INT_ACMDCRCERR     BIT(5)	/* W1C */
#define MSDC_INT_DMAQ_EMPTY     BIT(6)	/* W1C */
#define MSDC_INT_SDIOIRQ        BIT(7)	/* W1C */
#define MSDC_INT_CMDRDY         BIT(8)	/* W1C */
#define MSDC_INT_CMDTMO         BIT(9)	/* W1C */
#define MSDC_INT_RSPCRCERR      BIT(10)	/* W1C */
#define MSDC_INT_CSTA           BIT(11)	/* R */
#define MSDC_INT_XFER_COMPL     BIT(12)	/* W1C */
#define MSDC_INT_DXFER_DONE     BIT(13)	/* W1C */
#define MSDC_INT_DATTMO         BIT(14)	/* W1C */
#define MSDC_INT_DATCRCERR      BIT(15)	/* W1C */
#define MSDC_INT_ACMD19_DONE    BIT(16)	/* W1C */
#define MSDC_INT_DMA_BDCSERR    BIT(17)	/* W1C */
#define MSDC_INT_DMA_GPDCSERR   BIT(18)	/* W1C */
#define MSDC_INT_DMA_PROTECT    BIT(19)	/* W1C */
#define MSDC_INT_CMDQ           BIT(28)	/* W1C */

/* MSDC_INTEN mask */
#define MSDC_INTEN_MMCIRQ       BIT(0)	/* RW */
#define MSDC_INTEN_CDSC         BIT(1)	/* RW */
#define MSDC_INTEN_ACMDRDY      BIT(3)	/* RW */
#define MSDC_INTEN_ACMDTMO      BIT(4)	/* RW */
#define MSDC_INTEN_ACMDCRCERR   BIT(5)	/* RW */
#define MSDC_INTEN_DMAQ_EMPTY   BIT(6)	/* RW */
#define MSDC_INTEN_SDIOIRQ      BIT(7)	/* RW */
#define MSDC_INTEN_CMDRDY       BIT(8)	/* RW */
#define MSDC_INTEN_CMDTMO       BIT(9)	/* RW */
#define MSDC_INTEN_RSPCRCERR    BIT(10)	/* RW */
#define MSDC_INTEN_CSTA         BIT(11)	/* RW */
#define MSDC_INTEN_XFER_COMPL   BIT(12)	/* RW */
#define MSDC_INTEN_DXFER_DONE   BIT(13)	/* RW */
#define MSDC_INTEN_DATTMO       BIT(14)	/* RW */
#define MSDC_INTEN_DATCRCERR    BIT(15)	/* RW */
#define MSDC_INTEN_ACMD19_DONE  BIT(16)	/* RW */
#define MSDC_INTEN_DMA_BDCSERR  BIT(17)	/* RW */
#define MSDC_INTEN_DMA_GPDCSERR BIT(18)	/* RW */
#define MSDC_INTEN_DMA_PROTECT  BIT(19)	/* RW */

/* MSDC_FIFOCS mask */
#define MSDC_FIFOCS_RXCNT       GENMASK(7, 0)	/* R */
#define MSDC_FIFOCS_TXCNT       GENMASK(23, 16)	/* R */
#define MSDC_FIFOCS_CLR         BIT(31)	/* RW */

/* SDC_CFG mask */
#define SDC_CFG_SDIOINTWKUP     BIT(0)	/* RW */
#define SDC_CFG_INSWKUP         BIT(1)	/* RW */
#define SDC_CFG_WRDTOC          GENMASK(14, 2)  /* RW */
#define SDC_CFG_BUSWIDTH        GENMASK(17, 16)	/* RW */
#define SDC_CFG_SDIO            BIT(19)	/* RW */
#define SDC_CFG_SDIOIDE         BIT(20)	/* RW */
#define SDC_CFG_INTATGAP        BIT(21)	/* RW */
#define SDC_CFG_DTOC            GENMASK(31, 24)	/* RW */

/* SDC_STS mask */
#define SDC_STS_SDCBUSY         BIT(0)	/* RW */
#define SDC_STS_CMDBUSY         BIT(1)	/* RW */
#define SDC_STS_SWR_COMPL       BIT(31)	/* RW */

#define SDC_DAT1_IRQ_TRIGGER	BIT(19)	/* RW */
/* SDC_ADV_CFG0 mask */
#define SDC_RX_ENHANCE_EN	BIT(20)	/* RW */

/* DMA_SA_H4BIT mask */
#define DMA_ADDR_HIGH_4BIT      GENMASK(3, 0)	/* RW */

/* MSDC_DMA_CTRL mask */
#define MSDC_DMA_CTRL_START     BIT(0)	/* W */
#define MSDC_DMA_CTRL_STOP      BIT(1)	/* W */
#define MSDC_DMA_CTRL_RESUME    BIT(2)	/* W */
#define MSDC_DMA_CTRL_MODE      BIT(8)	/* RW */
#define MSDC_DMA_CTRL_LASTBUF   BIT(10)	/* RW */
#define MSDC_DMA_CTRL_BRUSTSZ   GENMASK(14, 12)	/* RW */

/* MSDC_DMA_CFG mask */
#define MSDC_DMA_CFG_STS        BIT(0)	/* R */
#define MSDC_DMA_CFG_DECSEN     BIT(1)	/* RW */
#define MSDC_DMA_CFG_AHBHPROT2  BIT(9)	/* RW */
#define MSDC_DMA_CFG_ACTIVEEN   BIT(13)	/* RW */
#define MSDC_DMA_CFG_CS12B16B   BIT(16)	/* RW */

/* MSDC_PATCH_BIT mask */
#define MSDC_PATCH_BIT_ODDSUPP    BIT(1)	/* RW */
#define MSDC_INT_DAT_LATCH_CK_SEL GENMASK(9, 7)
#define MSDC_CKGEN_MSDC_DLY_SEL   GENMASK(14, 10)
#define MSDC_PATCH_BIT_IODSSEL    BIT(16)	/* RW */
#define MSDC_PATCH_BIT_IOINTSEL   BIT(17)	/* RW */
#define MSDC_PATCH_BIT_BUSYDLY    GENMASK(21, 18)	/* RW */
#define MSDC_PATCH_BIT_WDOD       GENMASK(25, 22)	/* RW */
#define MSDC_PATCH_BIT_IDRTSEL    BIT(26)	/* RW */
#define MSDC_PATCH_BIT_CMDFSEL    BIT(27)	/* RW */
#define MSDC_PATCH_BIT_INTDLSEL   BIT(28)	/* RW */
#define MSDC_PATCH_BIT_SPCPUSH    BIT(29)	/* RW */
#define MSDC_PATCH_BIT_DECRCTMO   BIT(30)	/* RW */

#define MSDC_PATCH_BIT1_CMDTA     GENMASK(5, 3)    /* RW */
#define MSDC_PB1_BUSY_CHECK_SEL   BIT(7)    /* RW */
#define MSDC_PATCH_BIT1_STOP_DLY  GENMASK(11, 8)    /* RW */

#define MSDC_PATCH_BIT2_CFGRESP   BIT(15)   /* RW */
#define MSDC_PATCH_BIT2_CFGCRCSTS BIT(28)   /* RW */
#define MSDC_PB2_SUPPORT_64G      BIT(1)    /* RW */
#define MSDC_PB2_RESPWAIT         GENMASK(3, 2)   /* RW */
#define MSDC_PB2_RESPSTSENSEL     GENMASK(18, 16) /* RW */
#define MSDC_PB2_CRCSTSENSEL      GENMASK(31, 29) /* RW */

#define MSDC_PAD_TUNE_DATWRDLY	  GENMASK(4, 0)		/* RW */
#define MSDC_PAD_TUNE_DATRRDLY	  GENMASK(12, 8)	/* RW */
#define MSDC_PAD_TUNE_CMDRDLY	  GENMASK(20, 16)	/* RW */
#define MSDC_PAD_TUNE_CMDRRDLY	  GENMASK(26, 22)	/* RW */
#define MSDC_PAD_TUNE_CLKTDLY	  GENMASK(31, 27)	/* RW */
#define MSDC_PAD_TUNE_RXDLYSEL	  BIT(15)   /* RW */
#define MSDC_PAD_TUNE_RD_SEL	  BIT(13)   /* RW */
#define MSDC_PAD_TUNE_CMD_SEL	  BIT(21)   /* RW */

#define PAD_DS_TUNE_DLY_SEL       BIT(0)	  /* RW */
#define PAD_DS_TUNE_DLY1	  GENMASK(6, 2)   /* RW */
#define PAD_DS_TUNE_DLY2	  GENMASK(11, 7)  /* RW */
#define PAD_DS_TUNE_DLY3	  GENMASK(16, 12) /* RW */

#define PAD_CMD_TUNE_RX_DLY3	  GENMASK(5, 1)   /* RW */

/* EMMC51_CFG0 mask */
#define CMDQ_RDAT_CNT		  GENMASK(21, 12) /* RW */

#define EMMC50_CFG_PADCMD_LATCHCK BIT(0)   /* RW */
#define EMMC50_CFG_CRCSTS_EDGE    BIT(3)   /* RW */
#define EMMC50_CFG_CFCSTS_SEL     BIT(4)   /* RW */
#define EMMC50_CFG_CMD_RESP_SEL   BIT(9)   /* RW */

/* EMMC50_CFG1 mask */
#define EMMC50_CFG1_DS_CFG        BIT(28)  /* RW */

#define EMMC50_CFG3_OUTS_WR       GENMASK(4, 0)  /* RW */

#define SDC_FIFO_CFG_WRVALIDSEL   BIT(24)  /* RW */
#define SDC_FIFO_CFG_RDVALIDSEL   BIT(25)  /* RW */

/* CQHCI_SETTING */
#define CQHCI_RD_CMD_WND_SEL	  BIT(14) /* RW */
#define CQHCI_WR_CMD_WND_SEL	  BIT(15) /* RW */

/* EMMC_TOP_CONTROL mask */
#define PAD_RXDLY_SEL           BIT(0)      /* RW */
#define DELAY_EN                BIT(1)      /* RW */
#define PAD_DAT_RD_RXDLY2       GENMASK(6, 2)     /* RW */
#define PAD_DAT_RD_RXDLY        GENMASK(11, 7)    /* RW */
#define PAD_DAT_RD_RXDLY2_SEL   BIT(12)     /* RW */
#define PAD_DAT_RD_RXDLY_SEL    BIT(13)     /* RW */
#define DATA_K_VALUE_SEL        BIT(14)     /* RW */
#define SDC_RX_ENH_EN           BIT(15)     /* TW */

/* EMMC_TOP_CMD mask */
#define PAD_CMD_RXDLY2          GENMASK(4, 0)	/* RW */
#define PAD_CMD_RXDLY           GENMASK(9, 5)	/* RW */
#define PAD_CMD_RD_RXDLY2_SEL   BIT(10)		/* RW */
#define PAD_CMD_RD_RXDLY_SEL    BIT(11)		/* RW */
#define PAD_CMD_TX_DLY          GENMASK(16, 12)	/* RW */

/* EMMC50_PAD_DS_TUNE mask */
#define PAD_DS_DLY_SEL		BIT(16)	/* RW */
#define PAD_DS_DLY1		GENMASK(14, 10)	/* RW */
#define PAD_DS_DLY3		GENMASK(4, 0)	/* RW */

#define REQ_CMD_EIO  BIT(0)
#define REQ_CMD_TMO  BIT(1)
#define REQ_DAT_ERR  BIT(2)
#define REQ_STOP_EIO BIT(3)
#define REQ_STOP_TMO BIT(4)
#define REQ_CMD_BUSY BIT(5)

#define MSDC_PREPARE_FLAG BIT(0)
#define MSDC_ASYNC_FLAG BIT(1)
#define MSDC_MMAP_FLAG BIT(2)

#define MTK_MMC_AUTOSUSPEND_DELAY	50
#define CMD_TIMEOUT         (HZ/10 * 5)	/* 100ms x5 */
#define DAT_TIMEOUT         (HZ    * 5)	/* 1000ms x5 */

#define DEFAULT_DEBOUNCE	(8)	/* 8 cycles CD debounce */

#define PAD_DELAY_MAX	32 /* PAD delay cells */
/*--------------------------------------------------------------------------*/
/* Descriptor Structure                                                     */
/*--------------------------------------------------------------------------*/
struct mt_gpdma_desc {
	u32 gpd_info;
#define GPDMA_DESC_HWO		BIT(0)
#define GPDMA_DESC_BDP		BIT(1)
#define GPDMA_DESC_CHECKSUM	GENMASK(15, 8)
#define GPDMA_DESC_INT		BIT(16)
#define GPDMA_DESC_NEXT_H4	GENMASK(27, 24)
#define GPDMA_DESC_PTR_H4	GENMASK(31, 28)
	u32 next;
	u32 ptr;
	u32 gpd_data_len;
#define GPDMA_DESC_BUFLEN	GENMASK(15, 0)
#define GPDMA_DESC_EXTLEN	GENMASK(23, 16)
	u32 arg;
	u32 blknum;
	u32 cmd;
};

struct mt_bdma_desc {
	u32 bd_info;
#define BDMA_DESC_EOL		BIT(0)
#define BDMA_DESC_CHECKSUM	GENMASK(15, 8)
#define BDMA_DESC_BLKPAD	BIT(17)
#define BDMA_DESC_DWPAD		BIT(18)
#define BDMA_DESC_NEXT_H4	GENMASK(27, 24)
#define BDMA_DESC_PTR_H4	GENMASK(31, 28)
	u32 next;
	u32 ptr;
	u32 bd_data_len;
#define BDMA_DESC_BUFLEN	GENMASK(15, 0)
#define BDMA_DESC_BUFLEN_EXT	GENMASK(23, 0)
};

struct msdc_dma {
	struct scatterlist *sg;	/* I/O scatter list */
	struct mt_gpdma_desc *gpd;		/* pointer to gpd array */
	struct mt_bdma_desc *bd;		/* pointer to bd array */
	dma_addr_t gpd_addr;	/* the physical address of gpd array */
	dma_addr_t bd_addr;	/* the physical address of bd array */
};

struct msdc_save_para {
	u32 msdc_cfg;
	u32 iocon;
	u32 sdc_cfg;
	u32 pad_tune;
	u32 patch_bit0;
	u32 patch_bit1;
	u32 patch_bit2;
	u32 pad_ds_tune;
	u32 pad_cmd_tune;
	u32 emmc50_cfg0;
	u32 emmc50_cfg3;
	u32 sdc_fifo_cfg;
	u32 emmc_top_control;
	u32 emmc_top_cmd;
	u32 emmc50_pad_ds_tune;
};

struct mtk_mmc_compatible {
	u8 clk_div_bits;
	bool recheck_sdio_irq;
	bool hs400_tune; /* only used for MT8173 */
	u32 pad_tune_reg;
	bool async_fifo;
	bool data_tune;
	bool busy_check;
	bool stop_clk_fix;
	bool enhance_rx;
	bool support_64g;
	bool use_internal_cd;
};

struct msdc_tune_para {
	u32 iocon;
	u32 pad_tune;
	u32 pad_cmd_tune;
	u32 emmc_top_control;
	u32 emmc_top_cmd;
};

struct msdc_delay_phase {
	u8 maxlen;
	u8 start;
	u8 final_phase;
};

struct msdc_host {
	struct device *dev;
	const struct mtk_mmc_compatible *dev_comp;
	int cmd_rsp;

	spinlock_t lock;
	struct mmc_request *mrq;
	struct mmc_command *cmd;
	struct mmc_data *data;
	int error;

	void __iomem *base;		/* host base address */
	void __iomem *top_base;		/* host top register base address */

	struct msdc_dma dma;	/* dma channel */
	u64 dma_mask;

	u32 timeout_ns;		/* data timeout ns */
	u32 timeout_clks;	/* data timeout clks */

	struct pinctrl *pinctrl;
	struct pinctrl_state *pins_default;
	struct pinctrl_state *pins_uhs;
	struct delayed_work req_timeout;
	int irq;		/* host interrupt */
	struct reset_control *reset;

	struct clk *src_clk;	/* msdc source clock */
	struct clk *h_clk;      /* msdc h_clk */
	struct clk *bus_clk;	/* bus clock which used to access register */
	struct clk *src_clk_cg; /* msdc source clock control gate */
	struct clk *sys_clk_cg;	/* msdc subsys clock control gate */
	struct clk_bulk_data bulk_clks[MSDC_NR_CLOCKS];
	u32 mclk;		/* mmc subsystem clock frequency */
	u32 src_clk_freq;	/* source clock frequency */
	unsigned char timing;
	bool vqmmc_enabled;
	u32 latch_ck;
	u32 hs400_ds_delay;
	u32 hs400_ds_dly3;
	u32 hs200_cmd_int_delay; /* cmd internal delay for HS200/SDR104 */
	u32 hs400_cmd_int_delay; /* cmd internal delay for HS400 */
	bool hs400_cmd_resp_sel_rising;
				 /* cmd response sample selection for HS400 */
	bool hs400_mode;	/* current eMMC will run at hs400 mode */
	bool hs400_tuning;	/* hs400 mode online tuning */
	bool internal_cd;	/* Use internal card-detect logic */
	bool cqhci;		/* support eMMC hw cmdq */
	struct msdc_save_para save_para; /* used when gate HCLK */
	struct msdc_tune_para def_tune_para; /* default tune setting */
	struct msdc_tune_para saved_tune_para; /* tune result of CMD21/CMD19 */
	struct cqhci_host *cq_host;
};

static const struct mtk_mmc_compatible mt8135_compat = {
	.clk_div_bits = 8,
	.recheck_sdio_irq = true,
	.hs400_tune = false,
	.pad_tune_reg = MSDC_PAD_TUNE,
	.async_fifo = false,
	.data_tune = false,
	.busy_check = false,
	.stop_clk_fix = false,
	.enhance_rx = false,
	.support_64g = false,
};

static const struct mtk_mmc_compatible mt8173_compat = {
	.clk_div_bits = 8,
	.recheck_sdio_irq = true,
	.hs400_tune = true,
	.pad_tune_reg = MSDC_PAD_TUNE,
	.async_fifo = false,
	.data_tune = false,
	.busy_check = false,
	.stop_clk_fix = false,
	.enhance_rx = false,
	.support_64g = false,
};

static const struct mtk_mmc_compatible mt8183_compat = {
	.clk_div_bits = 12,
	.recheck_sdio_irq = false,
	.hs400_tune = false,
	.pad_tune_reg = MSDC_PAD_TUNE0,
	.async_fifo = true,
	.data_tune = true,
	.busy_check = true,
	.stop_clk_fix = true,
	.enhance_rx = true,
	.support_64g = true,
};

static const struct mtk_mmc_compatible mt2701_compat = {
	.clk_div_bits = 12,
	.recheck_sdio_irq = true,
	.hs400_tune = false,
	.pad_tune_reg = MSDC_PAD_TUNE0,
	.async_fifo = true,
	.data_tune = true,
	.busy_check = false,
	.stop_clk_fix = false,
	.enhance_rx = false,
	.support_64g = false,
};

static const struct mtk_mmc_compatible mt2712_compat = {
	.clk_div_bits = 12,
	.recheck_sdio_irq = false,
	.hs400_tune = false,
	.pad_tune_reg = MSDC_PAD_TUNE0,
	.async_fifo = true,
	.data_tune = true,
	.busy_check = true,
	.stop_clk_fix = true,
	.enhance_rx = true,
	.support_64g = true,
};

static const struct mtk_mmc_compatible mt7622_compat = {
	.clk_div_bits = 12,
	.recheck_sdio_irq = true,
	.hs400_tune = false,
	.pad_tune_reg = MSDC_PAD_TUNE0,
	.async_fifo = true,
	.data_tune = true,
	.busy_check = true,
	.stop_clk_fix = true,
	.enhance_rx = true,
	.support_64g = false,
};

static const struct mtk_mmc_compatible mt8516_compat = {
	.clk_div_bits = 12,
	.recheck_sdio_irq = true,
	.hs400_tune = false,
	.pad_tune_reg = MSDC_PAD_TUNE0,
	.async_fifo = true,
	.data_tune = true,
	.busy_check = true,
	.stop_clk_fix = true,
};

static const struct mtk_mmc_compatible mt7620_compat = {
	.clk_div_bits = 8,
	.recheck_sdio_irq = true,
	.hs400_tune = false,
	.pad_tune_reg = MSDC_PAD_TUNE,
	.async_fifo = false,
	.data_tune = false,
	.busy_check = false,
	.stop_clk_fix = false,
	.enhance_rx = false,
	.use_internal_cd = true,
};

static const struct mtk_mmc_compatible mt6779_compat = {
	.clk_div_bits = 12,
	.recheck_sdio_irq = false,
	.hs400_tune = false,
	.pad_tune_reg = MSDC_PAD_TUNE0,
	.async_fifo = true,
	.data_tune = true,
	.busy_check = true,
	.stop_clk_fix = true,
	.enhance_rx = true,
	.support_64g = true,
};

static const struct of_device_id msdc_of_ids[] = {
	{ .compatible = "mediatek,mt8135-mmc", .data = &mt8135_compat},
	{ .compatible = "mediatek,mt8173-mmc", .data = &mt8173_compat},
	{ .compatible = "mediatek,mt8183-mmc", .data = &mt8183_compat},
	{ .compatible = "mediatek,mt2701-mmc", .data = &mt2701_compat},
	{ .compatible = "mediatek,mt2712-mmc", .data = &mt2712_compat},
	{ .compatible = "mediatek,mt7622-mmc", .data = &mt7622_compat},
	{ .compatible = "mediatek,mt8516-mmc", .data = &mt8516_compat},
	{ .compatible = "mediatek,mt7620-mmc", .data = &mt7620_compat},
	{ .compatible = "mediatek,mt6779-mmc", .data = &mt6779_compat},
	{}
};
MODULE_DEVICE_TABLE(of, msdc_of_ids);

static void sdr_set_bits(void __iomem *reg, u32 bs)
{
	u32 val = readl(reg);

	val |= bs;
	writel(val, reg);
}

static void sdr_clr_bits(void __iomem *reg, u32 bs)
{
	u32 val = readl(reg);

	val &= ~bs;
	writel(val, reg);
}

static void sdr_set_field(void __iomem *reg, u32 field, u32 val)
{
	unsigned int tv = readl(reg);

	tv &= ~field;
	tv |= ((val) << (ffs((unsigned int)field) - 1));
	writel(tv, reg);
}

static void sdr_get_field(void __iomem *reg, u32 field, u32 *val)
{
	unsigned int tv = readl(reg);

	*val = ((tv & field) >> (ffs((unsigned int)field) - 1));
}

static void msdc_reset_hw(struct msdc_host *host)
{
	u32 val;

	sdr_set_bits(host->base + MSDC_CFG, MSDC_CFG_RST);
	readl_poll_timeout(host->base + MSDC_CFG, val, !(val & MSDC_CFG_RST), 0, 0);

	sdr_set_bits(host->base + MSDC_FIFOCS, MSDC_FIFOCS_CLR);
	readl_poll_timeout(host->base + MSDC_FIFOCS, val,
			   !(val & MSDC_FIFOCS_CLR), 0, 0);

	val = readl(host->base + MSDC_INT);
	writel(val, host->base + MSDC_INT);
}

static void msdc_cmd_next(struct msdc_host *host,
		struct mmc_request *mrq, struct mmc_command *cmd);
static void __msdc_enable_sdio_irq(struct msdc_host *host, int enb);

static const u32 cmd_ints_mask = MSDC_INTEN_CMDRDY | MSDC_INTEN_RSPCRCERR |
			MSDC_INTEN_CMDTMO | MSDC_INTEN_ACMDRDY |
			MSDC_INTEN_ACMDCRCERR | MSDC_INTEN_ACMDTMO;
static const u32 data_ints_mask = MSDC_INTEN_XFER_COMPL | MSDC_INTEN_DATTMO |
			MSDC_INTEN_DATCRCERR | MSDC_INTEN_DMA_BDCSERR |
			MSDC_INTEN_DMA_GPDCSERR | MSDC_INTEN_DMA_PROTECT;

static u8 msdc_dma_calcs(u8 *buf, u32 len)
{
	u32 i, sum = 0;

	for (i = 0; i < len; i++)
		sum += buf[i];
	return 0xff - (u8) sum;
}

static inline void msdc_dma_setup(struct msdc_host *host, struct msdc_dma *dma,
		struct mmc_data *data)
{
	unsigned int j, dma_len;
	dma_addr_t dma_address;
	u32 dma_ctrl;
	struct scatterlist *sg;
	struct mt_gpdma_desc *gpd;
	struct mt_bdma_desc *bd;

	sg = data->sg;

	gpd = dma->gpd;
	bd = dma->bd;

	/* modify gpd */
	gpd->gpd_info |= GPDMA_DESC_HWO;
	gpd->gpd_info |= GPDMA_DESC_BDP;
	/* need to clear first. use these bits to calc checksum */
	gpd->gpd_info &= ~GPDMA_DESC_CHECKSUM;
	gpd->gpd_info |= msdc_dma_calcs((u8 *) gpd, 16) << 8;

	/* modify bd */
	for_each_sg(data->sg, sg, data->sg_count, j) {
		dma_address = sg_dma_address(sg);
		dma_len = sg_dma_len(sg);

		/* init bd */
		bd[j].bd_info &= ~BDMA_DESC_BLKPAD;
		bd[j].bd_info &= ~BDMA_DESC_DWPAD;
		bd[j].ptr = lower_32_bits(dma_address);
		if (host->dev_comp->support_64g) {
			bd[j].bd_info &= ~BDMA_DESC_PTR_H4;
			bd[j].bd_info |= (upper_32_bits(dma_address) & 0xf)
					 << 28;
		}

		if (host->dev_comp->support_64g) {
			bd[j].bd_data_len &= ~BDMA_DESC_BUFLEN_EXT;
			bd[j].bd_data_len |= (dma_len & BDMA_DESC_BUFLEN_EXT);
		} else {
			bd[j].bd_data_len &= ~BDMA_DESC_BUFLEN;
			bd[j].bd_data_len |= (dma_len & BDMA_DESC_BUFLEN);
		}

		if (j == data->sg_count - 1) /* the last bd */
			bd[j].bd_info |= BDMA_DESC_EOL;
		else
			bd[j].bd_info &= ~BDMA_DESC_EOL;

		/* checksume need to clear first */
		bd[j].bd_info &= ~BDMA_DESC_CHECKSUM;
		bd[j].bd_info |= msdc_dma_calcs((u8 *)(&bd[j]), 16) << 8;
	}

	sdr_set_field(host->base + MSDC_DMA_CFG, MSDC_DMA_CFG_DECSEN, 1);
	dma_ctrl = readl_relaxed(host->base + MSDC_DMA_CTRL);
	dma_ctrl &= ~(MSDC_DMA_CTRL_BRUSTSZ | MSDC_DMA_CTRL_MODE);
	dma_ctrl |= (MSDC_BURST_64B << 12 | BIT(8));
	writel_relaxed(dma_ctrl, host->base + MSDC_DMA_CTRL);
	if (host->dev_comp->support_64g)
		sdr_set_field(host->base + DMA_SA_H4BIT, DMA_ADDR_HIGH_4BIT,
			      upper_32_bits(dma->gpd_addr) & 0xf);
	writel(lower_32_bits(dma->gpd_addr), host->base + MSDC_DMA_SA);
}

static void msdc_prepare_data(struct msdc_host *host, struct mmc_data *data)
{
	if (!(data->host_cookie & MSDC_PREPARE_FLAG)) {
		data->host_cookie |= MSDC_PREPARE_FLAG;
		data->sg_count = dma_map_sg(host->dev, data->sg, data->sg_len,
					    mmc_get_dma_dir(data));
	}
}

static void msdc_unprepare_data(struct msdc_host *host, struct mmc_data *data)
{
	if (data->host_cookie & MSDC_ASYNC_FLAG)
		return;

	if (data->host_cookie & MSDC_PREPARE_FLAG) {
		dma_unmap_sg(host->dev, data->sg, data->sg_len,
			     mmc_get_dma_dir(data));
		data->host_cookie &= ~MSDC_PREPARE_FLAG;
	}
}

static u64 msdc_timeout_cal(struct msdc_host *host, u64 ns, u64 clks)
{
	struct mmc_host *mmc = mmc_from_priv(host);
	u64 timeout, clk_ns;
	u32 mode = 0;

	if (mmc->actual_clock == 0) {
		timeout = 0;
	} else {
		clk_ns  = 1000000000ULL;
		do_div(clk_ns, mmc->actual_clock);
		timeout = ns + clk_ns - 1;
		do_div(timeout, clk_ns);
		timeout += clks;
		/* in 1048576 sclk cycle unit */
		timeout = DIV_ROUND_UP(timeout, BIT(20));
		if (host->dev_comp->clk_div_bits == 8)
			sdr_get_field(host->base + MSDC_CFG,
				      MSDC_CFG_CKMOD, &mode);
		else
			sdr_get_field(host->base + MSDC_CFG,
				      MSDC_CFG_CKMOD_EXTRA, &mode);
		/*DDR mode will double the clk cycles for data timeout */
		timeout = mode >= 2 ? timeout * 2 : timeout;
		timeout = timeout > 1 ? timeout - 1 : 0;
	}
	return timeout;
}

/* clock control primitives */
static void msdc_set_timeout(struct msdc_host *host, u64 ns, u64 clks)
{
	u64 timeout;

	host->timeout_ns = ns;
	host->timeout_clks = clks;

	timeout = msdc_timeout_cal(host, ns, clks);
	sdr_set_field(host->base + SDC_CFG, SDC_CFG_DTOC,
		      (u32)(timeout > 255 ? 255 : timeout));
}

static void msdc_set_busy_timeout(struct msdc_host *host, u64 ns, u64 clks)
{
	u64 timeout;

	timeout = msdc_timeout_cal(host, ns, clks);
	sdr_set_field(host->base + SDC_CFG, SDC_CFG_WRDTOC,
		      (u32)(timeout > 8191 ? 8191 : timeout));
}

static void msdc_gate_clock(struct msdc_host *host)
{
	clk_bulk_disable_unprepare(MSDC_NR_CLOCKS, host->bulk_clks);
	clk_disable_unprepare(host->src_clk_cg);
	clk_disable_unprepare(host->src_clk);
	clk_disable_unprepare(host->bus_clk);
	clk_disable_unprepare(host->h_clk);
}

static int msdc_ungate_clock(struct msdc_host *host)
{
	u32 val;
	int ret;

	clk_prepare_enable(host->h_clk);
	clk_prepare_enable(host->bus_clk);
	clk_prepare_enable(host->src_clk);
	clk_prepare_enable(host->src_clk_cg);
	ret = clk_bulk_prepare_enable(MSDC_NR_CLOCKS, host->bulk_clks);
	if (ret) {
		dev_err(host->dev, "Cannot enable pclk/axi/ahb clock gates\n");
		return ret;
	}

	return readl_poll_timeout(host->base + MSDC_CFG, val,
				  (val & MSDC_CFG_CKSTB), 1, 20000);
}

static void msdc_set_mclk(struct msdc_host *host, unsigned char timing, u32 hz)
{
	struct mmc_host *mmc = mmc_from_priv(host);
	u32 mode;
	u32 flags;
	u32 div;
	u32 sclk;
	u32 tune_reg = host->dev_comp->pad_tune_reg;
	u32 val;

	if (!hz) {
		dev_dbg(host->dev, "set mclk to 0\n");
		host->mclk = 0;
		mmc->actual_clock = 0;
		sdr_clr_bits(host->base + MSDC_CFG, MSDC_CFG_CKPDN);
		return;
	}

	flags = readl(host->base + MSDC_INTEN);
	sdr_clr_bits(host->base + MSDC_INTEN, flags);
	if (host->dev_comp->clk_div_bits == 8)
		sdr_clr_bits(host->base + MSDC_CFG, MSDC_CFG_HS400_CK_MODE);
	else
		sdr_clr_bits(host->base + MSDC_CFG,
			     MSDC_CFG_HS400_CK_MODE_EXTRA);
	if (timing == MMC_TIMING_UHS_DDR50 ||
	    timing == MMC_TIMING_MMC_DDR52 ||
	    timing == MMC_TIMING_MMC_HS400) {
		if (timing == MMC_TIMING_MMC_HS400)
			mode = 0x3;
		else
			mode = 0x2; /* ddr mode and use divisor */

		if (hz >= (host->src_clk_freq >> 2)) {
			div = 0; /* mean div = 1/4 */
			sclk = host->src_clk_freq >> 2; /* sclk = clk / 4 */
		} else {
			div = (host->src_clk_freq + ((hz << 2) - 1)) / (hz << 2);
			sclk = (host->src_clk_freq >> 2) / div;
			div = (div >> 1);
		}

		if (timing == MMC_TIMING_MMC_HS400 &&
		    hz >= (host->src_clk_freq >> 1)) {
			if (host->dev_comp->clk_div_bits == 8)
				sdr_set_bits(host->base + MSDC_CFG,
					     MSDC_CFG_HS400_CK_MODE);
			else
				sdr_set_bits(host->base + MSDC_CFG,
					     MSDC_CFG_HS400_CK_MODE_EXTRA);
			sclk = host->src_clk_freq >> 1;
			div = 0; /* div is ignore when bit18 is set */
		}
	} else if (hz >= host->src_clk_freq) {
		mode = 0x1; /* no divisor */
		div = 0;
		sclk = host->src_clk_freq;
	} else {
		mode = 0x0; /* use divisor */
		if (hz >= (host->src_clk_freq >> 1)) {
			div = 0; /* mean div = 1/2 */
			sclk = host->src_clk_freq >> 1; /* sclk = clk / 2 */
		} else {
			div = (host->src_clk_freq + ((hz << 2) - 1)) / (hz << 2);
			sclk = (host->src_clk_freq >> 2) / div;
		}
	}
	sdr_clr_bits(host->base + MSDC_CFG, MSDC_CFG_CKPDN);

	clk_disable_unprepare(host->src_clk_cg);
	if (host->dev_comp->clk_div_bits == 8)
		sdr_set_field(host->base + MSDC_CFG,
			      MSDC_CFG_CKMOD | MSDC_CFG_CKDIV,
			      (mode << 8) | div);
	else
		sdr_set_field(host->base + MSDC_CFG,
			      MSDC_CFG_CKMOD_EXTRA | MSDC_CFG_CKDIV_EXTRA,
			      (mode << 12) | div);

	clk_prepare_enable(host->src_clk_cg);
	readl_poll_timeout(host->base + MSDC_CFG, val, (val & MSDC_CFG_CKSTB), 0, 0);
	sdr_set_bits(host->base + MSDC_CFG, MSDC_CFG_CKPDN);
	mmc->actual_clock = sclk;
	host->mclk = hz;
	host->timing = timing;
	/* need because clk changed. */
	msdc_set_timeout(host, host->timeout_ns, host->timeout_clks);
	sdr_set_bits(host->base + MSDC_INTEN, flags);

	/*
	 * mmc_select_hs400() will drop to 50Mhz and High speed mode,
	 * tune result of hs200/200Mhz is not suitable for 50Mhz
	 */
	if (mmc->actual_clock <= 52000000) {
		writel(host->def_tune_para.iocon, host->base + MSDC_IOCON);
		if (host->top_base) {
			writel(host->def_tune_para.emmc_top_control,
			       host->top_base + EMMC_TOP_CONTROL);
			writel(host->def_tune_para.emmc_top_cmd,
			       host->top_base + EMMC_TOP_CMD);
		} else {
			writel(host->def_tune_para.pad_tune,
			       host->base + tune_reg);
		}
	} else {
		writel(host->saved_tune_para.iocon, host->base + MSDC_IOCON);
		writel(host->saved_tune_para.pad_cmd_tune,
		       host->base + PAD_CMD_TUNE);
		if (host->top_base) {
			writel(host->saved_tune_para.emmc_top_control,
			       host->top_base + EMMC_TOP_CONTROL);
			writel(host->saved_tune_para.emmc_top_cmd,
			       host->top_base + EMMC_TOP_CMD);
		} else {
			writel(host->saved_tune_para.pad_tune,
			       host->base + tune_reg);
		}
	}

	if (timing == MMC_TIMING_MMC_HS400 &&
	    host->dev_comp->hs400_tune)
		sdr_set_field(host->base + tune_reg,
			      MSDC_PAD_TUNE_CMDRRDLY,
			      host->hs400_cmd_int_delay);
	dev_dbg(host->dev, "sclk: %d, timing: %d\n", mmc->actual_clock,
		timing);
}

static inline u32 msdc_cmd_find_resp(struct msdc_host *host,
		struct mmc_command *cmd)
{
	u32 resp;

	switch (mmc_resp_type(cmd)) {
		/* Actually, R1, R5, R6, R7 are the same */
	case MMC_RSP_R1:
		resp = 0x1;
		break;
	case MMC_RSP_R1B:
		resp = 0x7;
		break;
	case MMC_RSP_R2:
		resp = 0x2;
		break;
	case MMC_RSP_R3:
		resp = 0x3;
		break;
	case MMC_RSP_NONE:
	default:
		resp = 0x0;
		break;
	}

	return resp;
}

static inline u32 msdc_cmd_prepare_raw_cmd(struct msdc_host *host,
		struct mmc_request *mrq, struct mmc_command *cmd)
{
	struct mmc_host *mmc = mmc_from_priv(host);
	/* rawcmd :
	 * vol_swt << 30 | auto_cmd << 28 | blklen << 16 | go_irq << 15 |
	 * stop << 14 | rw << 13 | dtype << 11 | rsptyp << 7 | brk << 6 | opcode
	 */
	u32 opcode = cmd->opcode;
	u32 resp = msdc_cmd_find_resp(host, cmd);
	u32 rawcmd = (opcode & 0x3f) | ((resp & 0x7) << 7);

	host->cmd_rsp = resp;

	if ((opcode == SD_IO_RW_DIRECT && cmd->flags == (unsigned int) -1) ||
	    opcode == MMC_STOP_TRANSMISSION)
		rawcmd |= BIT(14);
	else if (opcode == SD_SWITCH_VOLTAGE)
		rawcmd |= BIT(30);
	else if (opcode == SD_APP_SEND_SCR ||
		 opcode == SD_APP_SEND_NUM_WR_BLKS ||
		 (opcode == SD_SWITCH && mmc_cmd_type(cmd) == MMC_CMD_ADTC) ||
		 (opcode == SD_APP_SD_STATUS && mmc_cmd_type(cmd) == MMC_CMD_ADTC) ||
		 (opcode == MMC_SEND_EXT_CSD && mmc_cmd_type(cmd) == MMC_CMD_ADTC))
		rawcmd |= BIT(11);

	if (cmd->data) {
		struct mmc_data *data = cmd->data;

		if (mmc_op_multi(opcode)) {
			if (mmc_card_mmc(mmc->card) && mrq->sbc &&
			    !(mrq->sbc->arg & 0xFFFF0000))
				rawcmd |= BIT(29); /* AutoCMD23 */
		}

		rawcmd |= ((data->blksz & 0xFFF) << 16);
		if (data->flags & MMC_DATA_WRITE)
			rawcmd |= BIT(13);
		if (data->blocks > 1)
			rawcmd |= BIT(12);
		else
			rawcmd |= BIT(11);
		/* Always use dma mode */
		sdr_clr_bits(host->base + MSDC_CFG, MSDC_CFG_PIO);

		if (host->timeout_ns != data->timeout_ns ||
		    host->timeout_clks != data->timeout_clks)
			msdc_set_timeout(host, data->timeout_ns,
					data->timeout_clks);

		writel(data->blocks, host->base + SDC_BLK_NUM);
	}
	return rawcmd;
}

static void msdc_start_data(struct msdc_host *host, struct mmc_command *cmd,
		struct mmc_data *data)
{
	bool read;

	WARN_ON(host->data);
	host->data = data;
	read = data->flags & MMC_DATA_READ;

	mod_delayed_work(system_wq, &host->req_timeout, DAT_TIMEOUT);
	msdc_dma_setup(host, &host->dma, data);
	sdr_set_bits(host->base + MSDC_INTEN, data_ints_mask);
	sdr_set_field(host->base + MSDC_DMA_CTRL, MSDC_DMA_CTRL_START, 1);
	dev_dbg(host->dev, "DMA start\n");
	dev_dbg(host->dev, "%s: cmd=%d DMA data: %d blocks; read=%d\n",
			__func__, cmd->opcode, data->blocks, read);
}

static int msdc_auto_cmd_done(struct msdc_host *host, int events,
		struct mmc_command *cmd)
{
	u32 *rsp = cmd->resp;

	rsp[0] = readl(host->base + SDC_ACMD_RESP);

	if (events & MSDC_INT_ACMDRDY) {
		cmd->error = 0;
	} else {
		msdc_reset_hw(host);
		if (events & MSDC_INT_ACMDCRCERR) {
			cmd->error = -EILSEQ;
			host->error |= REQ_STOP_EIO;
		} else if (events & MSDC_INT_ACMDTMO) {
			cmd->error = -ETIMEDOUT;
			host->error |= REQ_STOP_TMO;
		}
		dev_err(host->dev,
			"%s: AUTO_CMD%d arg=%08X; rsp %08X; cmd_error=%d\n",
			__func__, cmd->opcode, cmd->arg, rsp[0], cmd->error);
	}
	return cmd->error;
}

/*
 * msdc_recheck_sdio_irq - recheck whether the SDIO irq is lost
 *
 * Host controller may lost interrupt in some special case.
 * Add SDIO irq recheck mechanism to make sure all interrupts
 * can be processed immediately
 */
static void msdc_recheck_sdio_irq(struct msdc_host *host)
{
	struct mmc_host *mmc = mmc_from_priv(host);
	u32 reg_int, reg_inten, reg_ps;

	if (mmc->caps & MMC_CAP_SDIO_IRQ) {
		reg_inten = readl(host->base + MSDC_INTEN);
		if (reg_inten & MSDC_INTEN_SDIOIRQ) {
			reg_int = readl(host->base + MSDC_INT);
			reg_ps = readl(host->base + MSDC_PS);
			if (!(reg_int & MSDC_INT_SDIOIRQ ||
			      reg_ps & MSDC_PS_DATA1)) {
				__msdc_enable_sdio_irq(host, 0);
				sdio_signal_irq(mmc);
			}
		}
	}
}

static void msdc_track_cmd_data(struct msdc_host *host, struct mmc_command *cmd)
{
	if (host->error)
		dev_dbg(host->dev, "%s: cmd=%d arg=%08X; host->error=0x%08X\n",
			__func__, cmd->opcode, cmd->arg, host->error);
}

static void msdc_request_done(struct msdc_host *host, struct mmc_request *mrq)
{
	unsigned long flags;

	/*
	 * No need check the return value of cancel_delayed_work, as only ONE
	 * path will go here!
	 */
	cancel_delayed_work(&host->req_timeout);

	spin_lock_irqsave(&host->lock, flags);
	host->mrq = NULL;
	spin_unlock_irqrestore(&host->lock, flags);

	msdc_track_cmd_data(host, mrq->cmd);
	if (mrq->data)
		msdc_unprepare_data(host, mrq->data);
	if (host->error)
		msdc_reset_hw(host);
	mmc_request_done(mmc_from_priv(host), mrq);
	if (host->dev_comp->recheck_sdio_irq)
		msdc_recheck_sdio_irq(host);
}

/* returns true if command is fully handled; returns false otherwise */
static bool msdc_cmd_done(struct msdc_host *host, int events,
			  struct mmc_request *mrq, struct mmc_command *cmd)
{
	bool done = false;
	bool sbc_error;
	unsigned long flags;
	u32 *rsp;

	if (mrq->sbc && cmd == mrq->cmd &&
	    (events & (MSDC_INT_ACMDRDY | MSDC_INT_ACMDCRCERR
				   | MSDC_INT_ACMDTMO)))
		msdc_auto_cmd_done(host, events, mrq->sbc);

	sbc_error = mrq->sbc && mrq->sbc->error;

	if (!sbc_error && !(events & (MSDC_INT_CMDRDY
					| MSDC_INT_RSPCRCERR
					| MSDC_INT_CMDTMO)))
		return done;

	spin_lock_irqsave(&host->lock, flags);
	done = !host->cmd;
	host->cmd = NULL;
	spin_unlock_irqrestore(&host->lock, flags);

	if (done)
		return true;
	rsp = cmd->resp;

	sdr_clr_bits(host->base + MSDC_INTEN, cmd_ints_mask);

	if (cmd->flags & MMC_RSP_PRESENT) {
		if (cmd->flags & MMC_RSP_136) {
			rsp[0] = readl(host->base + SDC_RESP3);
			rsp[1] = readl(host->base + SDC_RESP2);
			rsp[2] = readl(host->base + SDC_RESP1);
			rsp[3] = readl(host->base + SDC_RESP0);
		} else {
			rsp[0] = readl(host->base + SDC_RESP0);
		}
	}

	if (!sbc_error && !(events & MSDC_INT_CMDRDY)) {
		if (events & MSDC_INT_CMDTMO ||
		    (cmd->opcode != MMC_SEND_TUNING_BLOCK &&
		     cmd->opcode != MMC_SEND_TUNING_BLOCK_HS200 &&
		     !host->hs400_tuning))
			/*
			 * should not clear fifo/interrupt as the tune data
			 * may have alreay come when cmd19/cmd21 gets response
			 * CRC error.
			 */
			msdc_reset_hw(host);
		if (events & MSDC_INT_RSPCRCERR) {
			cmd->error = -EILSEQ;
			host->error |= REQ_CMD_EIO;
		} else if (events & MSDC_INT_CMDTMO) {
			cmd->error = -ETIMEDOUT;
			host->error |= REQ_CMD_TMO;
		}
	}
	if (cmd->error)
		dev_dbg(host->dev,
				"%s: cmd=%d arg=%08X; rsp %08X; cmd_error=%d\n",
				__func__, cmd->opcode, cmd->arg, rsp[0],
				cmd->error);

	msdc_cmd_next(host, mrq, cmd);
	return true;
}

/* It is the core layer's responsibility to ensure card status
 * is correct before issue a request. but host design do below
 * checks recommended.
 */
static inline bool msdc_cmd_is_ready(struct msdc_host *host,
		struct mmc_request *mrq, struct mmc_command *cmd)
{
	u32 val;
	int ret;

	/* The max busy time we can endure is 20ms */
	ret = readl_poll_timeout_atomic(host->base + SDC_STS, val,
					!(val & SDC_STS_CMDBUSY), 1, 20000);
	if (ret) {
		dev_err(host->dev, "CMD bus busy detected\n");
		host->error |= REQ_CMD_BUSY;
		msdc_cmd_done(host, MSDC_INT_CMDTMO, mrq, cmd);
		return false;
	}

	if (mmc_resp_type(cmd) == MMC_RSP_R1B || cmd->data) {
		/* R1B or with data, should check SDCBUSY */
		ret = readl_poll_timeout_atomic(host->base + SDC_STS, val,
						!(val & SDC_STS_SDCBUSY), 1, 20000);
		if (ret) {
			dev_err(host->dev, "Controller busy detected\n");
			host->error |= REQ_CMD_BUSY;
			msdc_cmd_done(host, MSDC_INT_CMDTMO, mrq, cmd);
			return false;
		}
	}
	return true;
}

static void msdc_start_command(struct msdc_host *host,
		struct mmc_request *mrq, struct mmc_command *cmd)
{
	u32 rawcmd;
	unsigned long flags;

	WARN_ON(host->cmd);
	host->cmd = cmd;

	mod_delayed_work(system_wq, &host->req_timeout, DAT_TIMEOUT);
	if (!msdc_cmd_is_ready(host, mrq, cmd))
		return;

	if ((readl(host->base + MSDC_FIFOCS) & MSDC_FIFOCS_TXCNT) >> 16 ||
	    readl(host->base + MSDC_FIFOCS) & MSDC_FIFOCS_RXCNT) {
		dev_err(host->dev, "TX/RX FIFO non-empty before start of IO. Reset\n");
		msdc_reset_hw(host);
	}

	cmd->error = 0;
	rawcmd = msdc_cmd_prepare_raw_cmd(host, mrq, cmd);

	spin_lock_irqsave(&host->lock, flags);
	sdr_set_bits(host->base + MSDC_INTEN, cmd_ints_mask);
	spin_unlock_irqrestore(&host->lock, flags);

	writel(cmd->arg, host->base + SDC_ARG);
	writel(rawcmd, host->base + SDC_CMD);
}

static void msdc_cmd_next(struct msdc_host *host,
		struct mmc_request *mrq, struct mmc_command *cmd)
{
	if ((cmd->error &&
	    !(cmd->error == -EILSEQ &&
	      (cmd->opcode == MMC_SEND_TUNING_BLOCK ||
	       cmd->opcode == MMC_SEND_TUNING_BLOCK_HS200 ||
	       host->hs400_tuning))) ||
	    (mrq->sbc && mrq->sbc->error))
		msdc_request_done(host, mrq);
	else if (cmd == mrq->sbc)
		msdc_start_command(host, mrq, mrq->cmd);
	else if (!cmd->data)
		msdc_request_done(host, mrq);
	else
		msdc_start_data(host, cmd, cmd->data);
}

static void msdc_ops_request(struct mmc_host *mmc, struct mmc_request *mrq)
{
	struct msdc_host *host = mmc_priv(mmc);

	host->error = 0;
	WARN_ON(host->mrq);
	host->mrq = mrq;

	if (mrq->data)
		msdc_prepare_data(host, mrq->data);

	/* if SBC is required, we have HW option and SW option.
	 * if HW option is enabled, and SBC does not have "special" flags,
	 * use HW option,  otherwise use SW option
	 */
	if (mrq->sbc && (!mmc_card_mmc(mmc->card) ||
	    (mrq->sbc->arg & 0xFFFF0000)))
		msdc_start_command(host, mrq, mrq->sbc);
	else
		msdc_start_command(host, mrq, mrq->cmd);
}

static void msdc_pre_req(struct mmc_host *mmc, struct mmc_request *mrq)
{
	struct msdc_host *host = mmc_priv(mmc);
	struct mmc_data *data = mrq->data;

	if (!data)
		return;

	msdc_prepare_data(host, data);
	data->host_cookie |= MSDC_ASYNC_FLAG;
}

static void msdc_post_req(struct mmc_host *mmc, struct mmc_request *mrq,
		int err)
{
	struct msdc_host *host = mmc_priv(mmc);
	struct mmc_data *data = mrq->data;

	if (!data)
		return;

	if (data->host_cookie) {
		data->host_cookie &= ~MSDC_ASYNC_FLAG;
		msdc_unprepare_data(host, data);
	}
}

static void msdc_data_xfer_next(struct msdc_host *host, struct mmc_request *mrq)
{
	if (mmc_op_multi(mrq->cmd->opcode) && mrq->stop && !mrq->stop->error &&
	    !mrq->sbc)
		msdc_start_command(host, mrq, mrq->stop);
	else
		msdc_request_done(host, mrq);
}

static bool msdc_data_xfer_done(struct msdc_host *host, u32 events,
				struct mmc_request *mrq, struct mmc_data *data)
{
	struct mmc_command *stop;
	unsigned long flags;
	bool done;
	unsigned int check_data = events &
	    (MSDC_INT_XFER_COMPL | MSDC_INT_DATCRCERR | MSDC_INT_DATTMO
	     | MSDC_INT_DMA_BDCSERR | MSDC_INT_DMA_GPDCSERR
	     | MSDC_INT_DMA_PROTECT);
	u32 val;
	int ret;

	spin_lock_irqsave(&host->lock, flags);
	done = !host->data;
	if (check_data)
		host->data = NULL;
	spin_unlock_irqrestore(&host->lock, flags);

	if (done)
		return true;
	stop = data->stop;

	if (check_data || (stop && stop->error)) {
		dev_dbg(host->dev, "DMA status: 0x%8X\n",
				readl(host->base + MSDC_DMA_CFG));
		sdr_set_field(host->base + MSDC_DMA_CTRL, MSDC_DMA_CTRL_STOP,
				1);

		ret = readl_poll_timeout_atomic(host->base + MSDC_DMA_CFG, val,
						!(val & MSDC_DMA_CFG_STS), 1, 20000);
		if (ret) {
			dev_dbg(host->dev, "DMA stop timed out\n");
			return false;
		}

		sdr_clr_bits(host->base + MSDC_INTEN, data_ints_mask);
		dev_dbg(host->dev, "DMA stop\n");

		if ((events & MSDC_INT_XFER_COMPL) && (!stop || !stop->error)) {
			data->bytes_xfered = data->blocks * data->blksz;
		} else {
			dev_dbg(host->dev, "interrupt events: %x\n", events);
			msdc_reset_hw(host);
			host->error |= REQ_DAT_ERR;
			data->bytes_xfered = 0;

			if (events & MSDC_INT_DATTMO)
				data->error = -ETIMEDOUT;
			else if (events & MSDC_INT_DATCRCERR)
				data->error = -EILSEQ;

			dev_dbg(host->dev, "%s: cmd=%d; blocks=%d",
				__func__, mrq->cmd->opcode, data->blocks);
			dev_dbg(host->dev, "data_error=%d xfer_size=%d\n",
				(int)data->error, data->bytes_xfered);
		}

		msdc_data_xfer_next(host, mrq);
		done = true;
	}
	return done;
}

static void msdc_set_buswidth(struct msdc_host *host, u32 width)
{
	u32 val = readl(host->base + SDC_CFG);

	val &= ~SDC_CFG_BUSWIDTH;

	switch (width) {
	default:
	case MMC_BUS_WIDTH_1:
		val |= (MSDC_BUS_1BITS << 16);
		break;
	case MMC_BUS_WIDTH_4:
		val |= (MSDC_BUS_4BITS << 16);
		break;
	case MMC_BUS_WIDTH_8:
		val |= (MSDC_BUS_8BITS << 16);
		break;
	}

	writel(val, host->base + SDC_CFG);
	dev_dbg(host->dev, "Bus Width = %d", width);
}

static int msdc_ops_switch_volt(struct mmc_host *mmc, struct mmc_ios *ios)
{
	struct msdc_host *host = mmc_priv(mmc);
	int ret;

	if (!IS_ERR(mmc->supply.vqmmc)) {
		if (ios->signal_voltage != MMC_SIGNAL_VOLTAGE_330 &&
		    ios->signal_voltage != MMC_SIGNAL_VOLTAGE_180) {
			dev_err(host->dev, "Unsupported signal voltage!\n");
			return -EINVAL;
		}

		ret = mmc_regulator_set_vqmmc(mmc, ios);
		if (ret < 0) {
			dev_dbg(host->dev, "Regulator set error %d (%d)\n",
				ret, ios->signal_voltage);
			return ret;
		}

		/* Apply different pinctrl settings for different signal voltage */
		if (ios->signal_voltage == MMC_SIGNAL_VOLTAGE_180)
			pinctrl_select_state(host->pinctrl, host->pins_uhs);
		else
			pinctrl_select_state(host->pinctrl, host->pins_default);
	}
	return 0;
}

static int msdc_card_busy(struct mmc_host *mmc)
{
	struct msdc_host *host = mmc_priv(mmc);
	u32 status = readl(host->base + MSDC_PS);

	/* only check if data0 is low */
	return !(status & BIT(16));
}

static void msdc_request_timeout(struct work_struct *work)
{
	struct msdc_host *host = container_of(work, struct msdc_host,
			req_timeout.work);

	/* simulate HW timeout status */
	dev_err(host->dev, "%s: aborting cmd/data/mrq\n", __func__);
	if (host->mrq) {
		dev_err(host->dev, "%s: aborting mrq=%p cmd=%d\n", __func__,
				host->mrq, host->mrq->cmd->opcode);
		if (host->cmd) {
			dev_err(host->dev, "%s: aborting cmd=%d\n",
					__func__, host->cmd->opcode);
			msdc_cmd_done(host, MSDC_INT_CMDTMO, host->mrq,
					host->cmd);
		} else if (host->data) {
			dev_err(host->dev, "%s: abort data: cmd%d; %d blocks\n",
					__func__, host->mrq->cmd->opcode,
					host->data->blocks);
			msdc_data_xfer_done(host, MSDC_INT_DATTMO, host->mrq,
					host->data);
		}
	}
}

static void __msdc_enable_sdio_irq(struct msdc_host *host, int enb)
{
	if (enb) {
		sdr_set_bits(host->base + MSDC_INTEN, MSDC_INTEN_SDIOIRQ);
		sdr_set_bits(host->base + SDC_CFG, SDC_CFG_SDIOIDE);
		if (host->dev_comp->recheck_sdio_irq)
			msdc_recheck_sdio_irq(host);
	} else {
		sdr_clr_bits(host->base + MSDC_INTEN, MSDC_INTEN_SDIOIRQ);
		sdr_clr_bits(host->base + SDC_CFG, SDC_CFG_SDIOIDE);
	}
}

static void msdc_enable_sdio_irq(struct mmc_host *mmc, int enb)
{
	unsigned long flags;
	struct msdc_host *host = mmc_priv(mmc);

	spin_lock_irqsave(&host->lock, flags);
	__msdc_enable_sdio_irq(host, enb);
	spin_unlock_irqrestore(&host->lock, flags);

	if (enb)
		pm_runtime_get_noresume(host->dev);
	else
		pm_runtime_put_noidle(host->dev);
}

static irqreturn_t msdc_cmdq_irq(struct msdc_host *host, u32 intsts)
{
	struct mmc_host *mmc = mmc_from_priv(host);
	int cmd_err = 0, dat_err = 0;

	if (intsts & MSDC_INT_RSPCRCERR) {
		cmd_err = -EILSEQ;
		dev_err(host->dev, "%s: CMD CRC ERR", __func__);
	} else if (intsts & MSDC_INT_CMDTMO) {
		cmd_err = -ETIMEDOUT;
		dev_err(host->dev, "%s: CMD TIMEOUT ERR", __func__);
	}

	if (intsts & MSDC_INT_DATCRCERR) {
		dat_err = -EILSEQ;
		dev_err(host->dev, "%s: DATA CRC ERR", __func__);
	} else if (intsts & MSDC_INT_DATTMO) {
		dat_err = -ETIMEDOUT;
		dev_err(host->dev, "%s: DATA TIMEOUT ERR", __func__);
	}

	if (cmd_err || dat_err) {
		dev_err(host->dev, "cmd_err = %d, dat_err =%d, intsts = 0x%x",
			cmd_err, dat_err, intsts);
	}

	return cqhci_irq(mmc, 0, cmd_err, dat_err);
}

static irqreturn_t msdc_irq(int irq, void *dev_id)
{
	struct msdc_host *host = (struct msdc_host *) dev_id;
	struct mmc_host *mmc = mmc_from_priv(host);

	while (true) {
		struct mmc_request *mrq;
		struct mmc_command *cmd;
		struct mmc_data *data;
		u32 events, event_mask;

		spin_lock(&host->lock);
		events = readl(host->base + MSDC_INT);
		event_mask = readl(host->base + MSDC_INTEN);
		if ((events & event_mask) & MSDC_INT_SDIOIRQ)
			__msdc_enable_sdio_irq(host, 0);
		/* clear interrupts */
		writel(events & event_mask, host->base + MSDC_INT);

		mrq = host->mrq;
		cmd = host->cmd;
		data = host->data;
		spin_unlock(&host->lock);

		if ((events & event_mask) & MSDC_INT_SDIOIRQ)
			sdio_signal_irq(mmc);

		if ((events & event_mask) & MSDC_INT_CDSC) {
			if (host->internal_cd)
				mmc_detect_change(mmc, msecs_to_jiffies(20));
			events &= ~MSDC_INT_CDSC;
		}

		if (!(events & (event_mask & ~MSDC_INT_SDIOIRQ)))
			break;

		if ((mmc->caps2 & MMC_CAP2_CQE) &&
		    (events & MSDC_INT_CMDQ)) {
			msdc_cmdq_irq(host, events);
			/* clear interrupts */
			writel(events, host->base + MSDC_INT);
			return IRQ_HANDLED;
		}

		if (!mrq) {
			dev_err(host->dev,
				"%s: MRQ=NULL; events=%08X; event_mask=%08X\n",
				__func__, events, event_mask);
			WARN_ON(1);
			break;
		}

		dev_dbg(host->dev, "%s: events=%08X\n", __func__, events);

		if (cmd)
			msdc_cmd_done(host, events, mrq, cmd);
		else if (data)
			msdc_data_xfer_done(host, events, mrq, data);
	}

	return IRQ_HANDLED;
}

static void msdc_init_hw(struct msdc_host *host)
{
	u32 val;
	u32 tune_reg = host->dev_comp->pad_tune_reg;
	struct mmc_host *mmc = mmc_from_priv(host);

	if (host->reset) {
		reset_control_assert(host->reset);
		usleep_range(10, 50);
		reset_control_deassert(host->reset);
	}

	/* Configure to MMC/SD mode, clock free running */
	sdr_set_bits(host->base + MSDC_CFG, MSDC_CFG_MODE | MSDC_CFG_CKPDN);

	/* Reset */
	msdc_reset_hw(host);

	/* Disable and clear all interrupts */
	writel(0, host->base + MSDC_INTEN);
	val = readl(host->base + MSDC_INT);
	writel(val, host->base + MSDC_INT);

	/* Configure card detection */
	if (host->internal_cd) {
		sdr_set_field(host->base + MSDC_PS, MSDC_PS_CDDEBOUNCE,
			      DEFAULT_DEBOUNCE);
		sdr_set_bits(host->base + MSDC_PS, MSDC_PS_CDEN);
		sdr_set_bits(host->base + MSDC_INTEN, MSDC_INTEN_CDSC);
		sdr_set_bits(host->base + SDC_CFG, SDC_CFG_INSWKUP);
	} else {
		sdr_clr_bits(host->base + SDC_CFG, SDC_CFG_INSWKUP);
		sdr_clr_bits(host->base + MSDC_PS, MSDC_PS_CDEN);
		sdr_clr_bits(host->base + MSDC_INTEN, MSDC_INTEN_CDSC);
	}

	if (host->top_base) {
		writel(0, host->top_base + EMMC_TOP_CONTROL);
		writel(0, host->top_base + EMMC_TOP_CMD);
	} else {
		writel(0, host->base + tune_reg);
	}
	writel(0, host->base + MSDC_IOCON);
	sdr_set_field(host->base + MSDC_IOCON, MSDC_IOCON_DDLSEL, 0);
	writel(0x403c0046, host->base + MSDC_PATCH_BIT);
	sdr_set_field(host->base + MSDC_PATCH_BIT, MSDC_CKGEN_MSDC_DLY_SEL, 1);
	writel(0xffff4089, host->base + MSDC_PATCH_BIT1);
	sdr_set_bits(host->base + EMMC50_CFG0, EMMC50_CFG_CFCSTS_SEL);

	if (host->dev_comp->stop_clk_fix) {
		sdr_set_field(host->base + MSDC_PATCH_BIT1,
			      MSDC_PATCH_BIT1_STOP_DLY, 3);
		sdr_clr_bits(host->base + SDC_FIFO_CFG,
			     SDC_FIFO_CFG_WRVALIDSEL);
		sdr_clr_bits(host->base + SDC_FIFO_CFG,
			     SDC_FIFO_CFG_RDVALIDSEL);
	}

	if (host->dev_comp->busy_check)
		sdr_clr_bits(host->base + MSDC_PATCH_BIT1, BIT(7));

	if (host->dev_comp->async_fifo) {
		sdr_set_field(host->base + MSDC_PATCH_BIT2,
			      MSDC_PB2_RESPWAIT, 3);
		if (host->dev_comp->enhance_rx) {
			if (host->top_base)
				sdr_set_bits(host->top_base + EMMC_TOP_CONTROL,
					     SDC_RX_ENH_EN);
			else
				sdr_set_bits(host->base + SDC_ADV_CFG0,
					     SDC_RX_ENHANCE_EN);
		} else {
			sdr_set_field(host->base + MSDC_PATCH_BIT2,
				      MSDC_PB2_RESPSTSENSEL, 2);
			sdr_set_field(host->base + MSDC_PATCH_BIT2,
				      MSDC_PB2_CRCSTSENSEL, 2);
		}
		/* use async fifo, then no need tune internal delay */
		sdr_clr_bits(host->base + MSDC_PATCH_BIT2,
			     MSDC_PATCH_BIT2_CFGRESP);
		sdr_set_bits(host->base + MSDC_PATCH_BIT2,
			     MSDC_PATCH_BIT2_CFGCRCSTS);
	}

	if (host->dev_comp->support_64g)
		sdr_set_bits(host->base + MSDC_PATCH_BIT2,
			     MSDC_PB2_SUPPORT_64G);
	if (host->dev_comp->data_tune) {
		if (host->top_base) {
			sdr_set_bits(host->top_base + EMMC_TOP_CONTROL,
				     PAD_DAT_RD_RXDLY_SEL);
			sdr_clr_bits(host->top_base + EMMC_TOP_CONTROL,
				     DATA_K_VALUE_SEL);
			sdr_set_bits(host->top_base + EMMC_TOP_CMD,
				     PAD_CMD_RD_RXDLY_SEL);
		} else {
			sdr_set_bits(host->base + tune_reg,
				     MSDC_PAD_TUNE_RD_SEL |
				     MSDC_PAD_TUNE_CMD_SEL);
		}
	} else {
		/* choose clock tune */
		if (host->top_base)
			sdr_set_bits(host->top_base + EMMC_TOP_CONTROL,
				     PAD_RXDLY_SEL);
		else
			sdr_set_bits(host->base + tune_reg,
				     MSDC_PAD_TUNE_RXDLYSEL);
	}

	if (mmc->caps2 & MMC_CAP2_NO_SDIO) {
		sdr_clr_bits(host->base + SDC_CFG, SDC_CFG_SDIO);
		sdr_clr_bits(host->base + MSDC_INTEN, MSDC_INTEN_SDIOIRQ);
		sdr_clr_bits(host->base + SDC_ADV_CFG0, SDC_DAT1_IRQ_TRIGGER);
	} else {
		/* Configure to enable SDIO mode, otherwise SDIO CMD5 fails */
		sdr_set_bits(host->base + SDC_CFG, SDC_CFG_SDIO);

		/* Config SDIO device detect interrupt function */
		sdr_clr_bits(host->base + SDC_CFG, SDC_CFG_SDIOIDE);
		sdr_set_bits(host->base + SDC_ADV_CFG0, SDC_DAT1_IRQ_TRIGGER);
	}

	/* Configure to default data timeout */
	sdr_set_field(host->base + SDC_CFG, SDC_CFG_DTOC, 3);

	host->def_tune_para.iocon = readl(host->base + MSDC_IOCON);
	host->saved_tune_para.iocon = readl(host->base + MSDC_IOCON);
	if (host->top_base) {
		host->def_tune_para.emmc_top_control =
			readl(host->top_base + EMMC_TOP_CONTROL);
		host->def_tune_para.emmc_top_cmd =
			readl(host->top_base + EMMC_TOP_CMD);
		host->saved_tune_para.emmc_top_control =
			readl(host->top_base + EMMC_TOP_CONTROL);
		host->saved_tune_para.emmc_top_cmd =
			readl(host->top_base + EMMC_TOP_CMD);
	} else {
		host->def_tune_para.pad_tune = readl(host->base + tune_reg);
		host->saved_tune_para.pad_tune = readl(host->base + tune_reg);
	}
	dev_dbg(host->dev, "init hardware done!");
}

static void msdc_deinit_hw(struct msdc_host *host)
{
	u32 val;

	if (host->internal_cd) {
		/* Disabled card-detect */
		sdr_clr_bits(host->base + MSDC_PS, MSDC_PS_CDEN);
		sdr_clr_bits(host->base + SDC_CFG, SDC_CFG_INSWKUP);
	}

	/* Disable and clear all interrupts */
	writel(0, host->base + MSDC_INTEN);

	val = readl(host->base + MSDC_INT);
	writel(val, host->base + MSDC_INT);
}

/* init gpd and bd list in msdc_drv_probe */
static void msdc_init_gpd_bd(struct msdc_host *host, struct msdc_dma *dma)
{
	struct mt_gpdma_desc *gpd = dma->gpd;
	struct mt_bdma_desc *bd = dma->bd;
	dma_addr_t dma_addr;
	int i;

	memset(gpd, 0, sizeof(struct mt_gpdma_desc) * 2);

	dma_addr = dma->gpd_addr + sizeof(struct mt_gpdma_desc);
	gpd->gpd_info = GPDMA_DESC_BDP; /* hwo, cs, bd pointer */
	/* gpd->next is must set for desc DMA
	 * That's why must alloc 2 gpd structure.
	 */
	gpd->next = lower_32_bits(dma_addr);
	if (host->dev_comp->support_64g)
		gpd->gpd_info |= (upper_32_bits(dma_addr) & 0xf) << 24;

	dma_addr = dma->bd_addr;
	gpd->ptr = lower_32_bits(dma->bd_addr); /* physical address */
	if (host->dev_comp->support_64g)
		gpd->gpd_info |= (upper_32_bits(dma_addr) & 0xf) << 28;

	memset(bd, 0, sizeof(struct mt_bdma_desc) * MAX_BD_NUM);
	for (i = 0; i < (MAX_BD_NUM - 1); i++) {
		dma_addr = dma->bd_addr + sizeof(*bd) * (i + 1);
		bd[i].next = lower_32_bits(dma_addr);
		if (host->dev_comp->support_64g)
			bd[i].bd_info |= (upper_32_bits(dma_addr) & 0xf) << 24;
	}
}

static void msdc_ops_set_ios(struct mmc_host *mmc, struct mmc_ios *ios)
{
	struct msdc_host *host = mmc_priv(mmc);
	int ret;

	msdc_set_buswidth(host, ios->bus_width);

	/* Suspend/Resume will do power off/on */
	switch (ios->power_mode) {
	case MMC_POWER_UP:
		if (!IS_ERR(mmc->supply.vmmc)) {
			msdc_init_hw(host);
			ret = mmc_regulator_set_ocr(mmc, mmc->supply.vmmc,
					ios->vdd);
			if (ret) {
				dev_err(host->dev, "Failed to set vmmc power!\n");
				return;
			}
		}
		break;
	case MMC_POWER_ON:
		if (!IS_ERR(mmc->supply.vqmmc) && !host->vqmmc_enabled) {
			ret = regulator_enable(mmc->supply.vqmmc);
			if (ret)
				dev_err(host->dev, "Failed to set vqmmc power!\n");
			else
				host->vqmmc_enabled = true;
		}
		break;
	case MMC_POWER_OFF:
		if (!IS_ERR(mmc->supply.vmmc))
			mmc_regulator_set_ocr(mmc, mmc->supply.vmmc, 0);

		if (!IS_ERR(mmc->supply.vqmmc) && host->vqmmc_enabled) {
			regulator_disable(mmc->supply.vqmmc);
			host->vqmmc_enabled = false;
		}
		break;
	default:
		break;
	}

	if (host->mclk != ios->clock || host->timing != ios->timing)
		msdc_set_mclk(host, ios->timing, ios->clock);
}

static u32 test_delay_bit(u32 delay, u32 bit)
{
	bit %= PAD_DELAY_MAX;
	return delay & BIT(bit);
}

static int get_delay_len(u32 delay, u32 start_bit)
{
	int i;

	for (i = 0; i < (PAD_DELAY_MAX - start_bit); i++) {
		if (test_delay_bit(delay, start_bit + i) == 0)
			return i;
	}
	return PAD_DELAY_MAX - start_bit;
}

static struct msdc_delay_phase get_best_delay(struct msdc_host *host, u32 delay)
{
	int start = 0, len = 0;
	int start_final = 0, len_final = 0;
	u8 final_phase = 0xff;
	struct msdc_delay_phase delay_phase = { 0, };

	if (delay == 0) {
		dev_err(host->dev, "phase error: [map:%x]\n", delay);
		delay_phase.final_phase = final_phase;
		return delay_phase;
	}

	while (start < PAD_DELAY_MAX) {
		len = get_delay_len(delay, start);
		if (len_final < len) {
			start_final = start;
			len_final = len;
		}
		start += len ? len : 1;
		if (len >= 12 && start_final < 4)
			break;
	}

	/* The rule is that to find the smallest delay cell */
	if (start_final == 0)
		final_phase = (start_final + len_final / 3) % PAD_DELAY_MAX;
	else
		final_phase = (start_final + len_final / 2) % PAD_DELAY_MAX;
	dev_info(host->dev, "phase: [map:%x] [maxlen:%d] [final:%d]\n",
		 delay, len_final, final_phase);

	delay_phase.maxlen = len_final;
	delay_phase.start = start_final;
	delay_phase.final_phase = final_phase;
	return delay_phase;
}

static inline void msdc_set_cmd_delay(struct msdc_host *host, u32 value)
{
	u32 tune_reg = host->dev_comp->pad_tune_reg;

	if (host->top_base)
		sdr_set_field(host->top_base + EMMC_TOP_CMD, PAD_CMD_RXDLY,
			      value);
	else
		sdr_set_field(host->base + tune_reg, MSDC_PAD_TUNE_CMDRDLY,
			      value);
}

static inline void msdc_set_data_delay(struct msdc_host *host, u32 value)
{
	u32 tune_reg = host->dev_comp->pad_tune_reg;

	if (host->top_base)
		sdr_set_field(host->top_base + EMMC_TOP_CONTROL,
			      PAD_DAT_RD_RXDLY, value);
	else
		sdr_set_field(host->base + tune_reg, MSDC_PAD_TUNE_DATRRDLY,
			      value);
}

static int msdc_tune_response(struct mmc_host *mmc, u32 opcode)
{
	struct msdc_host *host = mmc_priv(mmc);
	u32 rise_delay = 0, fall_delay = 0;
	struct msdc_delay_phase final_rise_delay, final_fall_delay = { 0,};
	struct msdc_delay_phase internal_delay_phase;
	u8 final_delay, final_maxlen;
	u32 internal_delay = 0;
	u32 tune_reg = host->dev_comp->pad_tune_reg;
	int cmd_err;
	int i, j;

	if (mmc->ios.timing == MMC_TIMING_MMC_HS200 ||
	    mmc->ios.timing == MMC_TIMING_UHS_SDR104)
		sdr_set_field(host->base + tune_reg,
			      MSDC_PAD_TUNE_CMDRRDLY,
			      host->hs200_cmd_int_delay);

	sdr_clr_bits(host->base + MSDC_IOCON, MSDC_IOCON_RSPL);
	for (i = 0 ; i < PAD_DELAY_MAX; i++) {
		msdc_set_cmd_delay(host, i);
		/*
		 * Using the same parameters, it may sometimes pass the test,
		 * but sometimes it may fail. To make sure the parameters are
		 * more stable, we test each set of parameters 3 times.
		 */
		for (j = 0; j < 3; j++) {
			mmc_send_tuning(mmc, opcode, &cmd_err);
			if (!cmd_err) {
				rise_delay |= BIT(i);
			} else {
				rise_delay &= ~BIT(i);
				break;
			}
		}
	}
	final_rise_delay = get_best_delay(host, rise_delay);
	/* if rising edge has enough margin, then do not scan falling edge */
	if (final_rise_delay.maxlen >= 12 ||
	    (final_rise_delay.start == 0 && final_rise_delay.maxlen >= 4))
		goto skip_fall;

	sdr_set_bits(host->base + MSDC_IOCON, MSDC_IOCON_RSPL);
	for (i = 0; i < PAD_DELAY_MAX; i++) {
		msdc_set_cmd_delay(host, i);
		/*
		 * Using the same parameters, it may sometimes pass the test,
		 * but sometimes it may fail. To make sure the parameters are
		 * more stable, we test each set of parameters 3 times.
		 */
		for (j = 0; j < 3; j++) {
			mmc_send_tuning(mmc, opcode, &cmd_err);
			if (!cmd_err) {
				fall_delay |= BIT(i);
			} else {
				fall_delay &= ~BIT(i);
				break;
			}
		}
	}
	final_fall_delay = get_best_delay(host, fall_delay);

skip_fall:
	final_maxlen = max(final_rise_delay.maxlen, final_fall_delay.maxlen);
	if (final_fall_delay.maxlen >= 12 && final_fall_delay.start < 4)
		final_maxlen = final_fall_delay.maxlen;
	if (final_maxlen == final_rise_delay.maxlen) {
		sdr_clr_bits(host->base + MSDC_IOCON, MSDC_IOCON_RSPL);
		final_delay = final_rise_delay.final_phase;
	} else {
		sdr_set_bits(host->base + MSDC_IOCON, MSDC_IOCON_RSPL);
		final_delay = final_fall_delay.final_phase;
	}
	msdc_set_cmd_delay(host, final_delay);

	if (host->dev_comp->async_fifo || host->hs200_cmd_int_delay)
		goto skip_internal;

	for (i = 0; i < PAD_DELAY_MAX; i++) {
		sdr_set_field(host->base + tune_reg,
			      MSDC_PAD_TUNE_CMDRRDLY, i);
		mmc_send_tuning(mmc, opcode, &cmd_err);
		if (!cmd_err)
			internal_delay |= BIT(i);
	}
	dev_dbg(host->dev, "Final internal delay: 0x%x\n", internal_delay);
	internal_delay_phase = get_best_delay(host, internal_delay);
	sdr_set_field(host->base + tune_reg, MSDC_PAD_TUNE_CMDRRDLY,
		      internal_delay_phase.final_phase);
skip_internal:
	dev_dbg(host->dev, "Final cmd pad delay: %x\n", final_delay);
	return final_delay == 0xff ? -EIO : 0;
}

static int hs400_tune_response(struct mmc_host *mmc, u32 opcode)
{
	struct msdc_host *host = mmc_priv(mmc);
	u32 cmd_delay = 0;
	struct msdc_delay_phase final_cmd_delay = { 0,};
	u8 final_delay;
	int cmd_err;
	int i, j;

	/* select EMMC50 PAD CMD tune */
	sdr_set_bits(host->base + PAD_CMD_TUNE, BIT(0));
	sdr_set_field(host->base + MSDC_PATCH_BIT1, MSDC_PATCH_BIT1_CMDTA, 2);

	if (mmc->ios.timing == MMC_TIMING_MMC_HS200 ||
	    mmc->ios.timing == MMC_TIMING_UHS_SDR104)
		sdr_set_field(host->base + MSDC_PAD_TUNE,
			      MSDC_PAD_TUNE_CMDRRDLY,
			      host->hs200_cmd_int_delay);

	if (host->hs400_cmd_resp_sel_rising)
		sdr_clr_bits(host->base + MSDC_IOCON, MSDC_IOCON_RSPL);
	else
		sdr_set_bits(host->base + MSDC_IOCON, MSDC_IOCON_RSPL);
	for (i = 0 ; i < PAD_DELAY_MAX; i++) {
		sdr_set_field(host->base + PAD_CMD_TUNE,
			      PAD_CMD_TUNE_RX_DLY3, i);
		/*
		 * Using the same parameters, it may sometimes pass the test,
		 * but sometimes it may fail. To make sure the parameters are
		 * more stable, we test each set of parameters 3 times.
		 */
		for (j = 0; j < 3; j++) {
			mmc_send_tuning(mmc, opcode, &cmd_err);
			if (!cmd_err) {
				cmd_delay |= BIT(i);
			} else {
				cmd_delay &= ~BIT(i);
				break;
			}
		}
	}
	final_cmd_delay = get_best_delay(host, cmd_delay);
	sdr_set_field(host->base + PAD_CMD_TUNE, PAD_CMD_TUNE_RX_DLY3,
		      final_cmd_delay.final_phase);
	final_delay = final_cmd_delay.final_phase;

	dev_dbg(host->dev, "Final cmd pad delay: %x\n", final_delay);
	return final_delay == 0xff ? -EIO : 0;
}

static int msdc_tune_data(struct mmc_host *mmc, u32 opcode)
{
	struct msdc_host *host = mmc_priv(mmc);
	u32 rise_delay = 0, fall_delay = 0;
	struct msdc_delay_phase final_rise_delay, final_fall_delay = { 0,};
	u8 final_delay, final_maxlen;
	int i, ret;

	sdr_set_field(host->base + MSDC_PATCH_BIT, MSDC_INT_DAT_LATCH_CK_SEL,
		      host->latch_ck);
	sdr_clr_bits(host->base + MSDC_IOCON, MSDC_IOCON_DSPL);
	sdr_clr_bits(host->base + MSDC_IOCON, MSDC_IOCON_W_DSPL);
	for (i = 0 ; i < PAD_DELAY_MAX; i++) {
		msdc_set_data_delay(host, i);
		ret = mmc_send_tuning(mmc, opcode, NULL);
		if (!ret)
			rise_delay |= BIT(i);
	}
	final_rise_delay = get_best_delay(host, rise_delay);
	/* if rising edge has enough margin, then do not scan falling edge */
	if (final_rise_delay.maxlen >= 12 ||
	    (final_rise_delay.start == 0 && final_rise_delay.maxlen >= 4))
		goto skip_fall;

	sdr_set_bits(host->base + MSDC_IOCON, MSDC_IOCON_DSPL);
	sdr_set_bits(host->base + MSDC_IOCON, MSDC_IOCON_W_DSPL);
	for (i = 0; i < PAD_DELAY_MAX; i++) {
		msdc_set_data_delay(host, i);
		ret = mmc_send_tuning(mmc, opcode, NULL);
		if (!ret)
			fall_delay |= BIT(i);
	}
	final_fall_delay = get_best_delay(host, fall_delay);

skip_fall:
	final_maxlen = max(final_rise_delay.maxlen, final_fall_delay.maxlen);
	if (final_maxlen == final_rise_delay.maxlen) {
		sdr_clr_bits(host->base + MSDC_IOCON, MSDC_IOCON_DSPL);
		sdr_clr_bits(host->base + MSDC_IOCON, MSDC_IOCON_W_DSPL);
		final_delay = final_rise_delay.final_phase;
	} else {
		sdr_set_bits(host->base + MSDC_IOCON, MSDC_IOCON_DSPL);
		sdr_set_bits(host->base + MSDC_IOCON, MSDC_IOCON_W_DSPL);
		final_delay = final_fall_delay.final_phase;
	}
	msdc_set_data_delay(host, final_delay);

	dev_dbg(host->dev, "Final data pad delay: %x\n", final_delay);
	return final_delay == 0xff ? -EIO : 0;
}

/*
 * MSDC IP which supports data tune + async fifo can do CMD/DAT tune
 * together, which can save the tuning time.
 */
static int msdc_tune_together(struct mmc_host *mmc, u32 opcode)
{
	struct msdc_host *host = mmc_priv(mmc);
	u32 rise_delay = 0, fall_delay = 0;
	struct msdc_delay_phase final_rise_delay, final_fall_delay = { 0,};
	u8 final_delay, final_maxlen;
	int i, ret;

	sdr_set_field(host->base + MSDC_PATCH_BIT, MSDC_INT_DAT_LATCH_CK_SEL,
		      host->latch_ck);

	sdr_clr_bits(host->base + MSDC_IOCON, MSDC_IOCON_RSPL);
	sdr_clr_bits(host->base + MSDC_IOCON,
		     MSDC_IOCON_DSPL | MSDC_IOCON_W_DSPL);
	for (i = 0 ; i < PAD_DELAY_MAX; i++) {
		msdc_set_cmd_delay(host, i);
		msdc_set_data_delay(host, i);
		ret = mmc_send_tuning(mmc, opcode, NULL);
		if (!ret)
			rise_delay |= BIT(i);
	}
	final_rise_delay = get_best_delay(host, rise_delay);
	/* if rising edge has enough margin, then do not scan falling edge */
	if (final_rise_delay.maxlen >= 12 ||
	    (final_rise_delay.start == 0 && final_rise_delay.maxlen >= 4))
		goto skip_fall;

	sdr_set_bits(host->base + MSDC_IOCON, MSDC_IOCON_RSPL);
	sdr_set_bits(host->base + MSDC_IOCON,
		     MSDC_IOCON_DSPL | MSDC_IOCON_W_DSPL);
	for (i = 0; i < PAD_DELAY_MAX; i++) {
		msdc_set_cmd_delay(host, i);
		msdc_set_data_delay(host, i);
		ret = mmc_send_tuning(mmc, opcode, NULL);
		if (!ret)
			fall_delay |= BIT(i);
	}
	final_fall_delay = get_best_delay(host, fall_delay);

skip_fall:
	final_maxlen = max(final_rise_delay.maxlen, final_fall_delay.maxlen);
	if (final_maxlen == final_rise_delay.maxlen) {
		sdr_clr_bits(host->base + MSDC_IOCON, MSDC_IOCON_RSPL);
		sdr_clr_bits(host->base + MSDC_IOCON,
			     MSDC_IOCON_DSPL | MSDC_IOCON_W_DSPL);
		final_delay = final_rise_delay.final_phase;
	} else {
		sdr_set_bits(host->base + MSDC_IOCON, MSDC_IOCON_RSPL);
		sdr_set_bits(host->base + MSDC_IOCON,
			     MSDC_IOCON_DSPL | MSDC_IOCON_W_DSPL);
		final_delay = final_fall_delay.final_phase;
	}

	msdc_set_cmd_delay(host, final_delay);
	msdc_set_data_delay(host, final_delay);

	dev_dbg(host->dev, "Final pad delay: %x\n", final_delay);
	return final_delay == 0xff ? -EIO : 0;
}

static int msdc_execute_tuning(struct mmc_host *mmc, u32 opcode)
{
	struct msdc_host *host = mmc_priv(mmc);
	int ret;
	u32 tune_reg = host->dev_comp->pad_tune_reg;

	if (host->dev_comp->data_tune && host->dev_comp->async_fifo) {
		ret = msdc_tune_together(mmc, opcode);
		if (host->hs400_mode) {
			sdr_clr_bits(host->base + MSDC_IOCON,
				     MSDC_IOCON_DSPL | MSDC_IOCON_W_DSPL);
			msdc_set_data_delay(host, 0);
		}
		goto tune_done;
	}
	if (host->hs400_mode &&
	    host->dev_comp->hs400_tune)
		ret = hs400_tune_response(mmc, opcode);
	else
		ret = msdc_tune_response(mmc, opcode);
	if (ret == -EIO) {
		dev_err(host->dev, "Tune response fail!\n");
		return ret;
	}
	if (host->hs400_mode == false) {
		ret = msdc_tune_data(mmc, opcode);
		if (ret == -EIO)
			dev_err(host->dev, "Tune data fail!\n");
	}

tune_done:
	host->saved_tune_para.iocon = readl(host->base + MSDC_IOCON);
	host->saved_tune_para.pad_tune = readl(host->base + tune_reg);
	host->saved_tune_para.pad_cmd_tune = readl(host->base + PAD_CMD_TUNE);
	if (host->top_base) {
		host->saved_tune_para.emmc_top_control = readl(host->top_base +
				EMMC_TOP_CONTROL);
		host->saved_tune_para.emmc_top_cmd = readl(host->top_base +
				EMMC_TOP_CMD);
	}
	return ret;
}

static int msdc_prepare_hs400_tuning(struct mmc_host *mmc, struct mmc_ios *ios)
{
	struct msdc_host *host = mmc_priv(mmc);
	host->hs400_mode = true;

	if (host->top_base)
		writel(host->hs400_ds_delay,
		       host->top_base + EMMC50_PAD_DS_TUNE);
	else
		writel(host->hs400_ds_delay, host->base + PAD_DS_TUNE);
	/* hs400 mode must set it to 0 */
	sdr_clr_bits(host->base + MSDC_PATCH_BIT2, MSDC_PATCH_BIT2_CFGCRCSTS);
	/* to improve read performance, set outstanding to 2 */
	sdr_set_field(host->base + EMMC50_CFG3, EMMC50_CFG3_OUTS_WR, 2);

	return 0;
}

static int msdc_execute_hs400_tuning(struct mmc_host *mmc, struct mmc_card *card)
{
	struct msdc_host *host = mmc_priv(mmc);
	struct msdc_delay_phase dly1_delay;
	u32 val, result_dly1 = 0;
	u8 *ext_csd;
	int i, ret;

	if (host->top_base) {
		sdr_set_bits(host->top_base + EMMC50_PAD_DS_TUNE,
			     PAD_DS_DLY_SEL);
		if (host->hs400_ds_dly3)
			sdr_set_field(host->top_base + EMMC50_PAD_DS_TUNE,
				      PAD_DS_DLY3, host->hs400_ds_dly3);
	} else {
		sdr_set_bits(host->base + PAD_DS_TUNE, PAD_DS_TUNE_DLY_SEL);
		if (host->hs400_ds_dly3)
			sdr_set_field(host->base + PAD_DS_TUNE,
				      PAD_DS_TUNE_DLY3, host->hs400_ds_dly3);
	}

	host->hs400_tuning = true;
	for (i = 0; i < PAD_DELAY_MAX; i++) {
		if (host->top_base)
			sdr_set_field(host->top_base + EMMC50_PAD_DS_TUNE,
				      PAD_DS_DLY1, i);
		else
			sdr_set_field(host->base + PAD_DS_TUNE,
				      PAD_DS_TUNE_DLY1, i);
		ret = mmc_get_ext_csd(card, &ext_csd);
		if (!ret) {
<<<<<<< HEAD
			result_dly1 |= (1 << i);
=======
			result_dly1 |= BIT(i);
>>>>>>> d068eebb
			kfree(ext_csd);
		}
	}
	host->hs400_tuning = false;

	dly1_delay = get_best_delay(host, result_dly1);
	if (dly1_delay.maxlen == 0) {
		dev_err(host->dev, "Failed to get DLY1 delay!\n");
		goto fail;
	}
	if (host->top_base)
		sdr_set_field(host->top_base + EMMC50_PAD_DS_TUNE,
			      PAD_DS_DLY1, dly1_delay.final_phase);
	else
		sdr_set_field(host->base + PAD_DS_TUNE,
			      PAD_DS_TUNE_DLY1, dly1_delay.final_phase);

	if (host->top_base)
		val = readl(host->top_base + EMMC50_PAD_DS_TUNE);
	else
		val = readl(host->base + PAD_DS_TUNE);

	dev_info(host->dev, "Fianl PAD_DS_TUNE: 0x%x\n", val);

	return 0;

fail:
	dev_err(host->dev, "Failed to tuning DS pin delay!\n");
	return -EIO;
}

static void msdc_hw_reset(struct mmc_host *mmc)
{
	struct msdc_host *host = mmc_priv(mmc);

	sdr_set_bits(host->base + EMMC_IOCON, 1);
	udelay(10); /* 10us is enough */
	sdr_clr_bits(host->base + EMMC_IOCON, 1);
}

static void msdc_ack_sdio_irq(struct mmc_host *mmc)
{
	unsigned long flags;
	struct msdc_host *host = mmc_priv(mmc);

	spin_lock_irqsave(&host->lock, flags);
	__msdc_enable_sdio_irq(host, 1);
	spin_unlock_irqrestore(&host->lock, flags);
}

static int msdc_get_cd(struct mmc_host *mmc)
{
	struct msdc_host *host = mmc_priv(mmc);
	int val;

	if (mmc->caps & MMC_CAP_NONREMOVABLE)
		return 1;

	if (!host->internal_cd)
		return mmc_gpio_get_cd(mmc);

	val = readl(host->base + MSDC_PS) & MSDC_PS_CDSTS;
	if (mmc->caps2 & MMC_CAP2_CD_ACTIVE_HIGH)
		return !!val;
	else
		return !val;
}

static void msdc_hs400_enhanced_strobe(struct mmc_host *mmc,
				       struct mmc_ios *ios)
{
	struct msdc_host *host = mmc_priv(mmc);

	if (ios->enhanced_strobe) {
		msdc_prepare_hs400_tuning(mmc, ios);
		sdr_set_field(host->base + EMMC50_CFG0, EMMC50_CFG_PADCMD_LATCHCK, 1);
		sdr_set_field(host->base + EMMC50_CFG0, EMMC50_CFG_CMD_RESP_SEL, 1);
		sdr_set_field(host->base + EMMC50_CFG1, EMMC50_CFG1_DS_CFG, 1);

		sdr_clr_bits(host->base + CQHCI_SETTING, CQHCI_RD_CMD_WND_SEL);
		sdr_clr_bits(host->base + CQHCI_SETTING, CQHCI_WR_CMD_WND_SEL);
		sdr_clr_bits(host->base + EMMC51_CFG0, CMDQ_RDAT_CNT);
	} else {
		sdr_set_field(host->base + EMMC50_CFG0, EMMC50_CFG_PADCMD_LATCHCK, 0);
		sdr_set_field(host->base + EMMC50_CFG0, EMMC50_CFG_CMD_RESP_SEL, 0);
		sdr_set_field(host->base + EMMC50_CFG1, EMMC50_CFG1_DS_CFG, 0);

		sdr_set_bits(host->base + CQHCI_SETTING, CQHCI_RD_CMD_WND_SEL);
		sdr_set_bits(host->base + CQHCI_SETTING, CQHCI_WR_CMD_WND_SEL);
		sdr_set_field(host->base + EMMC51_CFG0, CMDQ_RDAT_CNT, 0xb4);
	}
}

static void msdc_cqe_enable(struct mmc_host *mmc)
{
	struct msdc_host *host = mmc_priv(mmc);

	/* enable cmdq irq */
	writel(MSDC_INT_CMDQ, host->base + MSDC_INTEN);
	/* enable busy check */
	sdr_set_bits(host->base + MSDC_PATCH_BIT1, MSDC_PB1_BUSY_CHECK_SEL);
	/* default write data / busy timeout 20s */
	msdc_set_busy_timeout(host, 20 * 1000000000ULL, 0);
	/* default read data timeout 1s */
	msdc_set_timeout(host, 1000000000ULL, 0);
}

static void msdc_cqe_disable(struct mmc_host *mmc, bool recovery)
{
	struct msdc_host *host = mmc_priv(mmc);
	unsigned int val = 0;

	/* disable cmdq irq */
	sdr_clr_bits(host->base + MSDC_INTEN, MSDC_INT_CMDQ);
	/* disable busy check */
	sdr_clr_bits(host->base + MSDC_PATCH_BIT1, MSDC_PB1_BUSY_CHECK_SEL);

	if (recovery) {
		sdr_set_field(host->base + MSDC_DMA_CTRL,
			      MSDC_DMA_CTRL_STOP, 1);
		if (WARN_ON(readl_poll_timeout(host->base + MSDC_DMA_CFG, val,
			!(val & MSDC_DMA_CFG_STS), 1, 3000)))
			return;
		msdc_reset_hw(host);
	}
}

static void msdc_cqe_pre_enable(struct mmc_host *mmc)
{
	struct cqhci_host *cq_host = mmc->cqe_private;
	u32 reg;

	reg = cqhci_readl(cq_host, CQHCI_CFG);
	reg |= CQHCI_ENABLE;
	cqhci_writel(cq_host, reg, CQHCI_CFG);
}

static void msdc_cqe_post_disable(struct mmc_host *mmc)
{
	struct cqhci_host *cq_host = mmc->cqe_private;
	u32 reg;

	reg = cqhci_readl(cq_host, CQHCI_CFG);
	reg &= ~CQHCI_ENABLE;
	cqhci_writel(cq_host, reg, CQHCI_CFG);
}

static const struct mmc_host_ops mt_msdc_ops = {
	.post_req = msdc_post_req,
	.pre_req = msdc_pre_req,
	.request = msdc_ops_request,
	.set_ios = msdc_ops_set_ios,
	.get_ro = mmc_gpio_get_ro,
	.get_cd = msdc_get_cd,
	.hs400_enhanced_strobe = msdc_hs400_enhanced_strobe,
	.enable_sdio_irq = msdc_enable_sdio_irq,
	.ack_sdio_irq = msdc_ack_sdio_irq,
	.start_signal_voltage_switch = msdc_ops_switch_volt,
	.card_busy = msdc_card_busy,
	.execute_tuning = msdc_execute_tuning,
	.prepare_hs400_tuning = msdc_prepare_hs400_tuning,
	.execute_hs400_tuning = msdc_execute_hs400_tuning,
	.hw_reset = msdc_hw_reset,
};

static const struct cqhci_host_ops msdc_cmdq_ops = {
	.enable         = msdc_cqe_enable,
	.disable        = msdc_cqe_disable,
	.pre_enable = msdc_cqe_pre_enable,
	.post_disable = msdc_cqe_post_disable,
};

static void msdc_of_property_parse(struct platform_device *pdev,
				   struct msdc_host *host)
{
	of_property_read_u32(pdev->dev.of_node, "mediatek,latch-ck",
			     &host->latch_ck);

	of_property_read_u32(pdev->dev.of_node, "hs400-ds-delay",
			     &host->hs400_ds_delay);

	of_property_read_u32(pdev->dev.of_node, "mediatek,hs400-ds-dly3",
			     &host->hs400_ds_dly3);

	of_property_read_u32(pdev->dev.of_node, "mediatek,hs200-cmd-int-delay",
			     &host->hs200_cmd_int_delay);

	of_property_read_u32(pdev->dev.of_node, "mediatek,hs400-cmd-int-delay",
			     &host->hs400_cmd_int_delay);

	if (of_property_read_bool(pdev->dev.of_node,
				  "mediatek,hs400-cmd-resp-sel-rising"))
		host->hs400_cmd_resp_sel_rising = true;
	else
		host->hs400_cmd_resp_sel_rising = false;

	if (of_property_read_bool(pdev->dev.of_node,
				  "supports-cqe"))
		host->cqhci = true;
	else
		host->cqhci = false;
}

static int msdc_of_clock_parse(struct platform_device *pdev,
			       struct msdc_host *host)
{
	int ret;

	host->src_clk = devm_clk_get(&pdev->dev, "source");
	if (IS_ERR(host->src_clk))
		return PTR_ERR(host->src_clk);

	host->h_clk = devm_clk_get(&pdev->dev, "hclk");
	if (IS_ERR(host->h_clk))
		return PTR_ERR(host->h_clk);

	host->bus_clk = devm_clk_get_optional(&pdev->dev, "bus_clk");
	if (IS_ERR(host->bus_clk))
		host->bus_clk = NULL;

	/*source clock control gate is optional clock*/
	host->src_clk_cg = devm_clk_get_optional(&pdev->dev, "source_cg");
	if (IS_ERR(host->src_clk_cg))
		return PTR_ERR(host->src_clk_cg);

	/*
	 * Fallback for legacy device-trees: src_clk and HCLK use the same
	 * bit to control gating but they are parented to a different mux,
	 * hence if our intention is to gate only the source, required
	 * during a clk mode switch to avoid hw hangs, we need to gate
	 * its parent (specified as a different clock only on new DTs).
	 */
	if (!host->src_clk_cg) {
		host->src_clk_cg = clk_get_parent(host->src_clk);
		if (IS_ERR(host->src_clk_cg))
			return PTR_ERR(host->src_clk_cg);
	}

	host->sys_clk_cg = devm_clk_get_optional(&pdev->dev, "sys_cg");
	if (IS_ERR(host->sys_clk_cg))
		host->sys_clk_cg = NULL;

	/* If present, always enable for this clock gate */
	clk_prepare_enable(host->sys_clk_cg);

	host->bulk_clks[0].id = "pclk_cg";
	host->bulk_clks[1].id = "axi_cg";
	host->bulk_clks[2].id = "ahb_cg";
	ret = devm_clk_bulk_get_optional(&pdev->dev, MSDC_NR_CLOCKS,
					 host->bulk_clks);
	if (ret) {
		dev_err(&pdev->dev, "Cannot get pclk/axi/ahb clock gates\n");
		return ret;
	}

	return 0;
}

static int msdc_drv_probe(struct platform_device *pdev)
{
	struct mmc_host *mmc;
	struct msdc_host *host;
	struct resource *res;
	int ret;

	if (!pdev->dev.of_node) {
		dev_err(&pdev->dev, "No DT found\n");
		return -EINVAL;
	}

	/* Allocate MMC host for this device */
	mmc = mmc_alloc_host(sizeof(struct msdc_host), &pdev->dev);
	if (!mmc)
		return -ENOMEM;

	host = mmc_priv(mmc);
	ret = mmc_of_parse(mmc);
	if (ret)
		goto host_free;

	host->base = devm_platform_ioremap_resource(pdev, 0);
	if (IS_ERR(host->base)) {
		ret = PTR_ERR(host->base);
		goto host_free;
	}

	res = platform_get_resource(pdev, IORESOURCE_MEM, 1);
	if (res) {
		host->top_base = devm_ioremap_resource(&pdev->dev, res);
		if (IS_ERR(host->top_base))
			host->top_base = NULL;
	}

	ret = mmc_regulator_get_supply(mmc);
	if (ret)
		goto host_free;

	ret = msdc_of_clock_parse(pdev, host);
	if (ret)
		goto host_free;

	host->reset = devm_reset_control_get_optional_exclusive(&pdev->dev,
								"hrst");
	if (IS_ERR(host->reset)) {
		ret = PTR_ERR(host->reset);
		goto host_free;
	}

	host->irq = platform_get_irq(pdev, 0);
	if (host->irq < 0) {
		ret = -EINVAL;
		goto host_free;
	}

	host->pinctrl = devm_pinctrl_get(&pdev->dev);
	if (IS_ERR(host->pinctrl)) {
		ret = PTR_ERR(host->pinctrl);
		dev_err(&pdev->dev, "Cannot find pinctrl!\n");
		goto host_free;
	}

	host->pins_default = pinctrl_lookup_state(host->pinctrl, "default");
	if (IS_ERR(host->pins_default)) {
		ret = PTR_ERR(host->pins_default);
		dev_err(&pdev->dev, "Cannot find pinctrl default!\n");
		goto host_free;
	}

	host->pins_uhs = pinctrl_lookup_state(host->pinctrl, "state_uhs");
	if (IS_ERR(host->pins_uhs)) {
		ret = PTR_ERR(host->pins_uhs);
		dev_err(&pdev->dev, "Cannot find pinctrl uhs!\n");
		goto host_free;
	}

	msdc_of_property_parse(pdev, host);

	host->dev = &pdev->dev;
	host->dev_comp = of_device_get_match_data(&pdev->dev);
	host->src_clk_freq = clk_get_rate(host->src_clk);
	/* Set host parameters to mmc */
	mmc->ops = &mt_msdc_ops;
	if (host->dev_comp->clk_div_bits == 8)
		mmc->f_min = DIV_ROUND_UP(host->src_clk_freq, 4 * 255);
	else
		mmc->f_min = DIV_ROUND_UP(host->src_clk_freq, 4 * 4095);

	if (!(mmc->caps & MMC_CAP_NONREMOVABLE) &&
	    !mmc_can_gpio_cd(mmc) &&
	    host->dev_comp->use_internal_cd) {
		/*
		 * Is removable but no GPIO declared, so
		 * use internal functionality.
		 */
		host->internal_cd = true;
	}

	if (mmc->caps & MMC_CAP_SDIO_IRQ)
		mmc->caps2 |= MMC_CAP2_SDIO_IRQ_NOTHREAD;

	mmc->caps |= MMC_CAP_CMD23;
	if (host->cqhci)
		mmc->caps2 |= MMC_CAP2_CQE | MMC_CAP2_CQE_DCMD;
	/* MMC core transfer sizes tunable parameters */
	mmc->max_segs = MAX_BD_NUM;
	if (host->dev_comp->support_64g)
		mmc->max_seg_size = BDMA_DESC_BUFLEN_EXT;
	else
		mmc->max_seg_size = BDMA_DESC_BUFLEN;
	mmc->max_blk_size = 2048;
	mmc->max_req_size = 512 * 1024;
	mmc->max_blk_count = mmc->max_req_size / 512;
	if (host->dev_comp->support_64g)
		host->dma_mask = DMA_BIT_MASK(36);
	else
		host->dma_mask = DMA_BIT_MASK(32);
	mmc_dev(mmc)->dma_mask = &host->dma_mask;

	host->timeout_clks = 3 * 1048576;
	host->dma.gpd = dma_alloc_coherent(&pdev->dev,
				2 * sizeof(struct mt_gpdma_desc),
				&host->dma.gpd_addr, GFP_KERNEL);
	host->dma.bd = dma_alloc_coherent(&pdev->dev,
				MAX_BD_NUM * sizeof(struct mt_bdma_desc),
				&host->dma.bd_addr, GFP_KERNEL);
	if (!host->dma.gpd || !host->dma.bd) {
		ret = -ENOMEM;
		goto release_mem;
	}
	msdc_init_gpd_bd(host, &host->dma);
	INIT_DELAYED_WORK(&host->req_timeout, msdc_request_timeout);
	spin_lock_init(&host->lock);

	platform_set_drvdata(pdev, mmc);
	ret = msdc_ungate_clock(host);
	if (ret) {
		dev_err(&pdev->dev, "Cannot ungate clocks!\n");
		goto release_mem;
	}
	msdc_init_hw(host);

	if (mmc->caps2 & MMC_CAP2_CQE) {
		host->cq_host = devm_kzalloc(mmc->parent,
					     sizeof(*host->cq_host),
					     GFP_KERNEL);
		if (!host->cq_host) {
			ret = -ENOMEM;
			goto host_free;
		}
		host->cq_host->caps |= CQHCI_TASK_DESC_SZ_128;
		host->cq_host->mmio = host->base + 0x800;
		host->cq_host->ops = &msdc_cmdq_ops;
		ret = cqhci_init(host->cq_host, mmc, true);
		if (ret)
			goto host_free;
		mmc->max_segs = 128;
		/* cqhci 16bit length */
		/* 0 size, means 65536 so we don't have to -1 here */
		mmc->max_seg_size = 64 * 1024;
	}

	ret = devm_request_irq(&pdev->dev, host->irq, msdc_irq,
			       IRQF_TRIGGER_NONE, pdev->name, host);
	if (ret)
		goto release;

	pm_runtime_set_active(host->dev);
	pm_runtime_set_autosuspend_delay(host->dev, MTK_MMC_AUTOSUSPEND_DELAY);
	pm_runtime_use_autosuspend(host->dev);
	pm_runtime_enable(host->dev);
	ret = mmc_add_host(mmc);

	if (ret)
		goto end;

	return 0;
end:
	pm_runtime_disable(host->dev);
release:
	platform_set_drvdata(pdev, NULL);
	msdc_deinit_hw(host);
	msdc_gate_clock(host);
release_mem:
	if (host->dma.gpd)
		dma_free_coherent(&pdev->dev,
			2 * sizeof(struct mt_gpdma_desc),
			host->dma.gpd, host->dma.gpd_addr);
	if (host->dma.bd)
		dma_free_coherent(&pdev->dev,
			MAX_BD_NUM * sizeof(struct mt_bdma_desc),
			host->dma.bd, host->dma.bd_addr);
host_free:
	mmc_free_host(mmc);

	return ret;
}

static int msdc_drv_remove(struct platform_device *pdev)
{
	struct mmc_host *mmc;
	struct msdc_host *host;

	mmc = platform_get_drvdata(pdev);
	host = mmc_priv(mmc);

	pm_runtime_get_sync(host->dev);

	platform_set_drvdata(pdev, NULL);
	mmc_remove_host(mmc);
	msdc_deinit_hw(host);
	msdc_gate_clock(host);

	pm_runtime_disable(host->dev);
	pm_runtime_put_noidle(host->dev);
	dma_free_coherent(&pdev->dev,
			2 * sizeof(struct mt_gpdma_desc),
			host->dma.gpd, host->dma.gpd_addr);
	dma_free_coherent(&pdev->dev, MAX_BD_NUM * sizeof(struct mt_bdma_desc),
			host->dma.bd, host->dma.bd_addr);

	mmc_free_host(mmc);

	return 0;
}

static void msdc_save_reg(struct msdc_host *host)
{
	u32 tune_reg = host->dev_comp->pad_tune_reg;

	host->save_para.msdc_cfg = readl(host->base + MSDC_CFG);
	host->save_para.iocon = readl(host->base + MSDC_IOCON);
	host->save_para.sdc_cfg = readl(host->base + SDC_CFG);
	host->save_para.patch_bit0 = readl(host->base + MSDC_PATCH_BIT);
	host->save_para.patch_bit1 = readl(host->base + MSDC_PATCH_BIT1);
	host->save_para.patch_bit2 = readl(host->base + MSDC_PATCH_BIT2);
	host->save_para.pad_ds_tune = readl(host->base + PAD_DS_TUNE);
	host->save_para.pad_cmd_tune = readl(host->base + PAD_CMD_TUNE);
	host->save_para.emmc50_cfg0 = readl(host->base + EMMC50_CFG0);
	host->save_para.emmc50_cfg3 = readl(host->base + EMMC50_CFG3);
	host->save_para.sdc_fifo_cfg = readl(host->base + SDC_FIFO_CFG);
	if (host->top_base) {
		host->save_para.emmc_top_control =
			readl(host->top_base + EMMC_TOP_CONTROL);
		host->save_para.emmc_top_cmd =
			readl(host->top_base + EMMC_TOP_CMD);
		host->save_para.emmc50_pad_ds_tune =
			readl(host->top_base + EMMC50_PAD_DS_TUNE);
	} else {
		host->save_para.pad_tune = readl(host->base + tune_reg);
	}
}

static void msdc_restore_reg(struct msdc_host *host)
{
	struct mmc_host *mmc = mmc_from_priv(host);
	u32 tune_reg = host->dev_comp->pad_tune_reg;

	writel(host->save_para.msdc_cfg, host->base + MSDC_CFG);
	writel(host->save_para.iocon, host->base + MSDC_IOCON);
	writel(host->save_para.sdc_cfg, host->base + SDC_CFG);
	writel(host->save_para.patch_bit0, host->base + MSDC_PATCH_BIT);
	writel(host->save_para.patch_bit1, host->base + MSDC_PATCH_BIT1);
	writel(host->save_para.patch_bit2, host->base + MSDC_PATCH_BIT2);
	writel(host->save_para.pad_ds_tune, host->base + PAD_DS_TUNE);
	writel(host->save_para.pad_cmd_tune, host->base + PAD_CMD_TUNE);
	writel(host->save_para.emmc50_cfg0, host->base + EMMC50_CFG0);
	writel(host->save_para.emmc50_cfg3, host->base + EMMC50_CFG3);
	writel(host->save_para.sdc_fifo_cfg, host->base + SDC_FIFO_CFG);
	if (host->top_base) {
		writel(host->save_para.emmc_top_control,
		       host->top_base + EMMC_TOP_CONTROL);
		writel(host->save_para.emmc_top_cmd,
		       host->top_base + EMMC_TOP_CMD);
		writel(host->save_para.emmc50_pad_ds_tune,
		       host->top_base + EMMC50_PAD_DS_TUNE);
	} else {
		writel(host->save_para.pad_tune, host->base + tune_reg);
	}

	if (sdio_irq_claimed(mmc))
		__msdc_enable_sdio_irq(host, 1);
}

static int __maybe_unused msdc_runtime_suspend(struct device *dev)
{
	struct mmc_host *mmc = dev_get_drvdata(dev);
	struct msdc_host *host = mmc_priv(mmc);

	msdc_save_reg(host);
	msdc_gate_clock(host);
	return 0;
}

static int __maybe_unused msdc_runtime_resume(struct device *dev)
{
	struct mmc_host *mmc = dev_get_drvdata(dev);
	struct msdc_host *host = mmc_priv(mmc);
	int ret;

	ret = msdc_ungate_clock(host);
	if (ret)
		return ret;

	msdc_restore_reg(host);
	return 0;
}

static int __maybe_unused msdc_suspend(struct device *dev)
{
	struct mmc_host *mmc = dev_get_drvdata(dev);
	int ret;

	if (mmc->caps2 & MMC_CAP2_CQE) {
		ret = cqhci_suspend(mmc);
		if (ret)
			return ret;
	}

	return pm_runtime_force_suspend(dev);
}

static int __maybe_unused msdc_resume(struct device *dev)
{
	return pm_runtime_force_resume(dev);
}

static const struct dev_pm_ops msdc_dev_pm_ops = {
	SET_SYSTEM_SLEEP_PM_OPS(msdc_suspend, msdc_resume)
	SET_RUNTIME_PM_OPS(msdc_runtime_suspend, msdc_runtime_resume, NULL)
};

static struct platform_driver mt_msdc_driver = {
	.probe = msdc_drv_probe,
	.remove = msdc_drv_remove,
	.driver = {
		.name = "mtk-msdc",
		.probe_type = PROBE_PREFER_ASYNCHRONOUS,
		.of_match_table = msdc_of_ids,
		.pm = &msdc_dev_pm_ops,
	},
};

module_platform_driver(mt_msdc_driver);
MODULE_LICENSE("GPL v2");
MODULE_DESCRIPTION("MediaTek SD/MMC Card Driver");<|MERGE_RESOLUTION|>--- conflicted
+++ resolved
@@ -2295,11 +2295,7 @@
 				      PAD_DS_TUNE_DLY1, i);
 		ret = mmc_get_ext_csd(card, &ext_csd);
 		if (!ret) {
-<<<<<<< HEAD
-			result_dly1 |= (1 << i);
-=======
 			result_dly1 |= BIT(i);
->>>>>>> d068eebb
 			kfree(ext_csd);
 		}
 	}
