// SPDX-License-Identifier: GPL-2.0-or-later
/**************************************************************************
 * Initio 9100 device driver for Linux.
 *
 * Copyright (c) 1994-1998 Initio Corporation
 * Copyright (c) 1998 Bas Vermeulen <bvermeul@blackstar.xs4all.nl>
 * Copyright (c) 2004 Christoph Hellwig <hch@lst.de>
 * Copyright (c) 2007 Red Hat
 *
 *************************************************************************
 *
 * DESCRIPTION:
 *
 * This is the Linux low-level SCSI driver for Initio INI-9X00U/UW SCSI host
 * adapters
 *
 * 08/06/97 hc	- v1.01h
 *		- Support inic-940 and inic-935
 * 09/26/97 hc	- v1.01i
 *		- Make correction from J.W. Schultz suggestion
 * 10/13/97 hc	- Support reset function
 * 10/21/97 hc	- v1.01j
 *		- Support 32 LUN (SCSI 3)
 * 01/14/98 hc	- v1.01k
 *		- Fix memory allocation problem
 * 03/04/98 hc	- v1.01l
 *		- Fix tape rewind which will hang the system problem
 *		- Set can_queue to initio_num_scb
 * 06/25/98 hc	- v1.01m
 *		- Get it work for kernel version >= 2.1.75
 *		- Dynamic assign SCSI bus reset holding time in initio_init()
 * 07/02/98 hc	- v1.01n
 *		- Support 0002134A
 * 08/07/98 hc  - v1.01o
 *		- Change the initio_abort_srb routine to use scsi_done. <01>
 * 09/07/98 hl  - v1.02
 *              - Change the INI9100U define and proc_dir_entry to
 *                reflect the newer Kernel 2.1.118, but the v1.o1o
 *                should work with Kernel 2.1.118.
 * 09/20/98 wh  - v1.02a
 *              - Support Abort command.
 *              - Handle reset routine.
 * 09/21/98 hl  - v1.03
 *              - remove comments.
 * 12/09/98 bv	- v1.03a
 *		- Removed unused code
 * 12/13/98 bv	- v1.03b
 *		- Remove cli() locking for kernels >= 2.1.95. This uses
 *		  spinlocks to serialize access to the pSRB_head and
 *		  pSRB_tail members of the HCS structure.
 * 09/01/99 bv	- v1.03d
 *		- Fixed a deadlock problem in SMP.
 * 21/01/99 bv	- v1.03e
 *		- Add support for the Domex 3192U PCI SCSI
 *		  This is a slightly modified patch by
 *		  Brian Macy <bmacy@sunshinecomputing.com>
 * 22/02/99 bv	- v1.03f
 *		- Didn't detect the INIC-950 in 2.0.x correctly.
 *		  Now fixed.
 * 05/07/99 bv	- v1.03g
 *		- Changed the assumption that HZ = 100
 * 10/17/03 mc	- v1.04
 *		- added new DMA API support
 * 06/01/04 jmd	- v1.04a
 *		- Re-add reset_bus support
 **************************************************************************/

#include <linux/module.h>
#include <linux/errno.h>
#include <linux/delay.h>
#include <linux/pci.h>
#include <linux/init.h>
#include <linux/blkdev.h>
#include <linux/spinlock.h>
#include <linux/stat.h>
#include <linux/kernel.h>
#include <linux/proc_fs.h>
#include <linux/string.h>
#include <linux/interrupt.h>
#include <linux/ioport.h>
#include <linux/slab.h>
#include <linux/jiffies.h>
#include <linux/dma-mapping.h>
#include <asm/io.h>

#include <scsi/scsi.h>
#include <scsi/scsi_cmnd.h>
#include <scsi/scsi_device.h>
#include <scsi/scsi_host.h>
#include <scsi/scsi_tcq.h>

#include "initio.h"

#define SENSE_SIZE		14

#define i91u_MAXQUEUE		2
#define i91u_REVID "Initio INI-9X00U/UW SCSI device driver; Revision: 1.04a"

#ifdef DEBUG_i91u
static unsigned int i91u_debug = DEBUG_DEFAULT;
#endif

static int initio_tag_enable = 1;

#ifdef DEBUG_i91u
static int setup_debug = 0;
#endif

static void i91uSCBPost(u8 * pHcb, u8 * pScb);

#define DEBUG_INTERRUPT 0
#define DEBUG_QUEUE     0
#define DEBUG_STATE     0
#define INT_DISC	0

/*--- forward references ---*/
static struct scsi_ctrl_blk *initio_find_busy_scb(struct initio_host * host, u16 tarlun);
static struct scsi_ctrl_blk *initio_find_done_scb(struct initio_host * host);

static int tulip_main(struct initio_host * host);

static int initio_next_state(struct initio_host * host);
static int initio_state_1(struct initio_host * host);
static int initio_state_2(struct initio_host * host);
static int initio_state_3(struct initio_host * host);
static int initio_state_4(struct initio_host * host);
static int initio_state_5(struct initio_host * host);
static int initio_state_6(struct initio_host * host);
static int initio_state_7(struct initio_host * host);
static int initio_xfer_data_in(struct initio_host * host);
static int initio_xfer_data_out(struct initio_host * host);
static int initio_xpad_in(struct initio_host * host);
static int initio_xpad_out(struct initio_host * host);
static int initio_status_msg(struct initio_host * host);

static int initio_msgin(struct initio_host * host);
static int initio_msgin_sync(struct initio_host * host);
static int initio_msgin_accept(struct initio_host * host);
static int initio_msgout_reject(struct initio_host * host);
static int initio_msgin_extend(struct initio_host * host);

static int initio_msgout_ide(struct initio_host * host);
static int initio_msgout_abort_targ(struct initio_host * host);
static int initio_msgout_abort_tag(struct initio_host * host);

static int initio_bus_device_reset(struct initio_host * host);
static void initio_select_atn(struct initio_host * host, struct scsi_ctrl_blk * scb);
static void initio_select_atn3(struct initio_host * host, struct scsi_ctrl_blk * scb);
static void initio_select_atn_stop(struct initio_host * host, struct scsi_ctrl_blk * scb);
static int int_initio_busfree(struct initio_host * host);
static int int_initio_scsi_rst(struct initio_host * host);
static int int_initio_bad_seq(struct initio_host * host);
static int int_initio_resel(struct initio_host * host);
static int initio_sync_done(struct initio_host * host);
static int wdtr_done(struct initio_host * host);
static int wait_tulip(struct initio_host * host);
static int initio_wait_done_disc(struct initio_host * host);
static int initio_wait_disc(struct initio_host * host);
static void tulip_scsi(struct initio_host * host);
static int initio_post_scsi_rst(struct initio_host * host);

static void initio_se2_ew_en(unsigned long base);
static void initio_se2_ew_ds(unsigned long base);
static int initio_se2_rd_all(unsigned long base);
static void initio_se2_update_all(unsigned long base);	/* setup default pattern */
static void initio_read_eeprom(unsigned long base);

/* ---- INTERNAL VARIABLES ---- */

static NVRAM i91unvram;
static NVRAM *i91unvramp;

static u8 i91udftNvRam[64] =
{
	/*----------- header -----------*/
	0x25, 0xc9,		/* Signature    */
	0x40,			/* Size         */
	0x01,			/* Revision     */
	/* -- Host Adapter Structure -- */
	0x95,			/* ModelByte0   */
	0x00,			/* ModelByte1   */
	0x00,			/* ModelInfo    */
	0x01,			/* NumOfCh      */
	NBC1_DEFAULT,		/* BIOSConfig1  */
	0,			/* BIOSConfig2  */
	0,			/* HAConfig1    */
	0,			/* HAConfig2    */
	/* SCSI channel 0 and target Structure  */
	7,			/* SCSIid       */
	NCC1_DEFAULT,		/* SCSIconfig1  */
	0,			/* SCSIconfig2  */
	0x10,			/* NumSCSItarget */

	NTC_DEFAULT, NTC_DEFAULT, NTC_DEFAULT, NTC_DEFAULT,
	NTC_DEFAULT, NTC_DEFAULT, NTC_DEFAULT, NTC_DEFAULT,
	NTC_DEFAULT, NTC_DEFAULT, NTC_DEFAULT, NTC_DEFAULT,
	NTC_DEFAULT, NTC_DEFAULT, NTC_DEFAULT, NTC_DEFAULT,

	/* SCSI channel 1 and target Structure  */
	7,			/* SCSIid       */
	NCC1_DEFAULT,		/* SCSIconfig1  */
	0,			/* SCSIconfig2  */
	0x10,			/* NumSCSItarget */

	NTC_DEFAULT, NTC_DEFAULT, NTC_DEFAULT, NTC_DEFAULT,
	NTC_DEFAULT, NTC_DEFAULT, NTC_DEFAULT, NTC_DEFAULT,
	NTC_DEFAULT, NTC_DEFAULT, NTC_DEFAULT, NTC_DEFAULT,
	NTC_DEFAULT, NTC_DEFAULT, NTC_DEFAULT, NTC_DEFAULT,
	0, 0, 0, 0, 0, 0, 0, 0, 0, 0,
	0, 0};			/*      - CheckSum -            */


static u8 initio_rate_tbl[8] =	/* fast 20      */
{
				/* nanosecond divide by 4 */
	12,			/* 50ns,  20M   */
	18,			/* 75ns,  13.3M */
	25,			/* 100ns, 10M   */
	31,			/* 125ns, 8M    */
	37,			/* 150ns, 6.6M  */
	43,			/* 175ns, 5.7M  */
	50,			/* 200ns, 5M    */
	62			/* 250ns, 4M    */
};

static void initio_do_pause(unsigned amount)
{
	/* Pause for amount jiffies */
	unsigned long the_time = jiffies + amount;

	while (time_before_eq(jiffies, the_time))
		cpu_relax();
}

/*-- forward reference --*/

/******************************************************************
 Input: instruction for  Serial E2PROM

 EX: se2_rd(0 call se2_instr() to send address and read command

	 StartBit  OP_Code   Address                Data
	 --------- --------  ------------------     -------
	 1         1 , 0     A5,A4,A3,A2,A1,A0      D15-D0

		 +-----------------------------------------------------
		 |
 CS -----+
			+--+  +--+  +--+  +--+  +--+
			^  |  ^  |  ^  |  ^  |  ^  |
			|  |  |  |  |  |  |  |  |  |
 CLK -------+  +--+  +--+  +--+  +--+  +--
 (leading edge trigger)

		 +--1-----1--+
		 | SB    OP  |  OP    A5    A4
 DI  ----+           +--0------------------
 (address and cmd sent to nvram)

	 -------------------------------------------+
												|
 DO                                             +---
 (data sent from nvram)


******************************************************************/

/**
 *	initio_se2_instr	-	bitbang an instruction
 *	@base: Base of InitIO controller
 *	@instr: Instruction for serial E2PROM
 *
 *	Bitbang an instruction out to the serial E2Prom
 */

static void initio_se2_instr(unsigned long base, u8 instr)
{
	int i;
	u8 b;

	outb(SE2CS | SE2DO, base + TUL_NVRAM);		/* cs+start bit */
	udelay(30);
	outb(SE2CS | SE2CLK | SE2DO, base + TUL_NVRAM);	/* +CLK */
	udelay(30);

	for (i = 0; i < 8; i++) {
		if (instr & 0x80)
			b = SE2CS | SE2DO;		/* -CLK+dataBit */
		else
			b = SE2CS;			/* -CLK */
		outb(b, base + TUL_NVRAM);
		udelay(30);
		outb(b | SE2CLK, base + TUL_NVRAM);	/* +CLK */
		udelay(30);
		instr <<= 1;
	}
	outb(SE2CS, base + TUL_NVRAM);			/* -CLK */
	udelay(30);
}


/**
 *	initio_se2_ew_en	-	Enable erase/write
 *	@base: Base address of InitIO controller
 *
 *	Enable erase/write state of serial EEPROM
 */
void initio_se2_ew_en(unsigned long base)
{
	initio_se2_instr(base, 0x30);	/* EWEN */
	outb(0, base + TUL_NVRAM);	/* -CS  */
	udelay(30);
}


/**
 *	initio_se2_ew_ds	-	Disable erase/write
 *	@base: Base address of InitIO controller
 *
 *	Disable erase/write state of serial EEPROM
 */
void initio_se2_ew_ds(unsigned long base)
{
	initio_se2_instr(base, 0);	/* EWDS */
	outb(0, base + TUL_NVRAM);	/* -CS  */
	udelay(30);
}


/**
 *	initio_se2_rd		-	read E2PROM word
 *	@base: Base of InitIO controller
 *	@addr: Address of word in E2PROM
 *
 *	Read a word from the NV E2PROM device
 */
static u16 initio_se2_rd(unsigned long base, u8 addr)
{
	u8 instr, rb;
	u16 val = 0;
	int i;

	instr = (u8) (addr | 0x80);
	initio_se2_instr(base, instr);	/* READ INSTR */

	for (i = 15; i >= 0; i--) {
		outb(SE2CS | SE2CLK, base + TUL_NVRAM);	/* +CLK */
		udelay(30);
		outb(SE2CS, base + TUL_NVRAM);		/* -CLK */

		/* sample data after the following edge of clock  */
		rb = inb(base + TUL_NVRAM);
		rb &= SE2DI;
		val += (rb << i);
		udelay(30);	/* 6/20/95 */
	}

	outb(0, base + TUL_NVRAM);		/* no chip select */
	udelay(30);
	return val;
}

/**
 *	initio_se2_wr		-	read E2PROM word
 *	@base: Base of InitIO controller
 *	@addr: Address of word in E2PROM
 *	@val: Value to write
 *
 *	Write a word to the NV E2PROM device. Used when recovering from
 *	a problem with the NV.
 */
static void initio_se2_wr(unsigned long base, u8 addr, u16 val)
{
	u8 rb;
	u8 instr;
	int i;

	instr = (u8) (addr | 0x40);
	initio_se2_instr(base, instr);	/* WRITE INSTR */
	for (i = 15; i >= 0; i--) {
		if (val & 0x8000)
			outb(SE2CS | SE2DO, base + TUL_NVRAM);	/* -CLK+dataBit 1 */
		else
			outb(SE2CS, base + TUL_NVRAM);		/* -CLK+dataBit 0 */
		udelay(30);
		outb(SE2CS | SE2CLK, base + TUL_NVRAM);		/* +CLK */
		udelay(30);
		val <<= 1;
	}
	outb(SE2CS, base + TUL_NVRAM);				/* -CLK */
	udelay(30);
	outb(0, base + TUL_NVRAM);				/* -CS  */
	udelay(30);

	outb(SE2CS, base + TUL_NVRAM);				/* +CS  */
	udelay(30);

	for (;;) {
		outb(SE2CS | SE2CLK, base + TUL_NVRAM);		/* +CLK */
		udelay(30);
		outb(SE2CS, base + TUL_NVRAM);			/* -CLK */
		udelay(30);
		if ((rb = inb(base + TUL_NVRAM)) & SE2DI)
			break;	/* write complete */
	}
	outb(0, base + TUL_NVRAM);				/* -CS */
}

/**
 *	initio_se2_rd_all	-	read hostadapter NV configuration
 *	@base: Base address of InitIO controller
 *
 *	Reads the E2PROM data into main memory. Ensures that the checksum
 *	and header marker are valid. Returns 1 on success -1 on error.
 */

static int initio_se2_rd_all(unsigned long base)
{
	int i;
	u16 chksum = 0;
	u16 *np;

	i91unvramp = &i91unvram;
	np = (u16 *) i91unvramp;
	for (i = 0; i < 32; i++)
		*np++ = initio_se2_rd(base, i);

	/* Is signature "ini" ok ? */
	if (i91unvramp->NVM_Signature != INI_SIGNATURE)
		return -1;
	/* Is ckecksum ok ? */
	np = (u16 *) i91unvramp;
	for (i = 0; i < 31; i++)
		chksum += *np++;
	if (i91unvramp->NVM_CheckSum != chksum)
		return -1;
	return 1;
}

/**
 *	initio_se2_update_all		-	Update E2PROM
 *	@base: Base of InitIO controller
 *
 *	Update the E2PROM by wrting any changes into the E2PROM
 *	chip, rewriting the checksum.
 */
static void initio_se2_update_all(unsigned long base)
{				/* setup default pattern */
	int i;
	u16 chksum = 0;
	u16 *np, *np1;

	i91unvramp = &i91unvram;
	/* Calculate checksum first */
	np = (u16 *) i91udftNvRam;
	for (i = 0; i < 31; i++)
		chksum += *np++;
	*np = chksum;
	initio_se2_ew_en(base);	/* Enable write  */

	np = (u16 *) i91udftNvRam;
	np1 = (u16 *) i91unvramp;
	for (i = 0; i < 32; i++, np++, np1++) {
		if (*np != *np1)
			initio_se2_wr(base, i, *np);
	}
	initio_se2_ew_ds(base);	/* Disable write   */
}

/**
 *	initio_read_eeprom		-	Retrieve configuration
 *	@base: Base of InitIO Host Adapter
 *
 *	Retrieve the host adapter configuration data from E2Prom. If the
 *	data is invalid then the defaults are used and are also restored
 *	into the E2PROM. This forms the access point for the SCSI driver
 *	into the E2PROM layer, the other functions for the E2PROM are all
 *	internal use.
 *
 *	Must be called single threaded, uses a shared global area.
 */

static void initio_read_eeprom(unsigned long base)
{
	u8 gctrl;

	i91unvramp = &i91unvram;
	/* Enable EEProm programming */
	gctrl = inb(base + TUL_GCTRL);
	outb(gctrl | TUL_GCTRL_EEPROM_BIT, base + TUL_GCTRL);
	if (initio_se2_rd_all(base) != 1) {
		initio_se2_update_all(base);	/* setup default pattern */
		initio_se2_rd_all(base);	/* load again  */
	}
	/* Disable EEProm programming */
	gctrl = inb(base + TUL_GCTRL);
	outb(gctrl & ~TUL_GCTRL_EEPROM_BIT, base + TUL_GCTRL);
}

/**
 *	initio_stop_bm		-	stop bus master
 *	@host: InitIO we are stopping
 *
 *	Stop any pending DMA operation, aborting the DMA if necessary
 */

static void initio_stop_bm(struct initio_host * host)
{

	if (inb(host->addr + TUL_XStatus) & XPEND) {	/* if DMA xfer is pending, abort DMA xfer */
		outb(TAX_X_ABT | TAX_X_CLR_FIFO, host->addr + TUL_XCmd);
		/* wait Abort DMA xfer done */
		while ((inb(host->addr + TUL_Int) & XABT) == 0)
			cpu_relax();
	}
	outb(TSC_FLUSH_FIFO, host->addr + TUL_SCtrl0);
}

/**
 *	initio_reset_scsi		-	Reset SCSI host controller
 *	@host: InitIO host to reset
 *	@seconds: Recovery time
 *
 *	Perform a full reset of the SCSI subsystem.
 */

static int initio_reset_scsi(struct initio_host * host, int seconds)
{
	outb(TSC_RST_BUS, host->addr + TUL_SCtrl0);

	while (!((host->jsint = inb(host->addr + TUL_SInt)) & TSS_SCSIRST_INT))
		cpu_relax();

	/* reset tulip chip */
	outb(0, host->addr + TUL_SSignal);

	/* Stall for a while, wait for target's firmware ready,make it 2 sec ! */
	/* SONY 5200 tape drive won't work if only stall for 1 sec */
	/* FIXME: this is a very long busy wait right now */
	initio_do_pause(seconds * HZ);

	inb(host->addr + TUL_SInt);
	return SCSI_RESET_SUCCESS;
}

/**
 *	initio_init		-	set up an InitIO host adapter
 *	@host: InitIO host adapter
 *	@bios_addr: BIOS address
 *
 *	Set up the host adapter and devices according to the configuration
 *	retrieved from the E2PROM.
 *
 *	Locking: Calls E2PROM layer code which is not re-enterable so must
 *	run single threaded for now.
 */

static void initio_init(struct initio_host * host, u8 *bios_addr)
{
	int i;
	u8 *flags;
	u8 *heads;

	/* Get E2Prom configuration */
	initio_read_eeprom(host->addr);
	if (i91unvramp->NVM_SCSIInfo[0].NVM_NumOfTarg == 8)
		host->max_tar = 8;
	else
		host->max_tar = 16;

	host->config = i91unvramp->NVM_SCSIInfo[0].NVM_ChConfig1;

	host->scsi_id = i91unvramp->NVM_SCSIInfo[0].NVM_ChSCSIID;
	host->idmask = ~(1 << host->scsi_id);

#ifdef CHK_PARITY
	/* Enable parity error response */
	outb(inb(host->addr + TUL_PCMD) | 0x40, host->addr + TUL_PCMD);
#endif

	/* Mask all the interrupt       */
	outb(0x1F, host->addr + TUL_Mask);

	initio_stop_bm(host);
	/* --- Initialize the tulip --- */
	outb(TSC_RST_CHIP, host->addr + TUL_SCtrl0);

	/* program HBA's SCSI ID        */
	outb(host->scsi_id << 4, host->addr + TUL_SScsiId);

	/* Enable Initiator Mode ,phase latch,alternate sync period mode,
	   disable SCSI reset */
	if (host->config & HCC_EN_PAR)
		host->sconf1 = (TSC_INITDEFAULT | TSC_EN_SCSI_PAR);
	else
		host->sconf1 = (TSC_INITDEFAULT);
	outb(host->sconf1, host->addr + TUL_SConfig);

	/* Enable HW reselect */
	outb(TSC_HW_RESELECT, host->addr + TUL_SCtrl1);

	outb(0, host->addr + TUL_SPeriod);

	/* selection time out = 250 ms */
	outb(153, host->addr + TUL_STimeOut);

	/* Enable SCSI terminator */
	outb((host->config & (HCC_ACT_TERM1 | HCC_ACT_TERM2)),
		host->addr + TUL_XCtrl);
	outb(((host->config & HCC_AUTO_TERM) >> 4) |
		(inb(host->addr + TUL_GCTRL1) & 0xFE),
		host->addr + TUL_GCTRL1);

	for (i = 0,
	     flags = & (i91unvramp->NVM_SCSIInfo[0].NVM_Targ0Config),
	     heads = bios_addr + 0x180;
	     i < host->max_tar;
	     i++, flags++) {
		host->targets[i].flags = *flags & ~(TCF_SYNC_DONE | TCF_WDTR_DONE);
		if (host->targets[i].flags & TCF_EN_255)
			host->targets[i].drv_flags = TCF_DRV_255_63;
		else
			host->targets[i].drv_flags = 0;
		host->targets[i].js_period = 0;
		host->targets[i].sconfig0 = host->sconf1;
		host->targets[i].heads = *heads++;
		if (host->targets[i].heads == 255)
			host->targets[i].drv_flags = TCF_DRV_255_63;
		else
			host->targets[i].drv_flags = 0;
		host->targets[i].sectors = *heads++;
		host->targets[i].flags &= ~TCF_BUSY;
		host->act_tags[i] = 0;
		host->max_tags[i] = 0xFF;
	}			/* for                          */
	printk("i91u: PCI Base=0x%04X, IRQ=%d, BIOS=0x%04X0, SCSI ID=%d\n",
	       host->addr, host->pci_dev->irq,
	       host->bios_addr, host->scsi_id);
	/* Reset SCSI Bus */
	if (host->config & HCC_SCSI_RESET) {
		printk(KERN_INFO "i91u: Reset SCSI Bus ... \n");
		initio_reset_scsi(host, 10);
	}
	outb(0x17, host->addr + TUL_SCFG1);
	outb(0xE9, host->addr + TUL_SIntEnable);
}

/**
 *	initio_alloc_scb		-	Allocate an SCB
 *	@host: InitIO host we are allocating for
 *
 *	Walk the SCB list for the controller and allocate a free SCB if
 *	one exists.
 */
static struct scsi_ctrl_blk *initio_alloc_scb(struct initio_host *host)
{
	struct scsi_ctrl_blk *scb;
	unsigned long flags;

	spin_lock_irqsave(&host->avail_lock, flags);
	if ((scb = host->first_avail) != NULL) {
#if DEBUG_QUEUE
		printk("find scb at %p\n", scb);
#endif
		if ((host->first_avail = scb->next) == NULL)
			host->last_avail = NULL;
		scb->next = NULL;
		scb->status = SCB_RENT;
	}
	spin_unlock_irqrestore(&host->avail_lock, flags);
	return scb;
}

/**
 *	initio_release_scb		-	Release an SCB
 *	@host: InitIO host that owns the SCB
 *	@cmnd: SCB command block being returned
 *
 *	Return an allocated SCB to the host free list
 */

static void initio_release_scb(struct initio_host * host, struct scsi_ctrl_blk * cmnd)
{
	unsigned long flags;

#if DEBUG_QUEUE
	printk("Release SCB %p; ", cmnd);
#endif
	spin_lock_irqsave(&(host->avail_lock), flags);
	cmnd->srb = NULL;
	cmnd->status = 0;
	cmnd->next = NULL;
	if (host->last_avail != NULL) {
		host->last_avail->next = cmnd;
		host->last_avail = cmnd;
	} else {
		host->first_avail = cmnd;
		host->last_avail = cmnd;
	}
	spin_unlock_irqrestore(&(host->avail_lock), flags);
}

/***************************************************************************/
static void initio_append_pend_scb(struct initio_host * host, struct scsi_ctrl_blk * scbp)
{

#if DEBUG_QUEUE
	printk("Append pend SCB %p; ", scbp);
#endif
	scbp->status = SCB_PEND;
	scbp->next = NULL;
	if (host->last_pending != NULL) {
		host->last_pending->next = scbp;
		host->last_pending = scbp;
	} else {
		host->first_pending = scbp;
		host->last_pending = scbp;
	}
}

/***************************************************************************/
static void initio_push_pend_scb(struct initio_host * host, struct scsi_ctrl_blk * scbp)
{

#if DEBUG_QUEUE
	printk("Push pend SCB %p; ", scbp);
#endif
	scbp->status = SCB_PEND;
	if ((scbp->next = host->first_pending) != NULL) {
		host->first_pending = scbp;
	} else {
		host->first_pending = scbp;
		host->last_pending = scbp;
	}
}

static struct scsi_ctrl_blk *initio_find_first_pend_scb(struct initio_host * host)
{
	struct scsi_ctrl_blk *first;


	first = host->first_pending;
	while (first != NULL) {
		if (first->opcode != ExecSCSI)
			return first;
		if (first->tagmsg == 0) {
			if ((host->act_tags[first->target] == 0) &&
			    !(host->targets[first->target].flags & TCF_BUSY))
				return first;
		} else {
			if ((host->act_tags[first->target] >=
			  host->max_tags[first->target]) |
			    (host->targets[first->target].flags & TCF_BUSY)) {
				first = first->next;
				continue;
			}
			return first;
		}
		first = first->next;
	}
	return first;
}

static void initio_unlink_pend_scb(struct initio_host * host, struct scsi_ctrl_blk * scb)
{
	struct scsi_ctrl_blk *tmp, *prev;

#if DEBUG_QUEUE
	printk("unlink pend SCB %p; ", scb);
#endif

	prev = tmp = host->first_pending;
	while (tmp != NULL) {
		if (scb == tmp) {	/* Unlink this SCB              */
			if (tmp == host->first_pending) {
				if ((host->first_pending = tmp->next) == NULL)
					host->last_pending = NULL;
			} else {
				prev->next = tmp->next;
				if (tmp == host->last_pending)
					host->last_pending = prev;
			}
			tmp->next = NULL;
			break;
		}
		prev = tmp;
		tmp = tmp->next;
	}
}

static void initio_append_busy_scb(struct initio_host * host, struct scsi_ctrl_blk * scbp)
{

#if DEBUG_QUEUE
	printk("append busy SCB %p; ", scbp);
#endif
	if (scbp->tagmsg)
		host->act_tags[scbp->target]++;
	else
		host->targets[scbp->target].flags |= TCF_BUSY;
	scbp->status = SCB_BUSY;
	scbp->next = NULL;
	if (host->last_busy != NULL) {
		host->last_busy->next = scbp;
		host->last_busy = scbp;
	} else {
		host->first_busy = scbp;
		host->last_busy = scbp;
	}
}

/***************************************************************************/
static struct scsi_ctrl_blk *initio_pop_busy_scb(struct initio_host * host)
{
	struct scsi_ctrl_blk *tmp;


	if ((tmp = host->first_busy) != NULL) {
		if ((host->first_busy = tmp->next) == NULL)
			host->last_busy = NULL;
		tmp->next = NULL;
		if (tmp->tagmsg)
			host->act_tags[tmp->target]--;
		else
			host->targets[tmp->target].flags &= ~TCF_BUSY;
	}
#if DEBUG_QUEUE
	printk("Pop busy SCB %p; ", tmp);
#endif
	return tmp;
}

/***************************************************************************/
static void initio_unlink_busy_scb(struct initio_host * host, struct scsi_ctrl_blk * scb)
{
	struct scsi_ctrl_blk *tmp, *prev;

#if DEBUG_QUEUE
	printk("unlink busy SCB %p; ", scb);
#endif

	prev = tmp = host->first_busy;
	while (tmp != NULL) {
		if (scb == tmp) {	/* Unlink this SCB              */
			if (tmp == host->first_busy) {
				if ((host->first_busy = tmp->next) == NULL)
					host->last_busy = NULL;
			} else {
				prev->next = tmp->next;
				if (tmp == host->last_busy)
					host->last_busy = prev;
			}
			tmp->next = NULL;
			if (tmp->tagmsg)
				host->act_tags[tmp->target]--;
			else
				host->targets[tmp->target].flags &= ~TCF_BUSY;
			break;
		}
		prev = tmp;
		tmp = tmp->next;
	}
	return;
}

struct scsi_ctrl_blk *initio_find_busy_scb(struct initio_host * host, u16 tarlun)
{
	struct scsi_ctrl_blk *tmp;
	u16 scbp_tarlun;


	tmp = host->first_busy;
	while (tmp != NULL) {
		scbp_tarlun = (tmp->lun << 8) | (tmp->target);
		if (scbp_tarlun == tarlun) {	/* Unlink this SCB              */
			break;
		}
		tmp = tmp->next;
	}
#if DEBUG_QUEUE
	printk("find busy SCB %p; ", tmp);
#endif
	return tmp;
}

static void initio_append_done_scb(struct initio_host * host, struct scsi_ctrl_blk * scbp)
{
#if DEBUG_QUEUE
	printk("append done SCB %p; ", scbp);
#endif

	scbp->status = SCB_DONE;
	scbp->next = NULL;
	if (host->last_done != NULL) {
		host->last_done->next = scbp;
		host->last_done = scbp;
	} else {
		host->first_done = scbp;
		host->last_done = scbp;
	}
}

struct scsi_ctrl_blk *initio_find_done_scb(struct initio_host * host)
{
	struct scsi_ctrl_blk *tmp;

	if ((tmp = host->first_done) != NULL) {
		if ((host->first_done = tmp->next) == NULL)
			host->last_done = NULL;
		tmp->next = NULL;
	}
#if DEBUG_QUEUE
	printk("find done SCB %p; ",tmp);
#endif
	return tmp;
}

static int initio_abort_srb(struct initio_host * host, struct scsi_cmnd *srbp)
{
	unsigned long flags;
	struct scsi_ctrl_blk *tmp, *prev;

	spin_lock_irqsave(&host->semaph_lock, flags);

	if ((host->semaph == 0) && (host->active == NULL)) {
		/* disable Jasmin SCSI Int        */
		outb(0x1F, host->addr + TUL_Mask);
		spin_unlock_irqrestore(&host->semaph_lock, flags);
		/* FIXME: synchronize_irq needed ? */
		tulip_main(host);
		spin_lock_irqsave(&host->semaph_lock, flags);
		host->semaph = 1;
		outb(0x0F, host->addr + TUL_Mask);
		spin_unlock_irqrestore(&host->semaph_lock, flags);
		return SCSI_ABORT_SNOOZE;
	}
	prev = tmp = host->first_pending;	/* Check Pend queue */
	while (tmp != NULL) {
		/* 07/27/98 */
		if (tmp->srb == srbp) {
			if (tmp == host->active) {
				spin_unlock_irqrestore(&host->semaph_lock, flags);
				return SCSI_ABORT_BUSY;
			} else if (tmp == host->first_pending) {
				if ((host->first_pending = tmp->next) == NULL)
					host->last_pending = NULL;
			} else {
				prev->next = tmp->next;
				if (tmp == host->last_pending)
					host->last_pending = prev;
			}
			tmp->hastat = HOST_ABORTED;
			tmp->flags |= SCF_DONE;
			if (tmp->flags & SCF_POST)
				(*tmp->post) ((u8 *) host, (u8 *) tmp);
			spin_unlock_irqrestore(&host->semaph_lock, flags);
			return SCSI_ABORT_SUCCESS;
		}
		prev = tmp;
		tmp = tmp->next;
	}

	prev = tmp = host->first_busy;	/* Check Busy queue */
	while (tmp != NULL) {
		if (tmp->srb == srbp) {
			if (tmp == host->active) {
				spin_unlock_irqrestore(&host->semaph_lock, flags);
				return SCSI_ABORT_BUSY;
			} else if (tmp->tagmsg == 0) {
				spin_unlock_irqrestore(&host->semaph_lock, flags);
				return SCSI_ABORT_BUSY;
			} else {
				host->act_tags[tmp->target]--;
				if (tmp == host->first_busy) {
					if ((host->first_busy = tmp->next) == NULL)
						host->last_busy = NULL;
				} else {
					prev->next = tmp->next;
					if (tmp == host->last_busy)
						host->last_busy = prev;
				}
				tmp->next = NULL;


				tmp->hastat = HOST_ABORTED;
				tmp->flags |= SCF_DONE;
				if (tmp->flags & SCF_POST)
					(*tmp->post) ((u8 *) host, (u8 *) tmp);
				spin_unlock_irqrestore(&host->semaph_lock, flags);
				return SCSI_ABORT_SUCCESS;
			}
		}
		prev = tmp;
		tmp = tmp->next;
	}
	spin_unlock_irqrestore(&host->semaph_lock, flags);
	return SCSI_ABORT_NOT_RUNNING;
}

/***************************************************************************/
static int initio_bad_seq(struct initio_host * host)
{
	struct scsi_ctrl_blk *scb;

	printk("initio_bad_seg c=%d\n", host->index);

	if ((scb = host->active) != NULL) {
		initio_unlink_busy_scb(host, scb);
		scb->hastat = HOST_BAD_PHAS;
		scb->tastat = 0;
		initio_append_done_scb(host, scb);
	}
	initio_stop_bm(host);
	initio_reset_scsi(host, 8);	/* 7/29/98 */
	return initio_post_scsi_rst(host);
}


/************************************************************************/
static void initio_exec_scb(struct initio_host * host, struct scsi_ctrl_blk * scb)
{
	unsigned long flags;

	scb->mode = 0;

	scb->sgidx = 0;
	scb->sgmax = scb->sglen;

	spin_lock_irqsave(&host->semaph_lock, flags);

	initio_append_pend_scb(host, scb);	/* Append this SCB to Pending queue */

/* VVVVV 07/21/98 */
	if (host->semaph == 1) {
		/* Disable Jasmin SCSI Int */
		outb(0x1F, host->addr + TUL_Mask);
		host->semaph = 0;
		spin_unlock_irqrestore(&host->semaph_lock, flags);

		tulip_main(host);

		spin_lock_irqsave(&host->semaph_lock, flags);
		host->semaph = 1;
		outb(0x0F, host->addr + TUL_Mask);
	}
	spin_unlock_irqrestore(&host->semaph_lock, flags);
	return;
}

/***************************************************************************/
static int initio_isr(struct initio_host * host)
{
	if (inb(host->addr + TUL_Int) & TSS_INT_PENDING) {
		if (host->semaph == 1) {
			outb(0x1F, host->addr + TUL_Mask);
			/* Disable Tulip SCSI Int */
			host->semaph = 0;

			tulip_main(host);

			host->semaph = 1;
			outb(0x0F, host->addr + TUL_Mask);
			return 1;
		}
	}
	return 0;
}

static int tulip_main(struct initio_host * host)
{
	struct scsi_ctrl_blk *scb;

	for (;;) {
		tulip_scsi(host);	/* Call tulip_scsi              */

		/* Walk the list of completed SCBs */
		while ((scb = initio_find_done_scb(host)) != NULL) {	/* find done entry */
			if (scb->tastat == INI_QUEUE_FULL) {
				host->max_tags[scb->target] =
				    host->act_tags[scb->target] - 1;
				scb->tastat = 0;
				initio_append_pend_scb(host, scb);
				continue;
			}
			if (!(scb->mode & SCM_RSENS)) {		/* not in auto req. sense mode */
				if (scb->tastat == 2) {

					/* clr sync. nego flag */

					if (scb->flags & SCF_SENSE) {
						u8 len;
						len = scb->senselen;
						if (len == 0)
							len = 1;
						scb->buflen = scb->senselen;
						scb->bufptr = scb->senseptr;
						scb->flags &= ~(SCF_SG | SCF_DIR);	/* for xfer_data_in */
						/* so, we won't report wrong direction in xfer_data_in,
						   and won't report HOST_DO_DU in state_6 */
						scb->mode = SCM_RSENS;
						scb->ident &= 0xBF;	/* Disable Disconnect */
						scb->tagmsg = 0;
						scb->tastat = 0;
						scb->cdblen = 6;
						scb->cdb[0] = SCSICMD_RequestSense;
						scb->cdb[1] = 0;
						scb->cdb[2] = 0;
						scb->cdb[3] = 0;
						scb->cdb[4] = len;
						scb->cdb[5] = 0;
						initio_push_pend_scb(host, scb);
						break;
					}
				}
			} else {	/* in request sense mode */

				if (scb->tastat == 2) {		/* check contition status again after sending
									   requset sense cmd 0x3 */
					scb->hastat = HOST_BAD_PHAS;
				}
				scb->tastat = 2;
			}
			scb->flags |= SCF_DONE;
			if (scb->flags & SCF_POST) {
				/* FIXME: only one post method and lose casts */
				(*scb->post) ((u8 *) host, (u8 *) scb);
			}
		}		/* while */
		/* find_active: */
		if (inb(host->addr + TUL_SStatus0) & TSS_INT_PENDING)
			continue;
		if (host->active)	/* return to OS and wait for xfer_done_ISR/Selected_ISR */
			return 1;	/* return to OS, enable interrupt */
		/* Check pending SCB            */
		if (initio_find_first_pend_scb(host) == NULL)
			return 1;	/* return to OS, enable interrupt */
	}			/* End of for loop */
	/* statement won't reach here */
}

static void tulip_scsi(struct initio_host * host)
{
	struct scsi_ctrl_blk *scb;
	struct target_control *active_tc;

	/* make sure to service interrupt asap */
	if ((host->jsstatus0 = inb(host->addr + TUL_SStatus0)) & TSS_INT_PENDING) {
		host->phase = host->jsstatus0 & TSS_PH_MASK;
		host->jsstatus1 = inb(host->addr + TUL_SStatus1);
		host->jsint = inb(host->addr + TUL_SInt);
		if (host->jsint & TSS_SCSIRST_INT) {	/* SCSI bus reset detected      */
			int_initio_scsi_rst(host);
			return;
		}
		if (host->jsint & TSS_RESEL_INT) {	/* if selected/reselected interrupt */
			if (int_initio_resel(host) == 0)
				initio_next_state(host);
			return;
		}
		if (host->jsint & TSS_SEL_TIMEOUT) {
			int_initio_busfree(host);
			return;
		}
		if (host->jsint & TSS_DISC_INT) {	/* BUS disconnection            */
			int_initio_busfree(host);	/* unexpected bus free or sel timeout */
			return;
		}
		if (host->jsint & (TSS_FUNC_COMP | TSS_BUS_SERV)) {	/* func complete or Bus service */
			if ((scb = host->active) != NULL)
				initio_next_state(host);
			return;
		}
	}
	if (host->active != NULL)
		return;

	if ((scb = initio_find_first_pend_scb(host)) == NULL)
		return;

	/* program HBA's SCSI ID & target SCSI ID */
	outb((host->scsi_id << 4) | (scb->target & 0x0F),
		host->addr + TUL_SScsiId);
	if (scb->opcode == ExecSCSI) {
		active_tc = &host->targets[scb->target];

		if (scb->tagmsg)
			active_tc->drv_flags |= TCF_DRV_EN_TAG;
		else
			active_tc->drv_flags &= ~TCF_DRV_EN_TAG;

		outb(active_tc->js_period, host->addr + TUL_SPeriod);
		if ((active_tc->flags & (TCF_WDTR_DONE | TCF_NO_WDTR)) == 0) {	/* do wdtr negotiation          */
			initio_select_atn_stop(host, scb);
		} else {
			if ((active_tc->flags & (TCF_SYNC_DONE | TCF_NO_SYNC_NEGO)) == 0) {	/* do sync negotiation          */
				initio_select_atn_stop(host, scb);
			} else {
				if (scb->tagmsg)
					initio_select_atn3(host, scb);
				else
					initio_select_atn(host, scb);
			}
		}
		if (scb->flags & SCF_POLL) {
			while (wait_tulip(host) != -1) {
				if (initio_next_state(host) == -1)
					break;
			}
		}
	} else if (scb->opcode == BusDevRst) {
		initio_select_atn_stop(host, scb);
		scb->next_state = 8;
		if (scb->flags & SCF_POLL) {
			while (wait_tulip(host) != -1) {
				if (initio_next_state(host) == -1)
					break;
			}
		}
	} else if (scb->opcode == AbortCmd) {
		if (initio_abort_srb(host, scb->srb) != 0) {
			initio_unlink_pend_scb(host, scb);
			initio_release_scb(host, scb);
		} else {
			scb->opcode = BusDevRst;
			initio_select_atn_stop(host, scb);
			scb->next_state = 8;
		}
	} else {
		initio_unlink_pend_scb(host, scb);
		scb->hastat = 0x16;	/* bad command */
		initio_append_done_scb(host, scb);
	}
	return;
}

/**
 *	initio_next_state		-	Next SCSI state
 *	@host: InitIO host we are processing
 *
 *	Progress the active command block along the state machine
 *	until we hit a state which we must wait for activity to occur.
 *
 *	Returns zero or a negative code.
 */

static int initio_next_state(struct initio_host * host)
{
	int next;

	next = host->active->next_state;
	for (;;) {
		switch (next) {
		case 1:
			next = initio_state_1(host);
			break;
		case 2:
			next = initio_state_2(host);
			break;
		case 3:
			next = initio_state_3(host);
			break;
		case 4:
			next = initio_state_4(host);
			break;
		case 5:
			next = initio_state_5(host);
			break;
		case 6:
			next = initio_state_6(host);
			break;
		case 7:
			next = initio_state_7(host);
			break;
		case 8:
			return initio_bus_device_reset(host);
		default:
			return initio_bad_seq(host);
		}
		if (next <= 0)
			return next;
	}
}


/**
 *	initio_state_1		-	SCSI state machine
 *	@host: InitIO host we are controlling
 *
 *	Perform SCSI state processing for Select/Attention/Stop
 */

static int initio_state_1(struct initio_host * host)
{
	struct scsi_ctrl_blk *scb = host->active;
	struct target_control *active_tc = host->active_tc;
#if DEBUG_STATE
	printk("-s1-");
#endif

	/* Move the SCB from pending to busy */
	initio_unlink_pend_scb(host, scb);
	initio_append_busy_scb(host, scb);

	outb(active_tc->sconfig0, host->addr + TUL_SConfig );
	/* ATN on */
	if (host->phase == MSG_OUT) {
		outb(TSC_EN_BUS_IN | TSC_HW_RESELECT, host->addr + TUL_SCtrl1);
		outb(scb->ident, host->addr + TUL_SFifo);

		if (scb->tagmsg) {
			outb(scb->tagmsg, host->addr + TUL_SFifo);
			outb(scb->tagid, host->addr + TUL_SFifo);
		}
		if ((active_tc->flags & (TCF_WDTR_DONE | TCF_NO_WDTR)) == 0) {
			active_tc->flags |= TCF_WDTR_DONE;
			outb(EXTENDED_MESSAGE, host->addr + TUL_SFifo);
			outb(2, host->addr + TUL_SFifo);	/* Extended msg length */
			outb(EXTENDED_SDTR, host->addr + TUL_SFifo);	/* Sync request */
			outb(1, host->addr + TUL_SFifo);	/* Start from 16 bits */
		} else if ((active_tc->flags & (TCF_SYNC_DONE | TCF_NO_SYNC_NEGO)) == 0) {
			active_tc->flags |= TCF_SYNC_DONE;
			outb(EXTENDED_MESSAGE, host->addr + TUL_SFifo);
			outb(3, host->addr + TUL_SFifo);	/* extended msg length */
			outb(EXTENDED_SDTR, host->addr + TUL_SFifo);	/* sync request */
			outb(initio_rate_tbl[active_tc->flags & TCF_SCSI_RATE], host->addr + TUL_SFifo);
			outb(MAX_OFFSET, host->addr + TUL_SFifo);	/* REQ/ACK offset */
		}
		outb(TSC_XF_FIFO_OUT, host->addr + TUL_SCmd);
		if (wait_tulip(host) == -1)
			return -1;
	}
	outb(TSC_FLUSH_FIFO, host->addr + TUL_SCtrl0);
	outb((inb(host->addr + TUL_SSignal) & (TSC_SET_ACK | 7)), host->addr + TUL_SSignal);
	/* Into before CDB xfer */
	return 3;
}


/**
 *	initio_state_2		-	SCSI state machine
 *	@host: InitIO host we are controlling
 *
 * state after selection with attention
 * state after selection with attention3
 */

static int initio_state_2(struct initio_host * host)
{
	struct scsi_ctrl_blk *scb = host->active;
	struct target_control *active_tc = host->active_tc;
#if DEBUG_STATE
	printk("-s2-");
#endif

	initio_unlink_pend_scb(host, scb);
	initio_append_busy_scb(host, scb);

	outb(active_tc->sconfig0, host->addr + TUL_SConfig);

	if (host->jsstatus1 & TSS_CMD_PH_CMP)
		return 4;

	outb(TSC_FLUSH_FIFO, host->addr + TUL_SCtrl0);
	outb((inb(host->addr + TUL_SSignal) & (TSC_SET_ACK | 7)), host->addr + TUL_SSignal);
	/* Into before CDB xfer */
	return 3;
}

/**
 *	initio_state_3		-	SCSI state machine
 *	@host: InitIO host we are controlling
 *
 * state before CDB xfer is done
 */

static int initio_state_3(struct initio_host * host)
{
	struct scsi_ctrl_blk *scb = host->active;
	struct target_control *active_tc = host->active_tc;
	int i;

#if DEBUG_STATE
	printk("-s3-");
#endif
	for (;;) {
		switch (host->phase) {
		case CMD_OUT:	/* Command out phase            */
			for (i = 0; i < (int) scb->cdblen; i++)
				outb(scb->cdb[i], host->addr + TUL_SFifo);
			outb(TSC_XF_FIFO_OUT, host->addr + TUL_SCmd);
			if (wait_tulip(host) == -1)
				return -1;
			if (host->phase == CMD_OUT)
				return initio_bad_seq(host);
			return 4;

		case MSG_IN:	/* Message in phase             */
			scb->next_state = 3;
			if (initio_msgin(host) == -1)
				return -1;
			break;

		case STATUS_IN:	/* Status phase                 */
			if (initio_status_msg(host) == -1)
				return -1;
			break;

		case MSG_OUT:	/* Message out phase            */
			if (active_tc->flags & (TCF_SYNC_DONE | TCF_NO_SYNC_NEGO)) {
				outb(NOP, host->addr + TUL_SFifo);		/* msg nop */
				outb(TSC_XF_FIFO_OUT, host->addr + TUL_SCmd);
				if (wait_tulip(host) == -1)
					return -1;
			} else {
				active_tc->flags |= TCF_SYNC_DONE;

				outb(EXTENDED_MESSAGE, host->addr + TUL_SFifo);
				outb(3, host->addr + TUL_SFifo);	/* ext. msg len */
				outb(EXTENDED_SDTR, host->addr + TUL_SFifo);	/* sync request */
				outb(initio_rate_tbl[active_tc->flags & TCF_SCSI_RATE], host->addr + TUL_SFifo);
				outb(MAX_OFFSET, host->addr + TUL_SFifo);	/* REQ/ACK offset */
				outb(TSC_XF_FIFO_OUT, host->addr + TUL_SCmd);
				if (wait_tulip(host) == -1)
					return -1;
				outb(TSC_FLUSH_FIFO, host->addr + TUL_SCtrl0);
				outb(inb(host->addr + TUL_SSignal) & (TSC_SET_ACK | 7), host->addr + TUL_SSignal);

			}
			break;
		default:
			return initio_bad_seq(host);
		}
	}
}

/**
 *	initio_state_4		-	SCSI state machine
 *	@host: InitIO host we are controlling
 *
 *	SCSI state machine. State 4
 */

static int initio_state_4(struct initio_host * host)
{
	struct scsi_ctrl_blk *scb = host->active;

#if DEBUG_STATE
	printk("-s4-");
#endif
	if ((scb->flags & SCF_DIR) == SCF_NO_XF) {
		return 6;	/* Go to state 6 (After data) */
	}
	for (;;) {
		if (scb->buflen == 0)
			return 6;

		switch (host->phase) {

		case STATUS_IN:	/* Status phase                 */
			if ((scb->flags & SCF_DIR) != 0)	/* if direction bit set then report data underrun */
				scb->hastat = HOST_DO_DU;
			if ((initio_status_msg(host)) == -1)
				return -1;
			break;

		case MSG_IN:	/* Message in phase             */
			scb->next_state = 0x4;
			if (initio_msgin(host) == -1)
				return -1;
			break;

		case MSG_OUT:	/* Message out phase            */
			if (host->jsstatus0 & TSS_PAR_ERROR) {
				scb->buflen = 0;
				scb->hastat = HOST_DO_DU;
				if (initio_msgout_ide(host) == -1)
					return -1;
				return 6;
			} else {
				outb(NOP, host->addr + TUL_SFifo);		/* msg nop */
				outb(TSC_XF_FIFO_OUT, host->addr + TUL_SCmd);
				if (wait_tulip(host) == -1)
					return -1;
			}
			break;

		case DATA_IN:	/* Data in phase                */
			return initio_xfer_data_in(host);

		case DATA_OUT:	/* Data out phase               */
			return initio_xfer_data_out(host);

		default:
			return initio_bad_seq(host);
		}
	}
}


/**
 *	initio_state_5		-	SCSI state machine
 *	@host: InitIO host we are controlling
 *
 *	State after dma xfer done or phase change before xfer done
 */

static int initio_state_5(struct initio_host * host)
{
	struct scsi_ctrl_blk *scb = host->active;
	long cnt, xcnt;		/* cannot use unsigned !! code: if (xcnt < 0) */

#if DEBUG_STATE
	printk("-s5-");
#endif
	/*------ get remaining count -------*/
	cnt = inl(host->addr + TUL_SCnt0) & 0x0FFFFFF;

	if (inb(host->addr + TUL_XCmd) & 0x20) {
		/* ----------------------- DATA_IN ----------------------------- */
		/* check scsi parity error */
		if (host->jsstatus0 & TSS_PAR_ERROR)
			scb->hastat = HOST_DO_DU;
		if (inb(host->addr + TUL_XStatus) & XPEND) {	/* DMA xfer pending, Send STOP  */
			/* tell Hardware  scsi xfer has been terminated */
			outb(inb(host->addr + TUL_XCtrl) | 0x80, host->addr + TUL_XCtrl);
			/* wait until DMA xfer not pending */
			while (inb(host->addr + TUL_XStatus) & XPEND)
				cpu_relax();
		}
	} else {
		/*-------- DATA OUT -----------*/
		if ((inb(host->addr + TUL_SStatus1) & TSS_XFER_CMP) == 0) {
			if (host->active_tc->js_period & TSC_WIDE_SCSI)
				cnt += (inb(host->addr + TUL_SFifoCnt) & 0x1F) << 1;
			else
				cnt += (inb(host->addr + TUL_SFifoCnt) & 0x1F);
		}
		if (inb(host->addr + TUL_XStatus) & XPEND) {	/* if DMA xfer is pending, abort DMA xfer */
			outb(TAX_X_ABT, host->addr + TUL_XCmd);
			/* wait Abort DMA xfer done */
			while ((inb(host->addr + TUL_Int) & XABT) == 0)
				cpu_relax();
		}
		if ((cnt == 1) && (host->phase == DATA_OUT)) {
			outb(TSC_XF_FIFO_OUT, host->addr + TUL_SCmd);
			if (wait_tulip(host) == -1)
				return -1;
			cnt = 0;
		} else {
			if ((inb(host->addr + TUL_SStatus1) & TSS_XFER_CMP) == 0)
				outb(TSC_FLUSH_FIFO, host->addr + TUL_SCtrl0);
		}
	}
	if (cnt == 0) {
		scb->buflen = 0;
		return 6;	/* After Data */
	}
	/* Update active data pointer */
	xcnt = (long) scb->buflen - cnt;	/* xcnt== bytes already xferred */
	scb->buflen = (u32) cnt;		/* cnt == bytes left to be xferred */
	if (scb->flags & SCF_SG) {
		struct sg_entry *sgp;
		unsigned long i;

		sgp = &scb->sglist[scb->sgidx];
		for (i = scb->sgidx; i < scb->sgmax; sgp++, i++) {
			xcnt -= (long) sgp->len;
			if (xcnt < 0) {		/* this sgp xfer half done */
				xcnt += (long) sgp->len;	/* xcnt == bytes xferred in this sgp */
				sgp->data += (u32) xcnt;	/* new ptr to be xfer */
				sgp->len -= (u32) xcnt;	/* new len to be xfer */
				scb->bufptr += ((u32) (i - scb->sgidx) << 3);
				/* new SG table ptr */
				scb->sglen = (u8) (scb->sgmax - i);
				/* new SG table len */
				scb->sgidx = (u16) i;
				/* for next disc and come in this loop */
				return 4;	/* Go to state 4                */
			}
			/* else (xcnt >= 0 , i.e. this sgp already xferred */
		}		/* for */
		return 6;	/* Go to state 6                */
	} else {
		scb->bufptr += (u32) xcnt;
	}
	return 4;		/* Go to state 4                */
}

/**
 *	initio_state_6		-	SCSI state machine
 *	@host: InitIO host we are controlling
 *
 *	State after Data phase
 */

static int initio_state_6(struct initio_host * host)
{
	struct scsi_ctrl_blk *scb = host->active;

#if DEBUG_STATE
	printk("-s6-");
#endif
	for (;;) {
		switch (host->phase) {
		case STATUS_IN:	/* Status phase                 */
			if ((initio_status_msg(host)) == -1)
				return -1;
			break;

		case MSG_IN:	/* Message in phase             */
			scb->next_state = 6;
			if ((initio_msgin(host)) == -1)
				return -1;
			break;

		case MSG_OUT:	/* Message out phase            */
			outb(NOP, host->addr + TUL_SFifo);		/* msg nop */
			outb(TSC_XF_FIFO_OUT, host->addr + TUL_SCmd);
			if (wait_tulip(host) == -1)
				return -1;
			break;

		case DATA_IN:	/* Data in phase                */
			return initio_xpad_in(host);

		case DATA_OUT:	/* Data out phase               */
			return initio_xpad_out(host);

		default:
			return initio_bad_seq(host);
		}
	}
}

/**
 *	initio_state_7		-	SCSI state machine
 *	@host: InitIO host we are controlling
 *
 */

static int initio_state_7(struct initio_host * host)
{
	int cnt, i;

#if DEBUG_STATE
	printk("-s7-");
#endif
	/* flush SCSI FIFO */
	cnt = inb(host->addr + TUL_SFifoCnt) & 0x1F;
	if (cnt) {
		for (i = 0; i < cnt; i++)
			inb(host->addr + TUL_SFifo);
	}
	switch (host->phase) {
	case DATA_IN:		/* Data in phase                */
	case DATA_OUT:		/* Data out phase               */
		return initio_bad_seq(host);
	default:
		return 6;	/* Go to state 6                */
	}
}

/**
 *	initio_xfer_data_in	-	Commence data input
 *	@host: InitIO host in use
 *
 *	Commence a block of data transfer. The transfer itself will
 *	be managed by the controller and we will get a completion (or
 *	failure) interrupt.
 */
static int initio_xfer_data_in(struct initio_host * host)
{
	struct scsi_ctrl_blk *scb = host->active;

	if ((scb->flags & SCF_DIR) == SCF_DOUT)
		return 6;	/* wrong direction */

	outl(scb->buflen, host->addr + TUL_SCnt0);
	outb(TSC_XF_DMA_IN, host->addr + TUL_SCmd);	/* 7/25/95 */

	if (scb->flags & SCF_SG) {	/* S/G xfer */
		outl(((u32) scb->sglen) << 3, host->addr + TUL_XCntH);
		outl(scb->bufptr, host->addr + TUL_XAddH);
		outb(TAX_SG_IN, host->addr + TUL_XCmd);
	} else {
		outl(scb->buflen, host->addr + TUL_XCntH);
		outl(scb->bufptr, host->addr + TUL_XAddH);
		outb(TAX_X_IN, host->addr + TUL_XCmd);
	}
	scb->next_state = 0x5;
	return 0;		/* return to OS, wait xfer done , let jas_isr come in */
}

/**
 *	initio_xfer_data_out	-	Commence data output
 *	@host: InitIO host in use
 *
 *	Commence a block of data transfer. The transfer itself will
 *	be managed by the controller and we will get a completion (or
 *	failure) interrupt.
 */

static int initio_xfer_data_out(struct initio_host * host)
{
	struct scsi_ctrl_blk *scb = host->active;

	if ((scb->flags & SCF_DIR) == SCF_DIN)
		return 6;	/* wrong direction */

	outl(scb->buflen, host->addr + TUL_SCnt0);
	outb(TSC_XF_DMA_OUT, host->addr + TUL_SCmd);

	if (scb->flags & SCF_SG) {	/* S/G xfer */
		outl(((u32) scb->sglen) << 3, host->addr + TUL_XCntH);
		outl(scb->bufptr, host->addr + TUL_XAddH);
		outb(TAX_SG_OUT, host->addr + TUL_XCmd);
	} else {
		outl(scb->buflen, host->addr + TUL_XCntH);
		outl(scb->bufptr, host->addr + TUL_XAddH);
		outb(TAX_X_OUT, host->addr + TUL_XCmd);
	}

	scb->next_state = 0x5;
	return 0;		/* return to OS, wait xfer done , let jas_isr come in */
}

int initio_xpad_in(struct initio_host * host)
{
	struct scsi_ctrl_blk *scb = host->active;
	struct target_control *active_tc = host->active_tc;

	if ((scb->flags & SCF_DIR) != SCF_NO_DCHK)
		scb->hastat = HOST_DO_DU;	/* over run             */
	for (;;) {
		if (active_tc->js_period & TSC_WIDE_SCSI)
			outl(2, host->addr + TUL_SCnt0);
		else
			outl(1, host->addr + TUL_SCnt0);

		outb(TSC_XF_FIFO_IN, host->addr + TUL_SCmd);
		if (wait_tulip(host) == -1)
			return -1;
		if (host->phase != DATA_IN) {
			outb(TSC_FLUSH_FIFO, host->addr + TUL_SCtrl0);
			return 6;
		}
		inb(host->addr + TUL_SFifo);
	}
}

int initio_xpad_out(struct initio_host * host)
{
	struct scsi_ctrl_blk *scb = host->active;
	struct target_control *active_tc = host->active_tc;

	if ((scb->flags & SCF_DIR) != SCF_NO_DCHK)
		scb->hastat = HOST_DO_DU;	/* over run             */
	for (;;) {
		if (active_tc->js_period & TSC_WIDE_SCSI)
			outl(2, host->addr + TUL_SCnt0);
		else
			outl(1, host->addr + TUL_SCnt0);

		outb(0, host->addr + TUL_SFifo);
		outb(TSC_XF_FIFO_OUT, host->addr + TUL_SCmd);
		if ((wait_tulip(host)) == -1)
			return -1;
		if (host->phase != DATA_OUT) {	/* Disable wide CPU to allow read 16 bits */
			outb(TSC_HW_RESELECT, host->addr + TUL_SCtrl1);
			outb(TSC_FLUSH_FIFO, host->addr + TUL_SCtrl0);
			return 6;
		}
	}
}

int initio_status_msg(struct initio_host * host)
{				/* status & MSG_IN */
	struct scsi_ctrl_blk *scb = host->active;
	u8 msg;

	outb(TSC_CMD_COMP, host->addr + TUL_SCmd);
	if (wait_tulip(host) == -1)
		return -1;

	/* get status */
	scb->tastat = inb(host->addr + TUL_SFifo);

	if (host->phase == MSG_OUT) {
		if (host->jsstatus0 & TSS_PAR_ERROR)
			outb(MSG_PARITY_ERROR, host->addr + TUL_SFifo);
		else
			outb(NOP, host->addr + TUL_SFifo);
		outb(TSC_XF_FIFO_OUT, host->addr + TUL_SCmd);
		return wait_tulip(host);
	}
	if (host->phase == MSG_IN) {
		msg = inb(host->addr + TUL_SFifo);
		if (host->jsstatus0 & TSS_PAR_ERROR) {	/* Parity error                 */
			if ((initio_msgin_accept(host)) == -1)
				return -1;
			if (host->phase != MSG_OUT)
				return initio_bad_seq(host);
			outb(MSG_PARITY_ERROR, host->addr + TUL_SFifo);
			outb(TSC_XF_FIFO_OUT, host->addr + TUL_SCmd);
			return wait_tulip(host);
		}
		if (msg == 0) {	/* Command complete             */

			if ((scb->tastat & 0x18) == 0x10)	/* No link support              */
				return initio_bad_seq(host);
			outb(TSC_FLUSH_FIFO, host->addr + TUL_SCtrl0);
			outb(TSC_MSG_ACCEPT, host->addr + TUL_SCmd);
			return initio_wait_done_disc(host);

		}
		if (msg == LINKED_CMD_COMPLETE ||
		    msg == LINKED_FLG_CMD_COMPLETE) {
			if ((scb->tastat & 0x18) == 0x10)
				return initio_msgin_accept(host);
		}
	}
	return initio_bad_seq(host);
}


/* scsi bus free */
int int_initio_busfree(struct initio_host * host)
{
	struct scsi_ctrl_blk *scb = host->active;

	if (scb != NULL) {
		if (scb->status & SCB_SELECT) {		/* selection timeout */
			initio_unlink_pend_scb(host, scb);
			scb->hastat = HOST_SEL_TOUT;
			initio_append_done_scb(host, scb);
		} else {	/* Unexpected bus free          */
			initio_unlink_busy_scb(host, scb);
			scb->hastat = HOST_BUS_FREE;
			initio_append_done_scb(host, scb);
		}
		host->active = NULL;
		host->active_tc = NULL;
	}
	outb(TSC_FLUSH_FIFO, host->addr + TUL_SCtrl0);		/* Flush SCSI FIFO  */
	outb(TSC_INITDEFAULT, host->addr + TUL_SConfig);
	outb(TSC_HW_RESELECT, host->addr + TUL_SCtrl1);	/* Enable HW reselect       */
	return -1;
}


/**
 *	int_initio_scsi_rst	-	SCSI reset occurred
 *	@host: Host seeing the reset
 *
 *	A SCSI bus reset has occurred. Clean up any pending transfer
 *	the hardware is doing by DMA and then abort all active and
 *	disconnected commands. The mid layer should sort the rest out
 *	for us
 */

static int int_initio_scsi_rst(struct initio_host * host)
{
	struct scsi_ctrl_blk *scb;
	int i;

	/* if DMA xfer is pending, abort DMA xfer */
	if (inb(host->addr + TUL_XStatus) & 0x01) {
		outb(TAX_X_ABT | TAX_X_CLR_FIFO, host->addr + TUL_XCmd);
		/* wait Abort DMA xfer done */
		while ((inb(host->addr + TUL_Int) & 0x04) == 0)
			cpu_relax();
		outb(TSC_FLUSH_FIFO, host->addr + TUL_SCtrl0);
	}
	/* Abort all active & disconnected scb */
	while ((scb = initio_pop_busy_scb(host)) != NULL) {
		scb->hastat = HOST_BAD_PHAS;
		initio_append_done_scb(host, scb);
	}
	host->active = NULL;
	host->active_tc = NULL;

	/* clr sync nego. done flag */
	for (i = 0; i < host->max_tar; i++)
		host->targets[i].flags &= ~(TCF_SYNC_DONE | TCF_WDTR_DONE);
	return -1;
}

/**
 *	int_initio_resel	-	Reselection occurred
 *	@host: InitIO host adapter
 *
 *	A SCSI reselection event has been signalled and the interrupt
 *	is now being processed. Work out which command block needs attention
 *	and continue processing that command.
 */

int int_initio_resel(struct initio_host * host)
{
	struct scsi_ctrl_blk *scb;
	struct target_control *active_tc;
	u8 tag, msg = 0;
	u8 tar, lun;

	if ((scb = host->active) != NULL) {
		/* FIXME: Why check and not just clear ? */
		if (scb->status & SCB_SELECT)		/* if waiting for selection complete */
			scb->status &= ~SCB_SELECT;
		host->active = NULL;
	}
	/* --------- get target id---------------------- */
	tar = inb(host->addr + TUL_SBusId);
	/* ------ get LUN from Identify message----------- */
	lun = inb(host->addr + TUL_SIdent) & 0x0F;
	/* 07/22/98 from 0x1F -> 0x0F */
	active_tc = &host->targets[tar];
	host->active_tc = active_tc;
	outb(active_tc->sconfig0, host->addr + TUL_SConfig);
	outb(active_tc->js_period, host->addr + TUL_SPeriod);

	/* ------------- tag queueing ? ------------------- */
	if (active_tc->drv_flags & TCF_DRV_EN_TAG) {
		if ((initio_msgin_accept(host)) == -1)
			return -1;
		if (host->phase != MSG_IN)
			goto no_tag;
		outl(1, host->addr + TUL_SCnt0);
		outb(TSC_XF_FIFO_IN, host->addr + TUL_SCmd);
		if (wait_tulip(host) == -1)
			return -1;
		msg = inb(host->addr + TUL_SFifo);	/* Read Tag Message    */

		if (msg < SIMPLE_QUEUE_TAG || msg > ORDERED_QUEUE_TAG)
			/* Is simple Tag      */
			goto no_tag;

		if (initio_msgin_accept(host) == -1)
			return -1;

		if (host->phase != MSG_IN)
			goto no_tag;

		outl(1, host->addr + TUL_SCnt0);
		outb(TSC_XF_FIFO_IN, host->addr + TUL_SCmd);
		if (wait_tulip(host) == -1)
			return -1;
		tag = inb(host->addr + TUL_SFifo);	/* Read Tag ID       */
		scb = host->scb + tag;
		if (scb->target != tar || scb->lun != lun) {
			return initio_msgout_abort_tag(host);
		}
		if (scb->status != SCB_BUSY) {	/* 03/24/95             */
			return initio_msgout_abort_tag(host);
		}
		host->active = scb;
		if ((initio_msgin_accept(host)) == -1)
			return -1;
	} else {		/* No tag               */
	      no_tag:
		if ((scb = initio_find_busy_scb(host, tar | (lun << 8))) == NULL) {
			return initio_msgout_abort_targ(host);
		}
		host->active = scb;
		if (!(active_tc->drv_flags & TCF_DRV_EN_TAG)) {
			if ((initio_msgin_accept(host)) == -1)
				return -1;
		}
	}
	return 0;
}

/**
 *	int_initio_bad_seq		-	out of phase
 *	@host: InitIO host flagging event
 *
 *	We have ended up out of phase somehow. Reset the host controller
 *	and throw all our toys out of the pram. Let the midlayer clean up
 */

static int int_initio_bad_seq(struct initio_host * host)
{				/* target wrong phase           */
	struct scsi_ctrl_blk *scb;
	int i;

	initio_reset_scsi(host, 10);

	while ((scb = initio_pop_busy_scb(host)) != NULL) {
		scb->hastat = HOST_BAD_PHAS;
		initio_append_done_scb(host, scb);
	}
	for (i = 0; i < host->max_tar; i++)
		host->targets[i].flags &= ~(TCF_SYNC_DONE | TCF_WDTR_DONE);
	return -1;
}


/**
 *	initio_msgout_abort_targ		-	abort a tag
 *	@host: InitIO host
 *
 *	Abort when the target/lun does not match or when our SCB is not
 *	busy. Used by untagged commands.
 */

static int initio_msgout_abort_targ(struct initio_host * host)
{

	outb(((inb(host->addr + TUL_SSignal) & (TSC_SET_ACK | 7)) | TSC_SET_ATN), host->addr + TUL_SSignal);
	if (initio_msgin_accept(host) == -1)
		return -1;
	if (host->phase != MSG_OUT)
		return initio_bad_seq(host);

	outb(ABORT_TASK_SET, host->addr + TUL_SFifo);
	outb(TSC_XF_FIFO_OUT, host->addr + TUL_SCmd);

	return initio_wait_disc(host);
}

/**
 *	initio_msgout_abort_tag		-	abort a tag
 *	@host: InitIO host
 *
 *	Abort when the target/lun does not match or when our SCB is not
 *	busy. Used for tagged commands.
 */

static int initio_msgout_abort_tag(struct initio_host * host)
{

	outb(((inb(host->addr + TUL_SSignal) & (TSC_SET_ACK | 7)) | TSC_SET_ATN), host->addr + TUL_SSignal);
	if (initio_msgin_accept(host) == -1)
		return -1;
	if (host->phase != MSG_OUT)
		return initio_bad_seq(host);

	outb(ABORT_TASK, host->addr + TUL_SFifo);
	outb(TSC_XF_FIFO_OUT, host->addr + TUL_SCmd);

	return initio_wait_disc(host);

}

/**
 *	initio_msgin		-	Message in
 *	@host: InitIO Host
 *
 *	Process incoming message
 */
static int initio_msgin(struct initio_host * host)
{
	struct target_control *active_tc;

	for (;;) {
		outb(TSC_FLUSH_FIFO, host->addr + TUL_SCtrl0);

		outl(1, host->addr + TUL_SCnt0);
		outb(TSC_XF_FIFO_IN, host->addr + TUL_SCmd);
		if (wait_tulip(host) == -1)
			return -1;

		switch (inb(host->addr + TUL_SFifo)) {
		case DISCONNECT:	/* Disconnect msg */
			outb(TSC_MSG_ACCEPT, host->addr + TUL_SCmd);
			return initio_wait_disc(host);
		case SAVE_POINTERS:
		case RESTORE_POINTERS:
		case NOP:
			initio_msgin_accept(host);
			break;
		case MESSAGE_REJECT:	/* Clear ATN first              */
			outb((inb(host->addr + TUL_SSignal) & (TSC_SET_ACK | 7)),
				host->addr + TUL_SSignal);
			active_tc = host->active_tc;
			if ((active_tc->flags & (TCF_SYNC_DONE | TCF_NO_SYNC_NEGO)) == 0)	/* do sync nego */
				outb(((inb(host->addr + TUL_SSignal) & (TSC_SET_ACK | 7)) | TSC_SET_ATN),
					host->addr + TUL_SSignal);
			initio_msgin_accept(host);
			break;
		case EXTENDED_MESSAGE:	/* extended msg */
			initio_msgin_extend(host);
			break;
		case IGNORE_WIDE_RESIDUE:
			initio_msgin_accept(host);
			break;
		case COMMAND_COMPLETE:
			outb(TSC_FLUSH_FIFO, host->addr + TUL_SCtrl0);
			outb(TSC_MSG_ACCEPT, host->addr + TUL_SCmd);
			return initio_wait_done_disc(host);
		default:
			initio_msgout_reject(host);
			break;
		}
		if (host->phase != MSG_IN)
			return host->phase;
	}
	/* statement won't reach here */
}

static int initio_msgout_reject(struct initio_host * host)
{
	outb(((inb(host->addr + TUL_SSignal) & (TSC_SET_ACK | 7)) | TSC_SET_ATN), host->addr + TUL_SSignal);

	if (initio_msgin_accept(host) == -1)
		return -1;

	if (host->phase == MSG_OUT) {
		outb(MESSAGE_REJECT, host->addr + TUL_SFifo);		/* Msg reject           */
		outb(TSC_XF_FIFO_OUT, host->addr + TUL_SCmd);
		return wait_tulip(host);
	}
	return host->phase;
}

static int initio_msgout_ide(struct initio_host * host)
{
	outb(INITIATOR_ERROR, host->addr + TUL_SFifo);		/* Initiator Detected Error */
	outb(TSC_XF_FIFO_OUT, host->addr + TUL_SCmd);
	return wait_tulip(host);
}

static int initio_msgin_extend(struct initio_host * host)
{
	u8 len, idx;

	if (initio_msgin_accept(host) != MSG_IN)
		return host->phase;

	/* Get extended msg length      */
	outl(1, host->addr + TUL_SCnt0);
	outb(TSC_XF_FIFO_IN, host->addr + TUL_SCmd);
	if (wait_tulip(host) == -1)
		return -1;

	len = inb(host->addr + TUL_SFifo);
	host->msg[0] = len;
	for (idx = 1; len != 0; len--) {

		if ((initio_msgin_accept(host)) != MSG_IN)
			return host->phase;
		outl(1, host->addr + TUL_SCnt0);
		outb(TSC_XF_FIFO_IN, host->addr + TUL_SCmd);
		if (wait_tulip(host) == -1)
			return -1;
		host->msg[idx++] = inb(host->addr + TUL_SFifo);
	}
	if (host->msg[1] == 1) {		/* if it's synchronous data transfer request */
		u8 r;
		if (host->msg[0] != 3)	/* if length is not right */
			return initio_msgout_reject(host);
		if (host->active_tc->flags & TCF_NO_SYNC_NEGO) {	/* Set OFFSET=0 to do async, nego back */
			host->msg[3] = 0;
		} else {
			if (initio_msgin_sync(host) == 0 &&
			    (host->active_tc->flags & TCF_SYNC_DONE)) {
				initio_sync_done(host);
				return initio_msgin_accept(host);
			}
		}

		r = inb(host->addr + TUL_SSignal);
		outb((r & (TSC_SET_ACK | 7)) | TSC_SET_ATN,
			host->addr + TUL_SSignal);
		if (initio_msgin_accept(host) != MSG_OUT)
			return host->phase;
		/* sync msg out */
		outb(TSC_FLUSH_FIFO, host->addr + TUL_SCtrl0);

		initio_sync_done(host);

		outb(EXTENDED_MESSAGE, host->addr + TUL_SFifo);
		outb(3, host->addr + TUL_SFifo);
		outb(EXTENDED_SDTR, host->addr + TUL_SFifo);
		outb(host->msg[2], host->addr + TUL_SFifo);
		outb(host->msg[3], host->addr + TUL_SFifo);
		outb(TSC_XF_FIFO_OUT, host->addr + TUL_SCmd);
		return wait_tulip(host);
	}
	if (host->msg[0] != 2 || host->msg[1] != 3)
		return initio_msgout_reject(host);
	/* if it's WIDE DATA XFER REQ   */
	if (host->active_tc->flags & TCF_NO_WDTR) {
		host->msg[2] = 0;
	} else {
		if (host->msg[2] > 2)	/* > 32 bits            */
			return initio_msgout_reject(host);
		if (host->msg[2] == 2) {		/* == 32                */
			host->msg[2] = 1;
		} else {
			if ((host->active_tc->flags & TCF_NO_WDTR) == 0) {
				wdtr_done(host);
				if ((host->active_tc->flags & (TCF_SYNC_DONE | TCF_NO_SYNC_NEGO)) == 0)
					outb(((inb(host->addr + TUL_SSignal) & (TSC_SET_ACK | 7)) | TSC_SET_ATN), host->addr + TUL_SSignal);
				return initio_msgin_accept(host);
			}
		}
	}
	outb(((inb(host->addr + TUL_SSignal) & (TSC_SET_ACK | 7)) | TSC_SET_ATN), host->addr + TUL_SSignal);

	if (initio_msgin_accept(host) != MSG_OUT)
		return host->phase;
	/* WDTR msg out                 */
	outb(EXTENDED_MESSAGE, host->addr + TUL_SFifo);
	outb(2, host->addr + TUL_SFifo);
	outb(EXTENDED_WDTR, host->addr + TUL_SFifo);
	outb(host->msg[2], host->addr + TUL_SFifo);
	outb(TSC_XF_FIFO_OUT, host->addr + TUL_SCmd);
	return wait_tulip(host);
}

static int initio_msgin_sync(struct initio_host * host)
{
	char default_period;

	default_period = initio_rate_tbl[host->active_tc->flags & TCF_SCSI_RATE];
	if (host->msg[3] > MAX_OFFSET) {
		host->msg[3] = MAX_OFFSET;
		if (host->msg[2] < default_period) {
			host->msg[2] = default_period;
			return 1;
		}
		if (host->msg[2] >= 59)	/* Change to async              */
			host->msg[3] = 0;
		return 1;
	}
	/* offset requests asynchronous transfers ? */
	if (host->msg[3] == 0) {
		return 0;
	}
	if (host->msg[2] < default_period) {
		host->msg[2] = default_period;
		return 1;
	}
	if (host->msg[2] >= 59) {
		host->msg[3] = 0;
		return 1;
	}
	return 0;
}

static int wdtr_done(struct initio_host * host)
{
	host->active_tc->flags &= ~TCF_SYNC_DONE;
	host->active_tc->flags |= TCF_WDTR_DONE;

	host->active_tc->js_period = 0;
	if (host->msg[2])	/* if 16 bit */
		host->active_tc->js_period |= TSC_WIDE_SCSI;
	host->active_tc->sconfig0 &= ~TSC_ALT_PERIOD;
	outb(host->active_tc->sconfig0, host->addr + TUL_SConfig);
	outb(host->active_tc->js_period, host->addr + TUL_SPeriod);

	return 1;
}

static int initio_sync_done(struct initio_host * host)
{
	int i;

	host->active_tc->flags |= TCF_SYNC_DONE;

	if (host->msg[3]) {
		host->active_tc->js_period |= host->msg[3];
		for (i = 0; i < 8; i++) {
			if (initio_rate_tbl[i] >= host->msg[2])	/* pick the big one */
				break;
		}
		host->active_tc->js_period |= (i << 4);
		host->active_tc->sconfig0 |= TSC_ALT_PERIOD;
	}
	outb(host->active_tc->sconfig0, host->addr + TUL_SConfig);
	outb(host->active_tc->js_period, host->addr + TUL_SPeriod);

	return -1;
}


static int initio_post_scsi_rst(struct initio_host * host)
{
	struct scsi_ctrl_blk *scb;
	struct target_control *active_tc;
	int i;

	host->active = NULL;
	host->active_tc = NULL;
	host->flags = 0;

	while ((scb = initio_pop_busy_scb(host)) != NULL) {
		scb->hastat = HOST_BAD_PHAS;
		initio_append_done_scb(host, scb);
	}
	/* clear sync done flag         */
	active_tc = &host->targets[0];
	for (i = 0; i < host->max_tar; active_tc++, i++) {
		active_tc->flags &= ~(TCF_SYNC_DONE | TCF_WDTR_DONE);
		/* Initialize the sync. xfer register values to an asyn xfer */
		active_tc->js_period = 0;
		active_tc->sconfig0 = host->sconf1;
		host->act_tags[0] = 0;	/* 07/22/98 */
		host->targets[i].flags &= ~TCF_BUSY;	/* 07/22/98 */
	}			/* for */

	return -1;
}

static void initio_select_atn_stop(struct initio_host * host, struct scsi_ctrl_blk * scb)
{
	scb->status |= SCB_SELECT;
	scb->next_state = 0x1;
	host->active = scb;
	host->active_tc = &host->targets[scb->target];
	outb(TSC_SELATNSTOP, host->addr + TUL_SCmd);
}


static void initio_select_atn(struct initio_host * host, struct scsi_ctrl_blk * scb)
{
	int i;

	scb->status |= SCB_SELECT;
	scb->next_state = 0x2;

	outb(scb->ident, host->addr + TUL_SFifo);
	for (i = 0; i < (int) scb->cdblen; i++)
		outb(scb->cdb[i], host->addr + TUL_SFifo);
	host->active_tc = &host->targets[scb->target];
	host->active = scb;
	outb(TSC_SEL_ATN, host->addr + TUL_SCmd);
}

static void initio_select_atn3(struct initio_host * host, struct scsi_ctrl_blk * scb)
{
	int i;

	scb->status |= SCB_SELECT;
	scb->next_state = 0x2;

	outb(scb->ident, host->addr + TUL_SFifo);
	outb(scb->tagmsg, host->addr + TUL_SFifo);
	outb(scb->tagid, host->addr + TUL_SFifo);
	for (i = 0; i < scb->cdblen; i++)
		outb(scb->cdb[i], host->addr + TUL_SFifo);
	host->active_tc = &host->targets[scb->target];
	host->active = scb;
	outb(TSC_SEL_ATN3, host->addr + TUL_SCmd);
}

/**
 *	initio_bus_device_reset	-	 SCSI Bus Device Reset
 *	@host: InitIO host to reset
 *
 *	Perform a device reset and abort all pending SCBs for the
 *	victim device
 */
int initio_bus_device_reset(struct initio_host * host)
{
	struct scsi_ctrl_blk *scb = host->active;
	struct target_control *active_tc = host->active_tc;
	struct scsi_ctrl_blk *tmp, *prev;
	u8 tar;

	if (host->phase != MSG_OUT)
		return int_initio_bad_seq(host);	/* Unexpected phase */

	initio_unlink_pend_scb(host, scb);
	initio_release_scb(host, scb);


	tar = scb->target;	/* target                       */
	active_tc->flags &= ~(TCF_SYNC_DONE | TCF_WDTR_DONE | TCF_BUSY);
	/* clr sync. nego & WDTR flags  07/22/98 */

	/* abort all SCB with same target */
	prev = tmp = host->first_busy;	/* Check Busy queue */
	while (tmp != NULL) {
		if (tmp->target == tar) {
			/* unlink it */
			if (tmp == host->first_busy) {
				if ((host->first_busy = tmp->next) == NULL)
					host->last_busy = NULL;
			} else {
				prev->next = tmp->next;
				if (tmp == host->last_busy)
					host->last_busy = prev;
			}
			tmp->hastat = HOST_ABORTED;
			initio_append_done_scb(host, tmp);
		}
		/* Previous haven't change      */
		else {
			prev = tmp;
		}
		tmp = tmp->next;
	}
	outb(TARGET_RESET, host->addr + TUL_SFifo);
	outb(TSC_XF_FIFO_OUT, host->addr + TUL_SCmd);
	return initio_wait_disc(host);

}

static int initio_msgin_accept(struct initio_host * host)
{
	outb(TSC_MSG_ACCEPT, host->addr + TUL_SCmd);
	return wait_tulip(host);
}

static int wait_tulip(struct initio_host * host)
{

	while (!((host->jsstatus0 = inb(host->addr + TUL_SStatus0))
		 & TSS_INT_PENDING))
			cpu_relax();

	host->jsint = inb(host->addr + TUL_SInt);
	host->phase = host->jsstatus0 & TSS_PH_MASK;
	host->jsstatus1 = inb(host->addr + TUL_SStatus1);

	if (host->jsint & TSS_RESEL_INT)	/* if SCSI bus reset detected */
		return int_initio_resel(host);
	if (host->jsint & TSS_SEL_TIMEOUT)	/* if selected/reselected timeout interrupt */
		return int_initio_busfree(host);
	if (host->jsint & TSS_SCSIRST_INT)	/* if SCSI bus reset detected   */
		return int_initio_scsi_rst(host);

	if (host->jsint & TSS_DISC_INT) {	/* BUS disconnection            */
		if (host->flags & HCF_EXPECT_DONE_DISC) {
			outb(TSC_FLUSH_FIFO, host->addr + TUL_SCtrl0); /* Flush SCSI FIFO */
			initio_unlink_busy_scb(host, host->active);
			host->active->hastat = 0;
			initio_append_done_scb(host, host->active);
			host->active = NULL;
			host->active_tc = NULL;
			host->flags &= ~HCF_EXPECT_DONE_DISC;
			outb(TSC_INITDEFAULT, host->addr + TUL_SConfig);
			outb(TSC_HW_RESELECT, host->addr + TUL_SCtrl1);	/* Enable HW reselect */
			return -1;
		}
		if (host->flags & HCF_EXPECT_DISC) {
			outb(TSC_FLUSH_FIFO, host->addr + TUL_SCtrl0); /* Flush SCSI FIFO */
			host->active = NULL;
			host->active_tc = NULL;
			host->flags &= ~HCF_EXPECT_DISC;
			outb(TSC_INITDEFAULT, host->addr + TUL_SConfig);
			outb(TSC_HW_RESELECT, host->addr + TUL_SCtrl1);	/* Enable HW reselect */
			return -1;
		}
		return int_initio_busfree(host);
	}
	/* The old code really does the below. Can probably be removed */
	if (host->jsint & (TSS_FUNC_COMP | TSS_BUS_SERV))
		return host->phase;
	return host->phase;
}

static int initio_wait_disc(struct initio_host * host)
{
	while (!((host->jsstatus0 = inb(host->addr + TUL_SStatus0)) & TSS_INT_PENDING))
		cpu_relax();

	host->jsint = inb(host->addr + TUL_SInt);

	if (host->jsint & TSS_SCSIRST_INT)	/* if SCSI bus reset detected */
		return int_initio_scsi_rst(host);
	if (host->jsint & TSS_DISC_INT) {	/* BUS disconnection */
		outb(TSC_FLUSH_FIFO, host->addr + TUL_SCtrl0); /* Flush SCSI FIFO */
		outb(TSC_INITDEFAULT, host->addr + TUL_SConfig);
		outb(TSC_HW_RESELECT, host->addr + TUL_SCtrl1);	/* Enable HW reselect */
		host->active = NULL;
		return -1;
	}
	return initio_bad_seq(host);
}

static int initio_wait_done_disc(struct initio_host * host)
{
	while (!((host->jsstatus0 = inb(host->addr + TUL_SStatus0))
		 & TSS_INT_PENDING))
		 cpu_relax();

	host->jsint = inb(host->addr + TUL_SInt);

	if (host->jsint & TSS_SCSIRST_INT)	/* if SCSI bus reset detected */
		return int_initio_scsi_rst(host);
	if (host->jsint & TSS_DISC_INT) {	/* BUS disconnection */
		outb(TSC_FLUSH_FIFO, host->addr + TUL_SCtrl0);		/* Flush SCSI FIFO */
		outb(TSC_INITDEFAULT, host->addr + TUL_SConfig);
		outb(TSC_HW_RESELECT, host->addr + TUL_SCtrl1);		/* Enable HW reselect */
		initio_unlink_busy_scb(host, host->active);

		initio_append_done_scb(host, host->active);
		host->active = NULL;
		return -1;
	}
	return initio_bad_seq(host);
}

/**
 *	i91u_intr		-	IRQ handler
 *	@irqno: IRQ number
 *	@dev_id: IRQ identifier
 *
 *	Take the relevant locks and then invoke the actual isr processing
 *	code under the lock.
 */

static irqreturn_t i91u_intr(int irqno, void *dev_id)
{
	struct Scsi_Host *dev = dev_id;
	unsigned long flags;
	int r;
	
	spin_lock_irqsave(dev->host_lock, flags);
	r = initio_isr((struct initio_host *)dev->hostdata);
	spin_unlock_irqrestore(dev->host_lock, flags);
	if (r)
		return IRQ_HANDLED;
	else
		return IRQ_NONE;
}


/**
 *	initio_build_scb		-	Build the mappings and SCB
 *	@host: InitIO host taking the command
 *	@cblk: Firmware command block
 *	@cmnd: SCSI midlayer command block
 *
 *	Translate the abstract SCSI command into a firmware command block
 *	suitable for feeding to the InitIO host controller. This also requires
 *	we build the scatter gather lists and ensure they are mapped properly.
 */

static void initio_build_scb(struct initio_host * host, struct scsi_ctrl_blk * cblk, struct scsi_cmnd * cmnd)
{				/* Create corresponding SCB     */
	struct scatterlist *sglist;
	struct sg_entry *sg;		/* Pointer to SG list           */
	int i, nseg;
	long total_len;
	dma_addr_t dma_addr;

	/* Fill in the command headers */
	cblk->post = i91uSCBPost;	/* i91u's callback routine      */
	cblk->srb = cmnd;
	cblk->opcode = ExecSCSI;
	cblk->flags = SCF_POST;	/* After SCSI done, call post routine */
	cblk->target = cmnd->device->id;
	cblk->lun = cmnd->device->lun;
	cblk->ident = cmnd->device->lun | DISC_ALLOW;

	cblk->flags |= SCF_SENSE;	/* Turn on auto request sense   */

	/* Map the sense buffer into bus memory */
	dma_addr = dma_map_single(&host->pci_dev->dev, cmnd->sense_buffer,
				  SENSE_SIZE, DMA_FROM_DEVICE);
	cblk->senseptr = (u32)dma_addr;
	cblk->senselen = SENSE_SIZE;
	cmnd->SCp.ptr = (char *)(unsigned long)dma_addr;
	cblk->cdblen = cmnd->cmd_len;

	/* Clear the returned status */
	cblk->hastat = 0;
	cblk->tastat = 0;
	/* Command the command */
	memcpy(cblk->cdb, cmnd->cmnd, cmnd->cmd_len);

	/* Set up tags */
	if (cmnd->device->tagged_supported) {	/* Tag Support                  */
		cblk->tagmsg = SIMPLE_QUEUE_TAG;	/* Do simple tag only   */
	} else {
		cblk->tagmsg = 0;	/* No tag support               */
	}

	/* todo handle map_sg error */
	nseg = scsi_dma_map(cmnd);
	BUG_ON(nseg < 0);
	if (nseg) {
		dma_addr = dma_map_single(&host->pci_dev->dev, &cblk->sglist[0],
					  sizeof(struct sg_entry) * TOTAL_SG_ENTRY,
					  DMA_BIDIRECTIONAL);
		cblk->bufptr = (u32)dma_addr;
		cmnd->SCp.dma_handle = dma_addr;

		cblk->sglen = nseg;

		cblk->flags |= SCF_SG;	/* Turn on SG list flag       */
		total_len = 0;
		sg = &cblk->sglist[0];
		scsi_for_each_sg(cmnd, sglist, cblk->sglen, i) {
			sg->data = cpu_to_le32((u32)sg_dma_address(sglist));
			sg->len = cpu_to_le32((u32)sg_dma_len(sglist));
			total_len += sg_dma_len(sglist);
			++sg;
		}

		cblk->buflen = (scsi_bufflen(cmnd) > total_len) ?
			total_len : scsi_bufflen(cmnd);
	} else {	/* No data transfer required */
		cblk->buflen = 0;
		cblk->sglen = 0;
	}
}

/**
 *	i91u_queuecommand_lck	-	Queue a new command if possible
 *	@cmd: SCSI command block from the mid layer
 *
 *	Attempts to queue a new command with the host adapter. Will return
 *	zero if successful or indicate a host busy condition if not (which
 *	will cause the mid layer to call us again later with the command)
 */
<<<<<<< HEAD

=======
>>>>>>> 754e0b0e
static int i91u_queuecommand_lck(struct scsi_cmnd *cmd)
{
	struct initio_host *host = (struct initio_host *) cmd->device->host->hostdata;
	struct scsi_ctrl_blk *cmnd;

	cmnd = initio_alloc_scb(host);
	if (!cmnd)
		return SCSI_MLQUEUE_HOST_BUSY;

	initio_build_scb(host, cmnd, cmd);
	initio_exec_scb(host, cmnd);
	return 0;
}

static DEF_SCSI_QCMD(i91u_queuecommand)

/**
 *	i91u_bus_reset		-	reset the SCSI bus
 *	@cmnd: Command block we want to trigger the reset for
 *
 *	Initiate a SCSI bus reset sequence
 */

static int i91u_bus_reset(struct scsi_cmnd * cmnd)
{
	struct initio_host *host;

	host = (struct initio_host *) cmnd->device->host->hostdata;

	spin_lock_irq(cmnd->device->host->host_lock);
	initio_reset_scsi(host, 0);
	spin_unlock_irq(cmnd->device->host->host_lock);

	return SUCCESS;
}

/**
 *	i91u_biosparam			-	return the "logical geometry
 *	@sdev: SCSI device
 *	@dev: Matching block device
 *	@capacity: Sector size of drive
 *	@info_array: Return space for BIOS geometry
 *
 *	Map the device geometry in a manner compatible with the host
 *	controller BIOS behaviour.
 *
 *	FIXME: limited to 2^32 sector devices.
 */

static int i91u_biosparam(struct scsi_device *sdev, struct block_device *dev,
		sector_t capacity, int *info_array)
{
	struct initio_host *host;		/* Point to Host adapter control block */
	struct target_control *tc;

	host = (struct initio_host *) sdev->host->hostdata;
	tc = &host->targets[sdev->id];

	if (tc->heads) {
		info_array[0] = tc->heads;
		info_array[1] = tc->sectors;
		info_array[2] = (unsigned long)capacity / tc->heads / tc->sectors;
	} else {
		if (tc->drv_flags & TCF_DRV_255_63) {
			info_array[0] = 255;
			info_array[1] = 63;
			info_array[2] = (unsigned long)capacity / 255 / 63;
		} else {
			info_array[0] = 64;
			info_array[1] = 32;
			info_array[2] = (unsigned long)capacity >> 11;
		}
	}

#if defined(DEBUG_BIOSPARAM)
	if (i91u_debug & debug_biosparam) {
		printk("bios geometry: head=%d, sec=%d, cyl=%d\n",
		       info_array[0], info_array[1], info_array[2]);
		printk("WARNING: check, if the bios geometry is correct.\n");
	}
#endif

	return 0;
}

/**
 *	i91u_unmap_scb		-	Unmap a command
 *	@pci_dev: PCI device the command is for
 *	@cmnd: The command itself
 *
 *	Unmap any PCI mapping/IOMMU resources allocated when the command
 *	was mapped originally as part of initio_build_scb
 */

static void i91u_unmap_scb(struct pci_dev *pci_dev, struct scsi_cmnd *cmnd)
{
	/* auto sense buffer */
	if (cmnd->SCp.ptr) {
		dma_unmap_single(&pci_dev->dev,
				 (dma_addr_t)((unsigned long)cmnd->SCp.ptr),
				 SENSE_SIZE, DMA_FROM_DEVICE);
		cmnd->SCp.ptr = NULL;
	}

	/* request buffer */
	if (scsi_sg_count(cmnd)) {
		dma_unmap_single(&pci_dev->dev, cmnd->SCp.dma_handle,
				 sizeof(struct sg_entry) * TOTAL_SG_ENTRY,
				 DMA_BIDIRECTIONAL);

		scsi_dma_unmap(cmnd);
	}
}

/*
 *	i91uSCBPost		-	SCSI callback
 *
 *	This is callback routine be called when tulip finish one
 *	SCSI command.
 */

static void i91uSCBPost(u8 * host_mem, u8 * cblk_mem)
{
	struct scsi_cmnd *cmnd;	/* Pointer to SCSI request block */
	struct initio_host *host;
	struct scsi_ctrl_blk *cblk;

	host = (struct initio_host *) host_mem;
	cblk = (struct scsi_ctrl_blk *) cblk_mem;
	if ((cmnd = cblk->srb) == NULL) {
		printk(KERN_ERR "i91uSCBPost: SRB pointer is empty\n");
		WARN_ON(1);
		initio_release_scb(host, cblk);	/* Release SCB for current channel */
		return;
	}

	/*
	 *	Remap the firmware error status into a mid layer one
	 */
	switch (cblk->hastat) {
	case 0x0:
	case 0xa:		/* Linked command complete without error and linked normally */
	case 0xb:		/* Linked command complete without error interrupt generated */
		cblk->hastat = 0;
		break;

	case 0x11:		/* Selection time out-The initiator selection or target
				   reselection was not complete within the SCSI Time out period */
		cblk->hastat = DID_TIME_OUT;
		break;

	case 0x14:		/* Target bus phase sequence failure-An invalid bus phase or bus
				   phase sequence was requested by the target. The host adapter
				   will generate a SCSI Reset Condition, notifying the host with
				   a SCRD interrupt */
		cblk->hastat = DID_RESET;
		break;

	case 0x1a:		/* SCB Aborted. 07/21/98 */
		cblk->hastat = DID_ABORT;
		break;

	case 0x12:		/* Data overrun/underrun-The target attempted to transfer more data
				   than was allocated by the Data Length field or the sum of the
				   Scatter / Gather Data Length fields. */
	case 0x13:		/* Unexpected bus free-The target dropped the SCSI BSY at an unexpected time. */
	case 0x16:		/* Invalid SCB Operation Code. */

	default:
		printk("ini9100u: %x %x\n", cblk->hastat, cblk->tastat);
		cblk->hastat = DID_ERROR;	/* Couldn't find any better */
		break;
	}

	cmnd->result = cblk->tastat | (cblk->hastat << 16);
	i91u_unmap_scb(host->pci_dev, cmnd);
	scsi_done(cmnd);	/* Notify system DONE           */
	initio_release_scb(host, cblk);	/* Release SCB for current channel */
}

static struct scsi_host_template initio_template = {
	.proc_name		= "INI9100U",
	.name			= "Initio INI-9X00U/UW SCSI device driver",
	.queuecommand		= i91u_queuecommand,
	.eh_bus_reset_handler	= i91u_bus_reset,
	.bios_param		= i91u_biosparam,
	.can_queue		= MAX_TARGETS * i91u_MAXQUEUE,
	.this_id		= 1,
	.sg_tablesize		= SG_ALL,
};

static int initio_probe_one(struct pci_dev *pdev,
	const struct pci_device_id *id)
{
	struct Scsi_Host *shost;
	struct initio_host *host;
	u32 reg;
	u16 bios_seg;
	struct scsi_ctrl_blk *scb, *tmp, *prev = NULL /* silence gcc */;
	int num_scb, i, error;

	error = pci_enable_device(pdev);
	if (error)
		return error;

	pci_read_config_dword(pdev, 0x44, (u32 *) & reg);
	bios_seg = (u16) (reg & 0xFF);
	if (((reg & 0xFF00) >> 8) == 0xFF)
		reg = 0;
	bios_seg = (bios_seg << 8) + ((u16) ((reg & 0xFF00) >> 8));

	if (dma_set_mask(&pdev->dev, DMA_BIT_MASK(32))) {
		printk(KERN_WARNING  "i91u: Could not set 32 bit DMA mask\n");
		error = -ENODEV;
		goto out_disable_device;
	}
	shost = scsi_host_alloc(&initio_template, sizeof(struct initio_host));
	if (!shost) {
		printk(KERN_WARNING "initio: Could not allocate host structure.\n");
		error = -ENOMEM;
		goto out_disable_device;
	}
	host = (struct initio_host *)shost->hostdata;
	memset(host, 0, sizeof(struct initio_host));
	host->addr = pci_resource_start(pdev, 0);
	host->bios_addr = bios_seg;

	if (!request_region(host->addr, 256, "i91u")) {
		printk(KERN_WARNING "initio: I/O port range 0x%x is busy.\n", host->addr);
		error = -ENODEV;
		goto out_host_put;
	}

	if (initio_tag_enable)	/* 1.01i */
		num_scb = MAX_TARGETS * i91u_MAXQUEUE;
	else
		num_scb = MAX_TARGETS + 3;	/* 1-tape, 1-CD_ROM, 1- extra */

	for (; num_scb >= MAX_TARGETS + 3; num_scb--) {
		i = num_scb * sizeof(struct scsi_ctrl_blk);
		scb = kzalloc(i, GFP_KERNEL);
		if (scb)
			break;
	}

	if (!scb) {
		printk(KERN_WARNING "initio: Cannot allocate SCB array.\n");
		error = -ENOMEM;
		goto out_release_region;
	}

	host->pci_dev = pdev;

	host->semaph = 1;
	spin_lock_init(&host->semaph_lock);
	host->num_scbs = num_scb;
	host->scb = scb;
	host->next_pending = scb;
	host->next_avail = scb;
	for (i = 0, tmp = scb; i < num_scb; i++, tmp++) {
		tmp->tagid = i;
		if (i != 0)
			prev->next = tmp;
		prev = tmp;
	}
	prev->next = NULL;
	host->scb_end = tmp;
	host->first_avail = scb;
	host->last_avail = prev;
	spin_lock_init(&host->avail_lock);

	initio_init(host, phys_to_virt(((u32)bios_seg << 4)));

	host->jsstatus0 = 0;

	shost->io_port = host->addr;
	shost->n_io_port = 0xff;
	shost->can_queue = num_scb;		/* 03/05/98                      */
	shost->unique_id = host->addr;
	shost->max_id = host->max_tar;
	shost->max_lun = 32;	/* 10/21/97                     */
	shost->irq = pdev->irq;
	shost->this_id = host->scsi_id;	/* Assign HCS index           */
	shost->base = host->addr;
	shost->sg_tablesize = TOTAL_SG_ENTRY;

	error = request_irq(pdev->irq, i91u_intr, IRQF_SHARED, "i91u", shost);
	if (error < 0) {
		printk(KERN_WARNING "initio: Unable to request IRQ %d\n", pdev->irq);
		goto out_free_scbs;
	}

	pci_set_drvdata(pdev, shost);

	error = scsi_add_host(shost, &pdev->dev);
	if (error)
		goto out_free_irq;
	scsi_scan_host(shost);
	return 0;
out_free_irq:
	free_irq(pdev->irq, shost);
out_free_scbs:
	kfree(host->scb);
out_release_region:
	release_region(host->addr, 256);
out_host_put:
	scsi_host_put(shost);
out_disable_device:
	pci_disable_device(pdev);
	return error;
}

/**
 *	initio_remove_one	-	control shutdown
 *	@pdev:	PCI device being released
 *
 *	Release the resources assigned to this adapter after it has
 *	finished being used.
 */

static void initio_remove_one(struct pci_dev *pdev)
{
	struct Scsi_Host *host = pci_get_drvdata(pdev);
	struct initio_host *s = (struct initio_host *)host->hostdata;
	scsi_remove_host(host);
	free_irq(pdev->irq, host);
	release_region(s->addr, 256);
	scsi_host_put(host);
	pci_disable_device(pdev);
}

MODULE_LICENSE("GPL");

static struct pci_device_id initio_pci_tbl[] = {
	{PCI_VENDOR_ID_INIT, 0x9500, PCI_ANY_ID, PCI_ANY_ID, 0, 0, 0},
	{PCI_VENDOR_ID_INIT, 0x9400, PCI_ANY_ID, PCI_ANY_ID, 0, 0, 0},
	{PCI_VENDOR_ID_INIT, 0x9401, PCI_ANY_ID, PCI_ANY_ID, 0, 0, 0},
	{PCI_VENDOR_ID_INIT, 0x0002, PCI_ANY_ID, PCI_ANY_ID, 0, 0, 0},
	{PCI_VENDOR_ID_DOMEX, 0x0002, PCI_ANY_ID, PCI_ANY_ID, 0, 0, 0},
	{0,}
};
MODULE_DEVICE_TABLE(pci, initio_pci_tbl);

static struct pci_driver initio_pci_driver = {
	.name		= "initio",
	.id_table	= initio_pci_tbl,
	.probe		= initio_probe_one,
	.remove		= initio_remove_one,
};
module_pci_driver(initio_pci_driver);

MODULE_DESCRIPTION("Initio INI-9X00U/UW SCSI device driver");
MODULE_AUTHOR("Initio Corporation");
MODULE_LICENSE("GPL");<|MERGE_RESOLUTION|>--- conflicted
+++ resolved
@@ -2607,10 +2607,6 @@
  *	zero if successful or indicate a host busy condition if not (which
  *	will cause the mid layer to call us again later with the command)
  */
-<<<<<<< HEAD
-
-=======
->>>>>>> 754e0b0e
 static int i91u_queuecommand_lck(struct scsi_cmnd *cmd)
 {
 	struct initio_host *host = (struct initio_host *) cmd->device->host->hostdata;
