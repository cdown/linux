// SPDX-License-Identifier: GPL-2.0
/*
 *    driver for Microchip PQI-based storage controllers
 *    Copyright (c) 2019-2021 Microchip Technology Inc. and its subsidiaries
 *    Copyright (c) 2016-2018 Microsemi Corporation
 *    Copyright (c) 2016 PMC-Sierra, Inc.
 *
 *    Questions/Comments/Bugfixes to storagedev@microchip.com
 *
 */

#include <linux/module.h>
#include <linux/kernel.h>
#include <linux/pci.h>
#include <linux/delay.h>
#include <linux/interrupt.h>
#include <linux/sched.h>
#include <linux/rtc.h>
#include <linux/bcd.h>
#include <linux/reboot.h>
#include <linux/cciss_ioctl.h>
#include <linux/blk-mq-pci.h>
#include <scsi/scsi_host.h>
#include <scsi/scsi_cmnd.h>
#include <scsi/scsi_device.h>
#include <scsi/scsi_eh.h>
#include <scsi/scsi_transport_sas.h>
#include <asm/unaligned.h>
#include "smartpqi.h"
#include "smartpqi_sis.h"

#if !defined(BUILD_TIMESTAMP)
#define BUILD_TIMESTAMP
#endif

#define DRIVER_VERSION		"2.1.14-035"
#define DRIVER_MAJOR		2
#define DRIVER_MINOR		1
#define DRIVER_RELEASE		14
#define DRIVER_REVISION		35

#define DRIVER_NAME		"Microchip SmartPQI Driver (v" \
				DRIVER_VERSION BUILD_TIMESTAMP ")"
#define DRIVER_NAME_SHORT	"smartpqi"

#define PQI_EXTRA_SGL_MEMORY	(12 * sizeof(struct pqi_sg_descriptor))

#define PQI_POST_RESET_DELAY_SECS			5
#define PQI_POST_OFA_RESET_DELAY_UPON_TIMEOUT_SECS	10

MODULE_AUTHOR("Microchip");
MODULE_DESCRIPTION("Driver for Microchip Smart Family Controller version "
	DRIVER_VERSION);
MODULE_VERSION(DRIVER_VERSION);
MODULE_LICENSE("GPL");

static void pqi_verify_structures(void);
static void pqi_take_ctrl_offline(struct pqi_ctrl_info *ctrl_info,
	enum pqi_ctrl_shutdown_reason ctrl_shutdown_reason);
static void pqi_ctrl_offline_worker(struct work_struct *work);
static int pqi_scan_scsi_devices(struct pqi_ctrl_info *ctrl_info);
static void pqi_scan_start(struct Scsi_Host *shost);
static void pqi_start_io(struct pqi_ctrl_info *ctrl_info,
	struct pqi_queue_group *queue_group, enum pqi_io_path path,
	struct pqi_io_request *io_request);
static int pqi_submit_raid_request_synchronous(struct pqi_ctrl_info *ctrl_info,
	struct pqi_iu_header *request, unsigned int flags,
	struct pqi_raid_error_info *error_info);
static int pqi_aio_submit_io(struct pqi_ctrl_info *ctrl_info,
	struct scsi_cmnd *scmd, u32 aio_handle, u8 *cdb,
	unsigned int cdb_length, struct pqi_queue_group *queue_group,
	struct pqi_encryption_info *encryption_info, bool raid_bypass, bool io_high_prio);
static  int pqi_aio_submit_r1_write_io(struct pqi_ctrl_info *ctrl_info,
	struct scsi_cmnd *scmd, struct pqi_queue_group *queue_group,
	struct pqi_encryption_info *encryption_info, struct pqi_scsi_dev *device,
	struct pqi_scsi_dev_raid_map_data *rmd);
static int pqi_aio_submit_r56_write_io(struct pqi_ctrl_info *ctrl_info,
	struct scsi_cmnd *scmd, struct pqi_queue_group *queue_group,
	struct pqi_encryption_info *encryption_info, struct pqi_scsi_dev *device,
	struct pqi_scsi_dev_raid_map_data *rmd);
static void pqi_ofa_ctrl_quiesce(struct pqi_ctrl_info *ctrl_info);
static void pqi_ofa_ctrl_unquiesce(struct pqi_ctrl_info *ctrl_info);
static int pqi_ofa_ctrl_restart(struct pqi_ctrl_info *ctrl_info, unsigned int delay_secs);
static void pqi_ofa_setup_host_buffer(struct pqi_ctrl_info *ctrl_info);
static void pqi_ofa_free_host_buffer(struct pqi_ctrl_info *ctrl_info);
static int pqi_ofa_host_memory_update(struct pqi_ctrl_info *ctrl_info);
static int pqi_device_wait_for_pending_io(struct pqi_ctrl_info *ctrl_info,
	struct pqi_scsi_dev *device, unsigned long timeout_msecs);

/* for flags argument to pqi_submit_raid_request_synchronous() */
#define PQI_SYNC_FLAGS_INTERRUPTABLE	0x1

static struct scsi_transport_template *pqi_sas_transport_template;

static atomic_t pqi_controller_count = ATOMIC_INIT(0);

enum pqi_lockup_action {
	NONE,
	REBOOT,
	PANIC
};

static enum pqi_lockup_action pqi_lockup_action = NONE;

static struct {
	enum pqi_lockup_action	action;
	char			*name;
} pqi_lockup_actions[] = {
	{
		.action = NONE,
		.name = "none",
	},
	{
		.action = REBOOT,
		.name = "reboot",
	},
	{
		.action = PANIC,
		.name = "panic",
	},
};

static unsigned int pqi_supported_event_types[] = {
	PQI_EVENT_TYPE_HOTPLUG,
	PQI_EVENT_TYPE_HARDWARE,
	PQI_EVENT_TYPE_PHYSICAL_DEVICE,
	PQI_EVENT_TYPE_LOGICAL_DEVICE,
	PQI_EVENT_TYPE_OFA,
	PQI_EVENT_TYPE_AIO_STATE_CHANGE,
	PQI_EVENT_TYPE_AIO_CONFIG_CHANGE,
};

static int pqi_disable_device_id_wildcards;
module_param_named(disable_device_id_wildcards,
	pqi_disable_device_id_wildcards, int, 0644);
MODULE_PARM_DESC(disable_device_id_wildcards,
	"Disable device ID wildcards.");

static int pqi_disable_heartbeat;
module_param_named(disable_heartbeat,
	pqi_disable_heartbeat, int, 0644);
MODULE_PARM_DESC(disable_heartbeat,
	"Disable heartbeat.");

static int pqi_disable_ctrl_shutdown;
module_param_named(disable_ctrl_shutdown,
	pqi_disable_ctrl_shutdown, int, 0644);
MODULE_PARM_DESC(disable_ctrl_shutdown,
	"Disable controller shutdown when controller locked up.");

static char *pqi_lockup_action_param;
module_param_named(lockup_action,
	pqi_lockup_action_param, charp, 0644);
MODULE_PARM_DESC(lockup_action, "Action to take when controller locked up.\n"
	"\t\tSupported: none, reboot, panic\n"
	"\t\tDefault: none");

static int pqi_expose_ld_first;
module_param_named(expose_ld_first,
	pqi_expose_ld_first, int, 0644);
MODULE_PARM_DESC(expose_ld_first, "Expose logical drives before physical drives.");

static int pqi_hide_vsep;
module_param_named(hide_vsep,
	pqi_hide_vsep, int, 0644);
MODULE_PARM_DESC(hide_vsep, "Hide the virtual SEP for direct attached drives.");

static char *raid_levels[] = {
	"RAID-0",
	"RAID-4",
	"RAID-1(1+0)",
	"RAID-5",
	"RAID-5+1",
	"RAID-6",
	"RAID-1(Triple)",
};

static char *pqi_raid_level_to_string(u8 raid_level)
{
	if (raid_level < ARRAY_SIZE(raid_levels))
		return raid_levels[raid_level];

	return "RAID UNKNOWN";
}

#define SA_RAID_0		0
#define SA_RAID_4		1
#define SA_RAID_1		2	/* also used for RAID 10 */
#define SA_RAID_5		3	/* also used for RAID 50 */
#define SA_RAID_51		4
#define SA_RAID_6		5	/* also used for RAID 60 */
#define SA_RAID_TRIPLE		6	/* also used for RAID 1+0 Triple */
#define SA_RAID_MAX		SA_RAID_TRIPLE
#define SA_RAID_UNKNOWN		0xff

static inline void pqi_scsi_done(struct scsi_cmnd *scmd)
{
	pqi_prep_for_scsi_done(scmd);
	scsi_done(scmd);
}

static inline void pqi_disable_write_same(struct scsi_device *sdev)
{
	sdev->no_write_same = 1;
}

static inline bool pqi_scsi3addr_equal(u8 *scsi3addr1, u8 *scsi3addr2)
{
	return memcmp(scsi3addr1, scsi3addr2, 8) == 0;
}

static inline bool pqi_is_logical_device(struct pqi_scsi_dev *device)
{
	return !device->is_physical_device;
}

static inline bool pqi_is_external_raid_addr(u8 *scsi3addr)
{
	return scsi3addr[2] != 0;
}

static inline bool pqi_ctrl_offline(struct pqi_ctrl_info *ctrl_info)
{
	return !ctrl_info->controller_online;
}

static inline void pqi_check_ctrl_health(struct pqi_ctrl_info *ctrl_info)
{
	if (ctrl_info->controller_online)
		if (!sis_is_firmware_running(ctrl_info))
			pqi_take_ctrl_offline(ctrl_info, PQI_FIRMWARE_KERNEL_NOT_UP);
}

static inline bool pqi_is_hba_lunid(u8 *scsi3addr)
{
	return pqi_scsi3addr_equal(scsi3addr, RAID_CTLR_LUNID);
}

#define PQI_DRIVER_SCRATCH_PQI_MODE			0x1
#define PQI_DRIVER_SCRATCH_FW_TRIAGE_SUPPORTED		0x2

static inline enum pqi_ctrl_mode pqi_get_ctrl_mode(struct pqi_ctrl_info *ctrl_info)
{
	return sis_read_driver_scratch(ctrl_info) & PQI_DRIVER_SCRATCH_PQI_MODE ? PQI_MODE : SIS_MODE;
}

static inline void pqi_save_ctrl_mode(struct pqi_ctrl_info *ctrl_info,
	enum pqi_ctrl_mode mode)
{
	u32 driver_scratch;

	driver_scratch = sis_read_driver_scratch(ctrl_info);

	if (mode == PQI_MODE)
		driver_scratch |= PQI_DRIVER_SCRATCH_PQI_MODE;
	else
		driver_scratch &= ~PQI_DRIVER_SCRATCH_PQI_MODE;

	sis_write_driver_scratch(ctrl_info, driver_scratch);
}

static inline bool pqi_is_fw_triage_supported(struct pqi_ctrl_info *ctrl_info)
{
	return (sis_read_driver_scratch(ctrl_info) & PQI_DRIVER_SCRATCH_FW_TRIAGE_SUPPORTED) != 0;
}

static inline void pqi_save_fw_triage_setting(struct pqi_ctrl_info *ctrl_info, bool is_supported)
{
	u32 driver_scratch;

	driver_scratch = sis_read_driver_scratch(ctrl_info);

	if (is_supported)
		driver_scratch |= PQI_DRIVER_SCRATCH_FW_TRIAGE_SUPPORTED;
	else
		driver_scratch &= ~PQI_DRIVER_SCRATCH_FW_TRIAGE_SUPPORTED;

	sis_write_driver_scratch(ctrl_info, driver_scratch);
}

static inline void pqi_ctrl_block_scan(struct pqi_ctrl_info *ctrl_info)
{
	ctrl_info->scan_blocked = true;
	mutex_lock(&ctrl_info->scan_mutex);
}

static inline void pqi_ctrl_unblock_scan(struct pqi_ctrl_info *ctrl_info)
{
	ctrl_info->scan_blocked = false;
	mutex_unlock(&ctrl_info->scan_mutex);
}

static inline bool pqi_ctrl_scan_blocked(struct pqi_ctrl_info *ctrl_info)
{
	return ctrl_info->scan_blocked;
}

static inline void pqi_ctrl_block_device_reset(struct pqi_ctrl_info *ctrl_info)
{
	mutex_lock(&ctrl_info->lun_reset_mutex);
}

static inline void pqi_ctrl_unblock_device_reset(struct pqi_ctrl_info *ctrl_info)
{
	mutex_unlock(&ctrl_info->lun_reset_mutex);
}

static inline void pqi_scsi_block_requests(struct pqi_ctrl_info *ctrl_info)
{
	struct Scsi_Host *shost;
	unsigned int num_loops;
	int msecs_sleep;

	shost = ctrl_info->scsi_host;

	scsi_block_requests(shost);

	num_loops = 0;
	msecs_sleep = 20;
	while (scsi_host_busy(shost)) {
		num_loops++;
		if (num_loops == 10)
			msecs_sleep = 500;
		msleep(msecs_sleep);
	}
}

static inline void pqi_scsi_unblock_requests(struct pqi_ctrl_info *ctrl_info)
{
	scsi_unblock_requests(ctrl_info->scsi_host);
}

static inline void pqi_ctrl_busy(struct pqi_ctrl_info *ctrl_info)
{
	atomic_inc(&ctrl_info->num_busy_threads);
}

static inline void pqi_ctrl_unbusy(struct pqi_ctrl_info *ctrl_info)
{
	atomic_dec(&ctrl_info->num_busy_threads);
}

static inline bool pqi_ctrl_blocked(struct pqi_ctrl_info *ctrl_info)
{
	return ctrl_info->block_requests;
}

static inline void pqi_ctrl_block_requests(struct pqi_ctrl_info *ctrl_info)
{
	ctrl_info->block_requests = true;
}

static inline void pqi_ctrl_unblock_requests(struct pqi_ctrl_info *ctrl_info)
{
	ctrl_info->block_requests = false;
	wake_up_all(&ctrl_info->block_requests_wait);
}

static void pqi_wait_if_ctrl_blocked(struct pqi_ctrl_info *ctrl_info)
{
	if (!pqi_ctrl_blocked(ctrl_info))
		return;

	atomic_inc(&ctrl_info->num_blocked_threads);
	wait_event(ctrl_info->block_requests_wait,
		!pqi_ctrl_blocked(ctrl_info));
	atomic_dec(&ctrl_info->num_blocked_threads);
}

#define PQI_QUIESCE_WARNING_TIMEOUT_SECS		10

static inline void pqi_ctrl_wait_until_quiesced(struct pqi_ctrl_info *ctrl_info)
{
	unsigned long start_jiffies;
	unsigned long warning_timeout;
	bool displayed_warning;

	displayed_warning = false;
	start_jiffies = jiffies;
	warning_timeout = (PQI_QUIESCE_WARNING_TIMEOUT_SECS * HZ) + start_jiffies;

	while (atomic_read(&ctrl_info->num_busy_threads) >
		atomic_read(&ctrl_info->num_blocked_threads)) {
		if (time_after(jiffies, warning_timeout)) {
			dev_warn(&ctrl_info->pci_dev->dev,
				"waiting %u seconds for driver activity to quiesce\n",
				jiffies_to_msecs(jiffies - start_jiffies) / 1000);
			displayed_warning = true;
			warning_timeout = (PQI_QUIESCE_WARNING_TIMEOUT_SECS * HZ) + jiffies;
		}
		usleep_range(1000, 2000);
	}

	if (displayed_warning)
		dev_warn(&ctrl_info->pci_dev->dev,
			"driver activity quiesced after waiting for %u seconds\n",
			jiffies_to_msecs(jiffies - start_jiffies) / 1000);
}

static inline bool pqi_device_offline(struct pqi_scsi_dev *device)
{
	return device->device_offline;
}

static inline void pqi_ctrl_ofa_start(struct pqi_ctrl_info *ctrl_info)
{
	mutex_lock(&ctrl_info->ofa_mutex);
}

static inline void pqi_ctrl_ofa_done(struct pqi_ctrl_info *ctrl_info)
{
	mutex_unlock(&ctrl_info->ofa_mutex);
}

static inline void pqi_wait_until_ofa_finished(struct pqi_ctrl_info *ctrl_info)
{
	mutex_lock(&ctrl_info->ofa_mutex);
	mutex_unlock(&ctrl_info->ofa_mutex);
}

static inline bool pqi_ofa_in_progress(struct pqi_ctrl_info *ctrl_info)
{
	return mutex_is_locked(&ctrl_info->ofa_mutex);
}

static inline void pqi_device_remove_start(struct pqi_scsi_dev *device)
{
	device->in_remove = true;
}

static inline bool pqi_device_in_remove(struct pqi_scsi_dev *device)
{
	return device->in_remove;
}

static inline int pqi_event_type_to_event_index(unsigned int event_type)
{
	int index;

	for (index = 0; index < ARRAY_SIZE(pqi_supported_event_types); index++)
		if (event_type == pqi_supported_event_types[index])
			return index;

	return -1;
}

static inline bool pqi_is_supported_event(unsigned int event_type)
{
	return pqi_event_type_to_event_index(event_type) != -1;
}

static inline void pqi_schedule_rescan_worker_with_delay(struct pqi_ctrl_info *ctrl_info,
	unsigned long delay)
{
	if (pqi_ctrl_offline(ctrl_info))
		return;

	schedule_delayed_work(&ctrl_info->rescan_work, delay);
}

static inline void pqi_schedule_rescan_worker(struct pqi_ctrl_info *ctrl_info)
{
	pqi_schedule_rescan_worker_with_delay(ctrl_info, 0);
}

#define PQI_RESCAN_WORK_DELAY	(10 * HZ)

static inline void pqi_schedule_rescan_worker_delayed(struct pqi_ctrl_info *ctrl_info)
{
	pqi_schedule_rescan_worker_with_delay(ctrl_info, PQI_RESCAN_WORK_DELAY);
}

static inline void pqi_cancel_rescan_worker(struct pqi_ctrl_info *ctrl_info)
{
	cancel_delayed_work_sync(&ctrl_info->rescan_work);
}

static inline u32 pqi_read_heartbeat_counter(struct pqi_ctrl_info *ctrl_info)
{
	if (!ctrl_info->heartbeat_counter)
		return 0;

	return readl(ctrl_info->heartbeat_counter);
}

static inline u8 pqi_read_soft_reset_status(struct pqi_ctrl_info *ctrl_info)
{
	return readb(ctrl_info->soft_reset_status);
}

static inline void pqi_clear_soft_reset_status(struct pqi_ctrl_info *ctrl_info)
{
	u8 status;

	status = pqi_read_soft_reset_status(ctrl_info);
	status &= ~PQI_SOFT_RESET_ABORT;
	writeb(status, ctrl_info->soft_reset_status);
}

static int pqi_map_single(struct pci_dev *pci_dev,
	struct pqi_sg_descriptor *sg_descriptor, void *buffer,
	size_t buffer_length, enum dma_data_direction data_direction)
{
	dma_addr_t bus_address;

	if (!buffer || buffer_length == 0 || data_direction == DMA_NONE)
		return 0;

	bus_address = dma_map_single(&pci_dev->dev, buffer, buffer_length,
		data_direction);
	if (dma_mapping_error(&pci_dev->dev, bus_address))
		return -ENOMEM;

	put_unaligned_le64((u64)bus_address, &sg_descriptor->address);
	put_unaligned_le32(buffer_length, &sg_descriptor->length);
	put_unaligned_le32(CISS_SG_LAST, &sg_descriptor->flags);

	return 0;
}

static void pqi_pci_unmap(struct pci_dev *pci_dev,
	struct pqi_sg_descriptor *descriptors, int num_descriptors,
	enum dma_data_direction data_direction)
{
	int i;

	if (data_direction == DMA_NONE)
		return;

	for (i = 0; i < num_descriptors; i++)
		dma_unmap_single(&pci_dev->dev,
			(dma_addr_t)get_unaligned_le64(&descriptors[i].address),
			get_unaligned_le32(&descriptors[i].length),
			data_direction);
}

static int pqi_build_raid_path_request(struct pqi_ctrl_info *ctrl_info,
	struct pqi_raid_path_request *request, u8 cmd,
	u8 *scsi3addr, void *buffer, size_t buffer_length,
	u16 vpd_page, enum dma_data_direction *dir)
{
	u8 *cdb;
	size_t cdb_length = buffer_length;

	memset(request, 0, sizeof(*request));

	request->header.iu_type = PQI_REQUEST_IU_RAID_PATH_IO;
	put_unaligned_le16(offsetof(struct pqi_raid_path_request,
		sg_descriptors[1]) - PQI_REQUEST_HEADER_LENGTH,
		&request->header.iu_length);
	put_unaligned_le32(buffer_length, &request->buffer_length);
	memcpy(request->lun_number, scsi3addr, sizeof(request->lun_number));
	request->task_attribute = SOP_TASK_ATTRIBUTE_SIMPLE;
	request->additional_cdb_bytes_usage = SOP_ADDITIONAL_CDB_BYTES_0;

	cdb = request->cdb;

	switch (cmd) {
	case TEST_UNIT_READY:
		request->data_direction = SOP_READ_FLAG;
		cdb[0] = TEST_UNIT_READY;
		break;
	case INQUIRY:
		request->data_direction = SOP_READ_FLAG;
		cdb[0] = INQUIRY;
		if (vpd_page & VPD_PAGE) {
			cdb[1] = 0x1;
			cdb[2] = (u8)vpd_page;
		}
		cdb[4] = (u8)cdb_length;
		break;
	case CISS_REPORT_LOG:
	case CISS_REPORT_PHYS:
		request->data_direction = SOP_READ_FLAG;
		cdb[0] = cmd;
		if (cmd == CISS_REPORT_PHYS) {
			if (ctrl_info->rpl_extended_format_4_5_supported)
				cdb[1] = CISS_REPORT_PHYS_FLAG_EXTENDED_FORMAT_4;
			else
				cdb[1] = CISS_REPORT_PHYS_FLAG_EXTENDED_FORMAT_2;
		} else {
			cdb[1] = ctrl_info->ciss_report_log_flags;
		}
		put_unaligned_be32(cdb_length, &cdb[6]);
		break;
	case CISS_GET_RAID_MAP:
		request->data_direction = SOP_READ_FLAG;
		cdb[0] = CISS_READ;
		cdb[1] = CISS_GET_RAID_MAP;
		put_unaligned_be32(cdb_length, &cdb[6]);
		break;
	case SA_FLUSH_CACHE:
		request->header.driver_flags = PQI_DRIVER_NONBLOCKABLE_REQUEST;
		request->data_direction = SOP_WRITE_FLAG;
		cdb[0] = BMIC_WRITE;
		cdb[6] = BMIC_FLUSH_CACHE;
		put_unaligned_be16(cdb_length, &cdb[7]);
		break;
	case BMIC_SENSE_DIAG_OPTIONS:
		cdb_length = 0;
		fallthrough;
	case BMIC_IDENTIFY_CONTROLLER:
	case BMIC_IDENTIFY_PHYSICAL_DEVICE:
	case BMIC_SENSE_SUBSYSTEM_INFORMATION:
	case BMIC_SENSE_FEATURE:
		request->data_direction = SOP_READ_FLAG;
		cdb[0] = BMIC_READ;
		cdb[6] = cmd;
		put_unaligned_be16(cdb_length, &cdb[7]);
		break;
	case BMIC_SET_DIAG_OPTIONS:
		cdb_length = 0;
		fallthrough;
	case BMIC_WRITE_HOST_WELLNESS:
		request->data_direction = SOP_WRITE_FLAG;
		cdb[0] = BMIC_WRITE;
		cdb[6] = cmd;
		put_unaligned_be16(cdb_length, &cdb[7]);
		break;
	case BMIC_CSMI_PASSTHRU:
		request->data_direction = SOP_BIDIRECTIONAL;
		cdb[0] = BMIC_WRITE;
		cdb[5] = CSMI_CC_SAS_SMP_PASSTHRU;
		cdb[6] = cmd;
		put_unaligned_be16(cdb_length, &cdb[7]);
		break;
	default:
		dev_err(&ctrl_info->pci_dev->dev, "unknown command 0x%c\n", cmd);
		break;
	}

	switch (request->data_direction) {
	case SOP_READ_FLAG:
		*dir = DMA_FROM_DEVICE;
		break;
	case SOP_WRITE_FLAG:
		*dir = DMA_TO_DEVICE;
		break;
	case SOP_NO_DIRECTION_FLAG:
		*dir = DMA_NONE;
		break;
	default:
		*dir = DMA_BIDIRECTIONAL;
		break;
	}

	return pqi_map_single(ctrl_info->pci_dev, &request->sg_descriptors[0],
		buffer, buffer_length, *dir);
}

static inline void pqi_reinit_io_request(struct pqi_io_request *io_request)
{
	io_request->scmd = NULL;
	io_request->status = 0;
	io_request->error_info = NULL;
	io_request->raid_bypass = false;
}

static struct pqi_io_request *pqi_alloc_io_request(
	struct pqi_ctrl_info *ctrl_info)
{
	struct pqi_io_request *io_request;
	u16 i = ctrl_info->next_io_request_slot;	/* benignly racy */

	while (1) {
		io_request = &ctrl_info->io_request_pool[i];
		if (atomic_inc_return(&io_request->refcount) == 1)
			break;
		atomic_dec(&io_request->refcount);
		i = (i + 1) % ctrl_info->max_io_slots;
	}

	/* benignly racy */
	ctrl_info->next_io_request_slot = (i + 1) % ctrl_info->max_io_slots;

	pqi_reinit_io_request(io_request);

	return io_request;
}

static void pqi_free_io_request(struct pqi_io_request *io_request)
{
	atomic_dec(&io_request->refcount);
}

static int pqi_send_scsi_raid_request(struct pqi_ctrl_info *ctrl_info, u8 cmd,
	u8 *scsi3addr, void *buffer, size_t buffer_length, u16 vpd_page,
	struct pqi_raid_error_info *error_info)
{
	int rc;
	struct pqi_raid_path_request request;
	enum dma_data_direction dir;

	rc = pqi_build_raid_path_request(ctrl_info, &request, cmd, scsi3addr,
		buffer, buffer_length, vpd_page, &dir);
	if (rc)
		return rc;

	rc = pqi_submit_raid_request_synchronous(ctrl_info, &request.header, 0, error_info);

	pqi_pci_unmap(ctrl_info->pci_dev, request.sg_descriptors, 1, dir);

	return rc;
}

/* helper functions for pqi_send_scsi_raid_request */

static inline int pqi_send_ctrl_raid_request(struct pqi_ctrl_info *ctrl_info,
	u8 cmd, void *buffer, size_t buffer_length)
{
	return pqi_send_scsi_raid_request(ctrl_info, cmd, RAID_CTLR_LUNID,
		buffer, buffer_length, 0, NULL);
}

static inline int pqi_send_ctrl_raid_with_error(struct pqi_ctrl_info *ctrl_info,
	u8 cmd, void *buffer, size_t buffer_length,
	struct pqi_raid_error_info *error_info)
{
	return pqi_send_scsi_raid_request(ctrl_info, cmd, RAID_CTLR_LUNID,
		buffer, buffer_length, 0, error_info);
}

static inline int pqi_identify_controller(struct pqi_ctrl_info *ctrl_info,
	struct bmic_identify_controller *buffer)
{
	return pqi_send_ctrl_raid_request(ctrl_info, BMIC_IDENTIFY_CONTROLLER,
		buffer, sizeof(*buffer));
}

static inline int pqi_sense_subsystem_info(struct  pqi_ctrl_info *ctrl_info,
	struct bmic_sense_subsystem_info *sense_info)
{
	return pqi_send_ctrl_raid_request(ctrl_info,
		BMIC_SENSE_SUBSYSTEM_INFORMATION, sense_info,
		sizeof(*sense_info));
}

static inline int pqi_scsi_inquiry(struct pqi_ctrl_info *ctrl_info,
	u8 *scsi3addr, u16 vpd_page, void *buffer, size_t buffer_length)
{
	return pqi_send_scsi_raid_request(ctrl_info, INQUIRY, scsi3addr,
		buffer, buffer_length, vpd_page, NULL);
}

static int pqi_identify_physical_device(struct pqi_ctrl_info *ctrl_info,
	struct pqi_scsi_dev *device,
	struct bmic_identify_physical_device *buffer, size_t buffer_length)
{
	int rc;
	enum dma_data_direction dir;
	u16 bmic_device_index;
	struct pqi_raid_path_request request;

	rc = pqi_build_raid_path_request(ctrl_info, &request,
		BMIC_IDENTIFY_PHYSICAL_DEVICE, RAID_CTLR_LUNID, buffer,
		buffer_length, 0, &dir);
	if (rc)
		return rc;

	bmic_device_index = CISS_GET_DRIVE_NUMBER(device->scsi3addr);
	request.cdb[2] = (u8)bmic_device_index;
	request.cdb[9] = (u8)(bmic_device_index >> 8);

	rc = pqi_submit_raid_request_synchronous(ctrl_info, &request.header, 0, NULL);

	pqi_pci_unmap(ctrl_info->pci_dev, request.sg_descriptors, 1, dir);

	return rc;
}

static inline u32 pqi_aio_limit_to_bytes(__le16 *limit)
{
	u32 bytes;

	bytes = get_unaligned_le16(limit);
	if (bytes == 0)
		bytes = ~0;
	else
		bytes *= 1024;

	return bytes;
}

#pragma pack(1)

struct bmic_sense_feature_buffer {
	struct bmic_sense_feature_buffer_header header;
	struct bmic_sense_feature_io_page_aio_subpage aio_subpage;
};

#pragma pack()

#define MINIMUM_AIO_SUBPAGE_BUFFER_LENGTH	\
	offsetofend(struct bmic_sense_feature_buffer, \
		aio_subpage.max_write_raid_1_10_3drive)

#define MINIMUM_AIO_SUBPAGE_LENGTH	\
	(offsetofend(struct bmic_sense_feature_io_page_aio_subpage, \
		max_write_raid_1_10_3drive) - \
		sizeof_field(struct bmic_sense_feature_io_page_aio_subpage, header))

static int pqi_get_advanced_raid_bypass_config(struct pqi_ctrl_info *ctrl_info)
{
	int rc;
	enum dma_data_direction dir;
	struct pqi_raid_path_request request;
	struct bmic_sense_feature_buffer *buffer;

	buffer = kmalloc(sizeof(*buffer), GFP_KERNEL);
	if (!buffer)
		return -ENOMEM;

	rc = pqi_build_raid_path_request(ctrl_info, &request, BMIC_SENSE_FEATURE, RAID_CTLR_LUNID,
		buffer, sizeof(*buffer), 0, &dir);
	if (rc)
		goto error;

	request.cdb[2] = BMIC_SENSE_FEATURE_IO_PAGE;
	request.cdb[3] = BMIC_SENSE_FEATURE_IO_PAGE_AIO_SUBPAGE;

	rc = pqi_submit_raid_request_synchronous(ctrl_info, &request.header, 0, NULL);

	pqi_pci_unmap(ctrl_info->pci_dev, request.sg_descriptors, 1, dir);

	if (rc)
		goto error;

	if (buffer->header.page_code != BMIC_SENSE_FEATURE_IO_PAGE ||
		buffer->header.subpage_code !=
			BMIC_SENSE_FEATURE_IO_PAGE_AIO_SUBPAGE ||
		get_unaligned_le16(&buffer->header.buffer_length) <
			MINIMUM_AIO_SUBPAGE_BUFFER_LENGTH ||
		buffer->aio_subpage.header.page_code !=
			BMIC_SENSE_FEATURE_IO_PAGE ||
		buffer->aio_subpage.header.subpage_code !=
			BMIC_SENSE_FEATURE_IO_PAGE_AIO_SUBPAGE ||
		get_unaligned_le16(&buffer->aio_subpage.header.page_length) <
			MINIMUM_AIO_SUBPAGE_LENGTH) {
		goto error;
	}

	ctrl_info->max_transfer_encrypted_sas_sata =
		pqi_aio_limit_to_bytes(
			&buffer->aio_subpage.max_transfer_encrypted_sas_sata);

	ctrl_info->max_transfer_encrypted_nvme =
		pqi_aio_limit_to_bytes(
			&buffer->aio_subpage.max_transfer_encrypted_nvme);

	ctrl_info->max_write_raid_5_6 =
		pqi_aio_limit_to_bytes(
			&buffer->aio_subpage.max_write_raid_5_6);

	ctrl_info->max_write_raid_1_10_2drive =
		pqi_aio_limit_to_bytes(
			&buffer->aio_subpage.max_write_raid_1_10_2drive);

	ctrl_info->max_write_raid_1_10_3drive =
		pqi_aio_limit_to_bytes(
			&buffer->aio_subpage.max_write_raid_1_10_3drive);

error:
	kfree(buffer);

	return rc;
}

static int pqi_flush_cache(struct pqi_ctrl_info *ctrl_info,
	enum bmic_flush_cache_shutdown_event shutdown_event)
{
	int rc;
	struct bmic_flush_cache *flush_cache;

	flush_cache = kzalloc(sizeof(*flush_cache), GFP_KERNEL);
	if (!flush_cache)
		return -ENOMEM;

	flush_cache->shutdown_event = shutdown_event;

	rc = pqi_send_ctrl_raid_request(ctrl_info, SA_FLUSH_CACHE, flush_cache,
		sizeof(*flush_cache));

	kfree(flush_cache);

	return rc;
}

int pqi_csmi_smp_passthru(struct pqi_ctrl_info *ctrl_info,
	struct bmic_csmi_smp_passthru_buffer *buffer, size_t buffer_length,
	struct pqi_raid_error_info *error_info)
{
	return pqi_send_ctrl_raid_with_error(ctrl_info, BMIC_CSMI_PASSTHRU,
		buffer, buffer_length, error_info);
}

#define PQI_FETCH_PTRAID_DATA		(1 << 31)

static int pqi_set_diag_rescan(struct pqi_ctrl_info *ctrl_info)
{
	int rc;
	struct bmic_diag_options *diag;

	diag = kzalloc(sizeof(*diag), GFP_KERNEL);
	if (!diag)
		return -ENOMEM;

	rc = pqi_send_ctrl_raid_request(ctrl_info, BMIC_SENSE_DIAG_OPTIONS,
		diag, sizeof(*diag));
	if (rc)
		goto out;

	diag->options |= cpu_to_le32(PQI_FETCH_PTRAID_DATA);

	rc = pqi_send_ctrl_raid_request(ctrl_info, BMIC_SET_DIAG_OPTIONS, diag,
		sizeof(*diag));

out:
	kfree(diag);

	return rc;
}

static inline int pqi_write_host_wellness(struct pqi_ctrl_info *ctrl_info,
	void *buffer, size_t buffer_length)
{
	return pqi_send_ctrl_raid_request(ctrl_info, BMIC_WRITE_HOST_WELLNESS,
		buffer, buffer_length);
}

#pragma pack(1)

struct bmic_host_wellness_driver_version {
	u8	start_tag[4];
	u8	driver_version_tag[2];
	__le16	driver_version_length;
	char	driver_version[32];
	u8	dont_write_tag[2];
	u8	end_tag[2];
};

#pragma pack()

static int pqi_write_driver_version_to_host_wellness(
	struct pqi_ctrl_info *ctrl_info)
{
	int rc;
	struct bmic_host_wellness_driver_version *buffer;
	size_t buffer_length;

	buffer_length = sizeof(*buffer);

	buffer = kmalloc(buffer_length, GFP_KERNEL);
	if (!buffer)
		return -ENOMEM;

	buffer->start_tag[0] = '<';
	buffer->start_tag[1] = 'H';
	buffer->start_tag[2] = 'W';
	buffer->start_tag[3] = '>';
	buffer->driver_version_tag[0] = 'D';
	buffer->driver_version_tag[1] = 'V';
	put_unaligned_le16(sizeof(buffer->driver_version),
		&buffer->driver_version_length);
	strncpy(buffer->driver_version, "Linux " DRIVER_VERSION,
		sizeof(buffer->driver_version) - 1);
	buffer->driver_version[sizeof(buffer->driver_version) - 1] = '\0';
	buffer->dont_write_tag[0] = 'D';
	buffer->dont_write_tag[1] = 'W';
	buffer->end_tag[0] = 'Z';
	buffer->end_tag[1] = 'Z';

	rc = pqi_write_host_wellness(ctrl_info, buffer, buffer_length);

	kfree(buffer);

	return rc;
}

#pragma pack(1)

struct bmic_host_wellness_time {
	u8	start_tag[4];
	u8	time_tag[2];
	__le16	time_length;
	u8	time[8];
	u8	dont_write_tag[2];
	u8	end_tag[2];
};

#pragma pack()

static int pqi_write_current_time_to_host_wellness(
	struct pqi_ctrl_info *ctrl_info)
{
	int rc;
	struct bmic_host_wellness_time *buffer;
	size_t buffer_length;
	time64_t local_time;
	unsigned int year;
	struct tm tm;

	buffer_length = sizeof(*buffer);

	buffer = kmalloc(buffer_length, GFP_KERNEL);
	if (!buffer)
		return -ENOMEM;

	buffer->start_tag[0] = '<';
	buffer->start_tag[1] = 'H';
	buffer->start_tag[2] = 'W';
	buffer->start_tag[3] = '>';
	buffer->time_tag[0] = 'T';
	buffer->time_tag[1] = 'D';
	put_unaligned_le16(sizeof(buffer->time),
		&buffer->time_length);

	local_time = ktime_get_real_seconds();
	time64_to_tm(local_time, -sys_tz.tz_minuteswest * 60, &tm);
	year = tm.tm_year + 1900;

	buffer->time[0] = bin2bcd(tm.tm_hour);
	buffer->time[1] = bin2bcd(tm.tm_min);
	buffer->time[2] = bin2bcd(tm.tm_sec);
	buffer->time[3] = 0;
	buffer->time[4] = bin2bcd(tm.tm_mon + 1);
	buffer->time[5] = bin2bcd(tm.tm_mday);
	buffer->time[6] = bin2bcd(year / 100);
	buffer->time[7] = bin2bcd(year % 100);

	buffer->dont_write_tag[0] = 'D';
	buffer->dont_write_tag[1] = 'W';
	buffer->end_tag[0] = 'Z';
	buffer->end_tag[1] = 'Z';

	rc = pqi_write_host_wellness(ctrl_info, buffer, buffer_length);

	kfree(buffer);

	return rc;
}

#define PQI_UPDATE_TIME_WORK_INTERVAL	(24UL * 60 * 60 * HZ)

static void pqi_update_time_worker(struct work_struct *work)
{
	int rc;
	struct pqi_ctrl_info *ctrl_info;

	ctrl_info = container_of(to_delayed_work(work), struct pqi_ctrl_info,
		update_time_work);

	rc = pqi_write_current_time_to_host_wellness(ctrl_info);
	if (rc)
		dev_warn(&ctrl_info->pci_dev->dev,
			"error updating time on controller\n");

	schedule_delayed_work(&ctrl_info->update_time_work,
		PQI_UPDATE_TIME_WORK_INTERVAL);
}

static inline void pqi_schedule_update_time_worker(struct pqi_ctrl_info *ctrl_info)
{
	schedule_delayed_work(&ctrl_info->update_time_work, 0);
}

static inline void pqi_cancel_update_time_worker(struct pqi_ctrl_info *ctrl_info)
{
	cancel_delayed_work_sync(&ctrl_info->update_time_work);
}

static inline int pqi_report_luns(struct pqi_ctrl_info *ctrl_info, u8 cmd, void *buffer,
	size_t buffer_length)
{
	return pqi_send_ctrl_raid_request(ctrl_info, cmd, buffer, buffer_length);
}

static int pqi_report_phys_logical_luns(struct pqi_ctrl_info *ctrl_info, u8 cmd, void **buffer)
{
	int rc;
	size_t lun_list_length;
	size_t lun_data_length;
	size_t new_lun_list_length;
	void *lun_data = NULL;
	struct report_lun_header *report_lun_header;

	report_lun_header = kmalloc(sizeof(*report_lun_header), GFP_KERNEL);
	if (!report_lun_header) {
		rc = -ENOMEM;
		goto out;
	}

	rc = pqi_report_luns(ctrl_info, cmd, report_lun_header, sizeof(*report_lun_header));
	if (rc)
		goto out;

	lun_list_length = get_unaligned_be32(&report_lun_header->list_length);

again:
	lun_data_length = sizeof(struct report_lun_header) + lun_list_length;

	lun_data = kmalloc(lun_data_length, GFP_KERNEL);
	if (!lun_data) {
		rc = -ENOMEM;
		goto out;
	}

	if (lun_list_length == 0) {
		memcpy(lun_data, report_lun_header, sizeof(*report_lun_header));
		goto out;
	}

	rc = pqi_report_luns(ctrl_info, cmd, lun_data, lun_data_length);
	if (rc)
		goto out;

	new_lun_list_length =
		get_unaligned_be32(&((struct report_lun_header *)lun_data)->list_length);

	if (new_lun_list_length > lun_list_length) {
		lun_list_length = new_lun_list_length;
		kfree(lun_data);
		goto again;
	}

out:
	kfree(report_lun_header);

	if (rc) {
		kfree(lun_data);
		lun_data = NULL;
	}

	*buffer = lun_data;

	return rc;
}

static inline int pqi_report_phys_luns(struct pqi_ctrl_info *ctrl_info, void **buffer)
{
	int rc;
	unsigned int i;
	u8 rpl_response_format;
	u32 num_physicals;
	size_t rpl_16byte_wwid_list_length;
	void *rpl_list;
	struct report_lun_header *rpl_header;
	struct report_phys_lun_8byte_wwid_list *rpl_8byte_wwid_list;
	struct report_phys_lun_16byte_wwid_list *rpl_16byte_wwid_list;

	rc = pqi_report_phys_logical_luns(ctrl_info, CISS_REPORT_PHYS, &rpl_list);
	if (rc)
		return rc;

	if (ctrl_info->rpl_extended_format_4_5_supported) {
		rpl_header = rpl_list;
		rpl_response_format = rpl_header->flags & CISS_REPORT_PHYS_FLAG_EXTENDED_FORMAT_MASK;
		if (rpl_response_format == CISS_REPORT_PHYS_FLAG_EXTENDED_FORMAT_4) {
			*buffer = rpl_list;
			return 0;
		} else if (rpl_response_format != CISS_REPORT_PHYS_FLAG_EXTENDED_FORMAT_2) {
			dev_err(&ctrl_info->pci_dev->dev,
				"RPL returned unsupported data format %u\n",
				rpl_response_format);
			return -EINVAL;
		} else {
			dev_warn(&ctrl_info->pci_dev->dev,
				"RPL returned extended format 2 instead of 4\n");
		}
	}

	rpl_8byte_wwid_list = rpl_list;
	num_physicals = get_unaligned_be32(&rpl_8byte_wwid_list->header.list_length) / sizeof(rpl_8byte_wwid_list->lun_entries[0]);
	rpl_16byte_wwid_list_length = sizeof(struct report_lun_header) + (num_physicals * sizeof(struct report_phys_lun_16byte_wwid));

	rpl_16byte_wwid_list = kmalloc(rpl_16byte_wwid_list_length, GFP_KERNEL);
	if (!rpl_16byte_wwid_list)
		return -ENOMEM;

	put_unaligned_be32(num_physicals * sizeof(struct report_phys_lun_16byte_wwid),
		&rpl_16byte_wwid_list->header.list_length);
	rpl_16byte_wwid_list->header.flags = rpl_8byte_wwid_list->header.flags;

	for (i = 0; i < num_physicals; i++) {
		memcpy(&rpl_16byte_wwid_list->lun_entries[i].lunid, &rpl_8byte_wwid_list->lun_entries[i].lunid, sizeof(rpl_8byte_wwid_list->lun_entries[i].lunid));
		memcpy(&rpl_16byte_wwid_list->lun_entries[i].wwid[0], &rpl_8byte_wwid_list->lun_entries[i].wwid, sizeof(rpl_8byte_wwid_list->lun_entries[i].wwid));
		memset(&rpl_16byte_wwid_list->lun_entries[i].wwid[8], 0, 8);
		rpl_16byte_wwid_list->lun_entries[i].device_type = rpl_8byte_wwid_list->lun_entries[i].device_type;
		rpl_16byte_wwid_list->lun_entries[i].device_flags = rpl_8byte_wwid_list->lun_entries[i].device_flags;
		rpl_16byte_wwid_list->lun_entries[i].lun_count = rpl_8byte_wwid_list->lun_entries[i].lun_count;
		rpl_16byte_wwid_list->lun_entries[i].redundant_paths = rpl_8byte_wwid_list->lun_entries[i].redundant_paths;
		rpl_16byte_wwid_list->lun_entries[i].aio_handle = rpl_8byte_wwid_list->lun_entries[i].aio_handle;
	}

	kfree(rpl_8byte_wwid_list);
	*buffer = rpl_16byte_wwid_list;

	return 0;
}

static inline int pqi_report_logical_luns(struct pqi_ctrl_info *ctrl_info, void **buffer)
{
	return pqi_report_phys_logical_luns(ctrl_info, CISS_REPORT_LOG, buffer);
}

static int pqi_get_device_lists(struct pqi_ctrl_info *ctrl_info,
	struct report_phys_lun_16byte_wwid_list **physdev_list,
	struct report_log_lun_list **logdev_list)
{
	int rc;
	size_t logdev_list_length;
	size_t logdev_data_length;
	struct report_log_lun_list *internal_logdev_list;
	struct report_log_lun_list *logdev_data;
	struct report_lun_header report_lun_header;

	rc = pqi_report_phys_luns(ctrl_info, (void **)physdev_list);
	if (rc)
		dev_err(&ctrl_info->pci_dev->dev,
			"report physical LUNs failed\n");

	rc = pqi_report_logical_luns(ctrl_info, (void **)logdev_list);
	if (rc)
		dev_err(&ctrl_info->pci_dev->dev,
			"report logical LUNs failed\n");

	/*
	 * Tack the controller itself onto the end of the logical device list.
	 */

	logdev_data = *logdev_list;

	if (logdev_data) {
		logdev_list_length =
			get_unaligned_be32(&logdev_data->header.list_length);
	} else {
		memset(&report_lun_header, 0, sizeof(report_lun_header));
		logdev_data =
			(struct report_log_lun_list *)&report_lun_header;
		logdev_list_length = 0;
	}

	logdev_data_length = sizeof(struct report_lun_header) +
		logdev_list_length;

	internal_logdev_list = kmalloc(logdev_data_length +
		sizeof(struct report_log_lun), GFP_KERNEL);
	if (!internal_logdev_list) {
		kfree(*logdev_list);
		*logdev_list = NULL;
		return -ENOMEM;
	}

	memcpy(internal_logdev_list, logdev_data, logdev_data_length);
	memset((u8 *)internal_logdev_list + logdev_data_length, 0,
		sizeof(struct report_log_lun));
	put_unaligned_be32(logdev_list_length +
		sizeof(struct report_log_lun),
		&internal_logdev_list->header.list_length);

	kfree(*logdev_list);
	*logdev_list = internal_logdev_list;

	return 0;
}

static inline void pqi_set_bus_target_lun(struct pqi_scsi_dev *device,
	int bus, int target, int lun)
{
	device->bus = bus;
	device->target = target;
	device->lun = lun;
}

static void pqi_assign_bus_target_lun(struct pqi_scsi_dev *device)
{
	u8 *scsi3addr;
	u32 lunid;
	int bus;
	int target;
	int lun;

	scsi3addr = device->scsi3addr;
	lunid = get_unaligned_le32(scsi3addr);

	if (pqi_is_hba_lunid(scsi3addr)) {
		/* The specified device is the controller. */
		pqi_set_bus_target_lun(device, PQI_HBA_BUS, 0, lunid & 0x3fff);
		device->target_lun_valid = true;
		return;
	}

	if (pqi_is_logical_device(device)) {
		if (device->is_external_raid_device) {
			bus = PQI_EXTERNAL_RAID_VOLUME_BUS;
			target = (lunid >> 16) & 0x3fff;
			lun = lunid & 0xff;
		} else {
			bus = PQI_RAID_VOLUME_BUS;
			target = 0;
			lun = lunid & 0x3fff;
		}
		pqi_set_bus_target_lun(device, bus, target, lun);
		device->target_lun_valid = true;
		return;
	}

	/*
	 * Defer target and LUN assignment for non-controller physical devices
	 * because the SAS transport layer will make these assignments later.
	 */
	pqi_set_bus_target_lun(device, PQI_PHYSICAL_DEVICE_BUS, 0, 0);
}

static void pqi_get_raid_level(struct pqi_ctrl_info *ctrl_info,
	struct pqi_scsi_dev *device)
{
	int rc;
	u8 raid_level;
	u8 *buffer;

	raid_level = SA_RAID_UNKNOWN;

	buffer = kmalloc(64, GFP_KERNEL);
	if (buffer) {
		rc = pqi_scsi_inquiry(ctrl_info, device->scsi3addr,
			VPD_PAGE | CISS_VPD_LV_DEVICE_GEOMETRY, buffer, 64);
		if (rc == 0) {
			raid_level = buffer[8];
			if (raid_level > SA_RAID_MAX)
				raid_level = SA_RAID_UNKNOWN;
		}
		kfree(buffer);
	}

	device->raid_level = raid_level;
}

static int pqi_validate_raid_map(struct pqi_ctrl_info *ctrl_info,
	struct pqi_scsi_dev *device, struct raid_map *raid_map)
{
	char *err_msg;
	u32 raid_map_size;
	u32 r5or6_blocks_per_row;

	raid_map_size = get_unaligned_le32(&raid_map->structure_size);

	if (raid_map_size < offsetof(struct raid_map, disk_data)) {
		err_msg = "RAID map too small";
		goto bad_raid_map;
	}

	if (device->raid_level == SA_RAID_1) {
		if (get_unaligned_le16(&raid_map->layout_map_count) != 2) {
			err_msg = "invalid RAID-1 map";
			goto bad_raid_map;
		}
	} else if (device->raid_level == SA_RAID_TRIPLE) {
		if (get_unaligned_le16(&raid_map->layout_map_count) != 3) {
			err_msg = "invalid RAID-1(Triple) map";
			goto bad_raid_map;
		}
	} else if ((device->raid_level == SA_RAID_5 ||
		device->raid_level == SA_RAID_6) &&
		get_unaligned_le16(&raid_map->layout_map_count) > 1) {
		/* RAID 50/60 */
		r5or6_blocks_per_row =
			get_unaligned_le16(&raid_map->strip_size) *
			get_unaligned_le16(&raid_map->data_disks_per_row);
		if (r5or6_blocks_per_row == 0) {
			err_msg = "invalid RAID-5 or RAID-6 map";
			goto bad_raid_map;
		}
	}

	return 0;

bad_raid_map:
	dev_warn(&ctrl_info->pci_dev->dev,
		"logical device %08x%08x %s\n",
		*((u32 *)&device->scsi3addr),
		*((u32 *)&device->scsi3addr[4]), err_msg);

	return -EINVAL;
}

static int pqi_get_raid_map(struct pqi_ctrl_info *ctrl_info,
	struct pqi_scsi_dev *device)
{
	int rc;
	u32 raid_map_size;
	struct raid_map *raid_map;

	raid_map = kmalloc(sizeof(*raid_map), GFP_KERNEL);
	if (!raid_map)
		return -ENOMEM;

	rc = pqi_send_scsi_raid_request(ctrl_info, CISS_GET_RAID_MAP,
		device->scsi3addr, raid_map, sizeof(*raid_map), 0, NULL);
	if (rc)
		goto error;

	raid_map_size = get_unaligned_le32(&raid_map->structure_size);

	if (raid_map_size > sizeof(*raid_map)) {

		kfree(raid_map);

		raid_map = kmalloc(raid_map_size, GFP_KERNEL);
		if (!raid_map)
			return -ENOMEM;

		rc = pqi_send_scsi_raid_request(ctrl_info, CISS_GET_RAID_MAP,
			device->scsi3addr, raid_map, raid_map_size, 0, NULL);
		if (rc)
			goto error;

		if (get_unaligned_le32(&raid_map->structure_size)
			!= raid_map_size) {
			dev_warn(&ctrl_info->pci_dev->dev,
				"requested %u bytes, received %u bytes\n",
				raid_map_size,
				get_unaligned_le32(&raid_map->structure_size));
			rc = -EINVAL;
			goto error;
		}
	}

	rc = pqi_validate_raid_map(ctrl_info, device, raid_map);
	if (rc)
		goto error;

	device->raid_map = raid_map;

	return 0;

error:
	kfree(raid_map);

	return rc;
}

static void pqi_set_max_transfer_encrypted(struct pqi_ctrl_info *ctrl_info,
	struct pqi_scsi_dev *device)
{
	if (!ctrl_info->lv_drive_type_mix_valid) {
		device->max_transfer_encrypted = ~0;
		return;
	}

	switch (LV_GET_DRIVE_TYPE_MIX(device->scsi3addr)) {
	case LV_DRIVE_TYPE_MIX_SAS_HDD_ONLY:
	case LV_DRIVE_TYPE_MIX_SATA_HDD_ONLY:
	case LV_DRIVE_TYPE_MIX_SAS_OR_SATA_SSD_ONLY:
	case LV_DRIVE_TYPE_MIX_SAS_SSD_ONLY:
	case LV_DRIVE_TYPE_MIX_SATA_SSD_ONLY:
	case LV_DRIVE_TYPE_MIX_SAS_ONLY:
	case LV_DRIVE_TYPE_MIX_SATA_ONLY:
		device->max_transfer_encrypted =
			ctrl_info->max_transfer_encrypted_sas_sata;
		break;
	case LV_DRIVE_TYPE_MIX_NVME_ONLY:
		device->max_transfer_encrypted =
			ctrl_info->max_transfer_encrypted_nvme;
		break;
	case LV_DRIVE_TYPE_MIX_UNKNOWN:
	case LV_DRIVE_TYPE_MIX_NO_RESTRICTION:
	default:
		device->max_transfer_encrypted =
			min(ctrl_info->max_transfer_encrypted_sas_sata,
				ctrl_info->max_transfer_encrypted_nvme);
		break;
	}
}

static void pqi_get_raid_bypass_status(struct pqi_ctrl_info *ctrl_info,
	struct pqi_scsi_dev *device)
{
	int rc;
	u8 *buffer;
	u8 bypass_status;

	buffer = kmalloc(64, GFP_KERNEL);
	if (!buffer)
		return;

	rc = pqi_scsi_inquiry(ctrl_info, device->scsi3addr,
		VPD_PAGE | CISS_VPD_LV_BYPASS_STATUS, buffer, 64);
	if (rc)
		goto out;

#define RAID_BYPASS_STATUS		4
#define RAID_BYPASS_CONFIGURED		0x1
#define RAID_BYPASS_ENABLED		0x2

	bypass_status = buffer[RAID_BYPASS_STATUS];
	device->raid_bypass_configured =
		(bypass_status & RAID_BYPASS_CONFIGURED) != 0;
	if (device->raid_bypass_configured &&
		(bypass_status & RAID_BYPASS_ENABLED) &&
		pqi_get_raid_map(ctrl_info, device) == 0) {
		device->raid_bypass_enabled = true;
		if (get_unaligned_le16(&device->raid_map->flags) &
			RAID_MAP_ENCRYPTION_ENABLED)
			pqi_set_max_transfer_encrypted(ctrl_info, device);
	}

out:
	kfree(buffer);
}

/*
 * Use vendor-specific VPD to determine online/offline status of a volume.
 */

static void pqi_get_volume_status(struct pqi_ctrl_info *ctrl_info,
	struct pqi_scsi_dev *device)
{
	int rc;
	size_t page_length;
	u8 volume_status = CISS_LV_STATUS_UNAVAILABLE;
	bool volume_offline = true;
	u32 volume_flags;
	struct ciss_vpd_logical_volume_status *vpd;

	vpd = kmalloc(sizeof(*vpd), GFP_KERNEL);
	if (!vpd)
		goto no_buffer;

	rc = pqi_scsi_inquiry(ctrl_info, device->scsi3addr,
		VPD_PAGE | CISS_VPD_LV_STATUS, vpd, sizeof(*vpd));
	if (rc)
		goto out;

	if (vpd->page_code != CISS_VPD_LV_STATUS)
		goto out;

	page_length = offsetof(struct ciss_vpd_logical_volume_status,
		volume_status) + vpd->page_length;
	if (page_length < sizeof(*vpd))
		goto out;

	volume_status = vpd->volume_status;
	volume_flags = get_unaligned_be32(&vpd->flags);
	volume_offline = (volume_flags & CISS_LV_FLAGS_NO_HOST_IO) != 0;

out:
	kfree(vpd);
no_buffer:
	device->volume_status = volume_status;
	device->volume_offline = volume_offline;
}

#define PQI_DEVICE_NCQ_PRIO_SUPPORTED	0x01
#define PQI_DEVICE_PHY_MAP_SUPPORTED	0x10

static int pqi_get_physical_device_info(struct pqi_ctrl_info *ctrl_info,
	struct pqi_scsi_dev *device,
	struct bmic_identify_physical_device *id_phys)
{
	int rc;

	memset(id_phys, 0, sizeof(*id_phys));

	rc = pqi_identify_physical_device(ctrl_info, device,
		id_phys, sizeof(*id_phys));
	if (rc) {
		device->queue_depth = PQI_PHYSICAL_DISK_DEFAULT_MAX_QUEUE_DEPTH;
		return rc;
	}

	scsi_sanitize_inquiry_string(&id_phys->model[0], 8);
	scsi_sanitize_inquiry_string(&id_phys->model[8], 16);

	memcpy(device->vendor, &id_phys->model[0], sizeof(device->vendor));
	memcpy(device->model, &id_phys->model[8], sizeof(device->model));

	device->box_index = id_phys->box_index;
	device->phys_box_on_bus = id_phys->phys_box_on_bus;
	device->phy_connected_dev_type = id_phys->phy_connected_dev_type[0];
	device->queue_depth =
		get_unaligned_le16(&id_phys->current_queue_depth_limit);
	device->active_path_index = id_phys->active_path_number;
	device->path_map = id_phys->redundant_path_present_map;
	memcpy(&device->box,
		&id_phys->alternate_paths_phys_box_on_port,
		sizeof(device->box));
	memcpy(&device->phys_connector,
		&id_phys->alternate_paths_phys_connector,
		sizeof(device->phys_connector));
	device->bay = id_phys->phys_bay_in_box;

	if ((id_phys->even_more_flags & PQI_DEVICE_PHY_MAP_SUPPORTED) &&
		id_phys->phy_count)
		device->phy_id =
			id_phys->phy_to_phy_map[device->active_path_index];
	else
		device->phy_id = 0xFF;

	device->ncq_prio_support =
		((get_unaligned_le32(&id_phys->misc_drive_flags) >> 16) &
		PQI_DEVICE_NCQ_PRIO_SUPPORTED);

	return 0;
}

static int pqi_get_logical_device_info(struct pqi_ctrl_info *ctrl_info,
	struct pqi_scsi_dev *device)
{
	int rc;
	u8 *buffer;

	buffer = kmalloc(64, GFP_KERNEL);
	if (!buffer)
		return -ENOMEM;

	/* Send an inquiry to the device to see what it is. */
	rc = pqi_scsi_inquiry(ctrl_info, device->scsi3addr, 0, buffer, 64);
	if (rc)
		goto out;

	scsi_sanitize_inquiry_string(&buffer[8], 8);
	scsi_sanitize_inquiry_string(&buffer[16], 16);

	device->devtype = buffer[0] & 0x1f;
	memcpy(device->vendor, &buffer[8], sizeof(device->vendor));
	memcpy(device->model, &buffer[16], sizeof(device->model));

	if (device->devtype == TYPE_DISK) {
		if (device->is_external_raid_device) {
			device->raid_level = SA_RAID_UNKNOWN;
			device->volume_status = CISS_LV_OK;
			device->volume_offline = false;
		} else {
			pqi_get_raid_level(ctrl_info, device);
			pqi_get_raid_bypass_status(ctrl_info, device);
			pqi_get_volume_status(ctrl_info, device);
		}
	}

out:
	kfree(buffer);

	return rc;
}

/*
 * Prevent adding drive to OS for some corner cases such as a drive
 * undergoing a sanitize operation. Some OSes will continue to poll
 * the drive until the sanitize completes, which can take hours,
 * resulting in long bootup delays. Commands such as TUR, READ_CAP
 * are allowed, but READ/WRITE cause check condition. So the OS
 * cannot check/read the partition table.
 * Note: devices that have completed sanitize must be re-enabled
 *       using the management utility.
 */
static bool pqi_keep_device_offline(struct pqi_ctrl_info *ctrl_info,
	struct pqi_scsi_dev *device)
{
	u8 scsi_status;
	int rc;
	enum dma_data_direction dir;
	char *buffer;
	int buffer_length = 64;
	size_t sense_data_length;
	struct scsi_sense_hdr sshdr;
	struct pqi_raid_path_request request;
	struct pqi_raid_error_info error_info;
	bool offline = false; /* Assume keep online */

	/* Do not check controllers. */
	if (pqi_is_hba_lunid(device->scsi3addr))
		return false;

	/* Do not check LVs. */
	if (pqi_is_logical_device(device))
		return false;

	buffer = kmalloc(buffer_length, GFP_KERNEL);
	if (!buffer)
		return false; /* Assume not offline */

	/* Check for SANITIZE in progress using TUR */
	rc = pqi_build_raid_path_request(ctrl_info, &request,
		TEST_UNIT_READY, RAID_CTLR_LUNID, buffer,
		buffer_length, 0, &dir);
	if (rc)
		goto out; /* Assume not offline */

	memcpy(request.lun_number, device->scsi3addr, sizeof(request.lun_number));

	rc = pqi_submit_raid_request_synchronous(ctrl_info, &request.header, 0, &error_info);

	if (rc)
		goto out; /* Assume not offline */

	scsi_status = error_info.status;
	sense_data_length = get_unaligned_le16(&error_info.sense_data_length);
	if (sense_data_length == 0)
		sense_data_length =
			get_unaligned_le16(&error_info.response_data_length);
	if (sense_data_length) {
		if (sense_data_length > sizeof(error_info.data))
			sense_data_length = sizeof(error_info.data);

		/*
		 * Check for sanitize in progress: asc:0x04, ascq: 0x1b
		 */
		if (scsi_status == SAM_STAT_CHECK_CONDITION &&
			scsi_normalize_sense(error_info.data,
				sense_data_length, &sshdr) &&
				sshdr.sense_key == NOT_READY &&
				sshdr.asc == 0x04 &&
				sshdr.ascq == 0x1b) {
			device->device_offline = true;
			offline = true;
			goto out; /* Keep device offline */
		}
	}

out:
	kfree(buffer);
	return offline;
}

static int pqi_get_device_info(struct pqi_ctrl_info *ctrl_info,
	struct pqi_scsi_dev *device,
	struct bmic_identify_physical_device *id_phys)
{
	int rc;

	if (device->is_expander_smp_device)
		return 0;

	if (pqi_is_logical_device(device))
		rc = pqi_get_logical_device_info(ctrl_info, device);
	else
		rc = pqi_get_physical_device_info(ctrl_info, device, id_phys);

	return rc;
}

static void pqi_show_volume_status(struct pqi_ctrl_info *ctrl_info,
	struct pqi_scsi_dev *device)
{
	char *status;
	static const char unknown_state_str[] =
		"Volume is in an unknown state (%u)";
	char unknown_state_buffer[sizeof(unknown_state_str) + 10];

	switch (device->volume_status) {
	case CISS_LV_OK:
		status = "Volume online";
		break;
	case CISS_LV_FAILED:
		status = "Volume failed";
		break;
	case CISS_LV_NOT_CONFIGURED:
		status = "Volume not configured";
		break;
	case CISS_LV_DEGRADED:
		status = "Volume degraded";
		break;
	case CISS_LV_READY_FOR_RECOVERY:
		status = "Volume ready for recovery operation";
		break;
	case CISS_LV_UNDERGOING_RECOVERY:
		status = "Volume undergoing recovery";
		break;
	case CISS_LV_WRONG_PHYSICAL_DRIVE_REPLACED:
		status = "Wrong physical drive was replaced";
		break;
	case CISS_LV_PHYSICAL_DRIVE_CONNECTION_PROBLEM:
		status = "A physical drive not properly connected";
		break;
	case CISS_LV_HARDWARE_OVERHEATING:
		status = "Hardware is overheating";
		break;
	case CISS_LV_HARDWARE_HAS_OVERHEATED:
		status = "Hardware has overheated";
		break;
	case CISS_LV_UNDERGOING_EXPANSION:
		status = "Volume undergoing expansion";
		break;
	case CISS_LV_NOT_AVAILABLE:
		status = "Volume waiting for transforming volume";
		break;
	case CISS_LV_QUEUED_FOR_EXPANSION:
		status = "Volume queued for expansion";
		break;
	case CISS_LV_DISABLED_SCSI_ID_CONFLICT:
		status = "Volume disabled due to SCSI ID conflict";
		break;
	case CISS_LV_EJECTED:
		status = "Volume has been ejected";
		break;
	case CISS_LV_UNDERGOING_ERASE:
		status = "Volume undergoing background erase";
		break;
	case CISS_LV_READY_FOR_PREDICTIVE_SPARE_REBUILD:
		status = "Volume ready for predictive spare rebuild";
		break;
	case CISS_LV_UNDERGOING_RPI:
		status = "Volume undergoing rapid parity initialization";
		break;
	case CISS_LV_PENDING_RPI:
		status = "Volume queued for rapid parity initialization";
		break;
	case CISS_LV_ENCRYPTED_NO_KEY:
		status = "Encrypted volume inaccessible - key not present";
		break;
	case CISS_LV_UNDERGOING_ENCRYPTION:
		status = "Volume undergoing encryption process";
		break;
	case CISS_LV_UNDERGOING_ENCRYPTION_REKEYING:
		status = "Volume undergoing encryption re-keying process";
		break;
	case CISS_LV_ENCRYPTED_IN_NON_ENCRYPTED_CONTROLLER:
		status = "Volume encrypted but encryption is disabled";
		break;
	case CISS_LV_PENDING_ENCRYPTION:
		status = "Volume pending migration to encrypted state";
		break;
	case CISS_LV_PENDING_ENCRYPTION_REKEYING:
		status = "Volume pending encryption rekeying";
		break;
	case CISS_LV_NOT_SUPPORTED:
		status = "Volume not supported on this controller";
		break;
	case CISS_LV_STATUS_UNAVAILABLE:
		status = "Volume status not available";
		break;
	default:
		snprintf(unknown_state_buffer, sizeof(unknown_state_buffer),
			unknown_state_str, device->volume_status);
		status = unknown_state_buffer;
		break;
	}

	dev_info(&ctrl_info->pci_dev->dev,
		"scsi %d:%d:%d:%d %s\n",
		ctrl_info->scsi_host->host_no,
		device->bus, device->target, device->lun, status);
}

static void pqi_rescan_worker(struct work_struct *work)
{
	struct pqi_ctrl_info *ctrl_info;

	ctrl_info = container_of(to_delayed_work(work), struct pqi_ctrl_info,
		rescan_work);

	pqi_scan_scsi_devices(ctrl_info);
}

static int pqi_add_device(struct pqi_ctrl_info *ctrl_info,
	struct pqi_scsi_dev *device)
{
	int rc;

	if (pqi_is_logical_device(device))
		rc = scsi_add_device(ctrl_info->scsi_host, device->bus,
			device->target, device->lun);
	else
		rc = pqi_add_sas_device(ctrl_info->sas_host, device);

	return rc;
}

#define PQI_REMOVE_DEVICE_PENDING_IO_TIMEOUT_MSECS	(20 * 1000)

static inline void pqi_remove_device(struct pqi_ctrl_info *ctrl_info, struct pqi_scsi_dev *device)
{
	int rc;

	rc = pqi_device_wait_for_pending_io(ctrl_info, device,
		PQI_REMOVE_DEVICE_PENDING_IO_TIMEOUT_MSECS);
	if (rc)
		dev_err(&ctrl_info->pci_dev->dev,
			"scsi %d:%d:%d:%d removing device with %d outstanding command(s)\n",
			ctrl_info->scsi_host->host_no, device->bus,
			device->target, device->lun,
			atomic_read(&device->scsi_cmds_outstanding));

	if (pqi_is_logical_device(device))
		scsi_remove_device(device->sdev);
	else
		pqi_remove_sas_device(device);

	pqi_device_remove_start(device);
}

/* Assumes the SCSI device list lock is held. */

static struct pqi_scsi_dev *pqi_find_scsi_dev(struct pqi_ctrl_info *ctrl_info,
	int bus, int target, int lun)
{
	struct pqi_scsi_dev *device;

	list_for_each_entry(device, &ctrl_info->scsi_device_list, scsi_device_list_entry)
		if (device->bus == bus && device->target == target && device->lun == lun)
			return device;

	return NULL;
}

static inline bool pqi_device_equal(struct pqi_scsi_dev *dev1, struct pqi_scsi_dev *dev2)
{
	if (dev1->is_physical_device != dev2->is_physical_device)
		return false;

	if (dev1->is_physical_device)
		return memcmp(dev1->wwid, dev2->wwid, sizeof(dev1->wwid)) == 0;

	return memcmp(dev1->volume_id, dev2->volume_id, sizeof(dev1->volume_id)) == 0;
}

enum pqi_find_result {
	DEVICE_NOT_FOUND,
	DEVICE_CHANGED,
	DEVICE_SAME,
};

static enum pqi_find_result pqi_scsi_find_entry(struct pqi_ctrl_info *ctrl_info,
	struct pqi_scsi_dev *device_to_find, struct pqi_scsi_dev **matching_device)
{
	struct pqi_scsi_dev *device;

	list_for_each_entry(device, &ctrl_info->scsi_device_list, scsi_device_list_entry) {
		if (pqi_scsi3addr_equal(device_to_find->scsi3addr, device->scsi3addr)) {
			*matching_device = device;
			if (pqi_device_equal(device_to_find, device)) {
				if (device_to_find->volume_offline)
					return DEVICE_CHANGED;
				return DEVICE_SAME;
			}
			return DEVICE_CHANGED;
		}
	}

	return DEVICE_NOT_FOUND;
}

static inline const char *pqi_device_type(struct pqi_scsi_dev *device)
{
	if (device->is_expander_smp_device)
		return "Enclosure SMP    ";

	return scsi_device_type(device->devtype);
}

#define PQI_DEV_INFO_BUFFER_LENGTH	128

static void pqi_dev_info(struct pqi_ctrl_info *ctrl_info,
	char *action, struct pqi_scsi_dev *device)
{
	ssize_t count;
	char buffer[PQI_DEV_INFO_BUFFER_LENGTH];

	count = scnprintf(buffer, PQI_DEV_INFO_BUFFER_LENGTH,
		"%d:%d:", ctrl_info->scsi_host->host_no, device->bus);

	if (device->target_lun_valid)
		count += scnprintf(buffer + count,
			PQI_DEV_INFO_BUFFER_LENGTH - count,
			"%d:%d",
			device->target,
			device->lun);
	else
		count += scnprintf(buffer + count,
			PQI_DEV_INFO_BUFFER_LENGTH - count,
			"-:-");

	if (pqi_is_logical_device(device))
		count += scnprintf(buffer + count,
			PQI_DEV_INFO_BUFFER_LENGTH - count,
			" %08x%08x",
			*((u32 *)&device->scsi3addr),
			*((u32 *)&device->scsi3addr[4]));
	else
		count += scnprintf(buffer + count,
			PQI_DEV_INFO_BUFFER_LENGTH - count,
			" %016llx%016llx",
			get_unaligned_be64(&device->wwid[0]),
			get_unaligned_be64(&device->wwid[8]));

	count += scnprintf(buffer + count, PQI_DEV_INFO_BUFFER_LENGTH - count,
		" %s %.8s %.16s ",
		pqi_device_type(device),
		device->vendor,
		device->model);

	if (pqi_is_logical_device(device)) {
		if (device->devtype == TYPE_DISK)
			count += scnprintf(buffer + count,
				PQI_DEV_INFO_BUFFER_LENGTH - count,
				"SSDSmartPathCap%c En%c %-12s",
				device->raid_bypass_configured ? '+' : '-',
				device->raid_bypass_enabled ? '+' : '-',
				pqi_raid_level_to_string(device->raid_level));
	} else {
		count += scnprintf(buffer + count,
			PQI_DEV_INFO_BUFFER_LENGTH - count,
			"AIO%c", device->aio_enabled ? '+' : '-');
		if (device->devtype == TYPE_DISK ||
			device->devtype == TYPE_ZBC)
			count += scnprintf(buffer + count,
				PQI_DEV_INFO_BUFFER_LENGTH - count,
				" qd=%-6d", device->queue_depth);
	}

	dev_info(&ctrl_info->pci_dev->dev, "%s %s\n", action, buffer);
}

/* Assumes the SCSI device list lock is held. */

static void pqi_scsi_update_device(struct pqi_ctrl_info *ctrl_info,
	struct pqi_scsi_dev *existing_device, struct pqi_scsi_dev *new_device)
{
	existing_device->device_type = new_device->device_type;
	existing_device->bus = new_device->bus;
	if (new_device->target_lun_valid) {
		existing_device->target = new_device->target;
		existing_device->lun = new_device->lun;
		existing_device->target_lun_valid = true;
	}

	if (pqi_is_logical_device(existing_device) &&
		ctrl_info->logical_volume_rescan_needed)
		existing_device->rescan = true;

	/* By definition, the scsi3addr and wwid fields are already the same. */

	existing_device->is_physical_device = new_device->is_physical_device;
	existing_device->is_external_raid_device =
		new_device->is_external_raid_device;
	existing_device->is_expander_smp_device =
		new_device->is_expander_smp_device;
	existing_device->aio_enabled = new_device->aio_enabled;
	memcpy(existing_device->vendor, new_device->vendor,
		sizeof(existing_device->vendor));
	memcpy(existing_device->model, new_device->model,
		sizeof(existing_device->model));
	existing_device->sas_address = new_device->sas_address;
	existing_device->raid_level = new_device->raid_level;
	existing_device->queue_depth = new_device->queue_depth;
	existing_device->aio_handle = new_device->aio_handle;
	existing_device->volume_status = new_device->volume_status;
	existing_device->active_path_index = new_device->active_path_index;
	existing_device->phy_id = new_device->phy_id;
	existing_device->path_map = new_device->path_map;
	existing_device->bay = new_device->bay;
	existing_device->box_index = new_device->box_index;
	existing_device->phys_box_on_bus = new_device->phys_box_on_bus;
	existing_device->phy_connected_dev_type = new_device->phy_connected_dev_type;
	memcpy(existing_device->box, new_device->box,
		sizeof(existing_device->box));
	memcpy(existing_device->phys_connector, new_device->phys_connector,
		sizeof(existing_device->phys_connector));
	memset(existing_device->next_bypass_group, 0, sizeof(existing_device->next_bypass_group));
	kfree(existing_device->raid_map);
	existing_device->raid_map = new_device->raid_map;
	existing_device->raid_bypass_configured =
		new_device->raid_bypass_configured;
	existing_device->raid_bypass_enabled =
		new_device->raid_bypass_enabled;
	existing_device->device_offline = false;

	/* To prevent this from being freed later. */
	new_device->raid_map = NULL;
}

static inline void pqi_free_device(struct pqi_scsi_dev *device)
{
	if (device) {
		kfree(device->raid_map);
		kfree(device);
	}
}

/*
 * Called when exposing a new device to the OS fails in order to re-adjust
 * our internal SCSI device list to match the SCSI ML's view.
 */

static inline void pqi_fixup_botched_add(struct pqi_ctrl_info *ctrl_info,
	struct pqi_scsi_dev *device)
{
	unsigned long flags;

	spin_lock_irqsave(&ctrl_info->scsi_device_list_lock, flags);
	list_del(&device->scsi_device_list_entry);
	spin_unlock_irqrestore(&ctrl_info->scsi_device_list_lock, flags);

	/* Allow the device structure to be freed later. */
	device->keep_device = false;
}

static inline bool pqi_is_device_added(struct pqi_scsi_dev *device)
{
	if (device->is_expander_smp_device)
		return device->sas_port != NULL;

	return device->sdev != NULL;
}

static void pqi_update_device_list(struct pqi_ctrl_info *ctrl_info,
	struct pqi_scsi_dev *new_device_list[], unsigned int num_new_devices)
{
	int rc;
	unsigned int i;
	unsigned long flags;
	enum pqi_find_result find_result;
	struct pqi_scsi_dev *device;
	struct pqi_scsi_dev *next;
	struct pqi_scsi_dev *matching_device;
	LIST_HEAD(add_list);
	LIST_HEAD(delete_list);

	/*
	 * The idea here is to do as little work as possible while holding the
	 * spinlock.  That's why we go to great pains to defer anything other
	 * than updating the internal device list until after we release the
	 * spinlock.
	 */

	spin_lock_irqsave(&ctrl_info->scsi_device_list_lock, flags);

	/* Assume that all devices in the existing list have gone away. */
	list_for_each_entry(device, &ctrl_info->scsi_device_list, scsi_device_list_entry)
		device->device_gone = true;

	for (i = 0; i < num_new_devices; i++) {
		device = new_device_list[i];

		find_result = pqi_scsi_find_entry(ctrl_info, device,
			&matching_device);

		switch (find_result) {
		case DEVICE_SAME:
			/*
			 * The newly found device is already in the existing
			 * device list.
			 */
			device->new_device = false;
			matching_device->device_gone = false;
			pqi_scsi_update_device(ctrl_info, matching_device, device);
			break;
		case DEVICE_NOT_FOUND:
			/*
			 * The newly found device is NOT in the existing device
			 * list.
			 */
			device->new_device = true;
			break;
		case DEVICE_CHANGED:
			/*
			 * The original device has gone away and we need to add
			 * the new device.
			 */
			device->new_device = true;
			break;
		}
	}

	/* Process all devices that have gone away. */
	list_for_each_entry_safe(device, next, &ctrl_info->scsi_device_list,
		scsi_device_list_entry) {
		if (device->device_gone) {
			list_del(&device->scsi_device_list_entry);
			list_add_tail(&device->delete_list_entry, &delete_list);
		}
	}

	/* Process all new devices. */
	for (i = 0; i < num_new_devices; i++) {
		device = new_device_list[i];
		if (!device->new_device)
			continue;
		if (device->volume_offline)
			continue;
		list_add_tail(&device->scsi_device_list_entry,
			&ctrl_info->scsi_device_list);
		list_add_tail(&device->add_list_entry, &add_list);
		/* To prevent this device structure from being freed later. */
		device->keep_device = true;
	}

	spin_unlock_irqrestore(&ctrl_info->scsi_device_list_lock, flags);

	/*
	 * If OFA is in progress and there are devices that need to be deleted,
	 * allow any pending reset operations to continue and unblock any SCSI
	 * requests before removal.
	 */
	if (pqi_ofa_in_progress(ctrl_info)) {
		list_for_each_entry_safe(device, next, &delete_list, delete_list_entry)
			if (pqi_is_device_added(device))
				pqi_device_remove_start(device);
		pqi_ctrl_unblock_device_reset(ctrl_info);
		pqi_scsi_unblock_requests(ctrl_info);
	}

	/* Remove all devices that have gone away. */
	list_for_each_entry_safe(device, next, &delete_list, delete_list_entry) {
		if (device->volume_offline) {
			pqi_dev_info(ctrl_info, "offline", device);
			pqi_show_volume_status(ctrl_info, device);
		} else {
			pqi_dev_info(ctrl_info, "removed", device);
		}
		if (pqi_is_device_added(device))
			pqi_remove_device(ctrl_info, device);
		list_del(&device->delete_list_entry);
		pqi_free_device(device);
	}

	/*
	 * Notify the SML of any existing device changes such as;
	 * queue depth, device size.
	 */
	list_for_each_entry(device, &ctrl_info->scsi_device_list, scsi_device_list_entry) {
		if (device->sdev && device->queue_depth != device->advertised_queue_depth) {
			device->advertised_queue_depth = device->queue_depth;
			scsi_change_queue_depth(device->sdev, device->advertised_queue_depth);
			if (device->rescan) {
				scsi_rescan_device(&device->sdev->sdev_gendev);
				device->rescan = false;
			}
		}
	}

	/* Expose any new devices. */
	list_for_each_entry_safe(device, next, &add_list, add_list_entry) {
		if (!pqi_is_device_added(device)) {
			rc = pqi_add_device(ctrl_info, device);
			if (rc == 0) {
				pqi_dev_info(ctrl_info, "added", device);
			} else {
				dev_warn(&ctrl_info->pci_dev->dev,
					"scsi %d:%d:%d:%d addition failed, device not added\n",
					ctrl_info->scsi_host->host_no,
					device->bus, device->target,
					device->lun);
				pqi_fixup_botched_add(ctrl_info, device);
			}
		}
	}

	ctrl_info->logical_volume_rescan_needed = false;

}

static inline bool pqi_is_supported_device(struct pqi_scsi_dev *device)
{
	/*
	 * Only support the HBA controller itself as a RAID
	 * controller.  If it's a RAID controller other than
	 * the HBA itself (an external RAID controller, for
	 * example), we don't support it.
	 */
	if (device->device_type == SA_DEVICE_TYPE_CONTROLLER &&
		!pqi_is_hba_lunid(device->scsi3addr))
			return false;

	return true;
}

static inline bool pqi_skip_device(u8 *scsi3addr)
{
	/* Ignore all masked devices. */
	if (MASKED_DEVICE(scsi3addr))
		return true;

	return false;
}

static inline void pqi_mask_device(u8 *scsi3addr)
{
	scsi3addr[3] |= 0xc0;
}

static inline bool pqi_is_multipath_device(struct pqi_scsi_dev *device)
{
	if (pqi_is_logical_device(device))
		return false;

	return (device->path_map & (device->path_map - 1)) != 0;
}

static inline bool pqi_expose_device(struct pqi_scsi_dev *device)
{
	return !device->is_physical_device || !pqi_skip_device(device->scsi3addr);
}

static int pqi_update_scsi_devices(struct pqi_ctrl_info *ctrl_info)
{
	int i;
	int rc;
	LIST_HEAD(new_device_list_head);
	struct report_phys_lun_16byte_wwid_list *physdev_list = NULL;
	struct report_log_lun_list *logdev_list = NULL;
	struct report_phys_lun_16byte_wwid *phys_lun;
	struct report_log_lun *log_lun;
	struct bmic_identify_physical_device *id_phys = NULL;
	u32 num_physicals;
	u32 num_logicals;
	struct pqi_scsi_dev **new_device_list = NULL;
	struct pqi_scsi_dev *device;
	struct pqi_scsi_dev *next;
	unsigned int num_new_devices;
	unsigned int num_valid_devices;
	bool is_physical_device;
	u8 *scsi3addr;
	unsigned int physical_index;
	unsigned int logical_index;
	static char *out_of_memory_msg =
		"failed to allocate memory, device discovery stopped";

	rc = pqi_get_device_lists(ctrl_info, &physdev_list, &logdev_list);
	if (rc)
		goto out;

	if (physdev_list)
		num_physicals =
			get_unaligned_be32(&physdev_list->header.list_length)
				/ sizeof(physdev_list->lun_entries[0]);
	else
		num_physicals = 0;

	if (logdev_list)
		num_logicals =
			get_unaligned_be32(&logdev_list->header.list_length)
				/ sizeof(logdev_list->lun_entries[0]);
	else
		num_logicals = 0;

	if (num_physicals) {
		/*
		 * We need this buffer for calls to pqi_get_physical_disk_info()
		 * below.  We allocate it here instead of inside
		 * pqi_get_physical_disk_info() because it's a fairly large
		 * buffer.
		 */
		id_phys = kmalloc(sizeof(*id_phys), GFP_KERNEL);
		if (!id_phys) {
			dev_warn(&ctrl_info->pci_dev->dev, "%s\n",
				out_of_memory_msg);
			rc = -ENOMEM;
			goto out;
		}

		if (pqi_hide_vsep) {
			for (i = num_physicals - 1; i >= 0; i--) {
				phys_lun = &physdev_list->lun_entries[i];
				if (CISS_GET_DRIVE_NUMBER(phys_lun->lunid) == PQI_VSEP_CISS_BTL) {
					pqi_mask_device(phys_lun->lunid);
					break;
				}
			}
		}
	}

	if (num_logicals &&
		(logdev_list->header.flags & CISS_REPORT_LOG_FLAG_DRIVE_TYPE_MIX))
		ctrl_info->lv_drive_type_mix_valid = true;

	num_new_devices = num_physicals + num_logicals;

	new_device_list = kmalloc_array(num_new_devices,
					sizeof(*new_device_list),
					GFP_KERNEL);
	if (!new_device_list) {
		dev_warn(&ctrl_info->pci_dev->dev, "%s\n", out_of_memory_msg);
		rc = -ENOMEM;
		goto out;
	}

	for (i = 0; i < num_new_devices; i++) {
		device = kzalloc(sizeof(*device), GFP_KERNEL);
		if (!device) {
			dev_warn(&ctrl_info->pci_dev->dev, "%s\n",
				out_of_memory_msg);
			rc = -ENOMEM;
			goto out;
		}
		list_add_tail(&device->new_device_list_entry,
			&new_device_list_head);
	}

	device = NULL;
	num_valid_devices = 0;
	physical_index = 0;
	logical_index = 0;

	for (i = 0; i < num_new_devices; i++) {

		if ((!pqi_expose_ld_first && i < num_physicals) ||
			(pqi_expose_ld_first && i >= num_logicals)) {
			is_physical_device = true;
			phys_lun = &physdev_list->lun_entries[physical_index++];
			log_lun = NULL;
			scsi3addr = phys_lun->lunid;
		} else {
			is_physical_device = false;
			phys_lun = NULL;
			log_lun = &logdev_list->lun_entries[logical_index++];
			scsi3addr = log_lun->lunid;
		}

		if (is_physical_device && pqi_skip_device(scsi3addr))
			continue;

		if (device)
			device = list_next_entry(device, new_device_list_entry);
		else
			device = list_first_entry(&new_device_list_head,
				struct pqi_scsi_dev, new_device_list_entry);

		memcpy(device->scsi3addr, scsi3addr, sizeof(device->scsi3addr));
		device->is_physical_device = is_physical_device;
		if (is_physical_device) {
			device->device_type = phys_lun->device_type;
			if (device->device_type == SA_DEVICE_TYPE_EXPANDER_SMP)
				device->is_expander_smp_device = true;
		} else {
			device->is_external_raid_device =
				pqi_is_external_raid_addr(scsi3addr);
		}

		if (!pqi_is_supported_device(device))
			continue;

		/* Do not present disks that the OS cannot fully probe */
		if (pqi_keep_device_offline(ctrl_info, device))
			continue;

		/* Gather information about the device. */
		rc = pqi_get_device_info(ctrl_info, device, id_phys);
		if (rc == -ENOMEM) {
			dev_warn(&ctrl_info->pci_dev->dev, "%s\n",
				out_of_memory_msg);
			goto out;
		}
		if (rc) {
			if (device->is_physical_device)
				dev_warn(&ctrl_info->pci_dev->dev,
					"obtaining device info failed, skipping physical device %016llx%016llx\n",
					get_unaligned_be64(&phys_lun->wwid[0]),
					get_unaligned_be64(&phys_lun->wwid[8]));
			else
				dev_warn(&ctrl_info->pci_dev->dev,
					"obtaining device info failed, skipping logical device %08x%08x\n",
					*((u32 *)&device->scsi3addr),
					*((u32 *)&device->scsi3addr[4]));
			rc = 0;
			continue;
		}

		pqi_assign_bus_target_lun(device);

		if (device->is_physical_device) {
			memcpy(device->wwid, phys_lun->wwid, sizeof(device->wwid));
			if ((phys_lun->device_flags &
				CISS_REPORT_PHYS_DEV_FLAG_AIO_ENABLED) &&
				phys_lun->aio_handle) {
					device->aio_enabled = true;
					device->aio_handle =
						phys_lun->aio_handle;
			}
		} else {
			memcpy(device->volume_id, log_lun->volume_id,
				sizeof(device->volume_id));
		}

		device->sas_address = get_unaligned_be64(&device->wwid[0]);

		new_device_list[num_valid_devices++] = device;
	}

	pqi_update_device_list(ctrl_info, new_device_list, num_valid_devices);

out:
	list_for_each_entry_safe(device, next, &new_device_list_head,
		new_device_list_entry) {
		if (device->keep_device)
			continue;
		list_del(&device->new_device_list_entry);
		pqi_free_device(device);
	}

	kfree(new_device_list);
	kfree(physdev_list);
	kfree(logdev_list);
	kfree(id_phys);

	return rc;
}

static void pqi_remove_all_scsi_devices(struct pqi_ctrl_info *ctrl_info)
{
	unsigned long flags;
	struct pqi_scsi_dev *device;
	struct pqi_scsi_dev *next;

	list_for_each_entry_safe(device, next, &ctrl_info->scsi_device_list,
		scsi_device_list_entry) {
		if (pqi_is_device_added(device))
			pqi_remove_device(ctrl_info, device);
		spin_lock_irqsave(&ctrl_info->scsi_device_list_lock, flags);
		list_del(&device->scsi_device_list_entry);
		pqi_free_device(device);
		spin_unlock_irqrestore(&ctrl_info->scsi_device_list_lock, flags);
	}
}

static int pqi_scan_scsi_devices(struct pqi_ctrl_info *ctrl_info)
{
	int rc;
	int mutex_acquired;

	if (pqi_ctrl_offline(ctrl_info))
		return -ENXIO;

	mutex_acquired = mutex_trylock(&ctrl_info->scan_mutex);

	if (!mutex_acquired) {
		if (pqi_ctrl_scan_blocked(ctrl_info))
			return -EBUSY;
		pqi_schedule_rescan_worker_delayed(ctrl_info);
		return -EINPROGRESS;
	}

	rc = pqi_update_scsi_devices(ctrl_info);
	if (rc && !pqi_ctrl_scan_blocked(ctrl_info))
		pqi_schedule_rescan_worker_delayed(ctrl_info);

	mutex_unlock(&ctrl_info->scan_mutex);

	return rc;
}

static void pqi_scan_start(struct Scsi_Host *shost)
{
	struct pqi_ctrl_info *ctrl_info;

	ctrl_info = shost_to_hba(shost);

	pqi_scan_scsi_devices(ctrl_info);
}

/* Returns TRUE if scan is finished. */

static int pqi_scan_finished(struct Scsi_Host *shost,
	unsigned long elapsed_time)
{
	struct pqi_ctrl_info *ctrl_info;

	ctrl_info = shost_priv(shost);

	return !mutex_is_locked(&ctrl_info->scan_mutex);
}

static inline void pqi_set_encryption_info(struct pqi_encryption_info *encryption_info,
	struct raid_map *raid_map, u64 first_block)
{
	u32 volume_blk_size;

	/*
	 * Set the encryption tweak values based on logical block address.
	 * If the block size is 512, the tweak value is equal to the LBA.
	 * For other block sizes, tweak value is (LBA * block size) / 512.
	 */
	volume_blk_size = get_unaligned_le32(&raid_map->volume_blk_size);
	if (volume_blk_size != 512)
		first_block = (first_block * volume_blk_size) / 512;

	encryption_info->data_encryption_key_index =
		get_unaligned_le16(&raid_map->data_encryption_key_index);
	encryption_info->encrypt_tweak_lower = lower_32_bits(first_block);
	encryption_info->encrypt_tweak_upper = upper_32_bits(first_block);
}

/*
 * Attempt to perform RAID bypass mapping for a logical volume I/O.
 */

static bool pqi_aio_raid_level_supported(struct pqi_ctrl_info *ctrl_info,
	struct pqi_scsi_dev_raid_map_data *rmd)
{
	bool is_supported = true;

	switch (rmd->raid_level) {
	case SA_RAID_0:
		break;
	case SA_RAID_1:
		if (rmd->is_write && (!ctrl_info->enable_r1_writes ||
			rmd->data_length > ctrl_info->max_write_raid_1_10_2drive))
			is_supported = false;
		break;
	case SA_RAID_TRIPLE:
		if (rmd->is_write && (!ctrl_info->enable_r1_writes ||
			rmd->data_length > ctrl_info->max_write_raid_1_10_3drive))
			is_supported = false;
		break;
	case SA_RAID_5:
		if (rmd->is_write && (!ctrl_info->enable_r5_writes ||
			rmd->data_length > ctrl_info->max_write_raid_5_6))
			is_supported = false;
		break;
	case SA_RAID_6:
		if (rmd->is_write && (!ctrl_info->enable_r6_writes ||
			rmd->data_length > ctrl_info->max_write_raid_5_6))
			is_supported = false;
		break;
	default:
		is_supported = false;
		break;
	}

	return is_supported;
}

#define PQI_RAID_BYPASS_INELIGIBLE	1

static int pqi_get_aio_lba_and_block_count(struct scsi_cmnd *scmd,
	struct pqi_scsi_dev_raid_map_data *rmd)
{
	/* Check for valid opcode, get LBA and block count. */
	switch (scmd->cmnd[0]) {
	case WRITE_6:
		rmd->is_write = true;
		fallthrough;
	case READ_6:
		rmd->first_block = (u64)(((scmd->cmnd[1] & 0x1f) << 16) |
			(scmd->cmnd[2] << 8) | scmd->cmnd[3]);
		rmd->block_cnt = (u32)scmd->cmnd[4];
		if (rmd->block_cnt == 0)
			rmd->block_cnt = 256;
		break;
	case WRITE_10:
		rmd->is_write = true;
		fallthrough;
	case READ_10:
		rmd->first_block = (u64)get_unaligned_be32(&scmd->cmnd[2]);
		rmd->block_cnt = (u32)get_unaligned_be16(&scmd->cmnd[7]);
		break;
	case WRITE_12:
		rmd->is_write = true;
		fallthrough;
	case READ_12:
		rmd->first_block = (u64)get_unaligned_be32(&scmd->cmnd[2]);
		rmd->block_cnt = get_unaligned_be32(&scmd->cmnd[6]);
		break;
	case WRITE_16:
		rmd->is_write = true;
		fallthrough;
	case READ_16:
		rmd->first_block = get_unaligned_be64(&scmd->cmnd[2]);
		rmd->block_cnt = get_unaligned_be32(&scmd->cmnd[10]);
		break;
	default:
		/* Process via normal I/O path. */
		return PQI_RAID_BYPASS_INELIGIBLE;
	}

	put_unaligned_le32(scsi_bufflen(scmd), &rmd->data_length);

	return 0;
}

static int pci_get_aio_common_raid_map_values(struct pqi_ctrl_info *ctrl_info,
	struct pqi_scsi_dev_raid_map_data *rmd, struct raid_map *raid_map)
{
#if BITS_PER_LONG == 32
	u64 tmpdiv;
#endif

	rmd->last_block = rmd->first_block + rmd->block_cnt - 1;

	/* Check for invalid block or wraparound. */
	if (rmd->last_block >=
		get_unaligned_le64(&raid_map->volume_blk_cnt) ||
		rmd->last_block < rmd->first_block)
		return PQI_RAID_BYPASS_INELIGIBLE;

	rmd->data_disks_per_row =
		get_unaligned_le16(&raid_map->data_disks_per_row);
	rmd->strip_size = get_unaligned_le16(&raid_map->strip_size);
	rmd->layout_map_count = get_unaligned_le16(&raid_map->layout_map_count);

	/* Calculate stripe information for the request. */
	rmd->blocks_per_row = rmd->data_disks_per_row * rmd->strip_size;
	if (rmd->blocks_per_row == 0) /* Used as a divisor in many calculations */
		return PQI_RAID_BYPASS_INELIGIBLE;
#if BITS_PER_LONG == 32
	tmpdiv = rmd->first_block;
	do_div(tmpdiv, rmd->blocks_per_row);
	rmd->first_row = tmpdiv;
	tmpdiv = rmd->last_block;
	do_div(tmpdiv, rmd->blocks_per_row);
	rmd->last_row = tmpdiv;
	rmd->first_row_offset = (u32)(rmd->first_block - (rmd->first_row * rmd->blocks_per_row));
	rmd->last_row_offset = (u32)(rmd->last_block - (rmd->last_row * rmd->blocks_per_row));
	tmpdiv = rmd->first_row_offset;
	do_div(tmpdiv, rmd->strip_size);
	rmd->first_column = tmpdiv;
	tmpdiv = rmd->last_row_offset;
	do_div(tmpdiv, rmd->strip_size);
	rmd->last_column = tmpdiv;
#else
	rmd->first_row = rmd->first_block / rmd->blocks_per_row;
	rmd->last_row = rmd->last_block / rmd->blocks_per_row;
	rmd->first_row_offset = (u32)(rmd->first_block -
		(rmd->first_row * rmd->blocks_per_row));
	rmd->last_row_offset = (u32)(rmd->last_block - (rmd->last_row *
		rmd->blocks_per_row));
	rmd->first_column = rmd->first_row_offset / rmd->strip_size;
	rmd->last_column = rmd->last_row_offset / rmd->strip_size;
#endif

	/* If this isn't a single row/column then give to the controller. */
	if (rmd->first_row != rmd->last_row ||
		rmd->first_column != rmd->last_column)
		return PQI_RAID_BYPASS_INELIGIBLE;

	/* Proceeding with driver mapping. */
	rmd->total_disks_per_row = rmd->data_disks_per_row +
		get_unaligned_le16(&raid_map->metadata_disks_per_row);
	rmd->map_row = ((u32)(rmd->first_row >>
		raid_map->parity_rotation_shift)) %
		get_unaligned_le16(&raid_map->row_cnt);
	rmd->map_index = (rmd->map_row * rmd->total_disks_per_row) +
		rmd->first_column;

	return 0;
}

static int pqi_calc_aio_r5_or_r6(struct pqi_scsi_dev_raid_map_data *rmd,
	struct raid_map *raid_map)
{
#if BITS_PER_LONG == 32
	u64 tmpdiv;
#endif

	if (rmd->blocks_per_row == 0) /* Used as a divisor in many calculations */
		return PQI_RAID_BYPASS_INELIGIBLE;

	/* RAID 50/60 */
	/* Verify first and last block are in same RAID group. */
	rmd->stripesize = rmd->blocks_per_row * rmd->layout_map_count;
#if BITS_PER_LONG == 32
	tmpdiv = rmd->first_block;
	rmd->first_group = do_div(tmpdiv, rmd->stripesize);
	tmpdiv = rmd->first_group;
	do_div(tmpdiv, rmd->blocks_per_row);
	rmd->first_group = tmpdiv;
	tmpdiv = rmd->last_block;
	rmd->last_group = do_div(tmpdiv, rmd->stripesize);
	tmpdiv = rmd->last_group;
	do_div(tmpdiv, rmd->blocks_per_row);
	rmd->last_group = tmpdiv;
#else
	rmd->first_group = (rmd->first_block % rmd->stripesize) / rmd->blocks_per_row;
	rmd->last_group = (rmd->last_block % rmd->stripesize) / rmd->blocks_per_row;
#endif
	if (rmd->first_group != rmd->last_group)
		return PQI_RAID_BYPASS_INELIGIBLE;

	/* Verify request is in a single row of RAID 5/6. */
#if BITS_PER_LONG == 32
	tmpdiv = rmd->first_block;
	do_div(tmpdiv, rmd->stripesize);
	rmd->first_row = tmpdiv;
	rmd->r5or6_first_row = tmpdiv;
	tmpdiv = rmd->last_block;
	do_div(tmpdiv, rmd->stripesize);
	rmd->r5or6_last_row = tmpdiv;
#else
	rmd->first_row = rmd->r5or6_first_row =
		rmd->first_block / rmd->stripesize;
	rmd->r5or6_last_row = rmd->last_block / rmd->stripesize;
#endif
	if (rmd->r5or6_first_row != rmd->r5or6_last_row)
		return PQI_RAID_BYPASS_INELIGIBLE;

	/* Verify request is in a single column. */
#if BITS_PER_LONG == 32
	tmpdiv = rmd->first_block;
	rmd->first_row_offset = do_div(tmpdiv, rmd->stripesize);
	tmpdiv = rmd->first_row_offset;
	rmd->first_row_offset = (u32)do_div(tmpdiv, rmd->blocks_per_row);
	rmd->r5or6_first_row_offset = rmd->first_row_offset;
	tmpdiv = rmd->last_block;
	rmd->r5or6_last_row_offset = do_div(tmpdiv, rmd->stripesize);
	tmpdiv = rmd->r5or6_last_row_offset;
	rmd->r5or6_last_row_offset = do_div(tmpdiv, rmd->blocks_per_row);
	tmpdiv = rmd->r5or6_first_row_offset;
	do_div(tmpdiv, rmd->strip_size);
	rmd->first_column = rmd->r5or6_first_column = tmpdiv;
	tmpdiv = rmd->r5or6_last_row_offset;
	do_div(tmpdiv, rmd->strip_size);
	rmd->r5or6_last_column = tmpdiv;
#else
	rmd->first_row_offset = rmd->r5or6_first_row_offset =
		(u32)((rmd->first_block % rmd->stripesize) %
		rmd->blocks_per_row);

	rmd->r5or6_last_row_offset =
		(u32)((rmd->last_block % rmd->stripesize) %
		rmd->blocks_per_row);

	rmd->first_column =
		rmd->r5or6_first_row_offset / rmd->strip_size;
	rmd->r5or6_first_column = rmd->first_column;
	rmd->r5or6_last_column = rmd->r5or6_last_row_offset / rmd->strip_size;
#endif
	if (rmd->r5or6_first_column != rmd->r5or6_last_column)
		return PQI_RAID_BYPASS_INELIGIBLE;

	/* Request is eligible. */
	rmd->map_row =
		((u32)(rmd->first_row >> raid_map->parity_rotation_shift)) %
		get_unaligned_le16(&raid_map->row_cnt);

	rmd->map_index = (rmd->first_group *
		(get_unaligned_le16(&raid_map->row_cnt) *
		rmd->total_disks_per_row)) +
		(rmd->map_row * rmd->total_disks_per_row) + rmd->first_column;

	if (rmd->is_write) {
		u32 index;

		/*
		 * p_parity_it_nexus and q_parity_it_nexus are pointers to the
		 * parity entries inside the device's raid_map.
		 *
		 * A device's RAID map is bounded by: number of RAID disks squared.
		 *
		 * The devices RAID map size is checked during device
		 * initialization.
		 */
		index = DIV_ROUND_UP(rmd->map_index + 1, rmd->total_disks_per_row);
		index *= rmd->total_disks_per_row;
		index -= get_unaligned_le16(&raid_map->metadata_disks_per_row);

		rmd->p_parity_it_nexus = raid_map->disk_data[index].aio_handle;
		if (rmd->raid_level == SA_RAID_6) {
			rmd->q_parity_it_nexus = raid_map->disk_data[index + 1].aio_handle;
			rmd->xor_mult = raid_map->disk_data[rmd->map_index].xor_mult[1];
		}
#if BITS_PER_LONG == 32
		tmpdiv = rmd->first_block;
		do_div(tmpdiv, rmd->blocks_per_row);
		rmd->row = tmpdiv;
#else
		rmd->row = rmd->first_block / rmd->blocks_per_row;
#endif
	}

	return 0;
}

static void pqi_set_aio_cdb(struct pqi_scsi_dev_raid_map_data *rmd)
{
	/* Build the new CDB for the physical disk I/O. */
	if (rmd->disk_block > 0xffffffff) {
		rmd->cdb[0] = rmd->is_write ? WRITE_16 : READ_16;
		rmd->cdb[1] = 0;
		put_unaligned_be64(rmd->disk_block, &rmd->cdb[2]);
		put_unaligned_be32(rmd->disk_block_cnt, &rmd->cdb[10]);
		rmd->cdb[14] = 0;
		rmd->cdb[15] = 0;
		rmd->cdb_length = 16;
	} else {
		rmd->cdb[0] = rmd->is_write ? WRITE_10 : READ_10;
		rmd->cdb[1] = 0;
		put_unaligned_be32((u32)rmd->disk_block, &rmd->cdb[2]);
		rmd->cdb[6] = 0;
		put_unaligned_be16((u16)rmd->disk_block_cnt, &rmd->cdb[7]);
		rmd->cdb[9] = 0;
		rmd->cdb_length = 10;
	}
}

static void pqi_calc_aio_r1_nexus(struct raid_map *raid_map,
	struct pqi_scsi_dev_raid_map_data *rmd)
{
	u32 index;
	u32 group;

	group = rmd->map_index / rmd->data_disks_per_row;

	index = rmd->map_index - (group * rmd->data_disks_per_row);
	rmd->it_nexus[0] = raid_map->disk_data[index].aio_handle;
	index += rmd->data_disks_per_row;
	rmd->it_nexus[1] = raid_map->disk_data[index].aio_handle;
	if (rmd->layout_map_count > 2) {
		index += rmd->data_disks_per_row;
		rmd->it_nexus[2] = raid_map->disk_data[index].aio_handle;
	}

	rmd->num_it_nexus_entries = rmd->layout_map_count;
}

static int pqi_raid_bypass_submit_scsi_cmd(struct pqi_ctrl_info *ctrl_info,
	struct pqi_scsi_dev *device, struct scsi_cmnd *scmd,
	struct pqi_queue_group *queue_group)
{
	int rc;
	struct raid_map *raid_map;
	u32 group;
	u32 next_bypass_group;
	struct pqi_encryption_info *encryption_info_ptr;
	struct pqi_encryption_info encryption_info;
	struct pqi_scsi_dev_raid_map_data rmd = { 0 };

	rc = pqi_get_aio_lba_and_block_count(scmd, &rmd);
	if (rc)
		return PQI_RAID_BYPASS_INELIGIBLE;

	rmd.raid_level = device->raid_level;

	if (!pqi_aio_raid_level_supported(ctrl_info, &rmd))
		return PQI_RAID_BYPASS_INELIGIBLE;

	if (unlikely(rmd.block_cnt == 0))
		return PQI_RAID_BYPASS_INELIGIBLE;

	raid_map = device->raid_map;

	rc = pci_get_aio_common_raid_map_values(ctrl_info, &rmd, raid_map);
	if (rc)
		return PQI_RAID_BYPASS_INELIGIBLE;

	if (device->raid_level == SA_RAID_1 ||
		device->raid_level == SA_RAID_TRIPLE) {
		if (rmd.is_write) {
			pqi_calc_aio_r1_nexus(raid_map, &rmd);
		} else {
			group = device->next_bypass_group[rmd.map_index];
			next_bypass_group = group + 1;
			if (next_bypass_group >= rmd.layout_map_count)
				next_bypass_group = 0;
			device->next_bypass_group[rmd.map_index] = next_bypass_group;
			rmd.map_index += group * rmd.data_disks_per_row;
		}
	} else if ((device->raid_level == SA_RAID_5 ||
		device->raid_level == SA_RAID_6) &&
		(rmd.layout_map_count > 1 || rmd.is_write)) {
		rc = pqi_calc_aio_r5_or_r6(&rmd, raid_map);
		if (rc)
			return PQI_RAID_BYPASS_INELIGIBLE;
	}

	if (unlikely(rmd.map_index >= RAID_MAP_MAX_ENTRIES))
		return PQI_RAID_BYPASS_INELIGIBLE;

	rmd.aio_handle = raid_map->disk_data[rmd.map_index].aio_handle;
	rmd.disk_block = get_unaligned_le64(&raid_map->disk_starting_blk) +
		rmd.first_row * rmd.strip_size +
		(rmd.first_row_offset - rmd.first_column * rmd.strip_size);
	rmd.disk_block_cnt = rmd.block_cnt;

	/* Handle differing logical/physical block sizes. */
	if (raid_map->phys_blk_shift) {
		rmd.disk_block <<= raid_map->phys_blk_shift;
		rmd.disk_block_cnt <<= raid_map->phys_blk_shift;
	}

	if (unlikely(rmd.disk_block_cnt > 0xffff))
		return PQI_RAID_BYPASS_INELIGIBLE;

	pqi_set_aio_cdb(&rmd);

	if (get_unaligned_le16(&raid_map->flags) & RAID_MAP_ENCRYPTION_ENABLED) {
		if (rmd.data_length > device->max_transfer_encrypted)
			return PQI_RAID_BYPASS_INELIGIBLE;
		pqi_set_encryption_info(&encryption_info, raid_map, rmd.first_block);
		encryption_info_ptr = &encryption_info;
	} else {
		encryption_info_ptr = NULL;
	}

	if (rmd.is_write) {
		switch (device->raid_level) {
		case SA_RAID_1:
		case SA_RAID_TRIPLE:
			return pqi_aio_submit_r1_write_io(ctrl_info, scmd, queue_group,
				encryption_info_ptr, device, &rmd);
		case SA_RAID_5:
		case SA_RAID_6:
			return pqi_aio_submit_r56_write_io(ctrl_info, scmd, queue_group,
				encryption_info_ptr, device, &rmd);
		}
	}

	return pqi_aio_submit_io(ctrl_info, scmd, rmd.aio_handle,
		rmd.cdb, rmd.cdb_length, queue_group,
		encryption_info_ptr, true, false);
}

#define PQI_STATUS_IDLE		0x0

#define PQI_CREATE_ADMIN_QUEUE_PAIR	1
#define PQI_DELETE_ADMIN_QUEUE_PAIR	2

#define PQI_DEVICE_STATE_POWER_ON_AND_RESET		0x0
#define PQI_DEVICE_STATE_STATUS_AVAILABLE		0x1
#define PQI_DEVICE_STATE_ALL_REGISTERS_READY		0x2
#define PQI_DEVICE_STATE_ADMIN_QUEUE_PAIR_READY		0x3
#define PQI_DEVICE_STATE_ERROR				0x4

#define PQI_MODE_READY_TIMEOUT_SECS		30
#define PQI_MODE_READY_POLL_INTERVAL_MSECS	1

static int pqi_wait_for_pqi_mode_ready(struct pqi_ctrl_info *ctrl_info)
{
	struct pqi_device_registers __iomem *pqi_registers;
	unsigned long timeout;
	u64 signature;
	u8 status;

	pqi_registers = ctrl_info->pqi_registers;
	timeout = (PQI_MODE_READY_TIMEOUT_SECS * HZ) + jiffies;

	while (1) {
		signature = readq(&pqi_registers->signature);
		if (memcmp(&signature, PQI_DEVICE_SIGNATURE,
			sizeof(signature)) == 0)
			break;
		if (time_after(jiffies, timeout)) {
			dev_err(&ctrl_info->pci_dev->dev,
				"timed out waiting for PQI signature\n");
			return -ETIMEDOUT;
		}
		msleep(PQI_MODE_READY_POLL_INTERVAL_MSECS);
	}

	while (1) {
		status = readb(&pqi_registers->function_and_status_code);
		if (status == PQI_STATUS_IDLE)
			break;
		if (time_after(jiffies, timeout)) {
			dev_err(&ctrl_info->pci_dev->dev,
				"timed out waiting for PQI IDLE\n");
			return -ETIMEDOUT;
		}
		msleep(PQI_MODE_READY_POLL_INTERVAL_MSECS);
	}

	while (1) {
		if (readl(&pqi_registers->device_status) ==
			PQI_DEVICE_STATE_ALL_REGISTERS_READY)
			break;
		if (time_after(jiffies, timeout)) {
			dev_err(&ctrl_info->pci_dev->dev,
				"timed out waiting for PQI all registers ready\n");
			return -ETIMEDOUT;
		}
		msleep(PQI_MODE_READY_POLL_INTERVAL_MSECS);
	}

	return 0;
}

static inline void pqi_aio_path_disabled(struct pqi_io_request *io_request)
{
	struct pqi_scsi_dev *device;

	device = io_request->scmd->device->hostdata;
	device->raid_bypass_enabled = false;
	device->aio_enabled = false;
}

static inline void pqi_take_device_offline(struct scsi_device *sdev, char *path)
{
	struct pqi_ctrl_info *ctrl_info;
	struct pqi_scsi_dev *device;

	device = sdev->hostdata;
	if (device->device_offline)
		return;

	device->device_offline = true;
	ctrl_info = shost_to_hba(sdev->host);
	pqi_schedule_rescan_worker(ctrl_info);
	dev_err(&ctrl_info->pci_dev->dev, "re-scanning %s scsi %d:%d:%d:%d\n",
		path, ctrl_info->scsi_host->host_no, device->bus,
		device->target, device->lun);
}

static void pqi_process_raid_io_error(struct pqi_io_request *io_request)
{
	u8 scsi_status;
	u8 host_byte;
	struct scsi_cmnd *scmd;
	struct pqi_raid_error_info *error_info;
	size_t sense_data_length;
	int residual_count;
	int xfer_count;
	struct scsi_sense_hdr sshdr;

	scmd = io_request->scmd;
	if (!scmd)
		return;

	error_info = io_request->error_info;
	scsi_status = error_info->status;
	host_byte = DID_OK;

	switch (error_info->data_out_result) {
	case PQI_DATA_IN_OUT_GOOD:
		break;
	case PQI_DATA_IN_OUT_UNDERFLOW:
		xfer_count =
			get_unaligned_le32(&error_info->data_out_transferred);
		residual_count = scsi_bufflen(scmd) - xfer_count;
		scsi_set_resid(scmd, residual_count);
		if (xfer_count < scmd->underflow)
			host_byte = DID_SOFT_ERROR;
		break;
	case PQI_DATA_IN_OUT_UNSOLICITED_ABORT:
	case PQI_DATA_IN_OUT_ABORTED:
		host_byte = DID_ABORT;
		break;
	case PQI_DATA_IN_OUT_TIMEOUT:
		host_byte = DID_TIME_OUT;
		break;
	case PQI_DATA_IN_OUT_BUFFER_OVERFLOW:
	case PQI_DATA_IN_OUT_PROTOCOL_ERROR:
	case PQI_DATA_IN_OUT_BUFFER_ERROR:
	case PQI_DATA_IN_OUT_BUFFER_OVERFLOW_DESCRIPTOR_AREA:
	case PQI_DATA_IN_OUT_BUFFER_OVERFLOW_BRIDGE:
	case PQI_DATA_IN_OUT_ERROR:
	case PQI_DATA_IN_OUT_HARDWARE_ERROR:
	case PQI_DATA_IN_OUT_PCIE_FABRIC_ERROR:
	case PQI_DATA_IN_OUT_PCIE_COMPLETION_TIMEOUT:
	case PQI_DATA_IN_OUT_PCIE_COMPLETER_ABORT_RECEIVED:
	case PQI_DATA_IN_OUT_PCIE_UNSUPPORTED_REQUEST_RECEIVED:
	case PQI_DATA_IN_OUT_PCIE_ECRC_CHECK_FAILED:
	case PQI_DATA_IN_OUT_PCIE_UNSUPPORTED_REQUEST:
	case PQI_DATA_IN_OUT_PCIE_ACS_VIOLATION:
	case PQI_DATA_IN_OUT_PCIE_TLP_PREFIX_BLOCKED:
	case PQI_DATA_IN_OUT_PCIE_POISONED_MEMORY_READ:
	default:
		host_byte = DID_ERROR;
		break;
	}

	sense_data_length = get_unaligned_le16(&error_info->sense_data_length);
	if (sense_data_length == 0)
		sense_data_length =
			get_unaligned_le16(&error_info->response_data_length);
	if (sense_data_length) {
		if (sense_data_length > sizeof(error_info->data))
			sense_data_length = sizeof(error_info->data);

		if (scsi_status == SAM_STAT_CHECK_CONDITION &&
			scsi_normalize_sense(error_info->data,
				sense_data_length, &sshdr) &&
				sshdr.sense_key == HARDWARE_ERROR &&
				sshdr.asc == 0x3e) {
			struct pqi_ctrl_info *ctrl_info = shost_to_hba(scmd->device->host);
			struct pqi_scsi_dev *device = scmd->device->hostdata;

			switch (sshdr.ascq) {
			case 0x1: /* LOGICAL UNIT FAILURE */
				if (printk_ratelimit())
					scmd_printk(KERN_ERR, scmd, "received 'logical unit failure' from controller for scsi %d:%d:%d:%d\n",
						ctrl_info->scsi_host->host_no, device->bus, device->target, device->lun);
				pqi_take_device_offline(scmd->device, "RAID");
				host_byte = DID_NO_CONNECT;
				break;

			default: /* See http://www.t10.org/lists/asc-num.htm#ASC_3E */
				if (printk_ratelimit())
					scmd_printk(KERN_ERR, scmd, "received unhandled error %d from controller for scsi %d:%d:%d:%d\n",
						sshdr.ascq, ctrl_info->scsi_host->host_no, device->bus, device->target, device->lun);
				break;
			}
		}

		if (sense_data_length > SCSI_SENSE_BUFFERSIZE)
			sense_data_length = SCSI_SENSE_BUFFERSIZE;
		memcpy(scmd->sense_buffer, error_info->data,
			sense_data_length);
	}

	scmd->result = scsi_status;
	set_host_byte(scmd, host_byte);
}

static void pqi_process_aio_io_error(struct pqi_io_request *io_request)
{
	u8 scsi_status;
	u8 host_byte;
	struct scsi_cmnd *scmd;
	struct pqi_aio_error_info *error_info;
	size_t sense_data_length;
	int residual_count;
	int xfer_count;
	bool device_offline;
	struct pqi_scsi_dev *device;

	scmd = io_request->scmd;
	error_info = io_request->error_info;
	host_byte = DID_OK;
	sense_data_length = 0;
	device_offline = false;
	device = scmd->device->hostdata;

	switch (error_info->service_response) {
	case PQI_AIO_SERV_RESPONSE_COMPLETE:
		scsi_status = error_info->status;
		break;
	case PQI_AIO_SERV_RESPONSE_FAILURE:
		switch (error_info->status) {
		case PQI_AIO_STATUS_IO_ABORTED:
			scsi_status = SAM_STAT_TASK_ABORTED;
			break;
		case PQI_AIO_STATUS_UNDERRUN:
			scsi_status = SAM_STAT_GOOD;
			residual_count = get_unaligned_le32(
						&error_info->residual_count);
			scsi_set_resid(scmd, residual_count);
			xfer_count = scsi_bufflen(scmd) - residual_count;
			if (xfer_count < scmd->underflow)
				host_byte = DID_SOFT_ERROR;
			break;
		case PQI_AIO_STATUS_OVERRUN:
			scsi_status = SAM_STAT_GOOD;
			break;
		case PQI_AIO_STATUS_AIO_PATH_DISABLED:
			pqi_aio_path_disabled(io_request);
			if (pqi_is_multipath_device(device)) {
				pqi_device_remove_start(device);
				host_byte = DID_NO_CONNECT;
				scsi_status = SAM_STAT_CHECK_CONDITION;
			} else {
				scsi_status = SAM_STAT_GOOD;
				io_request->status = -EAGAIN;
			}
			break;
		case PQI_AIO_STATUS_NO_PATH_TO_DEVICE:
		case PQI_AIO_STATUS_INVALID_DEVICE:
			if (!io_request->raid_bypass) {
				device_offline = true;
				pqi_take_device_offline(scmd->device, "AIO");
				host_byte = DID_NO_CONNECT;
			}
			scsi_status = SAM_STAT_CHECK_CONDITION;
			break;
		case PQI_AIO_STATUS_IO_ERROR:
		default:
			scsi_status = SAM_STAT_CHECK_CONDITION;
			break;
		}
		break;
	case PQI_AIO_SERV_RESPONSE_TMF_COMPLETE:
	case PQI_AIO_SERV_RESPONSE_TMF_SUCCEEDED:
		scsi_status = SAM_STAT_GOOD;
		break;
	case PQI_AIO_SERV_RESPONSE_TMF_REJECTED:
	case PQI_AIO_SERV_RESPONSE_TMF_INCORRECT_LUN:
	default:
		scsi_status = SAM_STAT_CHECK_CONDITION;
		break;
	}

	if (error_info->data_present) {
		sense_data_length =
			get_unaligned_le16(&error_info->data_length);
		if (sense_data_length) {
			if (sense_data_length > sizeof(error_info->data))
				sense_data_length = sizeof(error_info->data);
			if (sense_data_length > SCSI_SENSE_BUFFERSIZE)
				sense_data_length = SCSI_SENSE_BUFFERSIZE;
			memcpy(scmd->sense_buffer, error_info->data,
				sense_data_length);
		}
	}

	if (device_offline && sense_data_length == 0)
		scsi_build_sense(scmd, 0, HARDWARE_ERROR, 0x3e, 0x1);

	scmd->result = scsi_status;
	set_host_byte(scmd, host_byte);
}

static void pqi_process_io_error(unsigned int iu_type,
	struct pqi_io_request *io_request)
{
	switch (iu_type) {
	case PQI_RESPONSE_IU_RAID_PATH_IO_ERROR:
		pqi_process_raid_io_error(io_request);
		break;
	case PQI_RESPONSE_IU_AIO_PATH_IO_ERROR:
		pqi_process_aio_io_error(io_request);
		break;
	}
}

static int pqi_interpret_task_management_response(struct pqi_ctrl_info *ctrl_info,
	struct pqi_task_management_response *response)
{
	int rc;

	switch (response->response_code) {
	case SOP_TMF_COMPLETE:
	case SOP_TMF_FUNCTION_SUCCEEDED:
		rc = 0;
		break;
	case SOP_TMF_REJECTED:
		rc = -EAGAIN;
		break;
	default:
		rc = -EIO;
		break;
	}

	if (rc)
		dev_err(&ctrl_info->pci_dev->dev,
			"Task Management Function error: %d (response code: %u)\n", rc, response->response_code);

	return rc;
}

static inline void pqi_invalid_response(struct pqi_ctrl_info *ctrl_info,
	enum pqi_ctrl_shutdown_reason ctrl_shutdown_reason)
{
	pqi_take_ctrl_offline(ctrl_info, ctrl_shutdown_reason);
}

static int pqi_process_io_intr(struct pqi_ctrl_info *ctrl_info, struct pqi_queue_group *queue_group)
{
	int num_responses;
	pqi_index_t oq_pi;
	pqi_index_t oq_ci;
	struct pqi_io_request *io_request;
	struct pqi_io_response *response;
	u16 request_id;

	num_responses = 0;
	oq_ci = queue_group->oq_ci_copy;

	while (1) {
		oq_pi = readl(queue_group->oq_pi);
		if (oq_pi >= ctrl_info->num_elements_per_oq) {
			pqi_invalid_response(ctrl_info, PQI_IO_PI_OUT_OF_RANGE);
			dev_err(&ctrl_info->pci_dev->dev,
				"I/O interrupt: producer index (%u) out of range (0-%u): consumer index: %u\n",
				oq_pi, ctrl_info->num_elements_per_oq - 1, oq_ci);
			return -1;
		}
		if (oq_pi == oq_ci)
			break;

		num_responses++;
		response = queue_group->oq_element_array +
			(oq_ci * PQI_OPERATIONAL_OQ_ELEMENT_LENGTH);

		request_id = get_unaligned_le16(&response->request_id);
		if (request_id >= ctrl_info->max_io_slots) {
			pqi_invalid_response(ctrl_info, PQI_INVALID_REQ_ID);
			dev_err(&ctrl_info->pci_dev->dev,
				"request ID in response (%u) out of range (0-%u): producer index: %u  consumer index: %u\n",
				request_id, ctrl_info->max_io_slots - 1, oq_pi, oq_ci);
			return -1;
		}

		io_request = &ctrl_info->io_request_pool[request_id];
		if (atomic_read(&io_request->refcount) == 0) {
			pqi_invalid_response(ctrl_info, PQI_UNMATCHED_REQ_ID);
			dev_err(&ctrl_info->pci_dev->dev,
				"request ID in response (%u) does not match an outstanding I/O request: producer index: %u  consumer index: %u\n",
				request_id, oq_pi, oq_ci);
			return -1;
		}

		switch (response->header.iu_type) {
		case PQI_RESPONSE_IU_RAID_PATH_IO_SUCCESS:
		case PQI_RESPONSE_IU_AIO_PATH_IO_SUCCESS:
			if (io_request->scmd)
				io_request->scmd->result = 0;
			fallthrough;
		case PQI_RESPONSE_IU_GENERAL_MANAGEMENT:
			break;
		case PQI_RESPONSE_IU_VENDOR_GENERAL:
			io_request->status =
				get_unaligned_le16(
				&((struct pqi_vendor_general_response *)response)->status);
			break;
		case PQI_RESPONSE_IU_TASK_MANAGEMENT:
			io_request->status = pqi_interpret_task_management_response(ctrl_info,
				(void *)response);
			break;
		case PQI_RESPONSE_IU_AIO_PATH_DISABLED:
			pqi_aio_path_disabled(io_request);
			io_request->status = -EAGAIN;
			break;
		case PQI_RESPONSE_IU_RAID_PATH_IO_ERROR:
		case PQI_RESPONSE_IU_AIO_PATH_IO_ERROR:
			io_request->error_info = ctrl_info->error_buffer +
				(get_unaligned_le16(&response->error_index) *
				PQI_ERROR_BUFFER_ELEMENT_LENGTH);
			pqi_process_io_error(response->header.iu_type, io_request);
			break;
		default:
			pqi_invalid_response(ctrl_info, PQI_UNEXPECTED_IU_TYPE);
			dev_err(&ctrl_info->pci_dev->dev,
				"unexpected IU type: 0x%x: producer index: %u  consumer index: %u\n",
				response->header.iu_type, oq_pi, oq_ci);
			return -1;
		}

		io_request->io_complete_callback(io_request, io_request->context);

		/*
		 * Note that the I/O request structure CANNOT BE TOUCHED after
		 * returning from the I/O completion callback!
		 */
		oq_ci = (oq_ci + 1) % ctrl_info->num_elements_per_oq;
	}

	if (num_responses) {
		queue_group->oq_ci_copy = oq_ci;
		writel(oq_ci, queue_group->oq_ci);
	}

	return num_responses;
}

static inline unsigned int pqi_num_elements_free(unsigned int pi,
	unsigned int ci, unsigned int elements_in_queue)
{
	unsigned int num_elements_used;

	if (pi >= ci)
		num_elements_used = pi - ci;
	else
		num_elements_used = elements_in_queue - ci + pi;

	return elements_in_queue - num_elements_used - 1;
}

static void pqi_send_event_ack(struct pqi_ctrl_info *ctrl_info,
	struct pqi_event_acknowledge_request *iu, size_t iu_length)
{
	pqi_index_t iq_pi;
	pqi_index_t iq_ci;
	unsigned long flags;
	void *next_element;
	struct pqi_queue_group *queue_group;

	queue_group = &ctrl_info->queue_groups[PQI_DEFAULT_QUEUE_GROUP];
	put_unaligned_le16(queue_group->oq_id, &iu->header.response_queue_id);

	while (1) {
		spin_lock_irqsave(&queue_group->submit_lock[RAID_PATH], flags);

		iq_pi = queue_group->iq_pi_copy[RAID_PATH];
		iq_ci = readl(queue_group->iq_ci[RAID_PATH]);

		if (pqi_num_elements_free(iq_pi, iq_ci,
			ctrl_info->num_elements_per_iq))
			break;

		spin_unlock_irqrestore(
			&queue_group->submit_lock[RAID_PATH], flags);

		if (pqi_ctrl_offline(ctrl_info))
			return;
	}

	next_element = queue_group->iq_element_array[RAID_PATH] +
		(iq_pi * PQI_OPERATIONAL_IQ_ELEMENT_LENGTH);

	memcpy(next_element, iu, iu_length);

	iq_pi = (iq_pi + 1) % ctrl_info->num_elements_per_iq;
	queue_group->iq_pi_copy[RAID_PATH] = iq_pi;

	/*
	 * This write notifies the controller that an IU is available to be
	 * processed.
	 */
	writel(iq_pi, queue_group->iq_pi[RAID_PATH]);

	spin_unlock_irqrestore(&queue_group->submit_lock[RAID_PATH], flags);
}

static void pqi_acknowledge_event(struct pqi_ctrl_info *ctrl_info,
	struct pqi_event *event)
{
	struct pqi_event_acknowledge_request request;

	memset(&request, 0, sizeof(request));

	request.header.iu_type = PQI_REQUEST_IU_ACKNOWLEDGE_VENDOR_EVENT;
	put_unaligned_le16(sizeof(request) - PQI_REQUEST_HEADER_LENGTH,
		&request.header.iu_length);
	request.event_type = event->event_type;
	put_unaligned_le16(event->event_id, &request.event_id);
	put_unaligned_le32(event->additional_event_id, &request.additional_event_id);

	pqi_send_event_ack(ctrl_info, &request, sizeof(request));
}

#define PQI_SOFT_RESET_STATUS_TIMEOUT_SECS		30
#define PQI_SOFT_RESET_STATUS_POLL_INTERVAL_SECS	1

static enum pqi_soft_reset_status pqi_poll_for_soft_reset_status(
	struct pqi_ctrl_info *ctrl_info)
{
	u8 status;
	unsigned long timeout;

	timeout = (PQI_SOFT_RESET_STATUS_TIMEOUT_SECS * HZ) + jiffies;

	while (1) {
		status = pqi_read_soft_reset_status(ctrl_info);
		if (status & PQI_SOFT_RESET_INITIATE)
			return RESET_INITIATE_DRIVER;

		if (status & PQI_SOFT_RESET_ABORT)
			return RESET_ABORT;

		if (!sis_is_firmware_running(ctrl_info))
			return RESET_NORESPONSE;

		if (time_after(jiffies, timeout)) {
			dev_warn(&ctrl_info->pci_dev->dev,
				"timed out waiting for soft reset status\n");
			return RESET_TIMEDOUT;
		}

		ssleep(PQI_SOFT_RESET_STATUS_POLL_INTERVAL_SECS);
	}
}

static void pqi_process_soft_reset(struct pqi_ctrl_info *ctrl_info)
{
	int rc;
	unsigned int delay_secs;
	enum pqi_soft_reset_status reset_status;

	if (ctrl_info->soft_reset_handshake_supported)
		reset_status = pqi_poll_for_soft_reset_status(ctrl_info);
	else
		reset_status = RESET_INITIATE_FIRMWARE;

	delay_secs = PQI_POST_RESET_DELAY_SECS;

	switch (reset_status) {
	case RESET_TIMEDOUT:
		delay_secs = PQI_POST_OFA_RESET_DELAY_UPON_TIMEOUT_SECS;
		fallthrough;
	case RESET_INITIATE_DRIVER:
		dev_info(&ctrl_info->pci_dev->dev,
				"Online Firmware Activation: resetting controller\n");
		sis_soft_reset(ctrl_info);
		fallthrough;
	case RESET_INITIATE_FIRMWARE:
		ctrl_info->pqi_mode_enabled = false;
		pqi_save_ctrl_mode(ctrl_info, SIS_MODE);
		rc = pqi_ofa_ctrl_restart(ctrl_info, delay_secs);
		pqi_ofa_free_host_buffer(ctrl_info);
		pqi_ctrl_ofa_done(ctrl_info);
		dev_info(&ctrl_info->pci_dev->dev,
				"Online Firmware Activation: %s\n",
				rc == 0 ? "SUCCESS" : "FAILED");
		break;
	case RESET_ABORT:
		dev_info(&ctrl_info->pci_dev->dev,
				"Online Firmware Activation ABORTED\n");
		if (ctrl_info->soft_reset_handshake_supported)
			pqi_clear_soft_reset_status(ctrl_info);
		pqi_ofa_free_host_buffer(ctrl_info);
		pqi_ctrl_ofa_done(ctrl_info);
		pqi_ofa_ctrl_unquiesce(ctrl_info);
		break;
	case RESET_NORESPONSE:
		fallthrough;
	default:
		dev_err(&ctrl_info->pci_dev->dev,
			"unexpected Online Firmware Activation reset status: 0x%x\n",
			reset_status);
		pqi_ofa_free_host_buffer(ctrl_info);
		pqi_ctrl_ofa_done(ctrl_info);
		pqi_ofa_ctrl_unquiesce(ctrl_info);
		pqi_take_ctrl_offline(ctrl_info, PQI_OFA_RESPONSE_TIMEOUT);
		break;
	}
}

static void pqi_ofa_memory_alloc_worker(struct work_struct *work)
{
	struct pqi_ctrl_info *ctrl_info;

	ctrl_info = container_of(work, struct pqi_ctrl_info, ofa_memory_alloc_work);

	pqi_ctrl_ofa_start(ctrl_info);
	pqi_ofa_setup_host_buffer(ctrl_info);
	pqi_ofa_host_memory_update(ctrl_info);
}

static void pqi_ofa_quiesce_worker(struct work_struct *work)
{
	struct pqi_ctrl_info *ctrl_info;
	struct pqi_event *event;

	ctrl_info = container_of(work, struct pqi_ctrl_info, ofa_quiesce_work);

	event = &ctrl_info->events[pqi_event_type_to_event_index(PQI_EVENT_TYPE_OFA)];

	pqi_ofa_ctrl_quiesce(ctrl_info);
	pqi_acknowledge_event(ctrl_info, event);
	pqi_process_soft_reset(ctrl_info);
}

static bool pqi_ofa_process_event(struct pqi_ctrl_info *ctrl_info,
	struct pqi_event *event)
{
	bool ack_event;

	ack_event = true;

	switch (event->event_id) {
	case PQI_EVENT_OFA_MEMORY_ALLOCATION:
		dev_info(&ctrl_info->pci_dev->dev,
			"received Online Firmware Activation memory allocation request\n");
		schedule_work(&ctrl_info->ofa_memory_alloc_work);
		break;
	case PQI_EVENT_OFA_QUIESCE:
		dev_info(&ctrl_info->pci_dev->dev,
			"received Online Firmware Activation quiesce request\n");
		schedule_work(&ctrl_info->ofa_quiesce_work);
		ack_event = false;
		break;
	case PQI_EVENT_OFA_CANCELED:
		dev_info(&ctrl_info->pci_dev->dev,
			"received Online Firmware Activation cancel request: reason: %u\n",
			ctrl_info->ofa_cancel_reason);
		pqi_ofa_free_host_buffer(ctrl_info);
		pqi_ctrl_ofa_done(ctrl_info);
		break;
	default:
		dev_err(&ctrl_info->pci_dev->dev,
			"received unknown Online Firmware Activation request: event ID: %u\n",
			event->event_id);
		break;
	}

	return ack_event;
}

static void pqi_event_worker(struct work_struct *work)
{
	unsigned int i;
	bool rescan_needed;
	struct pqi_ctrl_info *ctrl_info;
	struct pqi_event *event;
	bool ack_event;

	ctrl_info = container_of(work, struct pqi_ctrl_info, event_work);

	pqi_ctrl_busy(ctrl_info);
	pqi_wait_if_ctrl_blocked(ctrl_info);
	if (pqi_ctrl_offline(ctrl_info))
		goto out;

	rescan_needed = false;
	event = ctrl_info->events;
	for (i = 0; i < PQI_NUM_SUPPORTED_EVENTS; i++) {
		if (event->pending) {
			event->pending = false;
			if (event->event_type == PQI_EVENT_TYPE_OFA) {
				ack_event = pqi_ofa_process_event(ctrl_info, event);
			} else {
				ack_event = true;
				rescan_needed = true;
				if (event->event_type == PQI_EVENT_TYPE_LOGICAL_DEVICE)
					ctrl_info->logical_volume_rescan_needed = true;
			}
			if (ack_event)
				pqi_acknowledge_event(ctrl_info, event);
		}
		event++;
	}

	if (rescan_needed)
		pqi_schedule_rescan_worker_delayed(ctrl_info);

out:
	pqi_ctrl_unbusy(ctrl_info);
}

#define PQI_HEARTBEAT_TIMER_INTERVAL	(10 * HZ)

static void pqi_heartbeat_timer_handler(struct timer_list *t)
{
	int num_interrupts;
	u32 heartbeat_count;
	struct pqi_ctrl_info *ctrl_info = from_timer(ctrl_info, t, heartbeat_timer);

	pqi_check_ctrl_health(ctrl_info);
	if (pqi_ctrl_offline(ctrl_info))
		return;

	num_interrupts = atomic_read(&ctrl_info->num_interrupts);
	heartbeat_count = pqi_read_heartbeat_counter(ctrl_info);

	if (num_interrupts == ctrl_info->previous_num_interrupts) {
		if (heartbeat_count == ctrl_info->previous_heartbeat_count) {
			dev_err(&ctrl_info->pci_dev->dev,
				"no heartbeat detected - last heartbeat count: %u\n",
				heartbeat_count);
			pqi_take_ctrl_offline(ctrl_info, PQI_NO_HEARTBEAT);
			return;
		}
	} else {
		ctrl_info->previous_num_interrupts = num_interrupts;
	}

	ctrl_info->previous_heartbeat_count = heartbeat_count;
	mod_timer(&ctrl_info->heartbeat_timer,
		jiffies + PQI_HEARTBEAT_TIMER_INTERVAL);
}

static void pqi_start_heartbeat_timer(struct pqi_ctrl_info *ctrl_info)
{
	if (!ctrl_info->heartbeat_counter)
		return;

	ctrl_info->previous_num_interrupts =
		atomic_read(&ctrl_info->num_interrupts);
	ctrl_info->previous_heartbeat_count =
		pqi_read_heartbeat_counter(ctrl_info);

	ctrl_info->heartbeat_timer.expires =
		jiffies + PQI_HEARTBEAT_TIMER_INTERVAL;
	add_timer(&ctrl_info->heartbeat_timer);
}

static inline void pqi_stop_heartbeat_timer(struct pqi_ctrl_info *ctrl_info)
{
	del_timer_sync(&ctrl_info->heartbeat_timer);
}

static void pqi_ofa_capture_event_payload(struct pqi_ctrl_info *ctrl_info,
	struct pqi_event *event, struct pqi_event_response *response)
{
	switch (event->event_id) {
	case PQI_EVENT_OFA_MEMORY_ALLOCATION:
		ctrl_info->ofa_bytes_requested =
			get_unaligned_le32(&response->data.ofa_memory_allocation.bytes_requested);
		break;
	case PQI_EVENT_OFA_CANCELED:
		ctrl_info->ofa_cancel_reason =
			get_unaligned_le16(&response->data.ofa_cancelled.reason);
		break;
	}
}

static int pqi_process_event_intr(struct pqi_ctrl_info *ctrl_info)
{
	int num_events;
	pqi_index_t oq_pi;
	pqi_index_t oq_ci;
	struct pqi_event_queue *event_queue;
	struct pqi_event_response *response;
	struct pqi_event *event;
	int event_index;

	event_queue = &ctrl_info->event_queue;
	num_events = 0;
	oq_ci = event_queue->oq_ci_copy;

	while (1) {
		oq_pi = readl(event_queue->oq_pi);
		if (oq_pi >= PQI_NUM_EVENT_QUEUE_ELEMENTS) {
			pqi_invalid_response(ctrl_info, PQI_EVENT_PI_OUT_OF_RANGE);
			dev_err(&ctrl_info->pci_dev->dev,
				"event interrupt: producer index (%u) out of range (0-%u): consumer index: %u\n",
				oq_pi, PQI_NUM_EVENT_QUEUE_ELEMENTS - 1, oq_ci);
			return -1;
		}

		if (oq_pi == oq_ci)
			break;

		num_events++;
		response = event_queue->oq_element_array + (oq_ci * PQI_EVENT_OQ_ELEMENT_LENGTH);

		event_index = pqi_event_type_to_event_index(response->event_type);

		if (event_index >= 0 && response->request_acknowledge) {
			event = &ctrl_info->events[event_index];
			event->pending = true;
			event->event_type = response->event_type;
			event->event_id = get_unaligned_le16(&response->event_id);
			event->additional_event_id =
				get_unaligned_le32(&response->additional_event_id);
			if (event->event_type == PQI_EVENT_TYPE_OFA)
				pqi_ofa_capture_event_payload(ctrl_info, event, response);
		}

		oq_ci = (oq_ci + 1) % PQI_NUM_EVENT_QUEUE_ELEMENTS;
	}

	if (num_events) {
		event_queue->oq_ci_copy = oq_ci;
		writel(oq_ci, event_queue->oq_ci);
		schedule_work(&ctrl_info->event_work);
	}

	return num_events;
}

#define PQI_LEGACY_INTX_MASK	0x1

static inline void pqi_configure_legacy_intx(struct pqi_ctrl_info *ctrl_info, bool enable_intx)
{
	u32 intx_mask;
	struct pqi_device_registers __iomem *pqi_registers;
	volatile void __iomem *register_addr;

	pqi_registers = ctrl_info->pqi_registers;

	if (enable_intx)
		register_addr = &pqi_registers->legacy_intx_mask_clear;
	else
		register_addr = &pqi_registers->legacy_intx_mask_set;

	intx_mask = readl(register_addr);
	intx_mask |= PQI_LEGACY_INTX_MASK;
	writel(intx_mask, register_addr);
}

static void pqi_change_irq_mode(struct pqi_ctrl_info *ctrl_info,
	enum pqi_irq_mode new_mode)
{
	switch (ctrl_info->irq_mode) {
	case IRQ_MODE_MSIX:
		switch (new_mode) {
		case IRQ_MODE_MSIX:
			break;
		case IRQ_MODE_INTX:
			pqi_configure_legacy_intx(ctrl_info, true);
			sis_enable_intx(ctrl_info);
			break;
		case IRQ_MODE_NONE:
			break;
		}
		break;
	case IRQ_MODE_INTX:
		switch (new_mode) {
		case IRQ_MODE_MSIX:
			pqi_configure_legacy_intx(ctrl_info, false);
			sis_enable_msix(ctrl_info);
			break;
		case IRQ_MODE_INTX:
			break;
		case IRQ_MODE_NONE:
			pqi_configure_legacy_intx(ctrl_info, false);
			break;
		}
		break;
	case IRQ_MODE_NONE:
		switch (new_mode) {
		case IRQ_MODE_MSIX:
			sis_enable_msix(ctrl_info);
			break;
		case IRQ_MODE_INTX:
			pqi_configure_legacy_intx(ctrl_info, true);
			sis_enable_intx(ctrl_info);
			break;
		case IRQ_MODE_NONE:
			break;
		}
		break;
	}

	ctrl_info->irq_mode = new_mode;
}

#define PQI_LEGACY_INTX_PENDING		0x1

static inline bool pqi_is_valid_irq(struct pqi_ctrl_info *ctrl_info)
{
	bool valid_irq;
	u32 intx_status;

	switch (ctrl_info->irq_mode) {
	case IRQ_MODE_MSIX:
		valid_irq = true;
		break;
	case IRQ_MODE_INTX:
		intx_status = readl(&ctrl_info->pqi_registers->legacy_intx_status);
		if (intx_status & PQI_LEGACY_INTX_PENDING)
			valid_irq = true;
		else
			valid_irq = false;
		break;
	case IRQ_MODE_NONE:
	default:
		valid_irq = false;
		break;
	}

	return valid_irq;
}

static irqreturn_t pqi_irq_handler(int irq, void *data)
{
	struct pqi_ctrl_info *ctrl_info;
	struct pqi_queue_group *queue_group;
	int num_io_responses_handled;
	int num_events_handled;

	queue_group = data;
	ctrl_info = queue_group->ctrl_info;

	if (!pqi_is_valid_irq(ctrl_info))
		return IRQ_NONE;

	num_io_responses_handled = pqi_process_io_intr(ctrl_info, queue_group);
	if (num_io_responses_handled < 0)
		goto out;

	if (irq == ctrl_info->event_irq) {
		num_events_handled = pqi_process_event_intr(ctrl_info);
		if (num_events_handled < 0)
			goto out;
	} else {
		num_events_handled = 0;
	}

	if (num_io_responses_handled + num_events_handled > 0)
		atomic_inc(&ctrl_info->num_interrupts);

	pqi_start_io(ctrl_info, queue_group, RAID_PATH, NULL);
	pqi_start_io(ctrl_info, queue_group, AIO_PATH, NULL);

out:
	return IRQ_HANDLED;
}

static int pqi_request_irqs(struct pqi_ctrl_info *ctrl_info)
{
	struct pci_dev *pci_dev = ctrl_info->pci_dev;
	int i;
	int rc;

	ctrl_info->event_irq = pci_irq_vector(pci_dev, 0);

	for (i = 0; i < ctrl_info->num_msix_vectors_enabled; i++) {
		rc = request_irq(pci_irq_vector(pci_dev, i), pqi_irq_handler, 0,
			DRIVER_NAME_SHORT, &ctrl_info->queue_groups[i]);
		if (rc) {
			dev_err(&pci_dev->dev,
				"irq %u init failed with error %d\n",
				pci_irq_vector(pci_dev, i), rc);
			return rc;
		}
		ctrl_info->num_msix_vectors_initialized++;
	}

	return 0;
}

static void pqi_free_irqs(struct pqi_ctrl_info *ctrl_info)
{
	int i;

	for (i = 0; i < ctrl_info->num_msix_vectors_initialized; i++)
		free_irq(pci_irq_vector(ctrl_info->pci_dev, i),
			&ctrl_info->queue_groups[i]);

	ctrl_info->num_msix_vectors_initialized = 0;
}

static int pqi_enable_msix_interrupts(struct pqi_ctrl_info *ctrl_info)
{
	int num_vectors_enabled;

	num_vectors_enabled = pci_alloc_irq_vectors(ctrl_info->pci_dev,
			PQI_MIN_MSIX_VECTORS, ctrl_info->num_queue_groups,
			PCI_IRQ_MSIX | PCI_IRQ_AFFINITY);
	if (num_vectors_enabled < 0) {
		dev_err(&ctrl_info->pci_dev->dev,
			"MSI-X init failed with error %d\n",
			num_vectors_enabled);
		return num_vectors_enabled;
	}

	ctrl_info->num_msix_vectors_enabled = num_vectors_enabled;
	ctrl_info->irq_mode = IRQ_MODE_MSIX;
	return 0;
}

static void pqi_disable_msix_interrupts(struct pqi_ctrl_info *ctrl_info)
{
	if (ctrl_info->num_msix_vectors_enabled) {
		pci_free_irq_vectors(ctrl_info->pci_dev);
		ctrl_info->num_msix_vectors_enabled = 0;
	}
}

static int pqi_alloc_operational_queues(struct pqi_ctrl_info *ctrl_info)
{
	unsigned int i;
	size_t alloc_length;
	size_t element_array_length_per_iq;
	size_t element_array_length_per_oq;
	void *element_array;
	void __iomem *next_queue_index;
	void *aligned_pointer;
	unsigned int num_inbound_queues;
	unsigned int num_outbound_queues;
	unsigned int num_queue_indexes;
	struct pqi_queue_group *queue_group;

	element_array_length_per_iq =
		PQI_OPERATIONAL_IQ_ELEMENT_LENGTH *
		ctrl_info->num_elements_per_iq;
	element_array_length_per_oq =
		PQI_OPERATIONAL_OQ_ELEMENT_LENGTH *
		ctrl_info->num_elements_per_oq;
	num_inbound_queues = ctrl_info->num_queue_groups * 2;
	num_outbound_queues = ctrl_info->num_queue_groups;
	num_queue_indexes = (ctrl_info->num_queue_groups * 3) + 1;

	aligned_pointer = NULL;

	for (i = 0; i < num_inbound_queues; i++) {
		aligned_pointer = PTR_ALIGN(aligned_pointer,
			PQI_QUEUE_ELEMENT_ARRAY_ALIGNMENT);
		aligned_pointer += element_array_length_per_iq;
	}

	for (i = 0; i < num_outbound_queues; i++) {
		aligned_pointer = PTR_ALIGN(aligned_pointer,
			PQI_QUEUE_ELEMENT_ARRAY_ALIGNMENT);
		aligned_pointer += element_array_length_per_oq;
	}

	aligned_pointer = PTR_ALIGN(aligned_pointer,
		PQI_QUEUE_ELEMENT_ARRAY_ALIGNMENT);
	aligned_pointer += PQI_NUM_EVENT_QUEUE_ELEMENTS *
		PQI_EVENT_OQ_ELEMENT_LENGTH;

	for (i = 0; i < num_queue_indexes; i++) {
		aligned_pointer = PTR_ALIGN(aligned_pointer,
			PQI_OPERATIONAL_INDEX_ALIGNMENT);
		aligned_pointer += sizeof(pqi_index_t);
	}

	alloc_length = (size_t)aligned_pointer +
		PQI_QUEUE_ELEMENT_ARRAY_ALIGNMENT;

	alloc_length += PQI_EXTRA_SGL_MEMORY;

	ctrl_info->queue_memory_base =
		dma_alloc_coherent(&ctrl_info->pci_dev->dev, alloc_length,
				   &ctrl_info->queue_memory_base_dma_handle,
				   GFP_KERNEL);

	if (!ctrl_info->queue_memory_base)
		return -ENOMEM;

	ctrl_info->queue_memory_length = alloc_length;

	element_array = PTR_ALIGN(ctrl_info->queue_memory_base,
		PQI_QUEUE_ELEMENT_ARRAY_ALIGNMENT);

	for (i = 0; i < ctrl_info->num_queue_groups; i++) {
		queue_group = &ctrl_info->queue_groups[i];
		queue_group->iq_element_array[RAID_PATH] = element_array;
		queue_group->iq_element_array_bus_addr[RAID_PATH] =
			ctrl_info->queue_memory_base_dma_handle +
				(element_array - ctrl_info->queue_memory_base);
		element_array += element_array_length_per_iq;
		element_array = PTR_ALIGN(element_array,
			PQI_QUEUE_ELEMENT_ARRAY_ALIGNMENT);
		queue_group->iq_element_array[AIO_PATH] = element_array;
		queue_group->iq_element_array_bus_addr[AIO_PATH] =
			ctrl_info->queue_memory_base_dma_handle +
			(element_array - ctrl_info->queue_memory_base);
		element_array += element_array_length_per_iq;
		element_array = PTR_ALIGN(element_array,
			PQI_QUEUE_ELEMENT_ARRAY_ALIGNMENT);
	}

	for (i = 0; i < ctrl_info->num_queue_groups; i++) {
		queue_group = &ctrl_info->queue_groups[i];
		queue_group->oq_element_array = element_array;
		queue_group->oq_element_array_bus_addr =
			ctrl_info->queue_memory_base_dma_handle +
			(element_array - ctrl_info->queue_memory_base);
		element_array += element_array_length_per_oq;
		element_array = PTR_ALIGN(element_array,
			PQI_QUEUE_ELEMENT_ARRAY_ALIGNMENT);
	}

	ctrl_info->event_queue.oq_element_array = element_array;
	ctrl_info->event_queue.oq_element_array_bus_addr =
		ctrl_info->queue_memory_base_dma_handle +
		(element_array - ctrl_info->queue_memory_base);
	element_array += PQI_NUM_EVENT_QUEUE_ELEMENTS *
		PQI_EVENT_OQ_ELEMENT_LENGTH;

	next_queue_index = (void __iomem *)PTR_ALIGN(element_array,
		PQI_OPERATIONAL_INDEX_ALIGNMENT);

	for (i = 0; i < ctrl_info->num_queue_groups; i++) {
		queue_group = &ctrl_info->queue_groups[i];
		queue_group->iq_ci[RAID_PATH] = next_queue_index;
		queue_group->iq_ci_bus_addr[RAID_PATH] =
			ctrl_info->queue_memory_base_dma_handle +
			(next_queue_index -
			(void __iomem *)ctrl_info->queue_memory_base);
		next_queue_index += sizeof(pqi_index_t);
		next_queue_index = PTR_ALIGN(next_queue_index,
			PQI_OPERATIONAL_INDEX_ALIGNMENT);
		queue_group->iq_ci[AIO_PATH] = next_queue_index;
		queue_group->iq_ci_bus_addr[AIO_PATH] =
			ctrl_info->queue_memory_base_dma_handle +
			(next_queue_index -
			(void __iomem *)ctrl_info->queue_memory_base);
		next_queue_index += sizeof(pqi_index_t);
		next_queue_index = PTR_ALIGN(next_queue_index,
			PQI_OPERATIONAL_INDEX_ALIGNMENT);
		queue_group->oq_pi = next_queue_index;
		queue_group->oq_pi_bus_addr =
			ctrl_info->queue_memory_base_dma_handle +
			(next_queue_index -
			(void __iomem *)ctrl_info->queue_memory_base);
		next_queue_index += sizeof(pqi_index_t);
		next_queue_index = PTR_ALIGN(next_queue_index,
			PQI_OPERATIONAL_INDEX_ALIGNMENT);
	}

	ctrl_info->event_queue.oq_pi = next_queue_index;
	ctrl_info->event_queue.oq_pi_bus_addr =
		ctrl_info->queue_memory_base_dma_handle +
		(next_queue_index -
		(void __iomem *)ctrl_info->queue_memory_base);

	return 0;
}

static void pqi_init_operational_queues(struct pqi_ctrl_info *ctrl_info)
{
	unsigned int i;
	u16 next_iq_id = PQI_MIN_OPERATIONAL_QUEUE_ID;
	u16 next_oq_id = PQI_MIN_OPERATIONAL_QUEUE_ID;

	/*
	 * Initialize the backpointers to the controller structure in
	 * each operational queue group structure.
	 */
	for (i = 0; i < ctrl_info->num_queue_groups; i++)
		ctrl_info->queue_groups[i].ctrl_info = ctrl_info;

	/*
	 * Assign IDs to all operational queues.  Note that the IDs
	 * assigned to operational IQs are independent of the IDs
	 * assigned to operational OQs.
	 */
	ctrl_info->event_queue.oq_id = next_oq_id++;
	for (i = 0; i < ctrl_info->num_queue_groups; i++) {
		ctrl_info->queue_groups[i].iq_id[RAID_PATH] = next_iq_id++;
		ctrl_info->queue_groups[i].iq_id[AIO_PATH] = next_iq_id++;
		ctrl_info->queue_groups[i].oq_id = next_oq_id++;
	}

	/*
	 * Assign MSI-X table entry indexes to all queues.  Note that the
	 * interrupt for the event queue is shared with the first queue group.
	 */
	ctrl_info->event_queue.int_msg_num = 0;
	for (i = 0; i < ctrl_info->num_queue_groups; i++)
		ctrl_info->queue_groups[i].int_msg_num = i;

	for (i = 0; i < ctrl_info->num_queue_groups; i++) {
		spin_lock_init(&ctrl_info->queue_groups[i].submit_lock[0]);
		spin_lock_init(&ctrl_info->queue_groups[i].submit_lock[1]);
		INIT_LIST_HEAD(&ctrl_info->queue_groups[i].request_list[0]);
		INIT_LIST_HEAD(&ctrl_info->queue_groups[i].request_list[1]);
	}
}

static int pqi_alloc_admin_queues(struct pqi_ctrl_info *ctrl_info)
{
	size_t alloc_length;
	struct pqi_admin_queues_aligned *admin_queues_aligned;
	struct pqi_admin_queues *admin_queues;

	alloc_length = sizeof(struct pqi_admin_queues_aligned) +
		PQI_QUEUE_ELEMENT_ARRAY_ALIGNMENT;

	ctrl_info->admin_queue_memory_base =
		dma_alloc_coherent(&ctrl_info->pci_dev->dev, alloc_length,
				   &ctrl_info->admin_queue_memory_base_dma_handle,
				   GFP_KERNEL);

	if (!ctrl_info->admin_queue_memory_base)
		return -ENOMEM;

	ctrl_info->admin_queue_memory_length = alloc_length;

	admin_queues = &ctrl_info->admin_queues;
	admin_queues_aligned = PTR_ALIGN(ctrl_info->admin_queue_memory_base,
		PQI_QUEUE_ELEMENT_ARRAY_ALIGNMENT);
	admin_queues->iq_element_array =
		&admin_queues_aligned->iq_element_array;
	admin_queues->oq_element_array =
		&admin_queues_aligned->oq_element_array;
	admin_queues->iq_ci =
		(pqi_index_t __iomem *)&admin_queues_aligned->iq_ci;
	admin_queues->oq_pi =
		(pqi_index_t __iomem *)&admin_queues_aligned->oq_pi;

	admin_queues->iq_element_array_bus_addr =
		ctrl_info->admin_queue_memory_base_dma_handle +
		(admin_queues->iq_element_array -
		ctrl_info->admin_queue_memory_base);
	admin_queues->oq_element_array_bus_addr =
		ctrl_info->admin_queue_memory_base_dma_handle +
		(admin_queues->oq_element_array -
		ctrl_info->admin_queue_memory_base);
	admin_queues->iq_ci_bus_addr =
		ctrl_info->admin_queue_memory_base_dma_handle +
		((void __iomem *)admin_queues->iq_ci -
		(void __iomem *)ctrl_info->admin_queue_memory_base);
	admin_queues->oq_pi_bus_addr =
		ctrl_info->admin_queue_memory_base_dma_handle +
		((void __iomem *)admin_queues->oq_pi -
		(void __iomem *)ctrl_info->admin_queue_memory_base);

	return 0;
}

#define PQI_ADMIN_QUEUE_CREATE_TIMEOUT_JIFFIES		HZ
#define PQI_ADMIN_QUEUE_CREATE_POLL_INTERVAL_MSECS	1

static int pqi_create_admin_queues(struct pqi_ctrl_info *ctrl_info)
{
	struct pqi_device_registers __iomem *pqi_registers;
	struct pqi_admin_queues *admin_queues;
	unsigned long timeout;
	u8 status;
	u32 reg;

	pqi_registers = ctrl_info->pqi_registers;
	admin_queues = &ctrl_info->admin_queues;

	writeq((u64)admin_queues->iq_element_array_bus_addr,
		&pqi_registers->admin_iq_element_array_addr);
	writeq((u64)admin_queues->oq_element_array_bus_addr,
		&pqi_registers->admin_oq_element_array_addr);
	writeq((u64)admin_queues->iq_ci_bus_addr,
		&pqi_registers->admin_iq_ci_addr);
	writeq((u64)admin_queues->oq_pi_bus_addr,
		&pqi_registers->admin_oq_pi_addr);

	reg = PQI_ADMIN_IQ_NUM_ELEMENTS |
		(PQI_ADMIN_OQ_NUM_ELEMENTS << 8) |
		(admin_queues->int_msg_num << 16);
	writel(reg, &pqi_registers->admin_iq_num_elements);

	writel(PQI_CREATE_ADMIN_QUEUE_PAIR,
		&pqi_registers->function_and_status_code);

	timeout = PQI_ADMIN_QUEUE_CREATE_TIMEOUT_JIFFIES + jiffies;
	while (1) {
		msleep(PQI_ADMIN_QUEUE_CREATE_POLL_INTERVAL_MSECS);
		status = readb(&pqi_registers->function_and_status_code);
		if (status == PQI_STATUS_IDLE)
			break;
		if (time_after(jiffies, timeout))
			return -ETIMEDOUT;
	}

	/*
	 * The offset registers are not initialized to the correct
	 * offsets until *after* the create admin queue pair command
	 * completes successfully.
	 */
	admin_queues->iq_pi = ctrl_info->iomem_base +
		PQI_DEVICE_REGISTERS_OFFSET +
		readq(&pqi_registers->admin_iq_pi_offset);
	admin_queues->oq_ci = ctrl_info->iomem_base +
		PQI_DEVICE_REGISTERS_OFFSET +
		readq(&pqi_registers->admin_oq_ci_offset);

	return 0;
}

static void pqi_submit_admin_request(struct pqi_ctrl_info *ctrl_info,
	struct pqi_general_admin_request *request)
{
	struct pqi_admin_queues *admin_queues;
	void *next_element;
	pqi_index_t iq_pi;

	admin_queues = &ctrl_info->admin_queues;
	iq_pi = admin_queues->iq_pi_copy;

	next_element = admin_queues->iq_element_array +
		(iq_pi * PQI_ADMIN_IQ_ELEMENT_LENGTH);

	memcpy(next_element, request, sizeof(*request));

	iq_pi = (iq_pi + 1) % PQI_ADMIN_IQ_NUM_ELEMENTS;
	admin_queues->iq_pi_copy = iq_pi;

	/*
	 * This write notifies the controller that an IU is available to be
	 * processed.
	 */
	writel(iq_pi, admin_queues->iq_pi);
}

#define PQI_ADMIN_REQUEST_TIMEOUT_SECS	60

static int pqi_poll_for_admin_response(struct pqi_ctrl_info *ctrl_info,
	struct pqi_general_admin_response *response)
{
	struct pqi_admin_queues *admin_queues;
	pqi_index_t oq_pi;
	pqi_index_t oq_ci;
	unsigned long timeout;

	admin_queues = &ctrl_info->admin_queues;
	oq_ci = admin_queues->oq_ci_copy;

	timeout = (PQI_ADMIN_REQUEST_TIMEOUT_SECS * HZ) + jiffies;

	while (1) {
		oq_pi = readl(admin_queues->oq_pi);
		if (oq_pi != oq_ci)
			break;
		if (time_after(jiffies, timeout)) {
			dev_err(&ctrl_info->pci_dev->dev,
				"timed out waiting for admin response\n");
			return -ETIMEDOUT;
		}
		if (!sis_is_firmware_running(ctrl_info))
			return -ENXIO;
		usleep_range(1000, 2000);
	}

	memcpy(response, admin_queues->oq_element_array +
		(oq_ci * PQI_ADMIN_OQ_ELEMENT_LENGTH), sizeof(*response));

	oq_ci = (oq_ci + 1) % PQI_ADMIN_OQ_NUM_ELEMENTS;
	admin_queues->oq_ci_copy = oq_ci;
	writel(oq_ci, admin_queues->oq_ci);

	return 0;
}

static void pqi_start_io(struct pqi_ctrl_info *ctrl_info,
	struct pqi_queue_group *queue_group, enum pqi_io_path path,
	struct pqi_io_request *io_request)
{
	struct pqi_io_request *next;
	void *next_element;
	pqi_index_t iq_pi;
	pqi_index_t iq_ci;
	size_t iu_length;
	unsigned long flags;
	unsigned int num_elements_needed;
	unsigned int num_elements_to_end_of_queue;
	size_t copy_count;
	struct pqi_iu_header *request;

	spin_lock_irqsave(&queue_group->submit_lock[path], flags);

	if (io_request) {
		io_request->queue_group = queue_group;
		list_add_tail(&io_request->request_list_entry,
			&queue_group->request_list[path]);
	}

	iq_pi = queue_group->iq_pi_copy[path];

	list_for_each_entry_safe(io_request, next,
		&queue_group->request_list[path], request_list_entry) {

		request = io_request->iu;

		iu_length = get_unaligned_le16(&request->iu_length) +
			PQI_REQUEST_HEADER_LENGTH;
		num_elements_needed =
			DIV_ROUND_UP(iu_length,
				PQI_OPERATIONAL_IQ_ELEMENT_LENGTH);

		iq_ci = readl(queue_group->iq_ci[path]);

		if (num_elements_needed > pqi_num_elements_free(iq_pi, iq_ci,
			ctrl_info->num_elements_per_iq))
			break;

		put_unaligned_le16(queue_group->oq_id,
			&request->response_queue_id);

		next_element = queue_group->iq_element_array[path] +
			(iq_pi * PQI_OPERATIONAL_IQ_ELEMENT_LENGTH);

		num_elements_to_end_of_queue =
			ctrl_info->num_elements_per_iq - iq_pi;

		if (num_elements_needed <= num_elements_to_end_of_queue) {
			memcpy(next_element, request, iu_length);
		} else {
			copy_count = num_elements_to_end_of_queue *
				PQI_OPERATIONAL_IQ_ELEMENT_LENGTH;
			memcpy(next_element, request, copy_count);
			memcpy(queue_group->iq_element_array[path],
				(u8 *)request + copy_count,
				iu_length - copy_count);
		}

		iq_pi = (iq_pi + num_elements_needed) %
			ctrl_info->num_elements_per_iq;

		list_del(&io_request->request_list_entry);
	}

	if (iq_pi != queue_group->iq_pi_copy[path]) {
		queue_group->iq_pi_copy[path] = iq_pi;
		/*
		 * This write notifies the controller that one or more IUs are
		 * available to be processed.
		 */
		writel(iq_pi, queue_group->iq_pi[path]);
	}

	spin_unlock_irqrestore(&queue_group->submit_lock[path], flags);
}

#define PQI_WAIT_FOR_COMPLETION_IO_TIMEOUT_SECS		10

static int pqi_wait_for_completion_io(struct pqi_ctrl_info *ctrl_info,
	struct completion *wait)
{
	int rc;

	while (1) {
		if (wait_for_completion_io_timeout(wait,
			PQI_WAIT_FOR_COMPLETION_IO_TIMEOUT_SECS * HZ)) {
			rc = 0;
			break;
		}

		pqi_check_ctrl_health(ctrl_info);
		if (pqi_ctrl_offline(ctrl_info)) {
			rc = -ENXIO;
			break;
		}
	}

	return rc;
}

static void pqi_raid_synchronous_complete(struct pqi_io_request *io_request,
	void *context)
{
	struct completion *waiting = context;

	complete(waiting);
}

static int pqi_process_raid_io_error_synchronous(
	struct pqi_raid_error_info *error_info)
{
	int rc = -EIO;

	switch (error_info->data_out_result) {
	case PQI_DATA_IN_OUT_GOOD:
		if (error_info->status == SAM_STAT_GOOD)
			rc = 0;
		break;
	case PQI_DATA_IN_OUT_UNDERFLOW:
		if (error_info->status == SAM_STAT_GOOD ||
			error_info->status == SAM_STAT_CHECK_CONDITION)
			rc = 0;
		break;
	case PQI_DATA_IN_OUT_ABORTED:
		rc = PQI_CMD_STATUS_ABORTED;
		break;
	}

	return rc;
}

static inline bool pqi_is_blockable_request(struct pqi_iu_header *request)
{
	return (request->driver_flags & PQI_DRIVER_NONBLOCKABLE_REQUEST) == 0;
}

static int pqi_submit_raid_request_synchronous(struct pqi_ctrl_info *ctrl_info,
	struct pqi_iu_header *request, unsigned int flags,
	struct pqi_raid_error_info *error_info)
{
	int rc = 0;
	struct pqi_io_request *io_request;
	size_t iu_length;
	DECLARE_COMPLETION_ONSTACK(wait);

	if (flags & PQI_SYNC_FLAGS_INTERRUPTABLE) {
		if (down_interruptible(&ctrl_info->sync_request_sem))
			return -ERESTARTSYS;
	} else {
		down(&ctrl_info->sync_request_sem);
	}

	pqi_ctrl_busy(ctrl_info);
	/*
	 * Wait for other admin queue updates such as;
	 * config table changes, OFA memory updates, ...
	 */
	if (pqi_is_blockable_request(request))
		pqi_wait_if_ctrl_blocked(ctrl_info);

	if (pqi_ctrl_offline(ctrl_info)) {
		rc = -ENXIO;
		goto out;
	}

	io_request = pqi_alloc_io_request(ctrl_info);

	put_unaligned_le16(io_request->index,
		&(((struct pqi_raid_path_request *)request)->request_id));

	if (request->iu_type == PQI_REQUEST_IU_RAID_PATH_IO)
		((struct pqi_raid_path_request *)request)->error_index =
			((struct pqi_raid_path_request *)request)->request_id;

	iu_length = get_unaligned_le16(&request->iu_length) +
		PQI_REQUEST_HEADER_LENGTH;
	memcpy(io_request->iu, request, iu_length);

	io_request->io_complete_callback = pqi_raid_synchronous_complete;
	io_request->context = &wait;

	pqi_start_io(ctrl_info, &ctrl_info->queue_groups[PQI_DEFAULT_QUEUE_GROUP], RAID_PATH,
		io_request);

	pqi_wait_for_completion_io(ctrl_info, &wait);

	if (error_info) {
		if (io_request->error_info)
			memcpy(error_info, io_request->error_info, sizeof(*error_info));
		else
			memset(error_info, 0, sizeof(*error_info));
	} else if (rc == 0 && io_request->error_info) {
		rc = pqi_process_raid_io_error_synchronous(io_request->error_info);
	}

	pqi_free_io_request(io_request);

out:
	pqi_ctrl_unbusy(ctrl_info);
	up(&ctrl_info->sync_request_sem);

	return rc;
}

static int pqi_validate_admin_response(
	struct pqi_general_admin_response *response, u8 expected_function_code)
{
	if (response->header.iu_type != PQI_RESPONSE_IU_GENERAL_ADMIN)
		return -EINVAL;

	if (get_unaligned_le16(&response->header.iu_length) !=
		PQI_GENERAL_ADMIN_IU_LENGTH)
		return -EINVAL;

	if (response->function_code != expected_function_code)
		return -EINVAL;

	if (response->status != PQI_GENERAL_ADMIN_STATUS_SUCCESS)
		return -EINVAL;

	return 0;
}

static int pqi_submit_admin_request_synchronous(
	struct pqi_ctrl_info *ctrl_info,
	struct pqi_general_admin_request *request,
	struct pqi_general_admin_response *response)
{
	int rc;

	pqi_submit_admin_request(ctrl_info, request);

	rc = pqi_poll_for_admin_response(ctrl_info, response);

	if (rc == 0)
		rc = pqi_validate_admin_response(response, request->function_code);

	return rc;
}

static int pqi_report_device_capability(struct pqi_ctrl_info *ctrl_info)
{
	int rc;
	struct pqi_general_admin_request request;
	struct pqi_general_admin_response response;
	struct pqi_device_capability *capability;
	struct pqi_iu_layer_descriptor *sop_iu_layer_descriptor;

	capability = kmalloc(sizeof(*capability), GFP_KERNEL);
	if (!capability)
		return -ENOMEM;

	memset(&request, 0, sizeof(request));

	request.header.iu_type = PQI_REQUEST_IU_GENERAL_ADMIN;
	put_unaligned_le16(PQI_GENERAL_ADMIN_IU_LENGTH,
		&request.header.iu_length);
	request.function_code =
		PQI_GENERAL_ADMIN_FUNCTION_REPORT_DEVICE_CAPABILITY;
	put_unaligned_le32(sizeof(*capability),
		&request.data.report_device_capability.buffer_length);

	rc = pqi_map_single(ctrl_info->pci_dev,
		&request.data.report_device_capability.sg_descriptor,
		capability, sizeof(*capability),
		DMA_FROM_DEVICE);
	if (rc)
		goto out;

	rc = pqi_submit_admin_request_synchronous(ctrl_info, &request, &response);

	pqi_pci_unmap(ctrl_info->pci_dev,
		&request.data.report_device_capability.sg_descriptor, 1,
		DMA_FROM_DEVICE);

	if (rc)
		goto out;

	if (response.status != PQI_GENERAL_ADMIN_STATUS_SUCCESS) {
		rc = -EIO;
		goto out;
	}

	ctrl_info->max_inbound_queues =
		get_unaligned_le16(&capability->max_inbound_queues);
	ctrl_info->max_elements_per_iq =
		get_unaligned_le16(&capability->max_elements_per_iq);
	ctrl_info->max_iq_element_length =
		get_unaligned_le16(&capability->max_iq_element_length)
		* 16;
	ctrl_info->max_outbound_queues =
		get_unaligned_le16(&capability->max_outbound_queues);
	ctrl_info->max_elements_per_oq =
		get_unaligned_le16(&capability->max_elements_per_oq);
	ctrl_info->max_oq_element_length =
		get_unaligned_le16(&capability->max_oq_element_length)
		* 16;

	sop_iu_layer_descriptor =
		&capability->iu_layer_descriptors[PQI_PROTOCOL_SOP];

	ctrl_info->max_inbound_iu_length_per_firmware =
		get_unaligned_le16(
			&sop_iu_layer_descriptor->max_inbound_iu_length);
	ctrl_info->inbound_spanning_supported =
		sop_iu_layer_descriptor->inbound_spanning_supported;
	ctrl_info->outbound_spanning_supported =
		sop_iu_layer_descriptor->outbound_spanning_supported;

out:
	kfree(capability);

	return rc;
}

static int pqi_validate_device_capability(struct pqi_ctrl_info *ctrl_info)
{
	if (ctrl_info->max_iq_element_length <
		PQI_OPERATIONAL_IQ_ELEMENT_LENGTH) {
		dev_err(&ctrl_info->pci_dev->dev,
			"max. inbound queue element length of %d is less than the required length of %d\n",
			ctrl_info->max_iq_element_length,
			PQI_OPERATIONAL_IQ_ELEMENT_LENGTH);
		return -EINVAL;
	}

	if (ctrl_info->max_oq_element_length <
		PQI_OPERATIONAL_OQ_ELEMENT_LENGTH) {
		dev_err(&ctrl_info->pci_dev->dev,
			"max. outbound queue element length of %d is less than the required length of %d\n",
			ctrl_info->max_oq_element_length,
			PQI_OPERATIONAL_OQ_ELEMENT_LENGTH);
		return -EINVAL;
	}

	if (ctrl_info->max_inbound_iu_length_per_firmware <
		PQI_OPERATIONAL_IQ_ELEMENT_LENGTH) {
		dev_err(&ctrl_info->pci_dev->dev,
			"max. inbound IU length of %u is less than the min. required length of %d\n",
			ctrl_info->max_inbound_iu_length_per_firmware,
			PQI_OPERATIONAL_IQ_ELEMENT_LENGTH);
		return -EINVAL;
	}

	if (!ctrl_info->inbound_spanning_supported) {
		dev_err(&ctrl_info->pci_dev->dev,
			"the controller does not support inbound spanning\n");
		return -EINVAL;
	}

	if (ctrl_info->outbound_spanning_supported) {
		dev_err(&ctrl_info->pci_dev->dev,
			"the controller supports outbound spanning but this driver does not\n");
		return -EINVAL;
	}

	return 0;
}

static int pqi_create_event_queue(struct pqi_ctrl_info *ctrl_info)
{
	int rc;
	struct pqi_event_queue *event_queue;
	struct pqi_general_admin_request request;
	struct pqi_general_admin_response response;

	event_queue = &ctrl_info->event_queue;

	/*
	 * Create OQ (Outbound Queue - device to host queue) to dedicate
	 * to events.
	 */
	memset(&request, 0, sizeof(request));
	request.header.iu_type = PQI_REQUEST_IU_GENERAL_ADMIN;
	put_unaligned_le16(PQI_GENERAL_ADMIN_IU_LENGTH,
		&request.header.iu_length);
	request.function_code = PQI_GENERAL_ADMIN_FUNCTION_CREATE_OQ;
	put_unaligned_le16(event_queue->oq_id,
		&request.data.create_operational_oq.queue_id);
	put_unaligned_le64((u64)event_queue->oq_element_array_bus_addr,
		&request.data.create_operational_oq.element_array_addr);
	put_unaligned_le64((u64)event_queue->oq_pi_bus_addr,
		&request.data.create_operational_oq.pi_addr);
	put_unaligned_le16(PQI_NUM_EVENT_QUEUE_ELEMENTS,
		&request.data.create_operational_oq.num_elements);
	put_unaligned_le16(PQI_EVENT_OQ_ELEMENT_LENGTH / 16,
		&request.data.create_operational_oq.element_length);
	request.data.create_operational_oq.queue_protocol = PQI_PROTOCOL_SOP;
	put_unaligned_le16(event_queue->int_msg_num,
		&request.data.create_operational_oq.int_msg_num);

	rc = pqi_submit_admin_request_synchronous(ctrl_info, &request,
		&response);
	if (rc)
		return rc;

	event_queue->oq_ci = ctrl_info->iomem_base +
		PQI_DEVICE_REGISTERS_OFFSET +
		get_unaligned_le64(
			&response.data.create_operational_oq.oq_ci_offset);

	return 0;
}

static int pqi_create_queue_group(struct pqi_ctrl_info *ctrl_info,
	unsigned int group_number)
{
	int rc;
	struct pqi_queue_group *queue_group;
	struct pqi_general_admin_request request;
	struct pqi_general_admin_response response;

	queue_group = &ctrl_info->queue_groups[group_number];

	/*
	 * Create IQ (Inbound Queue - host to device queue) for
	 * RAID path.
	 */
	memset(&request, 0, sizeof(request));
	request.header.iu_type = PQI_REQUEST_IU_GENERAL_ADMIN;
	put_unaligned_le16(PQI_GENERAL_ADMIN_IU_LENGTH,
		&request.header.iu_length);
	request.function_code = PQI_GENERAL_ADMIN_FUNCTION_CREATE_IQ;
	put_unaligned_le16(queue_group->iq_id[RAID_PATH],
		&request.data.create_operational_iq.queue_id);
	put_unaligned_le64(
		(u64)queue_group->iq_element_array_bus_addr[RAID_PATH],
		&request.data.create_operational_iq.element_array_addr);
	put_unaligned_le64((u64)queue_group->iq_ci_bus_addr[RAID_PATH],
		&request.data.create_operational_iq.ci_addr);
	put_unaligned_le16(ctrl_info->num_elements_per_iq,
		&request.data.create_operational_iq.num_elements);
	put_unaligned_le16(PQI_OPERATIONAL_IQ_ELEMENT_LENGTH / 16,
		&request.data.create_operational_iq.element_length);
	request.data.create_operational_iq.queue_protocol = PQI_PROTOCOL_SOP;

	rc = pqi_submit_admin_request_synchronous(ctrl_info, &request,
		&response);
	if (rc) {
		dev_err(&ctrl_info->pci_dev->dev,
			"error creating inbound RAID queue\n");
		return rc;
	}

	queue_group->iq_pi[RAID_PATH] = ctrl_info->iomem_base +
		PQI_DEVICE_REGISTERS_OFFSET +
		get_unaligned_le64(
			&response.data.create_operational_iq.iq_pi_offset);

	/*
	 * Create IQ (Inbound Queue - host to device queue) for
	 * Advanced I/O (AIO) path.
	 */
	memset(&request, 0, sizeof(request));
	request.header.iu_type = PQI_REQUEST_IU_GENERAL_ADMIN;
	put_unaligned_le16(PQI_GENERAL_ADMIN_IU_LENGTH,
		&request.header.iu_length);
	request.function_code = PQI_GENERAL_ADMIN_FUNCTION_CREATE_IQ;
	put_unaligned_le16(queue_group->iq_id[AIO_PATH],
		&request.data.create_operational_iq.queue_id);
	put_unaligned_le64((u64)queue_group->
		iq_element_array_bus_addr[AIO_PATH],
		&request.data.create_operational_iq.element_array_addr);
	put_unaligned_le64((u64)queue_group->iq_ci_bus_addr[AIO_PATH],
		&request.data.create_operational_iq.ci_addr);
	put_unaligned_le16(ctrl_info->num_elements_per_iq,
		&request.data.create_operational_iq.num_elements);
	put_unaligned_le16(PQI_OPERATIONAL_IQ_ELEMENT_LENGTH / 16,
		&request.data.create_operational_iq.element_length);
	request.data.create_operational_iq.queue_protocol = PQI_PROTOCOL_SOP;

	rc = pqi_submit_admin_request_synchronous(ctrl_info, &request,
		&response);
	if (rc) {
		dev_err(&ctrl_info->pci_dev->dev,
			"error creating inbound AIO queue\n");
		return rc;
	}

	queue_group->iq_pi[AIO_PATH] = ctrl_info->iomem_base +
		PQI_DEVICE_REGISTERS_OFFSET +
		get_unaligned_le64(
			&response.data.create_operational_iq.iq_pi_offset);

	/*
	 * Designate the 2nd IQ as the AIO path.  By default, all IQs are
	 * assumed to be for RAID path I/O unless we change the queue's
	 * property.
	 */
	memset(&request, 0, sizeof(request));
	request.header.iu_type = PQI_REQUEST_IU_GENERAL_ADMIN;
	put_unaligned_le16(PQI_GENERAL_ADMIN_IU_LENGTH,
		&request.header.iu_length);
	request.function_code = PQI_GENERAL_ADMIN_FUNCTION_CHANGE_IQ_PROPERTY;
	put_unaligned_le16(queue_group->iq_id[AIO_PATH],
		&request.data.change_operational_iq_properties.queue_id);
	put_unaligned_le32(PQI_IQ_PROPERTY_IS_AIO_QUEUE,
		&request.data.change_operational_iq_properties.vendor_specific);

	rc = pqi_submit_admin_request_synchronous(ctrl_info, &request,
		&response);
	if (rc) {
		dev_err(&ctrl_info->pci_dev->dev,
			"error changing queue property\n");
		return rc;
	}

	/*
	 * Create OQ (Outbound Queue - device to host queue).
	 */
	memset(&request, 0, sizeof(request));
	request.header.iu_type = PQI_REQUEST_IU_GENERAL_ADMIN;
	put_unaligned_le16(PQI_GENERAL_ADMIN_IU_LENGTH,
		&request.header.iu_length);
	request.function_code = PQI_GENERAL_ADMIN_FUNCTION_CREATE_OQ;
	put_unaligned_le16(queue_group->oq_id,
		&request.data.create_operational_oq.queue_id);
	put_unaligned_le64((u64)queue_group->oq_element_array_bus_addr,
		&request.data.create_operational_oq.element_array_addr);
	put_unaligned_le64((u64)queue_group->oq_pi_bus_addr,
		&request.data.create_operational_oq.pi_addr);
	put_unaligned_le16(ctrl_info->num_elements_per_oq,
		&request.data.create_operational_oq.num_elements);
	put_unaligned_le16(PQI_OPERATIONAL_OQ_ELEMENT_LENGTH / 16,
		&request.data.create_operational_oq.element_length);
	request.data.create_operational_oq.queue_protocol = PQI_PROTOCOL_SOP;
	put_unaligned_le16(queue_group->int_msg_num,
		&request.data.create_operational_oq.int_msg_num);

	rc = pqi_submit_admin_request_synchronous(ctrl_info, &request,
		&response);
	if (rc) {
		dev_err(&ctrl_info->pci_dev->dev,
			"error creating outbound queue\n");
		return rc;
	}

	queue_group->oq_ci = ctrl_info->iomem_base +
		PQI_DEVICE_REGISTERS_OFFSET +
		get_unaligned_le64(
			&response.data.create_operational_oq.oq_ci_offset);

	return 0;
}

static int pqi_create_queues(struct pqi_ctrl_info *ctrl_info)
{
	int rc;
	unsigned int i;

	rc = pqi_create_event_queue(ctrl_info);
	if (rc) {
		dev_err(&ctrl_info->pci_dev->dev,
			"error creating event queue\n");
		return rc;
	}

	for (i = 0; i < ctrl_info->num_queue_groups; i++) {
		rc = pqi_create_queue_group(ctrl_info, i);
		if (rc) {
			dev_err(&ctrl_info->pci_dev->dev,
				"error creating queue group number %u/%u\n",
				i, ctrl_info->num_queue_groups);
			return rc;
		}
	}

	return 0;
}

#define PQI_REPORT_EVENT_CONFIG_BUFFER_LENGTH	\
	struct_size((struct pqi_event_config *)0, descriptors, PQI_MAX_EVENT_DESCRIPTORS)

static int pqi_configure_events(struct pqi_ctrl_info *ctrl_info,
	bool enable_events)
{
	int rc;
	unsigned int i;
	struct pqi_event_config *event_config;
	struct pqi_event_descriptor *event_descriptor;
	struct pqi_general_management_request request;

	event_config = kmalloc(PQI_REPORT_EVENT_CONFIG_BUFFER_LENGTH,
		GFP_KERNEL);
	if (!event_config)
		return -ENOMEM;

	memset(&request, 0, sizeof(request));

	request.header.iu_type = PQI_REQUEST_IU_REPORT_VENDOR_EVENT_CONFIG;
	put_unaligned_le16(offsetof(struct pqi_general_management_request,
		data.report_event_configuration.sg_descriptors[1]) -
		PQI_REQUEST_HEADER_LENGTH, &request.header.iu_length);
	put_unaligned_le32(PQI_REPORT_EVENT_CONFIG_BUFFER_LENGTH,
		&request.data.report_event_configuration.buffer_length);

	rc = pqi_map_single(ctrl_info->pci_dev,
		request.data.report_event_configuration.sg_descriptors,
		event_config, PQI_REPORT_EVENT_CONFIG_BUFFER_LENGTH,
		DMA_FROM_DEVICE);
	if (rc)
		goto out;

	rc = pqi_submit_raid_request_synchronous(ctrl_info, &request.header, 0, NULL);

	pqi_pci_unmap(ctrl_info->pci_dev,
		request.data.report_event_configuration.sg_descriptors, 1,
		DMA_FROM_DEVICE);

	if (rc)
		goto out;

	for (i = 0; i < event_config->num_event_descriptors; i++) {
		event_descriptor = &event_config->descriptors[i];
		if (enable_events &&
			pqi_is_supported_event(event_descriptor->event_type))
				put_unaligned_le16(ctrl_info->event_queue.oq_id,
					&event_descriptor->oq_id);
		else
			put_unaligned_le16(0, &event_descriptor->oq_id);
	}

	memset(&request, 0, sizeof(request));

	request.header.iu_type = PQI_REQUEST_IU_SET_VENDOR_EVENT_CONFIG;
	put_unaligned_le16(offsetof(struct pqi_general_management_request,
		data.report_event_configuration.sg_descriptors[1]) -
		PQI_REQUEST_HEADER_LENGTH, &request.header.iu_length);
	put_unaligned_le32(PQI_REPORT_EVENT_CONFIG_BUFFER_LENGTH,
		&request.data.report_event_configuration.buffer_length);

	rc = pqi_map_single(ctrl_info->pci_dev,
		request.data.report_event_configuration.sg_descriptors,
		event_config, PQI_REPORT_EVENT_CONFIG_BUFFER_LENGTH,
		DMA_TO_DEVICE);
	if (rc)
		goto out;

	rc = pqi_submit_raid_request_synchronous(ctrl_info, &request.header, 0, NULL);

	pqi_pci_unmap(ctrl_info->pci_dev,
		request.data.report_event_configuration.sg_descriptors, 1,
		DMA_TO_DEVICE);

out:
	kfree(event_config);

	return rc;
}

static inline int pqi_enable_events(struct pqi_ctrl_info *ctrl_info)
{
	return pqi_configure_events(ctrl_info, true);
}

static void pqi_free_all_io_requests(struct pqi_ctrl_info *ctrl_info)
{
	unsigned int i;
	struct device *dev;
	size_t sg_chain_buffer_length;
	struct pqi_io_request *io_request;

	if (!ctrl_info->io_request_pool)
		return;

	dev = &ctrl_info->pci_dev->dev;
	sg_chain_buffer_length = ctrl_info->sg_chain_buffer_length;
	io_request = ctrl_info->io_request_pool;

	for (i = 0; i < ctrl_info->max_io_slots; i++) {
		kfree(io_request->iu);
		if (!io_request->sg_chain_buffer)
			break;
		dma_free_coherent(dev, sg_chain_buffer_length,
			io_request->sg_chain_buffer,
			io_request->sg_chain_buffer_dma_handle);
		io_request++;
	}

	kfree(ctrl_info->io_request_pool);
	ctrl_info->io_request_pool = NULL;
}

static inline int pqi_alloc_error_buffer(struct pqi_ctrl_info *ctrl_info)
{
	ctrl_info->error_buffer = dma_alloc_coherent(&ctrl_info->pci_dev->dev,
				     ctrl_info->error_buffer_length,
				     &ctrl_info->error_buffer_dma_handle,
				     GFP_KERNEL);
	if (!ctrl_info->error_buffer)
		return -ENOMEM;

	return 0;
}

static int pqi_alloc_io_resources(struct pqi_ctrl_info *ctrl_info)
{
	unsigned int i;
	void *sg_chain_buffer;
	size_t sg_chain_buffer_length;
	dma_addr_t sg_chain_buffer_dma_handle;
	struct device *dev;
	struct pqi_io_request *io_request;

	ctrl_info->io_request_pool = kcalloc(ctrl_info->max_io_slots,
		sizeof(ctrl_info->io_request_pool[0]), GFP_KERNEL);

	if (!ctrl_info->io_request_pool) {
		dev_err(&ctrl_info->pci_dev->dev,
			"failed to allocate I/O request pool\n");
		goto error;
	}

	dev = &ctrl_info->pci_dev->dev;
	sg_chain_buffer_length = ctrl_info->sg_chain_buffer_length;
	io_request = ctrl_info->io_request_pool;

	for (i = 0; i < ctrl_info->max_io_slots; i++) {
		io_request->iu = kmalloc(ctrl_info->max_inbound_iu_length, GFP_KERNEL);

		if (!io_request->iu) {
			dev_err(&ctrl_info->pci_dev->dev,
				"failed to allocate IU buffers\n");
			goto error;
		}

		sg_chain_buffer = dma_alloc_coherent(dev,
			sg_chain_buffer_length, &sg_chain_buffer_dma_handle,
			GFP_KERNEL);

		if (!sg_chain_buffer) {
			dev_err(&ctrl_info->pci_dev->dev,
				"failed to allocate PQI scatter-gather chain buffers\n");
			goto error;
		}

		io_request->index = i;
		io_request->sg_chain_buffer = sg_chain_buffer;
		io_request->sg_chain_buffer_dma_handle = sg_chain_buffer_dma_handle;
		io_request++;
	}

	return 0;

error:
	pqi_free_all_io_requests(ctrl_info);

	return -ENOMEM;
}

/*
 * Calculate required resources that are sized based on max. outstanding
 * requests and max. transfer size.
 */

static void pqi_calculate_io_resources(struct pqi_ctrl_info *ctrl_info)
{
	u32 max_transfer_size;
	u32 max_sg_entries;

	ctrl_info->scsi_ml_can_queue =
		ctrl_info->max_outstanding_requests - PQI_RESERVED_IO_SLOTS;
	ctrl_info->max_io_slots = ctrl_info->max_outstanding_requests;

	ctrl_info->error_buffer_length =
		ctrl_info->max_io_slots * PQI_ERROR_BUFFER_ELEMENT_LENGTH;

	if (reset_devices)
		max_transfer_size = min(ctrl_info->max_transfer_size,
			PQI_MAX_TRANSFER_SIZE_KDUMP);
	else
		max_transfer_size = min(ctrl_info->max_transfer_size,
			PQI_MAX_TRANSFER_SIZE);

	max_sg_entries = max_transfer_size / PAGE_SIZE;

	/* +1 to cover when the buffer is not page-aligned. */
	max_sg_entries++;

	max_sg_entries = min(ctrl_info->max_sg_entries, max_sg_entries);

	max_transfer_size = (max_sg_entries - 1) * PAGE_SIZE;

	ctrl_info->sg_chain_buffer_length =
		(max_sg_entries * sizeof(struct pqi_sg_descriptor)) +
		PQI_EXTRA_SGL_MEMORY;
	ctrl_info->sg_tablesize = max_sg_entries;
	ctrl_info->max_sectors = max_transfer_size / 512;
}

static void pqi_calculate_queue_resources(struct pqi_ctrl_info *ctrl_info)
{
	int num_queue_groups;
	u16 num_elements_per_iq;
	u16 num_elements_per_oq;

	if (reset_devices) {
		num_queue_groups = 1;
	} else {
		int num_cpus;
		int max_queue_groups;

		max_queue_groups = min(ctrl_info->max_inbound_queues / 2,
			ctrl_info->max_outbound_queues - 1);
		max_queue_groups = min(max_queue_groups, PQI_MAX_QUEUE_GROUPS);

		num_cpus = num_online_cpus();
		num_queue_groups = min(num_cpus, ctrl_info->max_msix_vectors);
		num_queue_groups = min(num_queue_groups, max_queue_groups);
	}

	ctrl_info->num_queue_groups = num_queue_groups;
	ctrl_info->max_hw_queue_index = num_queue_groups - 1;

	/*
	 * Make sure that the max. inbound IU length is an even multiple
	 * of our inbound element length.
	 */
	ctrl_info->max_inbound_iu_length =
		(ctrl_info->max_inbound_iu_length_per_firmware /
		PQI_OPERATIONAL_IQ_ELEMENT_LENGTH) *
		PQI_OPERATIONAL_IQ_ELEMENT_LENGTH;

	num_elements_per_iq =
		(ctrl_info->max_inbound_iu_length /
		PQI_OPERATIONAL_IQ_ELEMENT_LENGTH);

	/* Add one because one element in each queue is unusable. */
	num_elements_per_iq++;

	num_elements_per_iq = min(num_elements_per_iq,
		ctrl_info->max_elements_per_iq);

	num_elements_per_oq = ((num_elements_per_iq - 1) * 2) + 1;
	num_elements_per_oq = min(num_elements_per_oq,
		ctrl_info->max_elements_per_oq);

	ctrl_info->num_elements_per_iq = num_elements_per_iq;
	ctrl_info->num_elements_per_oq = num_elements_per_oq;

	ctrl_info->max_sg_per_iu =
		((ctrl_info->max_inbound_iu_length -
		PQI_OPERATIONAL_IQ_ELEMENT_LENGTH) /
		sizeof(struct pqi_sg_descriptor)) +
		PQI_MAX_EMBEDDED_SG_DESCRIPTORS;

	ctrl_info->max_sg_per_r56_iu =
		((ctrl_info->max_inbound_iu_length -
		PQI_OPERATIONAL_IQ_ELEMENT_LENGTH) /
		sizeof(struct pqi_sg_descriptor)) +
		PQI_MAX_EMBEDDED_R56_SG_DESCRIPTORS;
}

static inline void pqi_set_sg_descriptor(struct pqi_sg_descriptor *sg_descriptor,
	struct scatterlist *sg)
{
	u64 address = (u64)sg_dma_address(sg);
	unsigned int length = sg_dma_len(sg);

	put_unaligned_le64(address, &sg_descriptor->address);
	put_unaligned_le32(length, &sg_descriptor->length);
	put_unaligned_le32(0, &sg_descriptor->flags);
}

static unsigned int pqi_build_sg_list(struct pqi_sg_descriptor *sg_descriptor,
	struct scatterlist *sg, int sg_count, struct pqi_io_request *io_request,
	int max_sg_per_iu, bool *chained)
{
	int i;
	unsigned int num_sg_in_iu;

	*chained = false;
	i = 0;
	num_sg_in_iu = 0;
	max_sg_per_iu--;	/* Subtract 1 to leave room for chain marker. */

	while (1) {
		pqi_set_sg_descriptor(sg_descriptor, sg);
		if (!*chained)
			num_sg_in_iu++;
		i++;
		if (i == sg_count)
			break;
		sg_descriptor++;
		if (i == max_sg_per_iu) {
			put_unaligned_le64((u64)io_request->sg_chain_buffer_dma_handle,
				&sg_descriptor->address);
			put_unaligned_le32((sg_count - num_sg_in_iu) * sizeof(*sg_descriptor),
				&sg_descriptor->length);
			put_unaligned_le32(CISS_SG_CHAIN, &sg_descriptor->flags);
			*chained = true;
			num_sg_in_iu++;
			sg_descriptor = io_request->sg_chain_buffer;
		}
		sg = sg_next(sg);
	}

	put_unaligned_le32(CISS_SG_LAST, &sg_descriptor->flags);

	return num_sg_in_iu;
}

static int pqi_build_raid_sg_list(struct pqi_ctrl_info *ctrl_info,
	struct pqi_raid_path_request *request, struct scsi_cmnd *scmd,
	struct pqi_io_request *io_request)
{
	u16 iu_length;
	int sg_count;
	bool chained;
	unsigned int num_sg_in_iu;
	struct scatterlist *sg;
	struct pqi_sg_descriptor *sg_descriptor;

	sg_count = scsi_dma_map(scmd);
	if (sg_count < 0)
		return sg_count;

	iu_length = offsetof(struct pqi_raid_path_request, sg_descriptors) -
		PQI_REQUEST_HEADER_LENGTH;

	if (sg_count == 0)
		goto out;

	sg = scsi_sglist(scmd);
	sg_descriptor = request->sg_descriptors;

	num_sg_in_iu = pqi_build_sg_list(sg_descriptor, sg, sg_count, io_request,
		ctrl_info->max_sg_per_iu, &chained);

	request->partial = chained;
	iu_length += num_sg_in_iu * sizeof(*sg_descriptor);

out:
	put_unaligned_le16(iu_length, &request->header.iu_length);

	return 0;
}

static int pqi_build_aio_r1_sg_list(struct pqi_ctrl_info *ctrl_info,
	struct pqi_aio_r1_path_request *request, struct scsi_cmnd *scmd,
	struct pqi_io_request *io_request)
{
	u16 iu_length;
	int sg_count;
	bool chained;
	unsigned int num_sg_in_iu;
	struct scatterlist *sg;
	struct pqi_sg_descriptor *sg_descriptor;

	sg_count = scsi_dma_map(scmd);
	if (sg_count < 0)
		return sg_count;

	iu_length = offsetof(struct pqi_aio_r1_path_request, sg_descriptors) -
		PQI_REQUEST_HEADER_LENGTH;
	num_sg_in_iu = 0;

	if (sg_count == 0)
		goto out;

	sg = scsi_sglist(scmd);
	sg_descriptor = request->sg_descriptors;

	num_sg_in_iu = pqi_build_sg_list(sg_descriptor, sg, sg_count, io_request,
		ctrl_info->max_sg_per_iu, &chained);

	request->partial = chained;
	iu_length += num_sg_in_iu * sizeof(*sg_descriptor);

out:
	put_unaligned_le16(iu_length, &request->header.iu_length);
	request->num_sg_descriptors = num_sg_in_iu;

	return 0;
}

static int pqi_build_aio_r56_sg_list(struct pqi_ctrl_info *ctrl_info,
	struct pqi_aio_r56_path_request *request, struct scsi_cmnd *scmd,
	struct pqi_io_request *io_request)
{
	u16 iu_length;
	int sg_count;
	bool chained;
	unsigned int num_sg_in_iu;
	struct scatterlist *sg;
	struct pqi_sg_descriptor *sg_descriptor;

	sg_count = scsi_dma_map(scmd);
	if (sg_count < 0)
		return sg_count;

	iu_length = offsetof(struct pqi_aio_r56_path_request, sg_descriptors) -
		PQI_REQUEST_HEADER_LENGTH;
	num_sg_in_iu = 0;

	if (sg_count != 0) {
		sg = scsi_sglist(scmd);
		sg_descriptor = request->sg_descriptors;

		num_sg_in_iu = pqi_build_sg_list(sg_descriptor, sg, sg_count, io_request,
			ctrl_info->max_sg_per_r56_iu, &chained);

		request->partial = chained;
		iu_length += num_sg_in_iu * sizeof(*sg_descriptor);
	}

	put_unaligned_le16(iu_length, &request->header.iu_length);
	request->num_sg_descriptors = num_sg_in_iu;

	return 0;
}

static int pqi_build_aio_sg_list(struct pqi_ctrl_info *ctrl_info,
	struct pqi_aio_path_request *request, struct scsi_cmnd *scmd,
	struct pqi_io_request *io_request)
{
	u16 iu_length;
	int sg_count;
	bool chained;
	unsigned int num_sg_in_iu;
	struct scatterlist *sg;
	struct pqi_sg_descriptor *sg_descriptor;

	sg_count = scsi_dma_map(scmd);
	if (sg_count < 0)
		return sg_count;

	iu_length = offsetof(struct pqi_aio_path_request, sg_descriptors) -
		PQI_REQUEST_HEADER_LENGTH;
	num_sg_in_iu = 0;

	if (sg_count == 0)
		goto out;

	sg = scsi_sglist(scmd);
	sg_descriptor = request->sg_descriptors;

	num_sg_in_iu = pqi_build_sg_list(sg_descriptor, sg, sg_count, io_request,
		ctrl_info->max_sg_per_iu, &chained);

	request->partial = chained;
	iu_length += num_sg_in_iu * sizeof(*sg_descriptor);

out:
	put_unaligned_le16(iu_length, &request->header.iu_length);
	request->num_sg_descriptors = num_sg_in_iu;

	return 0;
}

static void pqi_raid_io_complete(struct pqi_io_request *io_request,
	void *context)
{
	struct scsi_cmnd *scmd;

	scmd = io_request->scmd;
	pqi_free_io_request(io_request);
	scsi_dma_unmap(scmd);
	pqi_scsi_done(scmd);
}

static int pqi_raid_submit_scsi_cmd_with_io_request(
	struct pqi_ctrl_info *ctrl_info, struct pqi_io_request *io_request,
	struct pqi_scsi_dev *device, struct scsi_cmnd *scmd,
	struct pqi_queue_group *queue_group)
{
	int rc;
	size_t cdb_length;
	struct pqi_raid_path_request *request;

	io_request->io_complete_callback = pqi_raid_io_complete;
	io_request->scmd = scmd;

	request = io_request->iu;
	memset(request, 0, offsetof(struct pqi_raid_path_request, sg_descriptors));

	request->header.iu_type = PQI_REQUEST_IU_RAID_PATH_IO;
	put_unaligned_le32(scsi_bufflen(scmd), &request->buffer_length);
	request->task_attribute = SOP_TASK_ATTRIBUTE_SIMPLE;
	put_unaligned_le16(io_request->index, &request->request_id);
	request->error_index = request->request_id;
	memcpy(request->lun_number, device->scsi3addr, sizeof(request->lun_number));

	cdb_length = min_t(size_t, scmd->cmd_len, sizeof(request->cdb));
	memcpy(request->cdb, scmd->cmnd, cdb_length);

	switch (cdb_length) {
	case 6:
	case 10:
	case 12:
	case 16:
		request->additional_cdb_bytes_usage = SOP_ADDITIONAL_CDB_BYTES_0;
		break;
	case 20:
		request->additional_cdb_bytes_usage = SOP_ADDITIONAL_CDB_BYTES_4;
		break;
	case 24:
		request->additional_cdb_bytes_usage = SOP_ADDITIONAL_CDB_BYTES_8;
		break;
	case 28:
		request->additional_cdb_bytes_usage = SOP_ADDITIONAL_CDB_BYTES_12;
		break;
	case 32:
	default:
		request->additional_cdb_bytes_usage = SOP_ADDITIONAL_CDB_BYTES_16;
		break;
	}

	switch (scmd->sc_data_direction) {
	case DMA_TO_DEVICE:
		request->data_direction = SOP_READ_FLAG;
		break;
	case DMA_FROM_DEVICE:
		request->data_direction = SOP_WRITE_FLAG;
		break;
	case DMA_NONE:
		request->data_direction = SOP_NO_DIRECTION_FLAG;
		break;
	case DMA_BIDIRECTIONAL:
		request->data_direction = SOP_BIDIRECTIONAL;
		break;
	default:
		dev_err(&ctrl_info->pci_dev->dev,
			"unknown data direction: %d\n",
			scmd->sc_data_direction);
		break;
	}

	rc = pqi_build_raid_sg_list(ctrl_info, request, scmd, io_request);
	if (rc) {
		pqi_free_io_request(io_request);
		return SCSI_MLQUEUE_HOST_BUSY;
	}

	pqi_start_io(ctrl_info, queue_group, RAID_PATH, io_request);

	return 0;
}

static inline int pqi_raid_submit_scsi_cmd(struct pqi_ctrl_info *ctrl_info,
	struct pqi_scsi_dev *device, struct scsi_cmnd *scmd,
	struct pqi_queue_group *queue_group)
{
	struct pqi_io_request *io_request;

	io_request = pqi_alloc_io_request(ctrl_info);

	return pqi_raid_submit_scsi_cmd_with_io_request(ctrl_info, io_request,
		device, scmd, queue_group);
}

static bool pqi_raid_bypass_retry_needed(struct pqi_io_request *io_request)
{
	struct scsi_cmnd *scmd;
	struct pqi_scsi_dev *device;
	struct pqi_ctrl_info *ctrl_info;

	if (!io_request->raid_bypass)
		return false;

	scmd = io_request->scmd;
	if ((scmd->result & 0xff) == SAM_STAT_GOOD)
		return false;
	if (host_byte(scmd->result) == DID_NO_CONNECT)
		return false;

	device = scmd->device->hostdata;
	if (pqi_device_offline(device) || pqi_device_in_remove(device))
		return false;

	ctrl_info = shost_to_hba(scmd->device->host);
	if (pqi_ctrl_offline(ctrl_info))
		return false;

	return true;
}

static void pqi_aio_io_complete(struct pqi_io_request *io_request,
	void *context)
{
	struct scsi_cmnd *scmd;

	scmd = io_request->scmd;
	scsi_dma_unmap(scmd);
	if (io_request->status == -EAGAIN || pqi_raid_bypass_retry_needed(io_request)) {
		set_host_byte(scmd, DID_IMM_RETRY);
		scmd->SCp.this_residual++;
	}

	pqi_free_io_request(io_request);
	pqi_scsi_done(scmd);
}

static inline bool pqi_is_io_high_priority(struct pqi_ctrl_info *ctrl_info,
	struct pqi_scsi_dev *device, struct scsi_cmnd *scmd)
{
	bool io_high_prio;
	int priority_class;

	io_high_prio = false;

	if (device->ncq_prio_enable) {
		priority_class =
			IOPRIO_PRIO_CLASS(req_get_ioprio(scsi_cmd_to_rq(scmd)));
		if (priority_class == IOPRIO_CLASS_RT) {
			/* Set NCQ priority for read/write commands. */
			switch (scmd->cmnd[0]) {
			case WRITE_16:
			case READ_16:
			case WRITE_12:
			case READ_12:
			case WRITE_10:
			case READ_10:
			case WRITE_6:
			case READ_6:
				io_high_prio = true;
				break;
			}
		}
	}

	return io_high_prio;
}

static inline int pqi_aio_submit_scsi_cmd(struct pqi_ctrl_info *ctrl_info,
	struct pqi_scsi_dev *device, struct scsi_cmnd *scmd,
	struct pqi_queue_group *queue_group)
{
	bool io_high_prio;

	io_high_prio = pqi_is_io_high_priority(ctrl_info, device, scmd);

	return pqi_aio_submit_io(ctrl_info, scmd, device->aio_handle,
		scmd->cmnd, scmd->cmd_len, queue_group, NULL,
		false, io_high_prio);
}

static int pqi_aio_submit_io(struct pqi_ctrl_info *ctrl_info,
	struct scsi_cmnd *scmd, u32 aio_handle, u8 *cdb,
	unsigned int cdb_length, struct pqi_queue_group *queue_group,
	struct pqi_encryption_info *encryption_info, bool raid_bypass,
	bool io_high_prio)
{
	int rc;
	struct pqi_io_request *io_request;
	struct pqi_aio_path_request *request;

	io_request = pqi_alloc_io_request(ctrl_info);
	io_request->io_complete_callback = pqi_aio_io_complete;
	io_request->scmd = scmd;
	io_request->raid_bypass = raid_bypass;

	request = io_request->iu;
	memset(request, 0, offsetof(struct pqi_aio_path_request, sg_descriptors));

	request->header.iu_type = PQI_REQUEST_IU_AIO_PATH_IO;
	put_unaligned_le32(aio_handle, &request->nexus_id);
	put_unaligned_le32(scsi_bufflen(scmd), &request->buffer_length);
	request->task_attribute = SOP_TASK_ATTRIBUTE_SIMPLE;
	request->command_priority = io_high_prio;
	put_unaligned_le16(io_request->index, &request->request_id);
	request->error_index = request->request_id;
	if (cdb_length > sizeof(request->cdb))
		cdb_length = sizeof(request->cdb);
	request->cdb_length = cdb_length;
	memcpy(request->cdb, cdb, cdb_length);

	switch (scmd->sc_data_direction) {
	case DMA_TO_DEVICE:
		request->data_direction = SOP_READ_FLAG;
		break;
	case DMA_FROM_DEVICE:
		request->data_direction = SOP_WRITE_FLAG;
		break;
	case DMA_NONE:
		request->data_direction = SOP_NO_DIRECTION_FLAG;
		break;
	case DMA_BIDIRECTIONAL:
		request->data_direction = SOP_BIDIRECTIONAL;
		break;
	default:
		dev_err(&ctrl_info->pci_dev->dev,
			"unknown data direction: %d\n",
			scmd->sc_data_direction);
		break;
	}

	if (encryption_info) {
		request->encryption_enable = true;
		put_unaligned_le16(encryption_info->data_encryption_key_index,
			&request->data_encryption_key_index);
		put_unaligned_le32(encryption_info->encrypt_tweak_lower,
			&request->encrypt_tweak_lower);
		put_unaligned_le32(encryption_info->encrypt_tweak_upper,
			&request->encrypt_tweak_upper);
	}

	rc = pqi_build_aio_sg_list(ctrl_info, request, scmd, io_request);
	if (rc) {
		pqi_free_io_request(io_request);
		return SCSI_MLQUEUE_HOST_BUSY;
	}

	pqi_start_io(ctrl_info, queue_group, AIO_PATH, io_request);

	return 0;
}

static  int pqi_aio_submit_r1_write_io(struct pqi_ctrl_info *ctrl_info,
	struct scsi_cmnd *scmd, struct pqi_queue_group *queue_group,
	struct pqi_encryption_info *encryption_info, struct pqi_scsi_dev *device,
	struct pqi_scsi_dev_raid_map_data *rmd)
{
	int rc;
	struct pqi_io_request *io_request;
	struct pqi_aio_r1_path_request *r1_request;

	io_request = pqi_alloc_io_request(ctrl_info);
	io_request->io_complete_callback = pqi_aio_io_complete;
	io_request->scmd = scmd;
	io_request->raid_bypass = true;

	r1_request = io_request->iu;
	memset(r1_request, 0, offsetof(struct pqi_aio_r1_path_request, sg_descriptors));

	r1_request->header.iu_type = PQI_REQUEST_IU_AIO_PATH_RAID1_IO;
	put_unaligned_le16(*(u16 *)device->scsi3addr & 0x3fff, &r1_request->volume_id);
	r1_request->num_drives = rmd->num_it_nexus_entries;
	put_unaligned_le32(rmd->it_nexus[0], &r1_request->it_nexus_1);
	put_unaligned_le32(rmd->it_nexus[1], &r1_request->it_nexus_2);
	if (rmd->num_it_nexus_entries == 3)
		put_unaligned_le32(rmd->it_nexus[2], &r1_request->it_nexus_3);

	put_unaligned_le32(scsi_bufflen(scmd), &r1_request->data_length);
	r1_request->task_attribute = SOP_TASK_ATTRIBUTE_SIMPLE;
	put_unaligned_le16(io_request->index, &r1_request->request_id);
	r1_request->error_index = r1_request->request_id;
	if (rmd->cdb_length > sizeof(r1_request->cdb))
		rmd->cdb_length = sizeof(r1_request->cdb);
	r1_request->cdb_length = rmd->cdb_length;
	memcpy(r1_request->cdb, rmd->cdb, rmd->cdb_length);

	/* The direction is always write. */
	r1_request->data_direction = SOP_READ_FLAG;

	if (encryption_info) {
		r1_request->encryption_enable = true;
		put_unaligned_le16(encryption_info->data_encryption_key_index,
				&r1_request->data_encryption_key_index);
		put_unaligned_le32(encryption_info->encrypt_tweak_lower,
				&r1_request->encrypt_tweak_lower);
		put_unaligned_le32(encryption_info->encrypt_tweak_upper,
				&r1_request->encrypt_tweak_upper);
	}

	rc = pqi_build_aio_r1_sg_list(ctrl_info, r1_request, scmd, io_request);
	if (rc) {
		pqi_free_io_request(io_request);
		return SCSI_MLQUEUE_HOST_BUSY;
	}

	pqi_start_io(ctrl_info, queue_group, AIO_PATH, io_request);

	return 0;
}

static int pqi_aio_submit_r56_write_io(struct pqi_ctrl_info *ctrl_info,
	struct scsi_cmnd *scmd, struct pqi_queue_group *queue_group,
	struct pqi_encryption_info *encryption_info, struct pqi_scsi_dev *device,
	struct pqi_scsi_dev_raid_map_data *rmd)
{
	int rc;
	struct pqi_io_request *io_request;
	struct pqi_aio_r56_path_request *r56_request;

	io_request = pqi_alloc_io_request(ctrl_info);
	io_request->io_complete_callback = pqi_aio_io_complete;
	io_request->scmd = scmd;
	io_request->raid_bypass = true;

	r56_request = io_request->iu;
	memset(r56_request, 0, offsetof(struct pqi_aio_r56_path_request, sg_descriptors));

	if (device->raid_level == SA_RAID_5 || device->raid_level == SA_RAID_51)
		r56_request->header.iu_type = PQI_REQUEST_IU_AIO_PATH_RAID5_IO;
	else
		r56_request->header.iu_type = PQI_REQUEST_IU_AIO_PATH_RAID6_IO;

	put_unaligned_le16(*(u16 *)device->scsi3addr & 0x3fff, &r56_request->volume_id);
	put_unaligned_le32(rmd->aio_handle, &r56_request->data_it_nexus);
	put_unaligned_le32(rmd->p_parity_it_nexus, &r56_request->p_parity_it_nexus);
	if (rmd->raid_level == SA_RAID_6) {
		put_unaligned_le32(rmd->q_parity_it_nexus, &r56_request->q_parity_it_nexus);
		r56_request->xor_multiplier = rmd->xor_mult;
	}
	put_unaligned_le32(scsi_bufflen(scmd), &r56_request->data_length);
	r56_request->task_attribute = SOP_TASK_ATTRIBUTE_SIMPLE;
	put_unaligned_le64(rmd->row, &r56_request->row);

	put_unaligned_le16(io_request->index, &r56_request->request_id);
	r56_request->error_index = r56_request->request_id;

	if (rmd->cdb_length > sizeof(r56_request->cdb))
		rmd->cdb_length = sizeof(r56_request->cdb);
	r56_request->cdb_length = rmd->cdb_length;
	memcpy(r56_request->cdb, rmd->cdb, rmd->cdb_length);

	/* The direction is always write. */
	r56_request->data_direction = SOP_READ_FLAG;

	if (encryption_info) {
		r56_request->encryption_enable = true;
		put_unaligned_le16(encryption_info->data_encryption_key_index,
				&r56_request->data_encryption_key_index);
		put_unaligned_le32(encryption_info->encrypt_tweak_lower,
				&r56_request->encrypt_tweak_lower);
		put_unaligned_le32(encryption_info->encrypt_tweak_upper,
				&r56_request->encrypt_tweak_upper);
	}

	rc = pqi_build_aio_r56_sg_list(ctrl_info, r56_request, scmd, io_request);
	if (rc) {
		pqi_free_io_request(io_request);
		return SCSI_MLQUEUE_HOST_BUSY;
	}

	pqi_start_io(ctrl_info, queue_group, AIO_PATH, io_request);

	return 0;
}

static inline u16 pqi_get_hw_queue(struct pqi_ctrl_info *ctrl_info,
	struct scsi_cmnd *scmd)
{
	u16 hw_queue;

	hw_queue = blk_mq_unique_tag_to_hwq(blk_mq_unique_tag(scsi_cmd_to_rq(scmd)));
	if (hw_queue > ctrl_info->max_hw_queue_index)
		hw_queue = 0;

	return hw_queue;
}

static inline bool pqi_is_bypass_eligible_request(struct scsi_cmnd *scmd)
{
	if (blk_rq_is_passthrough(scsi_cmd_to_rq(scmd)))
		return false;

	return scmd->SCp.this_residual == 0;
}

/*
 * This function gets called just before we hand the completed SCSI request
 * back to the SML.
 */

void pqi_prep_for_scsi_done(struct scsi_cmnd *scmd)
{
	struct pqi_scsi_dev *device;

	if (!scmd->device) {
		set_host_byte(scmd, DID_NO_CONNECT);
		return;
	}

	device = scmd->device->hostdata;
	if (!device) {
		set_host_byte(scmd, DID_NO_CONNECT);
		return;
	}

	atomic_dec(&device->scsi_cmds_outstanding);
}

static bool pqi_is_parity_write_stream(struct pqi_ctrl_info *ctrl_info,
	struct scsi_cmnd *scmd)
{
	u32 oldest_jiffies;
	u8 lru_index;
	int i;
	int rc;
	struct pqi_scsi_dev *device;
	struct pqi_stream_data *pqi_stream_data;
	struct pqi_scsi_dev_raid_map_data rmd;

	if (!ctrl_info->enable_stream_detection)
		return false;

	rc = pqi_get_aio_lba_and_block_count(scmd, &rmd);
	if (rc)
		return false;

	/* Check writes only. */
	if (!rmd.is_write)
		return false;

	device = scmd->device->hostdata;

	/* Check for RAID 5/6 streams. */
	if (device->raid_level != SA_RAID_5 && device->raid_level != SA_RAID_6)
		return false;

	/*
	 * If controller does not support AIO RAID{5,6} writes, need to send
	 * requests down non-AIO path.
	 */
	if ((device->raid_level == SA_RAID_5 && !ctrl_info->enable_r5_writes) ||
		(device->raid_level == SA_RAID_6 && !ctrl_info->enable_r6_writes))
		return true;

	lru_index = 0;
	oldest_jiffies = INT_MAX;
	for (i = 0; i < NUM_STREAMS_PER_LUN; i++) {
		pqi_stream_data = &device->stream_data[i];
		/*
		 * Check for adjacent request or request is within
		 * the previous request.
		 */
		if ((pqi_stream_data->next_lba &&
			rmd.first_block >= pqi_stream_data->next_lba) &&
			rmd.first_block <= pqi_stream_data->next_lba +
				rmd.block_cnt) {
			pqi_stream_data->next_lba = rmd.first_block +
				rmd.block_cnt;
			pqi_stream_data->last_accessed = jiffies;
			return true;
		}

		/* unused entry */
		if (pqi_stream_data->last_accessed == 0) {
			lru_index = i;
			break;
		}

		/* Find entry with oldest last accessed time. */
		if (pqi_stream_data->last_accessed <= oldest_jiffies) {
			oldest_jiffies = pqi_stream_data->last_accessed;
			lru_index = i;
		}
	}

	/* Set LRU entry. */
	pqi_stream_data = &device->stream_data[lru_index];
	pqi_stream_data->last_accessed = jiffies;
	pqi_stream_data->next_lba = rmd.first_block + rmd.block_cnt;

	return false;
}

static int pqi_scsi_queue_command(struct Scsi_Host *shost, struct scsi_cmnd *scmd)
{
	int rc;
	struct pqi_ctrl_info *ctrl_info;
	struct pqi_scsi_dev *device;
	u16 hw_queue;
	struct pqi_queue_group *queue_group;
	bool raid_bypassed;

	device = scmd->device->hostdata;

	if (!device) {
		set_host_byte(scmd, DID_NO_CONNECT);
		pqi_scsi_done(scmd);
		return 0;
	}

	atomic_inc(&device->scsi_cmds_outstanding);

	ctrl_info = shost_to_hba(shost);

	if (pqi_ctrl_offline(ctrl_info) || pqi_device_in_remove(device)) {
		set_host_byte(scmd, DID_NO_CONNECT);
		pqi_scsi_done(scmd);
		return 0;
	}

	if (pqi_ctrl_blocked(ctrl_info)) {
		rc = SCSI_MLQUEUE_HOST_BUSY;
		goto out;
	}

	/*
	 * This is necessary because the SML doesn't zero out this field during
	 * error recovery.
	 */
	scmd->result = 0;

	hw_queue = pqi_get_hw_queue(ctrl_info, scmd);
	queue_group = &ctrl_info->queue_groups[hw_queue];

	if (pqi_is_logical_device(device)) {
		raid_bypassed = false;
		if (device->raid_bypass_enabled &&
			pqi_is_bypass_eligible_request(scmd) &&
			!pqi_is_parity_write_stream(ctrl_info, scmd)) {
			rc = pqi_raid_bypass_submit_scsi_cmd(ctrl_info, device, scmd, queue_group);
			if (rc == 0 || rc == SCSI_MLQUEUE_HOST_BUSY) {
				raid_bypassed = true;
				atomic_inc(&device->raid_bypass_cnt);
			}
		}
		if (!raid_bypassed)
			rc = pqi_raid_submit_scsi_cmd(ctrl_info, device, scmd, queue_group);
	} else {
		if (device->aio_enabled)
			rc = pqi_aio_submit_scsi_cmd(ctrl_info, device, scmd, queue_group);
		else
			rc = pqi_raid_submit_scsi_cmd(ctrl_info, device, scmd, queue_group);
	}

out:
	if (rc)
		atomic_dec(&device->scsi_cmds_outstanding);

	return rc;
}

static unsigned int pqi_queued_io_count(struct pqi_ctrl_info *ctrl_info)
{
	unsigned int i;
	unsigned int path;
	unsigned long flags;
	unsigned int queued_io_count;
	struct pqi_queue_group *queue_group;
	struct pqi_io_request *io_request;

	queued_io_count = 0;

	for (i = 0; i < ctrl_info->num_queue_groups; i++) {
		queue_group = &ctrl_info->queue_groups[i];
		for (path = 0; path < 2; path++) {
			spin_lock_irqsave(&queue_group->submit_lock[path], flags);
			list_for_each_entry(io_request, &queue_group->request_list[path], request_list_entry)
				queued_io_count++;
			spin_unlock_irqrestore(&queue_group->submit_lock[path], flags);
		}
	}

	return queued_io_count;
}

static unsigned int pqi_nonempty_inbound_queue_count(struct pqi_ctrl_info *ctrl_info)
{
	unsigned int i;
	unsigned int path;
	unsigned int nonempty_inbound_queue_count;
	struct pqi_queue_group *queue_group;
	pqi_index_t iq_pi;
	pqi_index_t iq_ci;

	nonempty_inbound_queue_count = 0;

	for (i = 0; i < ctrl_info->num_queue_groups; i++) {
		queue_group = &ctrl_info->queue_groups[i];
		for (path = 0; path < 2; path++) {
			iq_pi = queue_group->iq_pi_copy[path];
			iq_ci = readl(queue_group->iq_ci[path]);
			if (iq_ci != iq_pi)
				nonempty_inbound_queue_count++;
		}
	}

	return nonempty_inbound_queue_count;
}

#define PQI_INBOUND_QUEUES_NONEMPTY_WARNING_TIMEOUT_SECS	10

static int pqi_wait_until_inbound_queues_empty(struct pqi_ctrl_info *ctrl_info)
{
	unsigned long start_jiffies;
	unsigned long warning_timeout;
	unsigned int queued_io_count;
	unsigned int nonempty_inbound_queue_count;
	bool displayed_warning;

	displayed_warning = false;
	start_jiffies = jiffies;
	warning_timeout = (PQI_INBOUND_QUEUES_NONEMPTY_WARNING_TIMEOUT_SECS * HZ) + start_jiffies;

	while (1) {
		queued_io_count = pqi_queued_io_count(ctrl_info);
		nonempty_inbound_queue_count = pqi_nonempty_inbound_queue_count(ctrl_info);
		if (queued_io_count == 0 && nonempty_inbound_queue_count == 0)
			break;
		pqi_check_ctrl_health(ctrl_info);
		if (pqi_ctrl_offline(ctrl_info))
			return -ENXIO;
		if (time_after(jiffies, warning_timeout)) {
			dev_warn(&ctrl_info->pci_dev->dev,
				"waiting %u seconds for queued I/O to drain (queued I/O count: %u; non-empty inbound queue count: %u)\n",
				jiffies_to_msecs(jiffies - start_jiffies) / 1000, queued_io_count, nonempty_inbound_queue_count);
			displayed_warning = true;
			warning_timeout = (PQI_INBOUND_QUEUES_NONEMPTY_WARNING_TIMEOUT_SECS * HZ) + jiffies;
		}
		usleep_range(1000, 2000);
	}

	if (displayed_warning)
		dev_warn(&ctrl_info->pci_dev->dev,
			"queued I/O drained after waiting for %u seconds\n",
			jiffies_to_msecs(jiffies - start_jiffies) / 1000);

	return 0;
}

static void pqi_fail_io_queued_for_device(struct pqi_ctrl_info *ctrl_info,
	struct pqi_scsi_dev *device)
{
	unsigned int i;
	unsigned int path;
	struct pqi_queue_group *queue_group;
	unsigned long flags;
	struct pqi_io_request *io_request;
	struct pqi_io_request *next;
	struct scsi_cmnd *scmd;
	struct pqi_scsi_dev *scsi_device;

	for (i = 0; i < ctrl_info->num_queue_groups; i++) {
		queue_group = &ctrl_info->queue_groups[i];

		for (path = 0; path < 2; path++) {
			spin_lock_irqsave(
				&queue_group->submit_lock[path], flags);

			list_for_each_entry_safe(io_request, next,
				&queue_group->request_list[path],
				request_list_entry) {

				scmd = io_request->scmd;
				if (!scmd)
					continue;

				scsi_device = scmd->device->hostdata;
				if (scsi_device != device)
					continue;

				list_del(&io_request->request_list_entry);
				set_host_byte(scmd, DID_RESET);
				pqi_free_io_request(io_request);
				scsi_dma_unmap(scmd);
				pqi_scsi_done(scmd);
			}

			spin_unlock_irqrestore(
				&queue_group->submit_lock[path], flags);
		}
	}
}

#define PQI_PENDING_IO_WARNING_TIMEOUT_SECS	10

static int pqi_device_wait_for_pending_io(struct pqi_ctrl_info *ctrl_info,
	struct pqi_scsi_dev *device, unsigned long timeout_msecs)
{
	int cmds_outstanding;
	unsigned long start_jiffies;
	unsigned long warning_timeout;
	unsigned long msecs_waiting;

	start_jiffies = jiffies;
	warning_timeout = (PQI_PENDING_IO_WARNING_TIMEOUT_SECS * HZ) + start_jiffies;

	while ((cmds_outstanding = atomic_read(&device->scsi_cmds_outstanding)) > 0) {
		pqi_check_ctrl_health(ctrl_info);
		if (pqi_ctrl_offline(ctrl_info))
			return -ENXIO;
		msecs_waiting = jiffies_to_msecs(jiffies - start_jiffies);
		if (msecs_waiting >= timeout_msecs) {
			dev_err(&ctrl_info->pci_dev->dev,
				"scsi %d:%d:%d:%d: timed out after %lu seconds waiting for %d outstanding command(s)\n",
				ctrl_info->scsi_host->host_no, device->bus, device->target,
				device->lun, msecs_waiting / 1000, cmds_outstanding);
			return -ETIMEDOUT;
		}
		if (time_after(jiffies, warning_timeout)) {
			dev_warn(&ctrl_info->pci_dev->dev,
				"scsi %d:%d:%d:%d: waiting %lu seconds for %d outstanding command(s)\n",
				ctrl_info->scsi_host->host_no, device->bus, device->target,
				device->lun, msecs_waiting / 1000, cmds_outstanding);
			warning_timeout = (PQI_PENDING_IO_WARNING_TIMEOUT_SECS * HZ) + jiffies;
		}
		usleep_range(1000, 2000);
	}

	return 0;
}

static void pqi_lun_reset_complete(struct pqi_io_request *io_request,
	void *context)
{
	struct completion *waiting = context;

	complete(waiting);
}

#define PQI_LUN_RESET_POLL_COMPLETION_SECS	10

static int pqi_wait_for_lun_reset_completion(struct pqi_ctrl_info *ctrl_info,
	struct pqi_scsi_dev *device, struct completion *wait)
{
	int rc;
	unsigned int wait_secs;
	int cmds_outstanding;

	wait_secs = 0;

	while (1) {
		if (wait_for_completion_io_timeout(wait,
			PQI_LUN_RESET_POLL_COMPLETION_SECS * HZ)) {
			rc = 0;
			break;
		}

		pqi_check_ctrl_health(ctrl_info);
		if (pqi_ctrl_offline(ctrl_info)) {
			rc = -ENXIO;
			break;
		}

		wait_secs += PQI_LUN_RESET_POLL_COMPLETION_SECS;
		cmds_outstanding = atomic_read(&device->scsi_cmds_outstanding);
		dev_warn(&ctrl_info->pci_dev->dev,
			"scsi %d:%d:%d:%d: waiting %u seconds for LUN reset to complete (%d command(s) outstanding)\n",
			ctrl_info->scsi_host->host_no, device->bus, device->target, device->lun, wait_secs, cmds_outstanding);
	}

	return rc;
}

#define PQI_LUN_RESET_FIRMWARE_TIMEOUT_SECS	30

static int pqi_lun_reset(struct pqi_ctrl_info *ctrl_info, struct pqi_scsi_dev *device)
{
	int rc;
	struct pqi_io_request *io_request;
	DECLARE_COMPLETION_ONSTACK(wait);
	struct pqi_task_management_request *request;

	io_request = pqi_alloc_io_request(ctrl_info);
	io_request->io_complete_callback = pqi_lun_reset_complete;
	io_request->context = &wait;

	request = io_request->iu;
	memset(request, 0, sizeof(*request));

	request->header.iu_type = PQI_REQUEST_IU_TASK_MANAGEMENT;
	put_unaligned_le16(sizeof(*request) - PQI_REQUEST_HEADER_LENGTH,
		&request->header.iu_length);
	put_unaligned_le16(io_request->index, &request->request_id);
	memcpy(request->lun_number, device->scsi3addr,
		sizeof(request->lun_number));
	request->task_management_function = SOP_TASK_MANAGEMENT_LUN_RESET;
	if (ctrl_info->tmf_iu_timeout_supported)
		put_unaligned_le16(PQI_LUN_RESET_FIRMWARE_TIMEOUT_SECS, &request->timeout);

	pqi_start_io(ctrl_info, &ctrl_info->queue_groups[PQI_DEFAULT_QUEUE_GROUP], RAID_PATH,
		io_request);

	rc = pqi_wait_for_lun_reset_completion(ctrl_info, device, &wait);
	if (rc == 0)
		rc = io_request->status;

	pqi_free_io_request(io_request);

	return rc;
}

#define PQI_LUN_RESET_RETRIES				3
#define PQI_LUN_RESET_RETRY_INTERVAL_MSECS		(10 * 1000)
#define PQI_LUN_RESET_PENDING_IO_TIMEOUT_MSECS		(10 * 60 * 1000)
#define PQI_LUN_RESET_FAILED_PENDING_IO_TIMEOUT_MSECS	(2 * 60 * 1000)

static int pqi_lun_reset_with_retries(struct pqi_ctrl_info *ctrl_info, struct pqi_scsi_dev *device)
{
	int reset_rc;
	int wait_rc;
	unsigned int retries;
	unsigned long timeout_msecs;

	for (retries = 0;;) {
		reset_rc = pqi_lun_reset(ctrl_info, device);
		if (reset_rc == 0 || ++retries > PQI_LUN_RESET_RETRIES)
			break;
		msleep(PQI_LUN_RESET_RETRY_INTERVAL_MSECS);
	}

	timeout_msecs = reset_rc ? PQI_LUN_RESET_FAILED_PENDING_IO_TIMEOUT_MSECS :
		PQI_LUN_RESET_PENDING_IO_TIMEOUT_MSECS;

	wait_rc = pqi_device_wait_for_pending_io(ctrl_info, device, timeout_msecs);
	if (wait_rc && reset_rc == 0)
		reset_rc = wait_rc;

	return reset_rc == 0 ? SUCCESS : FAILED;
}

static int pqi_device_reset(struct pqi_ctrl_info *ctrl_info,
	struct pqi_scsi_dev *device)
{
	int rc;

	pqi_ctrl_block_requests(ctrl_info);
	pqi_ctrl_wait_until_quiesced(ctrl_info);
	pqi_fail_io_queued_for_device(ctrl_info, device);
	rc = pqi_wait_until_inbound_queues_empty(ctrl_info);
	if (rc)
		rc = FAILED;
	else
		rc = pqi_lun_reset_with_retries(ctrl_info, device);
	pqi_ctrl_unblock_requests(ctrl_info);

	return rc;
}

static int pqi_eh_device_reset_handler(struct scsi_cmnd *scmd)
{
	int rc;
	struct Scsi_Host *shost;
	struct pqi_ctrl_info *ctrl_info;
	struct pqi_scsi_dev *device;

	shost = scmd->device->host;
	ctrl_info = shost_to_hba(shost);
	device = scmd->device->hostdata;

	mutex_lock(&ctrl_info->lun_reset_mutex);

	dev_err(&ctrl_info->pci_dev->dev,
		"resetting scsi %d:%d:%d:%d due to cmd 0x%02x\n",
		shost->host_no,
		device->bus, device->target, device->lun,
		scmd->cmd_len > 0 ? scmd->cmnd[0] : 0xff);

	pqi_check_ctrl_health(ctrl_info);
	if (pqi_ctrl_offline(ctrl_info))
		rc = FAILED;
	else
		rc = pqi_device_reset(ctrl_info, device);

	dev_err(&ctrl_info->pci_dev->dev,
		"reset of scsi %d:%d:%d:%d: %s\n",
		shost->host_no, device->bus, device->target, device->lun,
		rc == SUCCESS ? "SUCCESS" : "FAILED");

	mutex_unlock(&ctrl_info->lun_reset_mutex);

	return rc;
}

static int pqi_slave_alloc(struct scsi_device *sdev)
{
	struct pqi_scsi_dev *device;
	unsigned long flags;
	struct pqi_ctrl_info *ctrl_info;
	struct scsi_target *starget;
	struct sas_rphy *rphy;

	ctrl_info = shost_to_hba(sdev->host);

	spin_lock_irqsave(&ctrl_info->scsi_device_list_lock, flags);

	if (sdev_channel(sdev) == PQI_PHYSICAL_DEVICE_BUS) {
		starget = scsi_target(sdev);
		rphy = target_to_rphy(starget);
		device = pqi_find_device_by_sas_rphy(ctrl_info, rphy);
		if (device) {
			if (device->target_lun_valid) {
				device->ignore_device = true;
			} else {
				device->target = sdev_id(sdev);
				device->lun = sdev->lun;
				device->target_lun_valid = true;
			}
		}
	} else {
		device = pqi_find_scsi_dev(ctrl_info, sdev_channel(sdev),
			sdev_id(sdev), sdev->lun);
	}

	if (device) {
		sdev->hostdata = device;
		device->sdev = sdev;
		if (device->queue_depth) {
			device->advertised_queue_depth = device->queue_depth;
			scsi_change_queue_depth(sdev,
				device->advertised_queue_depth);
		}
		if (pqi_is_logical_device(device)) {
			pqi_disable_write_same(sdev);
		} else {
			sdev->allow_restart = 1;
			if (device->device_type == SA_DEVICE_TYPE_NVME)
				pqi_disable_write_same(sdev);
		}
	}

	spin_unlock_irqrestore(&ctrl_info->scsi_device_list_lock, flags);

	return 0;
}

static int pqi_map_queues(struct Scsi_Host *shost)
{
	struct pqi_ctrl_info *ctrl_info = shost_to_hba(shost);

	return blk_mq_pci_map_queues(&shost->tag_set.map[HCTX_TYPE_DEFAULT],
					ctrl_info->pci_dev, 0);
}

static inline bool pqi_is_tape_changer_device(struct pqi_scsi_dev *device)
{
	return device->devtype == TYPE_TAPE || device->devtype == TYPE_MEDIUM_CHANGER;
}

static int pqi_slave_configure(struct scsi_device *sdev)
{
	int rc = 0;
	struct pqi_scsi_dev *device;

	device = sdev->hostdata;
	device->devtype = sdev->type;

	if (pqi_is_tape_changer_device(device) && device->ignore_device) {
		rc = -ENXIO;
		device->ignore_device = false;
	}

	return rc;
}

static int pqi_getpciinfo_ioctl(struct pqi_ctrl_info *ctrl_info, void __user *arg)
{
	struct pci_dev *pci_dev;
	u32 subsystem_vendor;
	u32 subsystem_device;
	cciss_pci_info_struct pciinfo;

	if (!arg)
		return -EINVAL;

	pci_dev = ctrl_info->pci_dev;

	pciinfo.domain = pci_domain_nr(pci_dev->bus);
	pciinfo.bus = pci_dev->bus->number;
	pciinfo.dev_fn = pci_dev->devfn;
	subsystem_vendor = pci_dev->subsystem_vendor;
	subsystem_device = pci_dev->subsystem_device;
	pciinfo.board_id = ((subsystem_device << 16) & 0xffff0000) | subsystem_vendor;

	if (copy_to_user(arg, &pciinfo, sizeof(pciinfo)))
		return -EFAULT;

	return 0;
}

static int pqi_getdrivver_ioctl(void __user *arg)
{
	u32 version;

	if (!arg)
		return -EINVAL;

	version = (DRIVER_MAJOR << 28) | (DRIVER_MINOR << 24) |
		(DRIVER_RELEASE << 16) | DRIVER_REVISION;

	if (copy_to_user(arg, &version, sizeof(version)))
		return -EFAULT;

	return 0;
}

struct ciss_error_info {
	u8	scsi_status;
	int	command_status;
	size_t	sense_data_length;
};

static void pqi_error_info_to_ciss(struct pqi_raid_error_info *pqi_error_info,
	struct ciss_error_info *ciss_error_info)
{
	int ciss_cmd_status;
	size_t sense_data_length;

	switch (pqi_error_info->data_out_result) {
	case PQI_DATA_IN_OUT_GOOD:
		ciss_cmd_status = CISS_CMD_STATUS_SUCCESS;
		break;
	case PQI_DATA_IN_OUT_UNDERFLOW:
		ciss_cmd_status = CISS_CMD_STATUS_DATA_UNDERRUN;
		break;
	case PQI_DATA_IN_OUT_BUFFER_OVERFLOW:
		ciss_cmd_status = CISS_CMD_STATUS_DATA_OVERRUN;
		break;
	case PQI_DATA_IN_OUT_PROTOCOL_ERROR:
	case PQI_DATA_IN_OUT_BUFFER_ERROR:
	case PQI_DATA_IN_OUT_BUFFER_OVERFLOW_DESCRIPTOR_AREA:
	case PQI_DATA_IN_OUT_BUFFER_OVERFLOW_BRIDGE:
	case PQI_DATA_IN_OUT_ERROR:
		ciss_cmd_status = CISS_CMD_STATUS_PROTOCOL_ERROR;
		break;
	case PQI_DATA_IN_OUT_HARDWARE_ERROR:
	case PQI_DATA_IN_OUT_PCIE_FABRIC_ERROR:
	case PQI_DATA_IN_OUT_PCIE_COMPLETION_TIMEOUT:
	case PQI_DATA_IN_OUT_PCIE_COMPLETER_ABORT_RECEIVED:
	case PQI_DATA_IN_OUT_PCIE_UNSUPPORTED_REQUEST_RECEIVED:
	case PQI_DATA_IN_OUT_PCIE_ECRC_CHECK_FAILED:
	case PQI_DATA_IN_OUT_PCIE_UNSUPPORTED_REQUEST:
	case PQI_DATA_IN_OUT_PCIE_ACS_VIOLATION:
	case PQI_DATA_IN_OUT_PCIE_TLP_PREFIX_BLOCKED:
	case PQI_DATA_IN_OUT_PCIE_POISONED_MEMORY_READ:
		ciss_cmd_status = CISS_CMD_STATUS_HARDWARE_ERROR;
		break;
	case PQI_DATA_IN_OUT_UNSOLICITED_ABORT:
		ciss_cmd_status = CISS_CMD_STATUS_UNSOLICITED_ABORT;
		break;
	case PQI_DATA_IN_OUT_ABORTED:
		ciss_cmd_status = CISS_CMD_STATUS_ABORTED;
		break;
	case PQI_DATA_IN_OUT_TIMEOUT:
		ciss_cmd_status = CISS_CMD_STATUS_TIMEOUT;
		break;
	default:
		ciss_cmd_status = CISS_CMD_STATUS_TARGET_STATUS;
		break;
	}

	sense_data_length =
		get_unaligned_le16(&pqi_error_info->sense_data_length);
	if (sense_data_length == 0)
		sense_data_length =
		get_unaligned_le16(&pqi_error_info->response_data_length);
	if (sense_data_length)
		if (sense_data_length > sizeof(pqi_error_info->data))
			sense_data_length = sizeof(pqi_error_info->data);

	ciss_error_info->scsi_status = pqi_error_info->status;
	ciss_error_info->command_status = ciss_cmd_status;
	ciss_error_info->sense_data_length = sense_data_length;
}

static int pqi_passthru_ioctl(struct pqi_ctrl_info *ctrl_info, void __user *arg)
{
	int rc;
	char *kernel_buffer = NULL;
	u16 iu_length;
	size_t sense_data_length;
	IOCTL_Command_struct iocommand;
	struct pqi_raid_path_request request;
	struct pqi_raid_error_info pqi_error_info;
	struct ciss_error_info ciss_error_info;

	if (pqi_ctrl_offline(ctrl_info))
		return -ENXIO;
	if (pqi_ofa_in_progress(ctrl_info) && pqi_ctrl_blocked(ctrl_info))
		return -EBUSY;
	if (!arg)
		return -EINVAL;
	if (!capable(CAP_SYS_RAWIO))
		return -EPERM;
	if (copy_from_user(&iocommand, arg, sizeof(iocommand)))
		return -EFAULT;
	if (iocommand.buf_size < 1 &&
		iocommand.Request.Type.Direction != XFER_NONE)
		return -EINVAL;
	if (iocommand.Request.CDBLen > sizeof(request.cdb))
		return -EINVAL;
	if (iocommand.Request.Type.Type != TYPE_CMD)
		return -EINVAL;

	switch (iocommand.Request.Type.Direction) {
	case XFER_NONE:
	case XFER_WRITE:
	case XFER_READ:
	case XFER_READ | XFER_WRITE:
		break;
	default:
		return -EINVAL;
	}

	if (iocommand.buf_size > 0) {
		kernel_buffer = kmalloc(iocommand.buf_size, GFP_KERNEL);
		if (!kernel_buffer)
			return -ENOMEM;
		if (iocommand.Request.Type.Direction & XFER_WRITE) {
			if (copy_from_user(kernel_buffer, iocommand.buf,
				iocommand.buf_size)) {
				rc = -EFAULT;
				goto out;
			}
		} else {
			memset(kernel_buffer, 0, iocommand.buf_size);
		}
	}

	memset(&request, 0, sizeof(request));

	request.header.iu_type = PQI_REQUEST_IU_RAID_PATH_IO;
	iu_length = offsetof(struct pqi_raid_path_request, sg_descriptors) -
		PQI_REQUEST_HEADER_LENGTH;
	memcpy(request.lun_number, iocommand.LUN_info.LunAddrBytes,
		sizeof(request.lun_number));
	memcpy(request.cdb, iocommand.Request.CDB, iocommand.Request.CDBLen);
	request.additional_cdb_bytes_usage = SOP_ADDITIONAL_CDB_BYTES_0;

	switch (iocommand.Request.Type.Direction) {
	case XFER_NONE:
		request.data_direction = SOP_NO_DIRECTION_FLAG;
		break;
	case XFER_WRITE:
		request.data_direction = SOP_WRITE_FLAG;
		break;
	case XFER_READ:
		request.data_direction = SOP_READ_FLAG;
		break;
	case XFER_READ | XFER_WRITE:
		request.data_direction = SOP_BIDIRECTIONAL;
		break;
	}

	request.task_attribute = SOP_TASK_ATTRIBUTE_SIMPLE;

	if (iocommand.buf_size > 0) {
		put_unaligned_le32(iocommand.buf_size, &request.buffer_length);

		rc = pqi_map_single(ctrl_info->pci_dev,
			&request.sg_descriptors[0], kernel_buffer,
			iocommand.buf_size, DMA_BIDIRECTIONAL);
		if (rc)
			goto out;

		iu_length += sizeof(request.sg_descriptors[0]);
	}

	put_unaligned_le16(iu_length, &request.header.iu_length);

	if (ctrl_info->raid_iu_timeout_supported)
		put_unaligned_le32(iocommand.Request.Timeout, &request.timeout);

	rc = pqi_submit_raid_request_synchronous(ctrl_info, &request.header,
		PQI_SYNC_FLAGS_INTERRUPTABLE, &pqi_error_info);

	if (iocommand.buf_size > 0)
		pqi_pci_unmap(ctrl_info->pci_dev, request.sg_descriptors, 1,
			DMA_BIDIRECTIONAL);

	memset(&iocommand.error_info, 0, sizeof(iocommand.error_info));

	if (rc == 0) {
		pqi_error_info_to_ciss(&pqi_error_info, &ciss_error_info);
		iocommand.error_info.ScsiStatus = ciss_error_info.scsi_status;
		iocommand.error_info.CommandStatus =
			ciss_error_info.command_status;
		sense_data_length = ciss_error_info.sense_data_length;
		if (sense_data_length) {
			if (sense_data_length >
				sizeof(iocommand.error_info.SenseInfo))
				sense_data_length =
					sizeof(iocommand.error_info.SenseInfo);
			memcpy(iocommand.error_info.SenseInfo,
				pqi_error_info.data, sense_data_length);
			iocommand.error_info.SenseLen = sense_data_length;
		}
	}

	if (copy_to_user(arg, &iocommand, sizeof(iocommand))) {
		rc = -EFAULT;
		goto out;
	}

	if (rc == 0 && iocommand.buf_size > 0 &&
		(iocommand.Request.Type.Direction & XFER_READ)) {
		if (copy_to_user(iocommand.buf, kernel_buffer,
			iocommand.buf_size)) {
			rc = -EFAULT;
		}
	}

out:
	kfree(kernel_buffer);

	return rc;
}

static int pqi_ioctl(struct scsi_device *sdev, unsigned int cmd,
		     void __user *arg)
{
	int rc;
	struct pqi_ctrl_info *ctrl_info;

	ctrl_info = shost_to_hba(sdev->host);

	switch (cmd) {
	case CCISS_DEREGDISK:
	case CCISS_REGNEWDISK:
	case CCISS_REGNEWD:
		rc = pqi_scan_scsi_devices(ctrl_info);
		break;
	case CCISS_GETPCIINFO:
		rc = pqi_getpciinfo_ioctl(ctrl_info, arg);
		break;
	case CCISS_GETDRIVVER:
		rc = pqi_getdrivver_ioctl(arg);
		break;
	case CCISS_PASSTHRU:
		rc = pqi_passthru_ioctl(ctrl_info, arg);
		break;
	default:
		rc = -EINVAL;
		break;
	}

	return rc;
}

static ssize_t pqi_firmware_version_show(struct device *dev,
	struct device_attribute *attr, char *buffer)
{
	struct Scsi_Host *shost;
	struct pqi_ctrl_info *ctrl_info;

	shost = class_to_shost(dev);
	ctrl_info = shost_to_hba(shost);

	return scnprintf(buffer, PAGE_SIZE, "%s\n", ctrl_info->firmware_version);
}

static ssize_t pqi_driver_version_show(struct device *dev,
	struct device_attribute *attr, char *buffer)
{
	return scnprintf(buffer, PAGE_SIZE, "%s\n", DRIVER_VERSION BUILD_TIMESTAMP);
}

static ssize_t pqi_serial_number_show(struct device *dev,
	struct device_attribute *attr, char *buffer)
{
	struct Scsi_Host *shost;
	struct pqi_ctrl_info *ctrl_info;

	shost = class_to_shost(dev);
	ctrl_info = shost_to_hba(shost);

	return scnprintf(buffer, PAGE_SIZE, "%s\n", ctrl_info->serial_number);
}

static ssize_t pqi_model_show(struct device *dev,
	struct device_attribute *attr, char *buffer)
{
	struct Scsi_Host *shost;
	struct pqi_ctrl_info *ctrl_info;

	shost = class_to_shost(dev);
	ctrl_info = shost_to_hba(shost);

	return scnprintf(buffer, PAGE_SIZE, "%s\n", ctrl_info->model);
}

static ssize_t pqi_vendor_show(struct device *dev,
	struct device_attribute *attr, char *buffer)
{
	struct Scsi_Host *shost;
	struct pqi_ctrl_info *ctrl_info;

	shost = class_to_shost(dev);
	ctrl_info = shost_to_hba(shost);

	return scnprintf(buffer, PAGE_SIZE, "%s\n", ctrl_info->vendor);
}

static ssize_t pqi_host_rescan_store(struct device *dev,
	struct device_attribute *attr, const char *buffer, size_t count)
{
	struct Scsi_Host *shost = class_to_shost(dev);

	pqi_scan_start(shost);

	return count;
}

static ssize_t pqi_lockup_action_show(struct device *dev,
	struct device_attribute *attr, char *buffer)
{
	int count = 0;
	unsigned int i;

	for (i = 0; i < ARRAY_SIZE(pqi_lockup_actions); i++) {
		if (pqi_lockup_actions[i].action == pqi_lockup_action)
			count += scnprintf(buffer + count, PAGE_SIZE - count,
				"[%s] ", pqi_lockup_actions[i].name);
		else
			count += scnprintf(buffer + count, PAGE_SIZE - count,
				"%s ", pqi_lockup_actions[i].name);
	}

	count += scnprintf(buffer + count, PAGE_SIZE - count, "\n");

	return count;
}

static ssize_t pqi_lockup_action_store(struct device *dev,
	struct device_attribute *attr, const char *buffer, size_t count)
{
	unsigned int i;
	char *action_name;
	char action_name_buffer[32];

	strlcpy(action_name_buffer, buffer, sizeof(action_name_buffer));
	action_name = strstrip(action_name_buffer);

	for (i = 0; i < ARRAY_SIZE(pqi_lockup_actions); i++) {
		if (strcmp(action_name, pqi_lockup_actions[i].name) == 0) {
			pqi_lockup_action = pqi_lockup_actions[i].action;
			return count;
		}
	}

	return -EINVAL;
}

static ssize_t pqi_host_enable_stream_detection_show(struct device *dev,
	struct device_attribute *attr, char *buffer)
{
	struct Scsi_Host *shost = class_to_shost(dev);
	struct pqi_ctrl_info *ctrl_info = shost_to_hba(shost);

	return scnprintf(buffer, 10, "%x\n",
			ctrl_info->enable_stream_detection);
}

static ssize_t pqi_host_enable_stream_detection_store(struct device *dev,
	struct device_attribute *attr, const char *buffer, size_t count)
{
	struct Scsi_Host *shost = class_to_shost(dev);
	struct pqi_ctrl_info *ctrl_info = shost_to_hba(shost);
	u8 set_stream_detection = 0;

	if (kstrtou8(buffer, 0, &set_stream_detection))
		return -EINVAL;

	if (set_stream_detection > 0)
		set_stream_detection = 1;

	ctrl_info->enable_stream_detection = set_stream_detection;

	return count;
}

static ssize_t pqi_host_enable_r5_writes_show(struct device *dev,
	struct device_attribute *attr, char *buffer)
{
	struct Scsi_Host *shost = class_to_shost(dev);
	struct pqi_ctrl_info *ctrl_info = shost_to_hba(shost);

	return scnprintf(buffer, 10, "%x\n", ctrl_info->enable_r5_writes);
}

static ssize_t pqi_host_enable_r5_writes_store(struct device *dev,
	struct device_attribute *attr, const char *buffer, size_t count)
{
	struct Scsi_Host *shost = class_to_shost(dev);
	struct pqi_ctrl_info *ctrl_info = shost_to_hba(shost);
	u8 set_r5_writes = 0;

	if (kstrtou8(buffer, 0, &set_r5_writes))
		return -EINVAL;

	if (set_r5_writes > 0)
		set_r5_writes = 1;

	ctrl_info->enable_r5_writes = set_r5_writes;

	return count;
}

static ssize_t pqi_host_enable_r6_writes_show(struct device *dev,
	struct device_attribute *attr, char *buffer)
{
	struct Scsi_Host *shost = class_to_shost(dev);
	struct pqi_ctrl_info *ctrl_info = shost_to_hba(shost);

	return scnprintf(buffer, 10, "%x\n", ctrl_info->enable_r6_writes);
}

static ssize_t pqi_host_enable_r6_writes_store(struct device *dev,
	struct device_attribute *attr, const char *buffer, size_t count)
{
	struct Scsi_Host *shost = class_to_shost(dev);
	struct pqi_ctrl_info *ctrl_info = shost_to_hba(shost);
	u8 set_r6_writes = 0;

	if (kstrtou8(buffer, 0, &set_r6_writes))
		return -EINVAL;

	if (set_r6_writes > 0)
		set_r6_writes = 1;

	ctrl_info->enable_r6_writes = set_r6_writes;

	return count;
}

static DEVICE_ATTR(driver_version, 0444, pqi_driver_version_show, NULL);
static DEVICE_ATTR(firmware_version, 0444, pqi_firmware_version_show, NULL);
static DEVICE_ATTR(model, 0444, pqi_model_show, NULL);
static DEVICE_ATTR(serial_number, 0444, pqi_serial_number_show, NULL);
static DEVICE_ATTR(vendor, 0444, pqi_vendor_show, NULL);
static DEVICE_ATTR(rescan, 0200, NULL, pqi_host_rescan_store);
static DEVICE_ATTR(lockup_action, 0644, pqi_lockup_action_show,
	pqi_lockup_action_store);
static DEVICE_ATTR(enable_stream_detection, 0644,
	pqi_host_enable_stream_detection_show,
	pqi_host_enable_stream_detection_store);
static DEVICE_ATTR(enable_r5_writes, 0644,
	pqi_host_enable_r5_writes_show, pqi_host_enable_r5_writes_store);
static DEVICE_ATTR(enable_r6_writes, 0644,
	pqi_host_enable_r6_writes_show, pqi_host_enable_r6_writes_store);

static struct attribute *pqi_shost_attrs[] = {
	&dev_attr_driver_version.attr,
	&dev_attr_firmware_version.attr,
	&dev_attr_model.attr,
	&dev_attr_serial_number.attr,
	&dev_attr_vendor.attr,
	&dev_attr_rescan.attr,
	&dev_attr_lockup_action.attr,
	&dev_attr_enable_stream_detection.attr,
	&dev_attr_enable_r5_writes.attr,
	&dev_attr_enable_r6_writes.attr,
	NULL
};

ATTRIBUTE_GROUPS(pqi_shost);

static ssize_t pqi_unique_id_show(struct device *dev,
	struct device_attribute *attr, char *buffer)
{
	struct pqi_ctrl_info *ctrl_info;
	struct scsi_device *sdev;
	struct pqi_scsi_dev *device;
	unsigned long flags;
	u8 unique_id[16];

	sdev = to_scsi_device(dev);
	ctrl_info = shost_to_hba(sdev->host);

	spin_lock_irqsave(&ctrl_info->scsi_device_list_lock, flags);

	device = sdev->hostdata;
	if (!device) {
		spin_unlock_irqrestore(&ctrl_info->scsi_device_list_lock, flags);
		return -ENODEV;
	}

	if (device->is_physical_device)
		memcpy(unique_id, device->wwid, sizeof(device->wwid));
	else
		memcpy(unique_id, device->volume_id, sizeof(device->volume_id));

	spin_unlock_irqrestore(&ctrl_info->scsi_device_list_lock, flags);

	return scnprintf(buffer, PAGE_SIZE,
		"%02X%02X%02X%02X%02X%02X%02X%02X"
		"%02X%02X%02X%02X%02X%02X%02X%02X\n",
		unique_id[0], unique_id[1], unique_id[2], unique_id[3],
		unique_id[4], unique_id[5], unique_id[6], unique_id[7],
		unique_id[8], unique_id[9], unique_id[10], unique_id[11],
		unique_id[12], unique_id[13], unique_id[14], unique_id[15]);
}

static ssize_t pqi_lunid_show(struct device *dev,
	struct device_attribute *attr, char *buffer)
{
	struct pqi_ctrl_info *ctrl_info;
	struct scsi_device *sdev;
	struct pqi_scsi_dev *device;
	unsigned long flags;
	u8 lunid[8];

	sdev = to_scsi_device(dev);
	ctrl_info = shost_to_hba(sdev->host);

	spin_lock_irqsave(&ctrl_info->scsi_device_list_lock, flags);

	device = sdev->hostdata;
	if (!device) {
		spin_unlock_irqrestore(&ctrl_info->scsi_device_list_lock, flags);
		return -ENODEV;
	}

	memcpy(lunid, device->scsi3addr, sizeof(lunid));

	spin_unlock_irqrestore(&ctrl_info->scsi_device_list_lock, flags);

	return scnprintf(buffer, PAGE_SIZE, "0x%8phN\n", lunid);
}

#define MAX_PATHS	8

static ssize_t pqi_path_info_show(struct device *dev,
	struct device_attribute *attr, char *buf)
{
	struct pqi_ctrl_info *ctrl_info;
	struct scsi_device *sdev;
	struct pqi_scsi_dev *device;
	unsigned long flags;
	int i;
	int output_len = 0;
	u8 box;
	u8 bay;
	u8 path_map_index;
	char *active;
	u8 phys_connector[2];

	sdev = to_scsi_device(dev);
	ctrl_info = shost_to_hba(sdev->host);

	spin_lock_irqsave(&ctrl_info->scsi_device_list_lock, flags);

	device = sdev->hostdata;
	if (!device) {
		spin_unlock_irqrestore(&ctrl_info->scsi_device_list_lock, flags);
		return -ENODEV;
	}

	bay = device->bay;
	for (i = 0; i < MAX_PATHS; i++) {
		path_map_index = 1 << i;
		if (i == device->active_path_index)
			active = "Active";
		else if (device->path_map & path_map_index)
			active = "Inactive";
		else
			continue;

		output_len += scnprintf(buf + output_len,
					PAGE_SIZE - output_len,
					"[%d:%d:%d:%d] %20.20s ",
					ctrl_info->scsi_host->host_no,
					device->bus, device->target,
					device->lun,
					scsi_device_type(device->devtype));

		if (device->devtype == TYPE_RAID ||
			pqi_is_logical_device(device))
			goto end_buffer;

		memcpy(&phys_connector, &device->phys_connector[i],
			sizeof(phys_connector));
		if (phys_connector[0] < '0')
			phys_connector[0] = '0';
		if (phys_connector[1] < '0')
			phys_connector[1] = '0';

		output_len += scnprintf(buf + output_len,
					PAGE_SIZE - output_len,
					"PORT: %.2s ", phys_connector);

		box = device->box[i];
		if (box != 0 && box != 0xFF)
			output_len += scnprintf(buf + output_len,
						PAGE_SIZE - output_len,
						"BOX: %hhu ", box);

		if ((device->devtype == TYPE_DISK ||
			device->devtype == TYPE_ZBC) &&
			pqi_expose_device(device))
			output_len += scnprintf(buf + output_len,
						PAGE_SIZE - output_len,
						"BAY: %hhu ", bay);

end_buffer:
		output_len += scnprintf(buf + output_len,
					PAGE_SIZE - output_len,
					"%s\n", active);
	}

	spin_unlock_irqrestore(&ctrl_info->scsi_device_list_lock, flags);

	return output_len;
}

static ssize_t pqi_sas_address_show(struct device *dev,
	struct device_attribute *attr, char *buffer)
{
	struct pqi_ctrl_info *ctrl_info;
	struct scsi_device *sdev;
	struct pqi_scsi_dev *device;
	unsigned long flags;
	u64 sas_address;

	sdev = to_scsi_device(dev);
	ctrl_info = shost_to_hba(sdev->host);

	spin_lock_irqsave(&ctrl_info->scsi_device_list_lock, flags);

	device = sdev->hostdata;
	if (!device) {
		spin_unlock_irqrestore(&ctrl_info->scsi_device_list_lock, flags);
		return -ENODEV;
	}

	sas_address = device->sas_address;

	spin_unlock_irqrestore(&ctrl_info->scsi_device_list_lock, flags);

	return scnprintf(buffer, PAGE_SIZE, "0x%016llx\n", sas_address);
}

static ssize_t pqi_ssd_smart_path_enabled_show(struct device *dev,
	struct device_attribute *attr, char *buffer)
{
	struct pqi_ctrl_info *ctrl_info;
	struct scsi_device *sdev;
	struct pqi_scsi_dev *device;
	unsigned long flags;

	sdev = to_scsi_device(dev);
	ctrl_info = shost_to_hba(sdev->host);

	spin_lock_irqsave(&ctrl_info->scsi_device_list_lock, flags);

	device = sdev->hostdata;
	if (!device) {
		spin_unlock_irqrestore(&ctrl_info->scsi_device_list_lock, flags);
		return -ENODEV;
	}

	buffer[0] = device->raid_bypass_enabled ? '1' : '0';
	buffer[1] = '\n';
	buffer[2] = '\0';

	spin_unlock_irqrestore(&ctrl_info->scsi_device_list_lock, flags);

	return 2;
}

static ssize_t pqi_raid_level_show(struct device *dev,
	struct device_attribute *attr, char *buffer)
{
	struct pqi_ctrl_info *ctrl_info;
	struct scsi_device *sdev;
	struct pqi_scsi_dev *device;
	unsigned long flags;
	char *raid_level;

	sdev = to_scsi_device(dev);
	ctrl_info = shost_to_hba(sdev->host);

	spin_lock_irqsave(&ctrl_info->scsi_device_list_lock, flags);

	device = sdev->hostdata;
	if (!device) {
		spin_unlock_irqrestore(&ctrl_info->scsi_device_list_lock, flags);
		return -ENODEV;
	}

	if (pqi_is_logical_device(device))
		raid_level = pqi_raid_level_to_string(device->raid_level);
	else
		raid_level = "N/A";

	spin_unlock_irqrestore(&ctrl_info->scsi_device_list_lock, flags);

	return scnprintf(buffer, PAGE_SIZE, "%s\n", raid_level);
}

static ssize_t pqi_raid_bypass_cnt_show(struct device *dev,
	struct device_attribute *attr, char *buffer)
{
	struct pqi_ctrl_info *ctrl_info;
	struct scsi_device *sdev;
	struct pqi_scsi_dev *device;
	unsigned long flags;
	int raid_bypass_cnt;

	sdev = to_scsi_device(dev);
	ctrl_info = shost_to_hba(sdev->host);

	spin_lock_irqsave(&ctrl_info->scsi_device_list_lock, flags);

	device = sdev->hostdata;
	if (!device) {
		spin_unlock_irqrestore(&ctrl_info->scsi_device_list_lock, flags);
		return -ENODEV;
	}

	raid_bypass_cnt = atomic_read(&device->raid_bypass_cnt);

	spin_unlock_irqrestore(&ctrl_info->scsi_device_list_lock, flags);

	return scnprintf(buffer, PAGE_SIZE, "0x%x\n", raid_bypass_cnt);
}

static ssize_t pqi_sas_ncq_prio_enable_show(struct device *dev,
		struct device_attribute *attr, char *buf)
{
	struct pqi_ctrl_info *ctrl_info;
	struct scsi_device *sdev;
	struct pqi_scsi_dev *device;
	unsigned long flags;
	int output_len = 0;

	sdev = to_scsi_device(dev);
	ctrl_info = shost_to_hba(sdev->host);

	spin_lock_irqsave(&ctrl_info->scsi_device_list_lock, flags);

	device = sdev->hostdata;
	if (!device) {
		spin_unlock_irqrestore(&ctrl_info->scsi_device_list_lock, flags);
		return -ENODEV;
	}

	output_len = snprintf(buf, PAGE_SIZE, "%d\n",
				device->ncq_prio_enable);
	spin_unlock_irqrestore(&ctrl_info->scsi_device_list_lock, flags);

	return output_len;
}

static ssize_t pqi_sas_ncq_prio_enable_store(struct device *dev,
			struct device_attribute *attr,
			const char *buf, size_t count)
{
	struct pqi_ctrl_info *ctrl_info;
	struct scsi_device *sdev;
	struct pqi_scsi_dev *device;
	unsigned long flags;
	u8 ncq_prio_enable = 0;

	if (kstrtou8(buf, 0, &ncq_prio_enable))
		return -EINVAL;

	sdev = to_scsi_device(dev);
	ctrl_info = shost_to_hba(sdev->host);

	spin_lock_irqsave(&ctrl_info->scsi_device_list_lock, flags);

	device = sdev->hostdata;

	if (!device) {
		spin_unlock_irqrestore(&ctrl_info->scsi_device_list_lock, flags);
		return -ENODEV;
	}

	if (!device->ncq_prio_support ||
		!device->is_physical_device) {
		spin_unlock_irqrestore(&ctrl_info->scsi_device_list_lock, flags);
		return -EINVAL;
	}

	device->ncq_prio_enable = ncq_prio_enable;

	spin_unlock_irqrestore(&ctrl_info->scsi_device_list_lock, flags);

	return  strlen(buf);
}

static DEVICE_ATTR(lunid, 0444, pqi_lunid_show, NULL);
static DEVICE_ATTR(unique_id, 0444, pqi_unique_id_show, NULL);
static DEVICE_ATTR(path_info, 0444, pqi_path_info_show, NULL);
static DEVICE_ATTR(sas_address, 0444, pqi_sas_address_show, NULL);
static DEVICE_ATTR(ssd_smart_path_enabled, 0444, pqi_ssd_smart_path_enabled_show, NULL);
static DEVICE_ATTR(raid_level, 0444, pqi_raid_level_show, NULL);
static DEVICE_ATTR(raid_bypass_cnt, 0444, pqi_raid_bypass_cnt_show, NULL);
static DEVICE_ATTR(sas_ncq_prio_enable, 0644,
		pqi_sas_ncq_prio_enable_show, pqi_sas_ncq_prio_enable_store);

static struct attribute *pqi_sdev_attrs[] = {
	&dev_attr_lunid.attr,
	&dev_attr_unique_id.attr,
	&dev_attr_path_info.attr,
	&dev_attr_sas_address.attr,
	&dev_attr_ssd_smart_path_enabled.attr,
	&dev_attr_raid_level.attr,
	&dev_attr_raid_bypass_cnt.attr,
	&dev_attr_sas_ncq_prio_enable.attr,
	NULL
};

ATTRIBUTE_GROUPS(pqi_sdev);

static struct scsi_host_template pqi_driver_template = {
	.module = THIS_MODULE,
	.name = DRIVER_NAME_SHORT,
	.proc_name = DRIVER_NAME_SHORT,
	.queuecommand = pqi_scsi_queue_command,
	.scan_start = pqi_scan_start,
	.scan_finished = pqi_scan_finished,
	.this_id = -1,
	.eh_device_reset_handler = pqi_eh_device_reset_handler,
	.ioctl = pqi_ioctl,
	.slave_alloc = pqi_slave_alloc,
	.slave_configure = pqi_slave_configure,
	.map_queues = pqi_map_queues,
	.sdev_groups = pqi_sdev_groups,
	.shost_groups = pqi_shost_groups,
};

static int pqi_register_scsi(struct pqi_ctrl_info *ctrl_info)
{
	int rc;
	struct Scsi_Host *shost;

	shost = scsi_host_alloc(&pqi_driver_template, sizeof(ctrl_info));
	if (!shost) {
		dev_err(&ctrl_info->pci_dev->dev, "scsi_host_alloc failed\n");
		return -ENOMEM;
	}

	shost->io_port = 0;
	shost->n_io_port = 0;
	shost->this_id = -1;
	shost->max_channel = PQI_MAX_BUS;
	shost->max_cmd_len = MAX_COMMAND_SIZE;
	shost->max_lun = ~0;
	shost->max_id = ~0;
	shost->max_sectors = ctrl_info->max_sectors;
	shost->can_queue = ctrl_info->scsi_ml_can_queue;
	shost->cmd_per_lun = shost->can_queue;
	shost->sg_tablesize = ctrl_info->sg_tablesize;
	shost->transportt = pqi_sas_transport_template;
	shost->irq = pci_irq_vector(ctrl_info->pci_dev, 0);
	shost->unique_id = shost->irq;
	shost->nr_hw_queues = ctrl_info->num_queue_groups;
	shost->host_tagset = 1;
	shost->hostdata[0] = (unsigned long)ctrl_info;

	rc = scsi_add_host(shost, &ctrl_info->pci_dev->dev);
	if (rc) {
		dev_err(&ctrl_info->pci_dev->dev, "scsi_add_host failed\n");
		goto free_host;
	}

	rc = pqi_add_sas_host(shost, ctrl_info);
	if (rc) {
		dev_err(&ctrl_info->pci_dev->dev, "add SAS host failed\n");
		goto remove_host;
	}

	ctrl_info->scsi_host = shost;

	return 0;

remove_host:
	scsi_remove_host(shost);
free_host:
	scsi_host_put(shost);

	return rc;
}

static void pqi_unregister_scsi(struct pqi_ctrl_info *ctrl_info)
{
	struct Scsi_Host *shost;

	pqi_delete_sas_host(ctrl_info);

	shost = ctrl_info->scsi_host;
	if (!shost)
		return;

	scsi_remove_host(shost);
	scsi_host_put(shost);
}

static int pqi_wait_for_pqi_reset_completion(struct pqi_ctrl_info *ctrl_info)
{
	int rc = 0;
	struct pqi_device_registers __iomem *pqi_registers;
	unsigned long timeout;
	unsigned int timeout_msecs;
	union pqi_reset_register reset_reg;

	pqi_registers = ctrl_info->pqi_registers;
	timeout_msecs = readw(&pqi_registers->max_reset_timeout) * 100;
	timeout = msecs_to_jiffies(timeout_msecs) + jiffies;

	while (1) {
		msleep(PQI_RESET_POLL_INTERVAL_MSECS);
		reset_reg.all_bits = readl(&pqi_registers->device_reset);
		if (reset_reg.bits.reset_action == PQI_RESET_ACTION_COMPLETED)
			break;
		pqi_check_ctrl_health(ctrl_info);
		if (pqi_ctrl_offline(ctrl_info)) {
			rc = -ENXIO;
			break;
		}
		if (time_after(jiffies, timeout)) {
			rc = -ETIMEDOUT;
			break;
		}
	}

	return rc;
}

static int pqi_reset(struct pqi_ctrl_info *ctrl_info)
{
	int rc;
	union pqi_reset_register reset_reg;

	if (ctrl_info->pqi_reset_quiesce_supported) {
		rc = sis_pqi_reset_quiesce(ctrl_info);
		if (rc) {
			dev_err(&ctrl_info->pci_dev->dev,
				"PQI reset failed during quiesce with error %d\n", rc);
			return rc;
		}
	}

	reset_reg.all_bits = 0;
	reset_reg.bits.reset_type = PQI_RESET_TYPE_HARD_RESET;
	reset_reg.bits.reset_action = PQI_RESET_ACTION_RESET;

	writel(reset_reg.all_bits, &ctrl_info->pqi_registers->device_reset);

	rc = pqi_wait_for_pqi_reset_completion(ctrl_info);
	if (rc)
		dev_err(&ctrl_info->pci_dev->dev,
			"PQI reset failed with error %d\n", rc);

	return rc;
}

static int pqi_get_ctrl_serial_number(struct pqi_ctrl_info *ctrl_info)
{
	int rc;
	struct bmic_sense_subsystem_info *sense_info;

	sense_info = kzalloc(sizeof(*sense_info), GFP_KERNEL);
	if (!sense_info)
		return -ENOMEM;

	rc = pqi_sense_subsystem_info(ctrl_info, sense_info);
	if (rc)
		goto out;

	memcpy(ctrl_info->serial_number, sense_info->ctrl_serial_number,
		sizeof(sense_info->ctrl_serial_number));
	ctrl_info->serial_number[sizeof(sense_info->ctrl_serial_number)] = '\0';

out:
	kfree(sense_info);

	return rc;
}

static int pqi_get_ctrl_product_details(struct pqi_ctrl_info *ctrl_info)
{
	int rc;
	struct bmic_identify_controller *identify;

	identify = kmalloc(sizeof(*identify), GFP_KERNEL);
	if (!identify)
		return -ENOMEM;

	rc = pqi_identify_controller(ctrl_info, identify);
	if (rc)
		goto out;

	if (get_unaligned_le32(&identify->extra_controller_flags) &
		BMIC_IDENTIFY_EXTRA_FLAGS_LONG_FW_VERSION_SUPPORTED) {
		memcpy(ctrl_info->firmware_version,
			identify->firmware_version_long,
			sizeof(identify->firmware_version_long));
	} else {
		memcpy(ctrl_info->firmware_version,
			identify->firmware_version_short,
			sizeof(identify->firmware_version_short));
		ctrl_info->firmware_version
			[sizeof(identify->firmware_version_short)] = '\0';
		snprintf(ctrl_info->firmware_version +
			strlen(ctrl_info->firmware_version),
			sizeof(ctrl_info->firmware_version) -
			sizeof(identify->firmware_version_short),
			"-%u",
			get_unaligned_le16(&identify->firmware_build_number));
	}

	memcpy(ctrl_info->model, identify->product_id,
		sizeof(identify->product_id));
	ctrl_info->model[sizeof(identify->product_id)] = '\0';

	memcpy(ctrl_info->vendor, identify->vendor_id,
		sizeof(identify->vendor_id));
	ctrl_info->vendor[sizeof(identify->vendor_id)] = '\0';

out:
	kfree(identify);

	return rc;
}

struct pqi_config_table_section_info {
	struct pqi_ctrl_info *ctrl_info;
	void		*section;
	u32		section_offset;
	void __iomem	*section_iomem_addr;
};

static inline bool pqi_is_firmware_feature_supported(
	struct pqi_config_table_firmware_features *firmware_features,
	unsigned int bit_position)
{
	unsigned int byte_index;

	byte_index = bit_position / BITS_PER_BYTE;

	if (byte_index >= le16_to_cpu(firmware_features->num_elements))
		return false;

	return firmware_features->features_supported[byte_index] &
		(1 << (bit_position % BITS_PER_BYTE)) ? true : false;
}

static inline bool pqi_is_firmware_feature_enabled(
	struct pqi_config_table_firmware_features *firmware_features,
	void __iomem *firmware_features_iomem_addr,
	unsigned int bit_position)
{
	unsigned int byte_index;
	u8 __iomem *features_enabled_iomem_addr;

	byte_index = (bit_position / BITS_PER_BYTE) +
		(le16_to_cpu(firmware_features->num_elements) * 2);

	features_enabled_iomem_addr = firmware_features_iomem_addr +
		offsetof(struct pqi_config_table_firmware_features,
			features_supported) + byte_index;

	return *((__force u8 *)features_enabled_iomem_addr) &
		(1 << (bit_position % BITS_PER_BYTE)) ? true : false;
}

static inline void pqi_request_firmware_feature(
	struct pqi_config_table_firmware_features *firmware_features,
	unsigned int bit_position)
{
	unsigned int byte_index;

	byte_index = (bit_position / BITS_PER_BYTE) +
		le16_to_cpu(firmware_features->num_elements);

	firmware_features->features_supported[byte_index] |=
		(1 << (bit_position % BITS_PER_BYTE));
}

static int pqi_config_table_update(struct pqi_ctrl_info *ctrl_info,
	u16 first_section, u16 last_section)
{
	struct pqi_vendor_general_request request;

	memset(&request, 0, sizeof(request));

	request.header.iu_type = PQI_REQUEST_IU_VENDOR_GENERAL;
	put_unaligned_le16(sizeof(request) - PQI_REQUEST_HEADER_LENGTH,
		&request.header.iu_length);
	put_unaligned_le16(PQI_VENDOR_GENERAL_CONFIG_TABLE_UPDATE,
		&request.function_code);
	put_unaligned_le16(first_section,
		&request.data.config_table_update.first_section);
	put_unaligned_le16(last_section,
		&request.data.config_table_update.last_section);

	return pqi_submit_raid_request_synchronous(ctrl_info, &request.header, 0, NULL);
}

static int pqi_enable_firmware_features(struct pqi_ctrl_info *ctrl_info,
	struct pqi_config_table_firmware_features *firmware_features,
	void __iomem *firmware_features_iomem_addr)
{
	void *features_requested;
	void __iomem *features_requested_iomem_addr;
	void __iomem *host_max_known_feature_iomem_addr;

	features_requested = firmware_features->features_supported +
		le16_to_cpu(firmware_features->num_elements);

	features_requested_iomem_addr = firmware_features_iomem_addr +
		(features_requested - (void *)firmware_features);

	memcpy_toio(features_requested_iomem_addr, features_requested,
		le16_to_cpu(firmware_features->num_elements));

	if (pqi_is_firmware_feature_supported(firmware_features,
		PQI_FIRMWARE_FEATURE_MAX_KNOWN_FEATURE)) {
		host_max_known_feature_iomem_addr =
			features_requested_iomem_addr +
			(le16_to_cpu(firmware_features->num_elements) * 2) +
			sizeof(__le16);
		writew(PQI_FIRMWARE_FEATURE_MAXIMUM,
			host_max_known_feature_iomem_addr);
	}

	return pqi_config_table_update(ctrl_info,
		PQI_CONFIG_TABLE_SECTION_FIRMWARE_FEATURES,
		PQI_CONFIG_TABLE_SECTION_FIRMWARE_FEATURES);
}

struct pqi_firmware_feature {
	char		*feature_name;
	unsigned int	feature_bit;
	bool		supported;
	bool		enabled;
	void (*feature_status)(struct pqi_ctrl_info *ctrl_info,
		struct pqi_firmware_feature *firmware_feature);
};

static void pqi_firmware_feature_status(struct pqi_ctrl_info *ctrl_info,
	struct pqi_firmware_feature *firmware_feature)
{
	if (!firmware_feature->supported) {
		dev_info(&ctrl_info->pci_dev->dev, "%s not supported by controller\n",
			firmware_feature->feature_name);
		return;
	}

	if (firmware_feature->enabled) {
		dev_info(&ctrl_info->pci_dev->dev,
			"%s enabled\n", firmware_feature->feature_name);
		return;
	}

	dev_err(&ctrl_info->pci_dev->dev, "failed to enable %s\n",
		firmware_feature->feature_name);
}

static void pqi_ctrl_update_feature_flags(struct pqi_ctrl_info *ctrl_info,
	struct pqi_firmware_feature *firmware_feature)
{
	switch (firmware_feature->feature_bit) {
	case PQI_FIRMWARE_FEATURE_RAID_1_WRITE_BYPASS:
		ctrl_info->enable_r1_writes = firmware_feature->enabled;
		break;
	case PQI_FIRMWARE_FEATURE_RAID_5_WRITE_BYPASS:
		ctrl_info->enable_r5_writes = firmware_feature->enabled;
		break;
	case PQI_FIRMWARE_FEATURE_RAID_6_WRITE_BYPASS:
		ctrl_info->enable_r6_writes = firmware_feature->enabled;
		break;
	case PQI_FIRMWARE_FEATURE_SOFT_RESET_HANDSHAKE:
		ctrl_info->soft_reset_handshake_supported =
			firmware_feature->enabled &&
			pqi_read_soft_reset_status(ctrl_info);
		break;
	case PQI_FIRMWARE_FEATURE_RAID_IU_TIMEOUT:
		ctrl_info->raid_iu_timeout_supported = firmware_feature->enabled;
		break;
	case PQI_FIRMWARE_FEATURE_TMF_IU_TIMEOUT:
		ctrl_info->tmf_iu_timeout_supported = firmware_feature->enabled;
		break;
	case PQI_FIRMWARE_FEATURE_FW_TRIAGE:
		ctrl_info->firmware_triage_supported = firmware_feature->enabled;
		pqi_save_fw_triage_setting(ctrl_info, firmware_feature->enabled);
		break;
	case PQI_FIRMWARE_FEATURE_RPL_EXTENDED_FORMAT_4_5:
		ctrl_info->rpl_extended_format_4_5_supported = firmware_feature->enabled;
		break;
	}

	pqi_firmware_feature_status(ctrl_info, firmware_feature);
}

static inline void pqi_firmware_feature_update(struct pqi_ctrl_info *ctrl_info,
	struct pqi_firmware_feature *firmware_feature)
{
	if (firmware_feature->feature_status)
		firmware_feature->feature_status(ctrl_info, firmware_feature);
}

static DEFINE_MUTEX(pqi_firmware_features_mutex);

static struct pqi_firmware_feature pqi_firmware_features[] = {
	{
		.feature_name = "Online Firmware Activation",
		.feature_bit = PQI_FIRMWARE_FEATURE_OFA,
		.feature_status = pqi_firmware_feature_status,
	},
	{
		.feature_name = "Serial Management Protocol",
		.feature_bit = PQI_FIRMWARE_FEATURE_SMP,
		.feature_status = pqi_firmware_feature_status,
	},
	{
		.feature_name = "Maximum Known Feature",
		.feature_bit = PQI_FIRMWARE_FEATURE_MAX_KNOWN_FEATURE,
		.feature_status = pqi_firmware_feature_status,
	},
	{
		.feature_name = "RAID 0 Read Bypass",
		.feature_bit = PQI_FIRMWARE_FEATURE_RAID_0_READ_BYPASS,
		.feature_status = pqi_firmware_feature_status,
	},
	{
		.feature_name = "RAID 1 Read Bypass",
		.feature_bit = PQI_FIRMWARE_FEATURE_RAID_1_READ_BYPASS,
		.feature_status = pqi_firmware_feature_status,
	},
	{
		.feature_name = "RAID 5 Read Bypass",
		.feature_bit = PQI_FIRMWARE_FEATURE_RAID_5_READ_BYPASS,
		.feature_status = pqi_firmware_feature_status,
	},
	{
		.feature_name = "RAID 6 Read Bypass",
		.feature_bit = PQI_FIRMWARE_FEATURE_RAID_6_READ_BYPASS,
		.feature_status = pqi_firmware_feature_status,
	},
	{
		.feature_name = "RAID 0 Write Bypass",
		.feature_bit = PQI_FIRMWARE_FEATURE_RAID_0_WRITE_BYPASS,
		.feature_status = pqi_firmware_feature_status,
	},
	{
		.feature_name = "RAID 1 Write Bypass",
		.feature_bit = PQI_FIRMWARE_FEATURE_RAID_1_WRITE_BYPASS,
		.feature_status = pqi_ctrl_update_feature_flags,
	},
	{
		.feature_name = "RAID 5 Write Bypass",
		.feature_bit = PQI_FIRMWARE_FEATURE_RAID_5_WRITE_BYPASS,
		.feature_status = pqi_ctrl_update_feature_flags,
	},
	{
		.feature_name = "RAID 6 Write Bypass",
		.feature_bit = PQI_FIRMWARE_FEATURE_RAID_6_WRITE_BYPASS,
		.feature_status = pqi_ctrl_update_feature_flags,
	},
	{
		.feature_name = "New Soft Reset Handshake",
		.feature_bit = PQI_FIRMWARE_FEATURE_SOFT_RESET_HANDSHAKE,
		.feature_status = pqi_ctrl_update_feature_flags,
	},
	{
		.feature_name = "RAID IU Timeout",
		.feature_bit = PQI_FIRMWARE_FEATURE_RAID_IU_TIMEOUT,
		.feature_status = pqi_ctrl_update_feature_flags,
	},
	{
		.feature_name = "TMF IU Timeout",
		.feature_bit = PQI_FIRMWARE_FEATURE_TMF_IU_TIMEOUT,
		.feature_status = pqi_ctrl_update_feature_flags,
	},
	{
		.feature_name = "RAID Bypass on encrypted logical volumes on NVMe",
		.feature_bit = PQI_FIRMWARE_FEATURE_RAID_BYPASS_ON_ENCRYPTED_NVME,
		.feature_status = pqi_firmware_feature_status,
	},
	{
		.feature_name = "Firmware Triage",
		.feature_bit = PQI_FIRMWARE_FEATURE_FW_TRIAGE,
		.feature_status = pqi_ctrl_update_feature_flags,
	},
	{
		.feature_name = "RPL Extended Formats 4 and 5",
		.feature_bit = PQI_FIRMWARE_FEATURE_RPL_EXTENDED_FORMAT_4_5,
		.feature_status = pqi_ctrl_update_feature_flags,
	},
};

static void pqi_process_firmware_features(
	struct pqi_config_table_section_info *section_info)
{
	int rc;
	struct pqi_ctrl_info *ctrl_info;
	struct pqi_config_table_firmware_features *firmware_features;
	void __iomem *firmware_features_iomem_addr;
	unsigned int i;
	unsigned int num_features_supported;

	ctrl_info = section_info->ctrl_info;
	firmware_features = section_info->section;
	firmware_features_iomem_addr = section_info->section_iomem_addr;

	for (i = 0, num_features_supported = 0;
		i < ARRAY_SIZE(pqi_firmware_features); i++) {
		if (pqi_is_firmware_feature_supported(firmware_features,
			pqi_firmware_features[i].feature_bit)) {
			pqi_firmware_features[i].supported = true;
			num_features_supported++;
		} else {
			pqi_firmware_feature_update(ctrl_info,
				&pqi_firmware_features[i]);
		}
	}

	if (num_features_supported == 0)
		return;

	for (i = 0; i < ARRAY_SIZE(pqi_firmware_features); i++) {
		if (!pqi_firmware_features[i].supported)
			continue;
		pqi_request_firmware_feature(firmware_features,
			pqi_firmware_features[i].feature_bit);
	}

	rc = pqi_enable_firmware_features(ctrl_info, firmware_features,
		firmware_features_iomem_addr);
	if (rc) {
		dev_err(&ctrl_info->pci_dev->dev,
			"failed to enable firmware features in PQI configuration table\n");
		for (i = 0; i < ARRAY_SIZE(pqi_firmware_features); i++) {
			if (!pqi_firmware_features[i].supported)
				continue;
			pqi_firmware_feature_update(ctrl_info,
				&pqi_firmware_features[i]);
		}
		return;
	}

	for (i = 0; i < ARRAY_SIZE(pqi_firmware_features); i++) {
		if (!pqi_firmware_features[i].supported)
			continue;
		if (pqi_is_firmware_feature_enabled(firmware_features,
			firmware_features_iomem_addr,
			pqi_firmware_features[i].feature_bit)) {
				pqi_firmware_features[i].enabled = true;
		}
		pqi_firmware_feature_update(ctrl_info,
			&pqi_firmware_features[i]);
	}
}

static void pqi_init_firmware_features(void)
{
	unsigned int i;

	for (i = 0; i < ARRAY_SIZE(pqi_firmware_features); i++) {
		pqi_firmware_features[i].supported = false;
		pqi_firmware_features[i].enabled = false;
	}
}

static void pqi_process_firmware_features_section(
	struct pqi_config_table_section_info *section_info)
{
	mutex_lock(&pqi_firmware_features_mutex);
	pqi_init_firmware_features();
	pqi_process_firmware_features(section_info);
	mutex_unlock(&pqi_firmware_features_mutex);
}

/*
 * Reset all controller settings that can be initialized during the processing
 * of the PQI Configuration Table.
 */

static void pqi_ctrl_reset_config(struct pqi_ctrl_info *ctrl_info)
{
	ctrl_info->heartbeat_counter = NULL;
	ctrl_info->soft_reset_status = NULL;
	ctrl_info->soft_reset_handshake_supported = false;
	ctrl_info->enable_r1_writes = false;
	ctrl_info->enable_r5_writes = false;
	ctrl_info->enable_r6_writes = false;
	ctrl_info->raid_iu_timeout_supported = false;
	ctrl_info->tmf_iu_timeout_supported = false;
	ctrl_info->firmware_triage_supported = false;
	ctrl_info->rpl_extended_format_4_5_supported = false;
}

static int pqi_process_config_table(struct pqi_ctrl_info *ctrl_info)
{
	u32 table_length;
	u32 section_offset;
	bool firmware_feature_section_present;
	void __iomem *table_iomem_addr;
	struct pqi_config_table *config_table;
	struct pqi_config_table_section_header *section;
	struct pqi_config_table_section_info section_info;
	struct pqi_config_table_section_info feature_section_info;

	table_length = ctrl_info->config_table_length;
	if (table_length == 0)
		return 0;

	config_table = kmalloc(table_length, GFP_KERNEL);
	if (!config_table) {
		dev_err(&ctrl_info->pci_dev->dev,
			"failed to allocate memory for PQI configuration table\n");
		return -ENOMEM;
	}

	/*
	 * Copy the config table contents from I/O memory space into the
	 * temporary buffer.
	 */
	table_iomem_addr = ctrl_info->iomem_base + ctrl_info->config_table_offset;
	memcpy_fromio(config_table, table_iomem_addr, table_length);

	firmware_feature_section_present = false;
	section_info.ctrl_info = ctrl_info;
	section_offset = get_unaligned_le32(&config_table->first_section_offset);

	while (section_offset) {
		section = (void *)config_table + section_offset;

		section_info.section = section;
		section_info.section_offset = section_offset;
		section_info.section_iomem_addr = table_iomem_addr + section_offset;

		switch (get_unaligned_le16(&section->section_id)) {
		case PQI_CONFIG_TABLE_SECTION_FIRMWARE_FEATURES:
			firmware_feature_section_present = true;
			feature_section_info = section_info;
			break;
		case PQI_CONFIG_TABLE_SECTION_HEARTBEAT:
			if (pqi_disable_heartbeat)
				dev_warn(&ctrl_info->pci_dev->dev,
				"heartbeat disabled by module parameter\n");
			else
				ctrl_info->heartbeat_counter =
					table_iomem_addr +
					section_offset +
					offsetof(struct pqi_config_table_heartbeat,
						heartbeat_counter);
			break;
		case PQI_CONFIG_TABLE_SECTION_SOFT_RESET:
			ctrl_info->soft_reset_status =
				table_iomem_addr +
				section_offset +
				offsetof(struct pqi_config_table_soft_reset,
					soft_reset_status);
			break;
		}

		section_offset = get_unaligned_le16(&section->next_section_offset);
	}

	/*
	 * We process the firmware feature section after all other sections
	 * have been processed so that the feature bit callbacks can take
	 * into account the settings configured by other sections.
	 */
	if (firmware_feature_section_present)
		pqi_process_firmware_features_section(&feature_section_info);

	kfree(config_table);

	return 0;
}

/* Switches the controller from PQI mode back into SIS mode. */

static int pqi_revert_to_sis_mode(struct pqi_ctrl_info *ctrl_info)
{
	int rc;

	pqi_change_irq_mode(ctrl_info, IRQ_MODE_NONE);
	rc = pqi_reset(ctrl_info);
	if (rc)
		return rc;
	rc = sis_reenable_sis_mode(ctrl_info);
	if (rc) {
		dev_err(&ctrl_info->pci_dev->dev,
			"re-enabling SIS mode failed with error %d\n", rc);
		return rc;
	}
	pqi_save_ctrl_mode(ctrl_info, SIS_MODE);

	return 0;
}

/*
 * If the controller isn't already in SIS mode, this function forces it into
 * SIS mode.
 */

static int pqi_force_sis_mode(struct pqi_ctrl_info *ctrl_info)
{
	if (!sis_is_firmware_running(ctrl_info))
		return -ENXIO;

	if (pqi_get_ctrl_mode(ctrl_info) == SIS_MODE)
		return 0;

	if (sis_is_kernel_up(ctrl_info)) {
		pqi_save_ctrl_mode(ctrl_info, SIS_MODE);
		return 0;
	}

	return pqi_revert_to_sis_mode(ctrl_info);
}

static void pqi_perform_lockup_action(void)
{
	switch (pqi_lockup_action) {
	case PANIC:
		panic("FATAL: Smart Family Controller lockup detected");
		break;
	case REBOOT:
		emergency_restart();
		break;
	case NONE:
	default:
		break;
	}
}

static int pqi_ctrl_init(struct pqi_ctrl_info *ctrl_info)
{
	int rc;
	u32 product_id;

	if (reset_devices) {
		if (pqi_is_fw_triage_supported(ctrl_info)) {
			rc = sis_wait_for_fw_triage_completion(ctrl_info);
			if (rc)
				return rc;
		}
		sis_soft_reset(ctrl_info);
		ssleep(PQI_POST_RESET_DELAY_SECS);
	} else {
		rc = pqi_force_sis_mode(ctrl_info);
		if (rc)
			return rc;
	}

	/*
	 * Wait until the controller is ready to start accepting SIS
	 * commands.
	 */
	rc = sis_wait_for_ctrl_ready(ctrl_info);
	if (rc) {
		if (reset_devices) {
			dev_err(&ctrl_info->pci_dev->dev,
				"kdump init failed with error %d\n", rc);
			pqi_lockup_action = REBOOT;
			pqi_perform_lockup_action();
		}
		return rc;
	}

	/*
	 * Get the controller properties.  This allows us to determine
	 * whether or not it supports PQI mode.
	 */
	rc = sis_get_ctrl_properties(ctrl_info);
	if (rc) {
		dev_err(&ctrl_info->pci_dev->dev,
			"error obtaining controller properties\n");
		return rc;
	}

	rc = sis_get_pqi_capabilities(ctrl_info);
	if (rc) {
		dev_err(&ctrl_info->pci_dev->dev,
			"error obtaining controller capabilities\n");
		return rc;
	}

	product_id = sis_get_product_id(ctrl_info);
	ctrl_info->product_id = (u8)product_id;
	ctrl_info->product_revision = (u8)(product_id >> 8);

	if (reset_devices) {
		if (ctrl_info->max_outstanding_requests >
			PQI_MAX_OUTSTANDING_REQUESTS_KDUMP)
				ctrl_info->max_outstanding_requests =
					PQI_MAX_OUTSTANDING_REQUESTS_KDUMP;
	} else {
		if (ctrl_info->max_outstanding_requests >
			PQI_MAX_OUTSTANDING_REQUESTS)
				ctrl_info->max_outstanding_requests =
					PQI_MAX_OUTSTANDING_REQUESTS;
	}

	pqi_calculate_io_resources(ctrl_info);

	rc = pqi_alloc_error_buffer(ctrl_info);
	if (rc) {
		dev_err(&ctrl_info->pci_dev->dev,
			"failed to allocate PQI error buffer\n");
		return rc;
	}

	/*
	 * If the function we are about to call succeeds, the
	 * controller will transition from legacy SIS mode
	 * into PQI mode.
	 */
	rc = sis_init_base_struct_addr(ctrl_info);
	if (rc) {
		dev_err(&ctrl_info->pci_dev->dev,
			"error initializing PQI mode\n");
		return rc;
	}

	/* Wait for the controller to complete the SIS -> PQI transition. */
	rc = pqi_wait_for_pqi_mode_ready(ctrl_info);
	if (rc) {
		dev_err(&ctrl_info->pci_dev->dev,
			"transition to PQI mode failed\n");
		return rc;
	}

	/* From here on, we are running in PQI mode. */
	ctrl_info->pqi_mode_enabled = true;
	pqi_save_ctrl_mode(ctrl_info, PQI_MODE);

	rc = pqi_alloc_admin_queues(ctrl_info);
	if (rc) {
		dev_err(&ctrl_info->pci_dev->dev,
			"failed to allocate admin queues\n");
		return rc;
	}

	rc = pqi_create_admin_queues(ctrl_info);
	if (rc) {
		dev_err(&ctrl_info->pci_dev->dev,
			"error creating admin queues\n");
		return rc;
	}

	rc = pqi_report_device_capability(ctrl_info);
	if (rc) {
		dev_err(&ctrl_info->pci_dev->dev,
			"obtaining device capability failed\n");
		return rc;
	}

	rc = pqi_validate_device_capability(ctrl_info);
	if (rc)
		return rc;

	pqi_calculate_queue_resources(ctrl_info);

	rc = pqi_enable_msix_interrupts(ctrl_info);
	if (rc)
		return rc;

	if (ctrl_info->num_msix_vectors_enabled < ctrl_info->num_queue_groups) {
		ctrl_info->max_msix_vectors =
			ctrl_info->num_msix_vectors_enabled;
		pqi_calculate_queue_resources(ctrl_info);
	}

	rc = pqi_alloc_io_resources(ctrl_info);
	if (rc)
		return rc;

	rc = pqi_alloc_operational_queues(ctrl_info);
	if (rc) {
		dev_err(&ctrl_info->pci_dev->dev,
			"failed to allocate operational queues\n");
		return rc;
	}

	pqi_init_operational_queues(ctrl_info);

	rc = pqi_create_queues(ctrl_info);
	if (rc)
		return rc;

	rc = pqi_request_irqs(ctrl_info);
	if (rc)
		return rc;

	pqi_change_irq_mode(ctrl_info, IRQ_MODE_MSIX);

	ctrl_info->controller_online = true;

	rc = pqi_process_config_table(ctrl_info);
	if (rc)
		return rc;

	pqi_start_heartbeat_timer(ctrl_info);

	if (ctrl_info->enable_r5_writes || ctrl_info->enable_r6_writes) {
		rc = pqi_get_advanced_raid_bypass_config(ctrl_info);
		if (rc) { /* Supported features not returned correctly. */
			dev_err(&ctrl_info->pci_dev->dev,
				"error obtaining advanced RAID bypass configuration\n");
			return rc;
		}
		ctrl_info->ciss_report_log_flags |=
			CISS_REPORT_LOG_FLAG_DRIVE_TYPE_MIX;
	}

	rc = pqi_enable_events(ctrl_info);
	if (rc) {
		dev_err(&ctrl_info->pci_dev->dev,
			"error enabling events\n");
		return rc;
	}

	/* Register with the SCSI subsystem. */
	rc = pqi_register_scsi(ctrl_info);
	if (rc)
		return rc;

	rc = pqi_get_ctrl_product_details(ctrl_info);
	if (rc) {
		dev_err(&ctrl_info->pci_dev->dev,
			"error obtaining product details\n");
		return rc;
	}

	rc = pqi_get_ctrl_serial_number(ctrl_info);
	if (rc) {
		dev_err(&ctrl_info->pci_dev->dev,
			"error obtaining ctrl serial number\n");
		return rc;
	}

	rc = pqi_set_diag_rescan(ctrl_info);
	if (rc) {
		dev_err(&ctrl_info->pci_dev->dev,
			"error enabling multi-lun rescan\n");
		return rc;
	}

	rc = pqi_write_driver_version_to_host_wellness(ctrl_info);
	if (rc) {
		dev_err(&ctrl_info->pci_dev->dev,
			"error updating host wellness\n");
		return rc;
	}

	pqi_schedule_update_time_worker(ctrl_info);

	pqi_scan_scsi_devices(ctrl_info);

	return 0;
}

static void pqi_reinit_queues(struct pqi_ctrl_info *ctrl_info)
{
	unsigned int i;
	struct pqi_admin_queues *admin_queues;
	struct pqi_event_queue *event_queue;

	admin_queues = &ctrl_info->admin_queues;
	admin_queues->iq_pi_copy = 0;
	admin_queues->oq_ci_copy = 0;
	writel(0, admin_queues->oq_pi);

	for (i = 0; i < ctrl_info->num_queue_groups; i++) {
		ctrl_info->queue_groups[i].iq_pi_copy[RAID_PATH] = 0;
		ctrl_info->queue_groups[i].iq_pi_copy[AIO_PATH] = 0;
		ctrl_info->queue_groups[i].oq_ci_copy = 0;

		writel(0, ctrl_info->queue_groups[i].iq_ci[RAID_PATH]);
		writel(0, ctrl_info->queue_groups[i].iq_ci[AIO_PATH]);
		writel(0, ctrl_info->queue_groups[i].oq_pi);
	}

	event_queue = &ctrl_info->event_queue;
	writel(0, event_queue->oq_pi);
	event_queue->oq_ci_copy = 0;
}

static int pqi_ctrl_init_resume(struct pqi_ctrl_info *ctrl_info)
{
	int rc;

	rc = pqi_force_sis_mode(ctrl_info);
	if (rc)
		return rc;

	/*
	 * Wait until the controller is ready to start accepting SIS
	 * commands.
	 */
	rc = sis_wait_for_ctrl_ready_resume(ctrl_info);
	if (rc)
		return rc;

	/*
	 * Get the controller properties.  This allows us to determine
	 * whether or not it supports PQI mode.
	 */
	rc = sis_get_ctrl_properties(ctrl_info);
	if (rc) {
		dev_err(&ctrl_info->pci_dev->dev,
			"error obtaining controller properties\n");
		return rc;
	}

	rc = sis_get_pqi_capabilities(ctrl_info);
	if (rc) {
		dev_err(&ctrl_info->pci_dev->dev,
			"error obtaining controller capabilities\n");
		return rc;
	}

	/*
	 * If the function we are about to call succeeds, the
	 * controller will transition from legacy SIS mode
	 * into PQI mode.
	 */
	rc = sis_init_base_struct_addr(ctrl_info);
	if (rc) {
		dev_err(&ctrl_info->pci_dev->dev,
			"error initializing PQI mode\n");
		return rc;
	}

	/* Wait for the controller to complete the SIS -> PQI transition. */
	rc = pqi_wait_for_pqi_mode_ready(ctrl_info);
	if (rc) {
		dev_err(&ctrl_info->pci_dev->dev,
			"transition to PQI mode failed\n");
		return rc;
	}

	/* From here on, we are running in PQI mode. */
	ctrl_info->pqi_mode_enabled = true;
	pqi_save_ctrl_mode(ctrl_info, PQI_MODE);

	pqi_reinit_queues(ctrl_info);

	rc = pqi_create_admin_queues(ctrl_info);
	if (rc) {
		dev_err(&ctrl_info->pci_dev->dev,
			"error creating admin queues\n");
		return rc;
	}

	rc = pqi_create_queues(ctrl_info);
	if (rc)
		return rc;

	pqi_change_irq_mode(ctrl_info, IRQ_MODE_MSIX);

	ctrl_info->controller_online = true;
	pqi_ctrl_unblock_requests(ctrl_info);

	pqi_ctrl_reset_config(ctrl_info);

	rc = pqi_process_config_table(ctrl_info);
	if (rc)
		return rc;

	pqi_start_heartbeat_timer(ctrl_info);

	if (ctrl_info->enable_r5_writes || ctrl_info->enable_r6_writes) {
		rc = pqi_get_advanced_raid_bypass_config(ctrl_info);
		if (rc) {
			dev_err(&ctrl_info->pci_dev->dev,
				"error obtaining advanced RAID bypass configuration\n");
			return rc;
		}
		ctrl_info->ciss_report_log_flags |=
			CISS_REPORT_LOG_FLAG_DRIVE_TYPE_MIX;
	}

	rc = pqi_enable_events(ctrl_info);
	if (rc) {
		dev_err(&ctrl_info->pci_dev->dev,
			"error enabling events\n");
		return rc;
	}

	rc = pqi_get_ctrl_product_details(ctrl_info);
	if (rc) {
		dev_err(&ctrl_info->pci_dev->dev,
			"error obtaining product details\n");
		return rc;
	}

	rc = pqi_set_diag_rescan(ctrl_info);
	if (rc) {
		dev_err(&ctrl_info->pci_dev->dev,
			"error enabling multi-lun rescan\n");
		return rc;
	}

	rc = pqi_write_driver_version_to_host_wellness(ctrl_info);
	if (rc) {
		dev_err(&ctrl_info->pci_dev->dev,
			"error updating host wellness\n");
		return rc;
	}

	if (pqi_ofa_in_progress(ctrl_info))
		pqi_ctrl_unblock_scan(ctrl_info);

	pqi_scan_scsi_devices(ctrl_info);

	return 0;
}

static inline int pqi_set_pcie_completion_timeout(struct pci_dev *pci_dev, u16 timeout)
{
	int rc;

	rc = pcie_capability_clear_and_set_word(pci_dev, PCI_EXP_DEVCTL2,
		PCI_EXP_DEVCTL2_COMP_TIMEOUT, timeout);

	return pcibios_err_to_errno(rc);
}

static int pqi_pci_init(struct pqi_ctrl_info *ctrl_info)
{
	int rc;
	u64 mask;

	rc = pci_enable_device(ctrl_info->pci_dev);
	if (rc) {
		dev_err(&ctrl_info->pci_dev->dev,
			"failed to enable PCI device\n");
		return rc;
	}

	if (sizeof(dma_addr_t) > 4)
		mask = DMA_BIT_MASK(64);
	else
		mask = DMA_BIT_MASK(32);

	rc = dma_set_mask_and_coherent(&ctrl_info->pci_dev->dev, mask);
	if (rc) {
		dev_err(&ctrl_info->pci_dev->dev, "failed to set DMA mask\n");
		goto disable_device;
	}

	rc = pci_request_regions(ctrl_info->pci_dev, DRIVER_NAME_SHORT);
	if (rc) {
		dev_err(&ctrl_info->pci_dev->dev,
			"failed to obtain PCI resources\n");
		goto disable_device;
	}

	ctrl_info->iomem_base = ioremap(pci_resource_start(
		ctrl_info->pci_dev, 0),
		sizeof(struct pqi_ctrl_registers));
	if (!ctrl_info->iomem_base) {
		dev_err(&ctrl_info->pci_dev->dev,
			"failed to map memory for controller registers\n");
		rc = -ENOMEM;
		goto release_regions;
	}

#define PCI_EXP_COMP_TIMEOUT_65_TO_210_MS		0x6

	/* Increase the PCIe completion timeout. */
	rc = pqi_set_pcie_completion_timeout(ctrl_info->pci_dev,
		PCI_EXP_COMP_TIMEOUT_65_TO_210_MS);
	if (rc) {
		dev_err(&ctrl_info->pci_dev->dev,
			"failed to set PCIe completion timeout\n");
		goto release_regions;
	}

	/* Enable bus mastering. */
	pci_set_master(ctrl_info->pci_dev);

	ctrl_info->registers = ctrl_info->iomem_base;
	ctrl_info->pqi_registers = &ctrl_info->registers->pqi_registers;

	pci_set_drvdata(ctrl_info->pci_dev, ctrl_info);

	return 0;

release_regions:
	pci_release_regions(ctrl_info->pci_dev);
disable_device:
	pci_disable_device(ctrl_info->pci_dev);

	return rc;
}

static void pqi_cleanup_pci_init(struct pqi_ctrl_info *ctrl_info)
{
	iounmap(ctrl_info->iomem_base);
	pci_release_regions(ctrl_info->pci_dev);
	if (pci_is_enabled(ctrl_info->pci_dev))
		pci_disable_device(ctrl_info->pci_dev);
	pci_set_drvdata(ctrl_info->pci_dev, NULL);
}

static struct pqi_ctrl_info *pqi_alloc_ctrl_info(int numa_node)
{
	struct pqi_ctrl_info *ctrl_info;

	ctrl_info = kzalloc_node(sizeof(struct pqi_ctrl_info),
			GFP_KERNEL, numa_node);
	if (!ctrl_info)
		return NULL;

	mutex_init(&ctrl_info->scan_mutex);
	mutex_init(&ctrl_info->lun_reset_mutex);
	mutex_init(&ctrl_info->ofa_mutex);

	INIT_LIST_HEAD(&ctrl_info->scsi_device_list);
	spin_lock_init(&ctrl_info->scsi_device_list_lock);

	INIT_WORK(&ctrl_info->event_work, pqi_event_worker);
	atomic_set(&ctrl_info->num_interrupts, 0);

	INIT_DELAYED_WORK(&ctrl_info->rescan_work, pqi_rescan_worker);
	INIT_DELAYED_WORK(&ctrl_info->update_time_work, pqi_update_time_worker);

	timer_setup(&ctrl_info->heartbeat_timer, pqi_heartbeat_timer_handler, 0);
	INIT_WORK(&ctrl_info->ctrl_offline_work, pqi_ctrl_offline_worker);

	INIT_WORK(&ctrl_info->ofa_memory_alloc_work, pqi_ofa_memory_alloc_worker);
	INIT_WORK(&ctrl_info->ofa_quiesce_work, pqi_ofa_quiesce_worker);

	sema_init(&ctrl_info->sync_request_sem,
		PQI_RESERVED_IO_SLOTS_SYNCHRONOUS_REQUESTS);
	init_waitqueue_head(&ctrl_info->block_requests_wait);

	ctrl_info->ctrl_id = atomic_inc_return(&pqi_controller_count) - 1;
	ctrl_info->irq_mode = IRQ_MODE_NONE;
	ctrl_info->max_msix_vectors = PQI_MAX_MSIX_VECTORS;

	ctrl_info->ciss_report_log_flags = CISS_REPORT_LOG_FLAG_UNIQUE_LUN_ID;
	ctrl_info->max_transfer_encrypted_sas_sata =
		PQI_DEFAULT_MAX_TRANSFER_ENCRYPTED_SAS_SATA;
	ctrl_info->max_transfer_encrypted_nvme =
		PQI_DEFAULT_MAX_TRANSFER_ENCRYPTED_NVME;
	ctrl_info->max_write_raid_5_6 = PQI_DEFAULT_MAX_WRITE_RAID_5_6;
	ctrl_info->max_write_raid_1_10_2drive = ~0;
	ctrl_info->max_write_raid_1_10_3drive = ~0;

	return ctrl_info;
}

static inline void pqi_free_ctrl_info(struct pqi_ctrl_info *ctrl_info)
{
	kfree(ctrl_info);
}

static void pqi_free_interrupts(struct pqi_ctrl_info *ctrl_info)
{
	pqi_free_irqs(ctrl_info);
	pqi_disable_msix_interrupts(ctrl_info);
}

static void pqi_free_ctrl_resources(struct pqi_ctrl_info *ctrl_info)
{
	pqi_stop_heartbeat_timer(ctrl_info);
	pqi_free_interrupts(ctrl_info);
	if (ctrl_info->queue_memory_base)
		dma_free_coherent(&ctrl_info->pci_dev->dev,
			ctrl_info->queue_memory_length,
			ctrl_info->queue_memory_base,
			ctrl_info->queue_memory_base_dma_handle);
	if (ctrl_info->admin_queue_memory_base)
		dma_free_coherent(&ctrl_info->pci_dev->dev,
			ctrl_info->admin_queue_memory_length,
			ctrl_info->admin_queue_memory_base,
			ctrl_info->admin_queue_memory_base_dma_handle);
	pqi_free_all_io_requests(ctrl_info);
	if (ctrl_info->error_buffer)
		dma_free_coherent(&ctrl_info->pci_dev->dev,
			ctrl_info->error_buffer_length,
			ctrl_info->error_buffer,
			ctrl_info->error_buffer_dma_handle);
	if (ctrl_info->iomem_base)
		pqi_cleanup_pci_init(ctrl_info);
	pqi_free_ctrl_info(ctrl_info);
}

static void pqi_remove_ctrl(struct pqi_ctrl_info *ctrl_info)
{
	pqi_cancel_rescan_worker(ctrl_info);
	pqi_cancel_update_time_worker(ctrl_info);
	pqi_remove_all_scsi_devices(ctrl_info);
	pqi_unregister_scsi(ctrl_info);
	if (ctrl_info->pqi_mode_enabled)
		pqi_revert_to_sis_mode(ctrl_info);
	pqi_free_ctrl_resources(ctrl_info);
}

static void pqi_ofa_ctrl_quiesce(struct pqi_ctrl_info *ctrl_info)
{
	pqi_ctrl_block_scan(ctrl_info);
	pqi_scsi_block_requests(ctrl_info);
	pqi_ctrl_block_device_reset(ctrl_info);
	pqi_ctrl_block_requests(ctrl_info);
	pqi_ctrl_wait_until_quiesced(ctrl_info);
	pqi_stop_heartbeat_timer(ctrl_info);
}

static void pqi_ofa_ctrl_unquiesce(struct pqi_ctrl_info *ctrl_info)
{
	pqi_start_heartbeat_timer(ctrl_info);
	pqi_ctrl_unblock_requests(ctrl_info);
	pqi_ctrl_unblock_device_reset(ctrl_info);
	pqi_scsi_unblock_requests(ctrl_info);
	pqi_ctrl_unblock_scan(ctrl_info);
}

static int pqi_ofa_alloc_mem(struct pqi_ctrl_info *ctrl_info, u32 total_size, u32 chunk_size)
{
	int i;
	u32 sg_count;
	struct device *dev;
	struct pqi_ofa_memory *ofap;
	struct pqi_sg_descriptor *mem_descriptor;
	dma_addr_t dma_handle;

	ofap = ctrl_info->pqi_ofa_mem_virt_addr;

	sg_count = DIV_ROUND_UP(total_size, chunk_size);
	if (sg_count == 0 || sg_count > PQI_OFA_MAX_SG_DESCRIPTORS)
		goto out;

	ctrl_info->pqi_ofa_chunk_virt_addr = kmalloc_array(sg_count, sizeof(void *), GFP_KERNEL);
	if (!ctrl_info->pqi_ofa_chunk_virt_addr)
		goto out;

	dev = &ctrl_info->pci_dev->dev;

	for (i = 0; i < sg_count; i++) {
		ctrl_info->pqi_ofa_chunk_virt_addr[i] =
			dma_alloc_coherent(dev, chunk_size, &dma_handle, GFP_KERNEL);
		if (!ctrl_info->pqi_ofa_chunk_virt_addr[i])
			goto out_free_chunks;
		mem_descriptor = &ofap->sg_descriptor[i];
		put_unaligned_le64((u64)dma_handle, &mem_descriptor->address);
		put_unaligned_le32(chunk_size, &mem_descriptor->length);
	}

	put_unaligned_le32(CISS_SG_LAST, &mem_descriptor->flags);
	put_unaligned_le16(sg_count, &ofap->num_memory_descriptors);
	put_unaligned_le32(sg_count * chunk_size, &ofap->bytes_allocated);

	return 0;

out_free_chunks:
	while (--i >= 0) {
		mem_descriptor = &ofap->sg_descriptor[i];
		dma_free_coherent(dev, chunk_size,
			ctrl_info->pqi_ofa_chunk_virt_addr[i],
			get_unaligned_le64(&mem_descriptor->address));
	}
	kfree(ctrl_info->pqi_ofa_chunk_virt_addr);

out:
	return -ENOMEM;
}

static int pqi_ofa_alloc_host_buffer(struct pqi_ctrl_info *ctrl_info)
{
	u32 total_size;
	u32 chunk_size;
	u32 min_chunk_size;

	if (ctrl_info->ofa_bytes_requested == 0)
		return 0;

	total_size = PAGE_ALIGN(ctrl_info->ofa_bytes_requested);
	min_chunk_size = DIV_ROUND_UP(total_size, PQI_OFA_MAX_SG_DESCRIPTORS);
	min_chunk_size = PAGE_ALIGN(min_chunk_size);

	for (chunk_size = total_size; chunk_size >= min_chunk_size;) {
		if (pqi_ofa_alloc_mem(ctrl_info, total_size, chunk_size) == 0)
			return 0;
		chunk_size /= 2;
		chunk_size = PAGE_ALIGN(chunk_size);
	}

	return -ENOMEM;
}

static void pqi_ofa_setup_host_buffer(struct pqi_ctrl_info *ctrl_info)
{
	struct device *dev;
	struct pqi_ofa_memory *ofap;

	dev = &ctrl_info->pci_dev->dev;

	ofap = dma_alloc_coherent(dev, sizeof(*ofap),
		&ctrl_info->pqi_ofa_mem_dma_handle, GFP_KERNEL);
	if (!ofap)
		return;

	ctrl_info->pqi_ofa_mem_virt_addr = ofap;

	if (pqi_ofa_alloc_host_buffer(ctrl_info) < 0) {
		dev_err(dev,
			"failed to allocate host buffer for Online Firmware Activation\n");
		dma_free_coherent(dev, sizeof(*ofap), ofap, ctrl_info->pqi_ofa_mem_dma_handle);
		ctrl_info->pqi_ofa_mem_virt_addr = NULL;
		return;
	}

	put_unaligned_le16(PQI_OFA_VERSION, &ofap->version);
	memcpy(&ofap->signature, PQI_OFA_SIGNATURE, sizeof(ofap->signature));
}

static void pqi_ofa_free_host_buffer(struct pqi_ctrl_info *ctrl_info)
{
	unsigned int i;
	struct device *dev;
	struct pqi_ofa_memory *ofap;
	struct pqi_sg_descriptor *mem_descriptor;
	unsigned int num_memory_descriptors;

	ofap = ctrl_info->pqi_ofa_mem_virt_addr;
	if (!ofap)
		return;

	dev = &ctrl_info->pci_dev->dev;

	if (get_unaligned_le32(&ofap->bytes_allocated) == 0)
		goto out;

	mem_descriptor = ofap->sg_descriptor;
	num_memory_descriptors =
		get_unaligned_le16(&ofap->num_memory_descriptors);

	for (i = 0; i < num_memory_descriptors; i++) {
		dma_free_coherent(dev,
			get_unaligned_le32(&mem_descriptor[i].length),
			ctrl_info->pqi_ofa_chunk_virt_addr[i],
			get_unaligned_le64(&mem_descriptor[i].address));
	}
	kfree(ctrl_info->pqi_ofa_chunk_virt_addr);

out:
	dma_free_coherent(dev, sizeof(*ofap), ofap,
		ctrl_info->pqi_ofa_mem_dma_handle);
	ctrl_info->pqi_ofa_mem_virt_addr = NULL;
}

static int pqi_ofa_host_memory_update(struct pqi_ctrl_info *ctrl_info)
{
	u32 buffer_length;
	struct pqi_vendor_general_request request;
	struct pqi_ofa_memory *ofap;

	memset(&request, 0, sizeof(request));

	request.header.iu_type = PQI_REQUEST_IU_VENDOR_GENERAL;
	put_unaligned_le16(sizeof(request) - PQI_REQUEST_HEADER_LENGTH,
		&request.header.iu_length);
	put_unaligned_le16(PQI_VENDOR_GENERAL_HOST_MEMORY_UPDATE,
		&request.function_code);

	ofap = ctrl_info->pqi_ofa_mem_virt_addr;

	if (ofap) {
		buffer_length = offsetof(struct pqi_ofa_memory, sg_descriptor) +
			get_unaligned_le16(&ofap->num_memory_descriptors) *
			sizeof(struct pqi_sg_descriptor);

		put_unaligned_le64((u64)ctrl_info->pqi_ofa_mem_dma_handle,
			&request.data.ofa_memory_allocation.buffer_address);
		put_unaligned_le32(buffer_length,
			&request.data.ofa_memory_allocation.buffer_length);
	}

	return pqi_submit_raid_request_synchronous(ctrl_info, &request.header, 0, NULL);
}

static int pqi_ofa_ctrl_restart(struct pqi_ctrl_info *ctrl_info, unsigned int delay_secs)
{
	ssleep(delay_secs);

	return pqi_ctrl_init_resume(ctrl_info);
}

static struct pqi_raid_error_info pqi_ctrl_offline_raid_error_info = {
	.data_out_result = PQI_DATA_IN_OUT_HARDWARE_ERROR,
	.status = SAM_STAT_CHECK_CONDITION,
};

static void pqi_fail_all_outstanding_requests(struct pqi_ctrl_info *ctrl_info)
{
	unsigned int i;
	struct pqi_io_request *io_request;
	struct scsi_cmnd *scmd;
	struct scsi_device *sdev;

	for (i = 0; i < ctrl_info->max_io_slots; i++) {
		io_request = &ctrl_info->io_request_pool[i];
		if (atomic_read(&io_request->refcount) == 0)
			continue;

		scmd = io_request->scmd;
		if (scmd) {
			sdev = scmd->device;
			if (!sdev || !scsi_device_online(sdev)) {
				pqi_free_io_request(io_request);
				continue;
			} else {
				set_host_byte(scmd, DID_NO_CONNECT);
			}
		} else {
			io_request->status = -ENXIO;
			io_request->error_info =
				&pqi_ctrl_offline_raid_error_info;
		}

		io_request->io_complete_callback(io_request,
			io_request->context);
	}
}

static void pqi_take_ctrl_offline_deferred(struct pqi_ctrl_info *ctrl_info)
{
	pqi_perform_lockup_action();
	pqi_stop_heartbeat_timer(ctrl_info);
	pqi_free_interrupts(ctrl_info);
	pqi_cancel_rescan_worker(ctrl_info);
	pqi_cancel_update_time_worker(ctrl_info);
	pqi_ctrl_wait_until_quiesced(ctrl_info);
	pqi_fail_all_outstanding_requests(ctrl_info);
	pqi_ctrl_unblock_requests(ctrl_info);
}

static void pqi_ctrl_offline_worker(struct work_struct *work)
{
	struct pqi_ctrl_info *ctrl_info;

	ctrl_info = container_of(work, struct pqi_ctrl_info, ctrl_offline_work);
	pqi_take_ctrl_offline_deferred(ctrl_info);
}

static void pqi_take_ctrl_offline(struct pqi_ctrl_info *ctrl_info,
	enum pqi_ctrl_shutdown_reason ctrl_shutdown_reason)
{
	if (!ctrl_info->controller_online)
		return;

	ctrl_info->controller_online = false;
	ctrl_info->pqi_mode_enabled = false;
	pqi_ctrl_block_requests(ctrl_info);
	if (!pqi_disable_ctrl_shutdown)
		sis_shutdown_ctrl(ctrl_info, ctrl_shutdown_reason);
	pci_disable_device(ctrl_info->pci_dev);
	dev_err(&ctrl_info->pci_dev->dev, "controller offline\n");
	schedule_work(&ctrl_info->ctrl_offline_work);
}

static void pqi_print_ctrl_info(struct pci_dev *pci_dev,
	const struct pci_device_id *id)
{
	char *ctrl_description;

	if (id->driver_data)
		ctrl_description = (char *)id->driver_data;
	else
		ctrl_description = "Microchip Smart Family Controller";

	dev_info(&pci_dev->dev, "%s found\n", ctrl_description);
}

static int pqi_pci_probe(struct pci_dev *pci_dev,
	const struct pci_device_id *id)
{
	int rc;
	int node;
	struct pqi_ctrl_info *ctrl_info;

	pqi_print_ctrl_info(pci_dev, id);

	if (pqi_disable_device_id_wildcards &&
		id->subvendor == PCI_ANY_ID &&
		id->subdevice == PCI_ANY_ID) {
		dev_warn(&pci_dev->dev,
			"controller not probed because device ID wildcards are disabled\n");
		return -ENODEV;
	}

	if (id->subvendor == PCI_ANY_ID || id->subdevice == PCI_ANY_ID)
		dev_warn(&pci_dev->dev,
			"controller device ID matched using wildcards\n");

	node = dev_to_node(&pci_dev->dev);
	if (node == NUMA_NO_NODE) {
		node = cpu_to_node(0);
		if (node == NUMA_NO_NODE)
			node = 0;
		set_dev_node(&pci_dev->dev, node);
	}

	ctrl_info = pqi_alloc_ctrl_info(node);
	if (!ctrl_info) {
		dev_err(&pci_dev->dev,
			"failed to allocate controller info block\n");
		return -ENOMEM;
	}

	ctrl_info->pci_dev = pci_dev;

	rc = pqi_pci_init(ctrl_info);
	if (rc)
		goto error;

	rc = pqi_ctrl_init(ctrl_info);
	if (rc)
		goto error;

	return 0;

error:
	pqi_remove_ctrl(ctrl_info);

	return rc;
}

static void pqi_pci_remove(struct pci_dev *pci_dev)
{
	struct pqi_ctrl_info *ctrl_info;

	ctrl_info = pci_get_drvdata(pci_dev);
	if (!ctrl_info)
		return;

	pqi_remove_ctrl(ctrl_info);
}

static void pqi_crash_if_pending_command(struct pqi_ctrl_info *ctrl_info)
{
	unsigned int i;
	struct pqi_io_request *io_request;
	struct scsi_cmnd *scmd;

	for (i = 0; i < ctrl_info->max_io_slots; i++) {
		io_request = &ctrl_info->io_request_pool[i];
		if (atomic_read(&io_request->refcount) == 0)
			continue;
		scmd = io_request->scmd;
		WARN_ON(scmd != NULL); /* IO command from SML */
		WARN_ON(scmd == NULL); /* Non-IO cmd or driver initiated*/
	}
}

static void pqi_shutdown(struct pci_dev *pci_dev)
{
	int rc;
	struct pqi_ctrl_info *ctrl_info;
	enum bmic_flush_cache_shutdown_event shutdown_event;

	ctrl_info = pci_get_drvdata(pci_dev);
	if (!ctrl_info) {
		dev_err(&pci_dev->dev,
			"cache could not be flushed\n");
		return;
	}

	pqi_wait_until_ofa_finished(ctrl_info);

	pqi_scsi_block_requests(ctrl_info);
	pqi_ctrl_block_device_reset(ctrl_info);
	pqi_ctrl_block_requests(ctrl_info);
	pqi_ctrl_wait_until_quiesced(ctrl_info);

	if (system_state == SYSTEM_RESTART)
		shutdown_event = RESTART;
	else
		shutdown_event = SHUTDOWN;

	/*
	 * Write all data in the controller's battery-backed cache to
	 * storage.
	 */
	rc = pqi_flush_cache(ctrl_info, shutdown_event);
	if (rc)
		dev_err(&pci_dev->dev,
			"unable to flush controller cache\n");

	pqi_crash_if_pending_command(ctrl_info);
	pqi_reset(ctrl_info);
}

static void pqi_process_lockup_action_param(void)
{
	unsigned int i;

	if (!pqi_lockup_action_param)
		return;

	for (i = 0; i < ARRAY_SIZE(pqi_lockup_actions); i++) {
		if (strcmp(pqi_lockup_action_param,
			pqi_lockup_actions[i].name) == 0) {
			pqi_lockup_action = pqi_lockup_actions[i].action;
			return;
		}
	}

	pr_warn("%s: invalid lockup action setting \"%s\" - supported settings: none, reboot, panic\n",
		DRIVER_NAME_SHORT, pqi_lockup_action_param);
}

static void pqi_process_module_params(void)
{
	pqi_process_lockup_action_param();
}

<<<<<<< HEAD
static inline enum bmic_flush_cache_shutdown_event pqi_get_flush_cache_shutdown_event(struct pci_dev *pci_dev)
{
	if (pci_dev->subsystem_vendor == PCI_VENDOR_ID_ADAPTEC2 && pci_dev->subsystem_device == 0x1304)
		return RESTART;

	return SUSPEND;
}

static int pqi_suspend_or_freeze(struct device *dev, bool suspend)
{
=======
#if defined(CONFIG_PM)

static inline enum bmic_flush_cache_shutdown_event pqi_get_flush_cache_shutdown_event(struct pci_dev *pci_dev)
{
	if (pci_dev->subsystem_vendor == PCI_VENDOR_ID_ADAPTEC2 && pci_dev->subsystem_device == 0x1304)
		return RESTART;

	return SUSPEND;
}

static int pqi_suspend_or_freeze(struct device *dev, bool suspend)
{
>>>>>>> ac2beb4e
	struct pci_dev *pci_dev;
	struct pqi_ctrl_info *ctrl_info;

	pci_dev = to_pci_dev(dev);
	ctrl_info = pci_get_drvdata(pci_dev);

	pqi_wait_until_ofa_finished(ctrl_info);

	pqi_ctrl_block_scan(ctrl_info);
	pqi_scsi_block_requests(ctrl_info);
	pqi_ctrl_block_device_reset(ctrl_info);
	pqi_ctrl_block_requests(ctrl_info);
	pqi_ctrl_wait_until_quiesced(ctrl_info);

	if (suspend) {
		enum bmic_flush_cache_shutdown_event shutdown_event;

		shutdown_event = pqi_get_flush_cache_shutdown_event(pci_dev);
		pqi_flush_cache(ctrl_info, shutdown_event);
	}

	pqi_stop_heartbeat_timer(ctrl_info);
	pqi_crash_if_pending_command(ctrl_info);
	pqi_free_irqs(ctrl_info);

	ctrl_info->controller_online = false;
	ctrl_info->pqi_mode_enabled = false;

	return 0;
}

static __maybe_unused int pqi_suspend(struct device *dev)
{
	return pqi_suspend_or_freeze(dev, true);
}

static int pqi_resume_or_restore(struct device *dev)
{
	int rc;
	struct pci_dev *pci_dev;
	struct pqi_ctrl_info *ctrl_info;

	pci_dev = to_pci_dev(dev);
	ctrl_info = pci_get_drvdata(pci_dev);

	rc = pqi_request_irqs(ctrl_info);
	if (rc)
		return rc;

	pqi_ctrl_unblock_device_reset(ctrl_info);
	pqi_ctrl_unblock_requests(ctrl_info);
	pqi_scsi_unblock_requests(ctrl_info);
	pqi_ctrl_unblock_scan(ctrl_info);

	ssleep(PQI_POST_RESET_DELAY_SECS);

	return pqi_ctrl_init_resume(ctrl_info);
}

static int pqi_freeze(struct device *dev)
{
	return pqi_suspend_or_freeze(dev, false);
}

static int pqi_thaw(struct device *dev)
{
	int rc;
	struct pci_dev *pci_dev;
	struct pqi_ctrl_info *ctrl_info;

	pci_dev = to_pci_dev(dev);
	ctrl_info = pci_get_drvdata(pci_dev);

	rc = pqi_request_irqs(ctrl_info);
	if (rc)
		return rc;

	ctrl_info->controller_online = true;
	ctrl_info->pqi_mode_enabled = true;

	pqi_ctrl_unblock_device_reset(ctrl_info);
	pqi_ctrl_unblock_requests(ctrl_info);
	pqi_scsi_unblock_requests(ctrl_info);
	pqi_ctrl_unblock_scan(ctrl_info);

	return 0;
}

static int pqi_poweroff(struct device *dev)
{
	struct pci_dev *pci_dev;
	struct pqi_ctrl_info *ctrl_info;
	enum bmic_flush_cache_shutdown_event shutdown_event;

	pci_dev = to_pci_dev(dev);
	ctrl_info = pci_get_drvdata(pci_dev);

	shutdown_event = pqi_get_flush_cache_shutdown_event(pci_dev);
	pqi_flush_cache(ctrl_info, shutdown_event);

	return 0;
}

static const struct dev_pm_ops pqi_pm_ops = {
	.suspend = pqi_suspend,
	.resume = pqi_resume_or_restore,
	.freeze = pqi_freeze,
	.thaw = pqi_thaw,
	.poweroff = pqi_poweroff,
	.restore = pqi_resume_or_restore,
};

<<<<<<< HEAD
=======
#endif /* CONFIG_PM */

>>>>>>> ac2beb4e
/* Define the PCI IDs for the controllers that we support. */
static const struct pci_device_id pqi_pci_id_table[] = {
	{
		PCI_DEVICE_SUB(PCI_VENDOR_ID_ADAPTEC2, 0x028f,
			       0x105b, 0x1211)
	},
	{
		PCI_DEVICE_SUB(PCI_VENDOR_ID_ADAPTEC2, 0x028f,
			       0x105b, 0x1321)
	},
	{
		PCI_DEVICE_SUB(PCI_VENDOR_ID_ADAPTEC2, 0x028f,
			       0x152d, 0x8a22)
	},
	{
		PCI_DEVICE_SUB(PCI_VENDOR_ID_ADAPTEC2, 0x028f,
			       0x152d, 0x8a23)
	},
	{
		PCI_DEVICE_SUB(PCI_VENDOR_ID_ADAPTEC2, 0x028f,
			       0x152d, 0x8a24)
	},
	{
		PCI_DEVICE_SUB(PCI_VENDOR_ID_ADAPTEC2, 0x028f,
			       0x152d, 0x8a36)
	},
	{
		PCI_DEVICE_SUB(PCI_VENDOR_ID_ADAPTEC2, 0x028f,
			       0x152d, 0x8a37)
	},
	{
		PCI_DEVICE_SUB(PCI_VENDOR_ID_ADAPTEC2, 0x028f,
			       0x193d, 0x1104)
	},
	{
		PCI_DEVICE_SUB(PCI_VENDOR_ID_ADAPTEC2, 0x028f,
			       0x193d, 0x1105)
	},
	{
		PCI_DEVICE_SUB(PCI_VENDOR_ID_ADAPTEC2, 0x028f,
			       0x193d, 0x1106)
	},
	{
		PCI_DEVICE_SUB(PCI_VENDOR_ID_ADAPTEC2, 0x028f,
			       0x193d, 0x1107)
	},
	{
		PCI_DEVICE_SUB(PCI_VENDOR_ID_ADAPTEC2, 0x028f,
			       0x193d, 0x1108)
	},
	{
		PCI_DEVICE_SUB(PCI_VENDOR_ID_ADAPTEC2, 0x028f,
			       0x193d, 0x1109)
	},
	{
		PCI_DEVICE_SUB(PCI_VENDOR_ID_ADAPTEC2, 0x028f,
			       0x193d, 0x8460)
	},
	{
		PCI_DEVICE_SUB(PCI_VENDOR_ID_ADAPTEC2, 0x028f,
			       0x193d, 0x8461)
	},
	{
		PCI_DEVICE_SUB(PCI_VENDOR_ID_ADAPTEC2, 0x028f,
			       0x193d, 0xc460)
	},
	{
		PCI_DEVICE_SUB(PCI_VENDOR_ID_ADAPTEC2, 0x028f,
			       0x193d, 0xc461)
	},
	{
		PCI_DEVICE_SUB(PCI_VENDOR_ID_ADAPTEC2, 0x028f,
			       0x193d, 0xf460)
	},
	{
		PCI_DEVICE_SUB(PCI_VENDOR_ID_ADAPTEC2, 0x028f,
			       0x193d, 0xf461)
	},
	{
		PCI_DEVICE_SUB(PCI_VENDOR_ID_ADAPTEC2, 0x028f,
			       0x1bd4, 0x0045)
	},
	{
		PCI_DEVICE_SUB(PCI_VENDOR_ID_ADAPTEC2, 0x028f,
			       0x1bd4, 0x0046)
	},
	{
		PCI_DEVICE_SUB(PCI_VENDOR_ID_ADAPTEC2, 0x028f,
			       0x1bd4, 0x0047)
	},
	{
		PCI_DEVICE_SUB(PCI_VENDOR_ID_ADAPTEC2, 0x028f,
			       0x1bd4, 0x0048)
	},
	{
		PCI_DEVICE_SUB(PCI_VENDOR_ID_ADAPTEC2, 0x028f,
			       0x1bd4, 0x004a)
	},
	{
		PCI_DEVICE_SUB(PCI_VENDOR_ID_ADAPTEC2, 0x028f,
			       0x1bd4, 0x004b)
	},
	{
		PCI_DEVICE_SUB(PCI_VENDOR_ID_ADAPTEC2, 0x028f,
			       0x1bd4, 0x004c)
	},
	{
		PCI_DEVICE_SUB(PCI_VENDOR_ID_ADAPTEC2, 0x028f,
			       0x1bd4, 0x004f)
	},
	{
		PCI_DEVICE_SUB(PCI_VENDOR_ID_ADAPTEC2, 0x028f,
			       0x1bd4, 0x0051)
	},
	{
		PCI_DEVICE_SUB(PCI_VENDOR_ID_ADAPTEC2, 0x028f,
			       0x1bd4, 0x0052)
	},
	{
		PCI_DEVICE_SUB(PCI_VENDOR_ID_ADAPTEC2, 0x028f,
			       0x1bd4, 0x0053)
	},
	{
		PCI_DEVICE_SUB(PCI_VENDOR_ID_ADAPTEC2, 0x028f,
			       0x1bd4, 0x0054)
	},
	{
		PCI_DEVICE_SUB(PCI_VENDOR_ID_ADAPTEC2, 0x028f,
			       0x1bd4, 0x006b)
	},
	{
		PCI_DEVICE_SUB(PCI_VENDOR_ID_ADAPTEC2, 0x028f,
			       0x1bd4, 0x006c)
	},
	{
		PCI_DEVICE_SUB(PCI_VENDOR_ID_ADAPTEC2, 0x028f,
			       0x1bd4, 0x006d)
	},
	{
		PCI_DEVICE_SUB(PCI_VENDOR_ID_ADAPTEC2, 0x028f,
			       0x1bd4, 0x006f)
	},
	{
		PCI_DEVICE_SUB(PCI_VENDOR_ID_ADAPTEC2, 0x028f,
			       0x1bd4, 0x0070)
	},
	{
		PCI_DEVICE_SUB(PCI_VENDOR_ID_ADAPTEC2, 0x028f,
			       0x1bd4, 0x0071)
	},
	{
		PCI_DEVICE_SUB(PCI_VENDOR_ID_ADAPTEC2, 0x028f,
			       0x1bd4, 0x0072)
	},
	{
		PCI_DEVICE_SUB(PCI_VENDOR_ID_ADAPTEC2, 0x028f,
			       0x19e5, 0xd227)
	},
	{
		PCI_DEVICE_SUB(PCI_VENDOR_ID_ADAPTEC2, 0x028f,
			       0x19e5, 0xd228)
	},
	{
		PCI_DEVICE_SUB(PCI_VENDOR_ID_ADAPTEC2, 0x028f,
			       0x19e5, 0xd229)
	},
	{
		PCI_DEVICE_SUB(PCI_VENDOR_ID_ADAPTEC2, 0x028f,
			       0x19e5, 0xd22a)
	},
	{
		PCI_DEVICE_SUB(PCI_VENDOR_ID_ADAPTEC2, 0x028f,
			       0x19e5, 0xd22b)
	},
	{
		PCI_DEVICE_SUB(PCI_VENDOR_ID_ADAPTEC2, 0x028f,
			       0x19e5, 0xd22c)
	},
	{
		PCI_DEVICE_SUB(PCI_VENDOR_ID_ADAPTEC2, 0x028f,
			       PCI_VENDOR_ID_ADAPTEC2, 0x0110)
	},
	{
		PCI_DEVICE_SUB(PCI_VENDOR_ID_ADAPTEC2, 0x028f,
			       PCI_VENDOR_ID_ADAPTEC2, 0x0608)
	},
	{
		PCI_DEVICE_SUB(PCI_VENDOR_ID_ADAPTEC2, 0x028f,
			       PCI_VENDOR_ID_ADAPTEC2, 0x0800)
	},
	{
		PCI_DEVICE_SUB(PCI_VENDOR_ID_ADAPTEC2, 0x028f,
			       PCI_VENDOR_ID_ADAPTEC2, 0x0801)
	},
	{
		PCI_DEVICE_SUB(PCI_VENDOR_ID_ADAPTEC2, 0x028f,
			       PCI_VENDOR_ID_ADAPTEC2, 0x0802)
	},
	{
		PCI_DEVICE_SUB(PCI_VENDOR_ID_ADAPTEC2, 0x028f,
			       PCI_VENDOR_ID_ADAPTEC2, 0x0803)
	},
	{
		PCI_DEVICE_SUB(PCI_VENDOR_ID_ADAPTEC2, 0x028f,
			       PCI_VENDOR_ID_ADAPTEC2, 0x0804)
	},
	{
		PCI_DEVICE_SUB(PCI_VENDOR_ID_ADAPTEC2, 0x028f,
			       PCI_VENDOR_ID_ADAPTEC2, 0x0805)
	},
	{
		PCI_DEVICE_SUB(PCI_VENDOR_ID_ADAPTEC2, 0x028f,
			       PCI_VENDOR_ID_ADAPTEC2, 0x0806)
	},
	{
		PCI_DEVICE_SUB(PCI_VENDOR_ID_ADAPTEC2, 0x028f,
			       PCI_VENDOR_ID_ADAPTEC2, 0x0807)
	},
	{
		PCI_DEVICE_SUB(PCI_VENDOR_ID_ADAPTEC2, 0x028f,
			       PCI_VENDOR_ID_ADAPTEC2, 0x0808)
	},
	{
		PCI_DEVICE_SUB(PCI_VENDOR_ID_ADAPTEC2, 0x028f,
			       PCI_VENDOR_ID_ADAPTEC2, 0x0809)
	},
	{
		PCI_DEVICE_SUB(PCI_VENDOR_ID_ADAPTEC2, 0x028f,
			       PCI_VENDOR_ID_ADAPTEC2, 0x080a)
	},
	{
		PCI_DEVICE_SUB(PCI_VENDOR_ID_ADAPTEC2, 0x028f,
			       PCI_VENDOR_ID_ADAPTEC2, 0x0900)
	},
	{
		PCI_DEVICE_SUB(PCI_VENDOR_ID_ADAPTEC2, 0x028f,
			       PCI_VENDOR_ID_ADAPTEC2, 0x0901)
	},
	{
		PCI_DEVICE_SUB(PCI_VENDOR_ID_ADAPTEC2, 0x028f,
			       PCI_VENDOR_ID_ADAPTEC2, 0x0902)
	},
	{
		PCI_DEVICE_SUB(PCI_VENDOR_ID_ADAPTEC2, 0x028f,
			       PCI_VENDOR_ID_ADAPTEC2, 0x0903)
	},
	{
		PCI_DEVICE_SUB(PCI_VENDOR_ID_ADAPTEC2, 0x028f,
			       PCI_VENDOR_ID_ADAPTEC2, 0x0904)
	},
	{
		PCI_DEVICE_SUB(PCI_VENDOR_ID_ADAPTEC2, 0x028f,
			       PCI_VENDOR_ID_ADAPTEC2, 0x0905)
	},
	{
		PCI_DEVICE_SUB(PCI_VENDOR_ID_ADAPTEC2, 0x028f,
			       PCI_VENDOR_ID_ADAPTEC2, 0x0906)
	},
	{
		PCI_DEVICE_SUB(PCI_VENDOR_ID_ADAPTEC2, 0x028f,
			       PCI_VENDOR_ID_ADAPTEC2, 0x0907)
	},
	{
		PCI_DEVICE_SUB(PCI_VENDOR_ID_ADAPTEC2, 0x028f,
			       PCI_VENDOR_ID_ADAPTEC2, 0x0908)
	},
	{
		PCI_DEVICE_SUB(PCI_VENDOR_ID_ADAPTEC2, 0x028f,
			       PCI_VENDOR_ID_ADAPTEC2, 0x090a)
	},
	{
		PCI_DEVICE_SUB(PCI_VENDOR_ID_ADAPTEC2, 0x028f,
			       PCI_VENDOR_ID_ADAPTEC2, 0x1200)
	},
	{
		PCI_DEVICE_SUB(PCI_VENDOR_ID_ADAPTEC2, 0x028f,
			       PCI_VENDOR_ID_ADAPTEC2, 0x1201)
	},
	{
		PCI_DEVICE_SUB(PCI_VENDOR_ID_ADAPTEC2, 0x028f,
			       PCI_VENDOR_ID_ADAPTEC2, 0x1202)
	},
	{
		PCI_DEVICE_SUB(PCI_VENDOR_ID_ADAPTEC2, 0x028f,
			       PCI_VENDOR_ID_ADAPTEC2, 0x1280)
	},
	{
		PCI_DEVICE_SUB(PCI_VENDOR_ID_ADAPTEC2, 0x028f,
			       PCI_VENDOR_ID_ADAPTEC2, 0x1281)
	},
	{
		PCI_DEVICE_SUB(PCI_VENDOR_ID_ADAPTEC2, 0x028f,
			       PCI_VENDOR_ID_ADAPTEC2, 0x1282)
	},
	{
		PCI_DEVICE_SUB(PCI_VENDOR_ID_ADAPTEC2, 0x028f,
			       PCI_VENDOR_ID_ADAPTEC2, 0x1300)
	},
	{
		PCI_DEVICE_SUB(PCI_VENDOR_ID_ADAPTEC2, 0x028f,
			       PCI_VENDOR_ID_ADAPTEC2, 0x1301)
	},
	{
		PCI_DEVICE_SUB(PCI_VENDOR_ID_ADAPTEC2, 0x028f,
			       PCI_VENDOR_ID_ADAPTEC2, 0x1302)
	},
	{
		PCI_DEVICE_SUB(PCI_VENDOR_ID_ADAPTEC2, 0x028f,
			       PCI_VENDOR_ID_ADAPTEC2, 0x1303)
	},
	{
		PCI_DEVICE_SUB(PCI_VENDOR_ID_ADAPTEC2, 0x028f,
			       PCI_VENDOR_ID_ADAPTEC2, 0x1304)
	},
	{
		PCI_DEVICE_SUB(PCI_VENDOR_ID_ADAPTEC2, 0x028f,
			       PCI_VENDOR_ID_ADAPTEC2, 0x1380)
	},
	{
		PCI_DEVICE_SUB(PCI_VENDOR_ID_ADAPTEC2, 0x028f,
			       PCI_VENDOR_ID_ADAPTEC2, 0x1400)
	},
	{
		PCI_DEVICE_SUB(PCI_VENDOR_ID_ADAPTEC2, 0x028f,
			       PCI_VENDOR_ID_ADAPTEC2, 0x1402)
	},
	{
		PCI_DEVICE_SUB(PCI_VENDOR_ID_ADAPTEC2, 0x028f,
			       PCI_VENDOR_ID_ADAPTEC2, 0x1410)
	},
	{
		PCI_DEVICE_SUB(PCI_VENDOR_ID_ADAPTEC2, 0x028f,
			       PCI_VENDOR_ID_ADAPTEC2, 0x1411)
	},
	{
		PCI_DEVICE_SUB(PCI_VENDOR_ID_ADAPTEC2, 0x028f,
			       PCI_VENDOR_ID_ADAPTEC2, 0x1412)
	},
	{
		PCI_DEVICE_SUB(PCI_VENDOR_ID_ADAPTEC2, 0x028f,
			       PCI_VENDOR_ID_ADAPTEC2, 0x1420)
	},
	{
		PCI_DEVICE_SUB(PCI_VENDOR_ID_ADAPTEC2, 0x028f,
			       PCI_VENDOR_ID_ADAPTEC2, 0x1430)
	},
	{
		PCI_DEVICE_SUB(PCI_VENDOR_ID_ADAPTEC2, 0x028f,
			       PCI_VENDOR_ID_ADAPTEC2, 0x1440)
	},
	{
		PCI_DEVICE_SUB(PCI_VENDOR_ID_ADAPTEC2, 0x028f,
			       PCI_VENDOR_ID_ADAPTEC2, 0x1441)
	},
	{
		PCI_DEVICE_SUB(PCI_VENDOR_ID_ADAPTEC2, 0x028f,
			       PCI_VENDOR_ID_ADAPTEC2, 0x1450)
	},
	{
		PCI_DEVICE_SUB(PCI_VENDOR_ID_ADAPTEC2, 0x028f,
			       PCI_VENDOR_ID_ADAPTEC2, 0x1452)
	},
	{
		PCI_DEVICE_SUB(PCI_VENDOR_ID_ADAPTEC2, 0x028f,
			       PCI_VENDOR_ID_ADAPTEC2, 0x1460)
	},
	{
		PCI_DEVICE_SUB(PCI_VENDOR_ID_ADAPTEC2, 0x028f,
			       PCI_VENDOR_ID_ADAPTEC2, 0x1461)
	},
	{
		PCI_DEVICE_SUB(PCI_VENDOR_ID_ADAPTEC2, 0x028f,
			       PCI_VENDOR_ID_ADAPTEC2, 0x1462)
	},
	{
		PCI_DEVICE_SUB(PCI_VENDOR_ID_ADAPTEC2, 0x028f,
			       PCI_VENDOR_ID_ADAPTEC2, 0x1463)
	},
	{
		PCI_DEVICE_SUB(PCI_VENDOR_ID_ADAPTEC2, 0x028f,
			       PCI_VENDOR_ID_ADAPTEC2, 0x1470)
	},
	{
		PCI_DEVICE_SUB(PCI_VENDOR_ID_ADAPTEC2, 0x028f,
			       PCI_VENDOR_ID_ADAPTEC2, 0x1471)
	},
	{
		PCI_DEVICE_SUB(PCI_VENDOR_ID_ADAPTEC2, 0x028f,
			       PCI_VENDOR_ID_ADAPTEC2, 0x1472)
	},
	{
		PCI_DEVICE_SUB(PCI_VENDOR_ID_ADAPTEC2, 0x028f,
			       PCI_VENDOR_ID_ADAPTEC2, 0x1473)
	},
	{
		PCI_DEVICE_SUB(PCI_VENDOR_ID_ADAPTEC2, 0x028f,
			       PCI_VENDOR_ID_ADAPTEC2, 0x1474)
	},
	{
		PCI_DEVICE_SUB(PCI_VENDOR_ID_ADAPTEC2, 0x028f,
			       PCI_VENDOR_ID_ADAPTEC2, 0x1480)
	},
	{
		PCI_DEVICE_SUB(PCI_VENDOR_ID_ADAPTEC2, 0x028f,
			       PCI_VENDOR_ID_ADAPTEC2, 0x1490)
	},
	{
		PCI_DEVICE_SUB(PCI_VENDOR_ID_ADAPTEC2, 0x028f,
			       PCI_VENDOR_ID_ADAPTEC2, 0x1491)
	},
	{
		PCI_DEVICE_SUB(PCI_VENDOR_ID_ADAPTEC2, 0x028f,
			       PCI_VENDOR_ID_ADAPTEC2, 0x14a0)
	},
	{
		PCI_DEVICE_SUB(PCI_VENDOR_ID_ADAPTEC2, 0x028f,
			       PCI_VENDOR_ID_ADAPTEC2, 0x14a1)
	},
	{
		PCI_DEVICE_SUB(PCI_VENDOR_ID_ADAPTEC2, 0x028f,
			       PCI_VENDOR_ID_ADAPTEC2, 0x14a2)
	},
	{
		PCI_DEVICE_SUB(PCI_VENDOR_ID_ADAPTEC2, 0x028f,
			       PCI_VENDOR_ID_ADAPTEC2, 0x14a4)
	},
	{
		PCI_DEVICE_SUB(PCI_VENDOR_ID_ADAPTEC2, 0x028f,
			       PCI_VENDOR_ID_ADAPTEC2, 0x14a5)
	},
	{
		PCI_DEVICE_SUB(PCI_VENDOR_ID_ADAPTEC2, 0x028f,
			       PCI_VENDOR_ID_ADAPTEC2, 0x14a6)
	},
	{
		PCI_DEVICE_SUB(PCI_VENDOR_ID_ADAPTEC2, 0x028f,
			       PCI_VENDOR_ID_ADAPTEC2, 0x14b0)
	},
	{
		PCI_DEVICE_SUB(PCI_VENDOR_ID_ADAPTEC2, 0x028f,
			       PCI_VENDOR_ID_ADAPTEC2, 0x14b1)
	},
	{
		PCI_DEVICE_SUB(PCI_VENDOR_ID_ADAPTEC2, 0x028f,
			       PCI_VENDOR_ID_ADAPTEC2, 0x14c0)
	},
	{
		PCI_DEVICE_SUB(PCI_VENDOR_ID_ADAPTEC2, 0x028f,
			       PCI_VENDOR_ID_ADAPTEC2, 0x14c1)
	},
	{
		PCI_DEVICE_SUB(PCI_VENDOR_ID_ADAPTEC2, 0x028f,
			       PCI_VENDOR_ID_ADAPTEC2, 0x14c2)
	},
	{
		PCI_DEVICE_SUB(PCI_VENDOR_ID_ADAPTEC2, 0x028f,
			       PCI_VENDOR_ID_ADAPTEC2, 0x14d0)
	},
	{
		PCI_DEVICE_SUB(PCI_VENDOR_ID_ADAPTEC2, 0x028f,
			       PCI_VENDOR_ID_ADAPTEC2, 0x14e0)
	},
	{
		PCI_DEVICE_SUB(PCI_VENDOR_ID_ADAPTEC2, 0x028f,
			       PCI_VENDOR_ID_ADAPTEC2, 0x14f0)
	},
	{
		PCI_DEVICE_SUB(PCI_VENDOR_ID_ADAPTEC2, 0x028f,
			       PCI_VENDOR_ID_ADVANTECH, 0x8312)
	},
	{
		PCI_DEVICE_SUB(PCI_VENDOR_ID_ADAPTEC2, 0x028f,
			       PCI_VENDOR_ID_DELL, 0x1fe0)
	},
	{
		PCI_DEVICE_SUB(PCI_VENDOR_ID_ADAPTEC2, 0x028f,
			       PCI_VENDOR_ID_HP, 0x0600)
	},
	{
		PCI_DEVICE_SUB(PCI_VENDOR_ID_ADAPTEC2, 0x028f,
			       PCI_VENDOR_ID_HP, 0x0601)
	},
	{
		PCI_DEVICE_SUB(PCI_VENDOR_ID_ADAPTEC2, 0x028f,
			       PCI_VENDOR_ID_HP, 0x0602)
	},
	{
		PCI_DEVICE_SUB(PCI_VENDOR_ID_ADAPTEC2, 0x028f,
			       PCI_VENDOR_ID_HP, 0x0603)
	},
	{
		PCI_DEVICE_SUB(PCI_VENDOR_ID_ADAPTEC2, 0x028f,
			       PCI_VENDOR_ID_HP, 0x0609)
	},
	{
		PCI_DEVICE_SUB(PCI_VENDOR_ID_ADAPTEC2, 0x028f,
			       PCI_VENDOR_ID_HP, 0x0650)
	},
	{
		PCI_DEVICE_SUB(PCI_VENDOR_ID_ADAPTEC2, 0x028f,
			       PCI_VENDOR_ID_HP, 0x0651)
	},
	{
		PCI_DEVICE_SUB(PCI_VENDOR_ID_ADAPTEC2, 0x028f,
			       PCI_VENDOR_ID_HP, 0x0652)
	},
	{
		PCI_DEVICE_SUB(PCI_VENDOR_ID_ADAPTEC2, 0x028f,
			       PCI_VENDOR_ID_HP, 0x0653)
	},
	{
		PCI_DEVICE_SUB(PCI_VENDOR_ID_ADAPTEC2, 0x028f,
			       PCI_VENDOR_ID_HP, 0x0654)
	},
	{
		PCI_DEVICE_SUB(PCI_VENDOR_ID_ADAPTEC2, 0x028f,
			       PCI_VENDOR_ID_HP, 0x0655)
	},
	{
		PCI_DEVICE_SUB(PCI_VENDOR_ID_ADAPTEC2, 0x028f,
			       PCI_VENDOR_ID_HP, 0x0700)
	},
	{
		PCI_DEVICE_SUB(PCI_VENDOR_ID_ADAPTEC2, 0x028f,
			       PCI_VENDOR_ID_HP, 0x0701)
	},
	{
		PCI_DEVICE_SUB(PCI_VENDOR_ID_ADAPTEC2, 0x028f,
			       PCI_VENDOR_ID_HP, 0x1001)
	},
	{
		PCI_DEVICE_SUB(PCI_VENDOR_ID_ADAPTEC2, 0x028f,
			       PCI_VENDOR_ID_HP, 0x1002)
	},
	{
		PCI_DEVICE_SUB(PCI_VENDOR_ID_ADAPTEC2, 0x028f,
			       PCI_VENDOR_ID_HP, 0x1100)
	},
	{
		PCI_DEVICE_SUB(PCI_VENDOR_ID_ADAPTEC2, 0x028f,
			       PCI_VENDOR_ID_HP, 0x1101)
	},
	{
		PCI_DEVICE_SUB(PCI_VENDOR_ID_ADAPTEC2, 0x028f,
			       0x1590, 0x0294)
	},
	{
		PCI_DEVICE_SUB(PCI_VENDOR_ID_ADAPTEC2, 0x028f,
			       0x1590, 0x02db)
	},
	{
		PCI_DEVICE_SUB(PCI_VENDOR_ID_ADAPTEC2, 0x028f,
			       0x1590, 0x02dc)
	},
	{
		PCI_DEVICE_SUB(PCI_VENDOR_ID_ADAPTEC2, 0x028f,
			       0x1590, 0x032e)
	},
	{
		PCI_DEVICE_SUB(PCI_VENDOR_ID_ADAPTEC2, 0x028f,
			       0x1590, 0x036f)
	},
	{
		PCI_DEVICE_SUB(PCI_VENDOR_ID_ADAPTEC2, 0x028f,
			       0x1590, 0x0381)
	},
	{
		PCI_DEVICE_SUB(PCI_VENDOR_ID_ADAPTEC2, 0x028f,
			       0x1590, 0x0382)
	},
	{
		PCI_DEVICE_SUB(PCI_VENDOR_ID_ADAPTEC2, 0x028f,
			       0x1590, 0x0383)
	},
	{
		PCI_DEVICE_SUB(PCI_VENDOR_ID_ADAPTEC2, 0x028f,
			       0x1d8d, 0x0800)
	},
	{
		PCI_DEVICE_SUB(PCI_VENDOR_ID_ADAPTEC2, 0x028f,
			       0x1d8d, 0x0908)
	},
	{
		PCI_DEVICE_SUB(PCI_VENDOR_ID_ADAPTEC2, 0x028f,
			       0x1d8d, 0x0806)
	},
	{
		PCI_DEVICE_SUB(PCI_VENDOR_ID_ADAPTEC2, 0x028f,
			       0x1d8d, 0x0916)
	},
	{
		PCI_DEVICE_SUB(PCI_VENDOR_ID_ADAPTEC2, 0x028f,
			       PCI_VENDOR_ID_GIGABYTE, 0x1000)
	},
	{
		PCI_DEVICE_SUB(PCI_VENDOR_ID_ADAPTEC2, 0x028f,
			       0x1dfc, 0x3161)
	},
	{
		PCI_DEVICE_SUB(PCI_VENDOR_ID_ADAPTEC2, 0x028f,
			       0x1f0c, 0x3161)
	},
	{
		PCI_DEVICE_SUB(PCI_VENDOR_ID_ADAPTEC2, 0x028f,
			       0x1cf2, 0x5445)
	},
	{
		PCI_DEVICE_SUB(PCI_VENDOR_ID_ADAPTEC2, 0x028f,
			       0x1cf2, 0x5446)
	},
	{
		PCI_DEVICE_SUB(PCI_VENDOR_ID_ADAPTEC2, 0x028f,
			       0x1cf2, 0x5447)
	},
	{
		PCI_DEVICE_SUB(PCI_VENDOR_ID_ADAPTEC2, 0x028f,
			       0x1cf2, 0x5449)
	},
	{
		PCI_DEVICE_SUB(PCI_VENDOR_ID_ADAPTEC2, 0x028f,
			       0x1cf2, 0x544a)
	},
	{
		PCI_DEVICE_SUB(PCI_VENDOR_ID_ADAPTEC2, 0x028f,
			       0x1cf2, 0x544b)
	},
	{
		PCI_DEVICE_SUB(PCI_VENDOR_ID_ADAPTEC2, 0x028f,
			       0x1cf2, 0x544d)
	},
	{
		PCI_DEVICE_SUB(PCI_VENDOR_ID_ADAPTEC2, 0x028f,
			       0x1cf2, 0x544e)
	},
	{
		PCI_DEVICE_SUB(PCI_VENDOR_ID_ADAPTEC2, 0x028f,
			       0x1cf2, 0x544f)
	},
	{
		PCI_DEVICE_SUB(PCI_VENDOR_ID_ADAPTEC2, 0x028f,
			       0x1cf2, 0x0b27)
	},
	{
		PCI_DEVICE_SUB(PCI_VENDOR_ID_ADAPTEC2, 0x028f,
			       0x1cf2, 0x0b29)
	},
	{
		PCI_DEVICE_SUB(PCI_VENDOR_ID_ADAPTEC2, 0x028f,
			       0x1cf2, 0x0b45)
	},
	{
		PCI_DEVICE_SUB(PCI_VENDOR_ID_ADAPTEC2, 0x028f,
			       PCI_ANY_ID, PCI_ANY_ID)
	},
	{ 0 }
};

MODULE_DEVICE_TABLE(pci, pqi_pci_id_table);

static struct pci_driver pqi_pci_driver = {
	.name = DRIVER_NAME_SHORT,
	.id_table = pqi_pci_id_table,
	.probe = pqi_pci_probe,
	.remove = pqi_pci_remove,
	.shutdown = pqi_shutdown,
#if defined(CONFIG_PM)
	.driver = {
		.pm = &pqi_pm_ops
	},
#endif
};

static int __init pqi_init(void)
{
	int rc;

	pr_info(DRIVER_NAME "\n");
	pqi_verify_structures();
	sis_verify_structures();

	pqi_sas_transport_template = sas_attach_transport(&pqi_sas_transport_functions);
	if (!pqi_sas_transport_template)
		return -ENODEV;

	pqi_process_module_params();

	rc = pci_register_driver(&pqi_pci_driver);
	if (rc)
		sas_release_transport(pqi_sas_transport_template);

	return rc;
}

static void __exit pqi_cleanup(void)
{
	pci_unregister_driver(&pqi_pci_driver);
	sas_release_transport(pqi_sas_transport_template);
}

module_init(pqi_init);
module_exit(pqi_cleanup);

static void pqi_verify_structures(void)
{
	BUILD_BUG_ON(offsetof(struct pqi_ctrl_registers,
		sis_host_to_ctrl_doorbell) != 0x20);
	BUILD_BUG_ON(offsetof(struct pqi_ctrl_registers,
		sis_interrupt_mask) != 0x34);
	BUILD_BUG_ON(offsetof(struct pqi_ctrl_registers,
		sis_ctrl_to_host_doorbell) != 0x9c);
	BUILD_BUG_ON(offsetof(struct pqi_ctrl_registers,
		sis_ctrl_to_host_doorbell_clear) != 0xa0);
	BUILD_BUG_ON(offsetof(struct pqi_ctrl_registers,
		sis_driver_scratch) != 0xb0);
	BUILD_BUG_ON(offsetof(struct pqi_ctrl_registers,
		sis_product_identifier) != 0xb4);
	BUILD_BUG_ON(offsetof(struct pqi_ctrl_registers,
		sis_firmware_status) != 0xbc);
	BUILD_BUG_ON(offsetof(struct pqi_ctrl_registers,
		sis_ctrl_shutdown_reason_code) != 0xcc);
	BUILD_BUG_ON(offsetof(struct pqi_ctrl_registers,
		sis_mailbox) != 0x1000);
	BUILD_BUG_ON(offsetof(struct pqi_ctrl_registers,
		pqi_registers) != 0x4000);

	BUILD_BUG_ON(offsetof(struct pqi_iu_header,
		iu_type) != 0x0);
	BUILD_BUG_ON(offsetof(struct pqi_iu_header,
		iu_length) != 0x2);
	BUILD_BUG_ON(offsetof(struct pqi_iu_header,
		response_queue_id) != 0x4);
	BUILD_BUG_ON(offsetof(struct pqi_iu_header,
		driver_flags) != 0x6);
	BUILD_BUG_ON(sizeof(struct pqi_iu_header) != 0x8);

	BUILD_BUG_ON(offsetof(struct pqi_aio_error_info,
		status) != 0x0);
	BUILD_BUG_ON(offsetof(struct pqi_aio_error_info,
		service_response) != 0x1);
	BUILD_BUG_ON(offsetof(struct pqi_aio_error_info,
		data_present) != 0x2);
	BUILD_BUG_ON(offsetof(struct pqi_aio_error_info,
		reserved) != 0x3);
	BUILD_BUG_ON(offsetof(struct pqi_aio_error_info,
		residual_count) != 0x4);
	BUILD_BUG_ON(offsetof(struct pqi_aio_error_info,
		data_length) != 0x8);
	BUILD_BUG_ON(offsetof(struct pqi_aio_error_info,
		reserved1) != 0xa);
	BUILD_BUG_ON(offsetof(struct pqi_aio_error_info,
		data) != 0xc);
	BUILD_BUG_ON(sizeof(struct pqi_aio_error_info) != 0x10c);

	BUILD_BUG_ON(offsetof(struct pqi_raid_error_info,
		data_in_result) != 0x0);
	BUILD_BUG_ON(offsetof(struct pqi_raid_error_info,
		data_out_result) != 0x1);
	BUILD_BUG_ON(offsetof(struct pqi_raid_error_info,
		reserved) != 0x2);
	BUILD_BUG_ON(offsetof(struct pqi_raid_error_info,
		status) != 0x5);
	BUILD_BUG_ON(offsetof(struct pqi_raid_error_info,
		status_qualifier) != 0x6);
	BUILD_BUG_ON(offsetof(struct pqi_raid_error_info,
		sense_data_length) != 0x8);
	BUILD_BUG_ON(offsetof(struct pqi_raid_error_info,
		response_data_length) != 0xa);
	BUILD_BUG_ON(offsetof(struct pqi_raid_error_info,
		data_in_transferred) != 0xc);
	BUILD_BUG_ON(offsetof(struct pqi_raid_error_info,
		data_out_transferred) != 0x10);
	BUILD_BUG_ON(offsetof(struct pqi_raid_error_info,
		data) != 0x14);
	BUILD_BUG_ON(sizeof(struct pqi_raid_error_info) != 0x114);

	BUILD_BUG_ON(offsetof(struct pqi_device_registers,
		signature) != 0x0);
	BUILD_BUG_ON(offsetof(struct pqi_device_registers,
		function_and_status_code) != 0x8);
	BUILD_BUG_ON(offsetof(struct pqi_device_registers,
		max_admin_iq_elements) != 0x10);
	BUILD_BUG_ON(offsetof(struct pqi_device_registers,
		max_admin_oq_elements) != 0x11);
	BUILD_BUG_ON(offsetof(struct pqi_device_registers,
		admin_iq_element_length) != 0x12);
	BUILD_BUG_ON(offsetof(struct pqi_device_registers,
		admin_oq_element_length) != 0x13);
	BUILD_BUG_ON(offsetof(struct pqi_device_registers,
		max_reset_timeout) != 0x14);
	BUILD_BUG_ON(offsetof(struct pqi_device_registers,
		legacy_intx_status) != 0x18);
	BUILD_BUG_ON(offsetof(struct pqi_device_registers,
		legacy_intx_mask_set) != 0x1c);
	BUILD_BUG_ON(offsetof(struct pqi_device_registers,
		legacy_intx_mask_clear) != 0x20);
	BUILD_BUG_ON(offsetof(struct pqi_device_registers,
		device_status) != 0x40);
	BUILD_BUG_ON(offsetof(struct pqi_device_registers,
		admin_iq_pi_offset) != 0x48);
	BUILD_BUG_ON(offsetof(struct pqi_device_registers,
		admin_oq_ci_offset) != 0x50);
	BUILD_BUG_ON(offsetof(struct pqi_device_registers,
		admin_iq_element_array_addr) != 0x58);
	BUILD_BUG_ON(offsetof(struct pqi_device_registers,
		admin_oq_element_array_addr) != 0x60);
	BUILD_BUG_ON(offsetof(struct pqi_device_registers,
		admin_iq_ci_addr) != 0x68);
	BUILD_BUG_ON(offsetof(struct pqi_device_registers,
		admin_oq_pi_addr) != 0x70);
	BUILD_BUG_ON(offsetof(struct pqi_device_registers,
		admin_iq_num_elements) != 0x78);
	BUILD_BUG_ON(offsetof(struct pqi_device_registers,
		admin_oq_num_elements) != 0x79);
	BUILD_BUG_ON(offsetof(struct pqi_device_registers,
		admin_queue_int_msg_num) != 0x7a);
	BUILD_BUG_ON(offsetof(struct pqi_device_registers,
		device_error) != 0x80);
	BUILD_BUG_ON(offsetof(struct pqi_device_registers,
		error_details) != 0x88);
	BUILD_BUG_ON(offsetof(struct pqi_device_registers,
		device_reset) != 0x90);
	BUILD_BUG_ON(offsetof(struct pqi_device_registers,
		power_action) != 0x94);
	BUILD_BUG_ON(sizeof(struct pqi_device_registers) != 0x100);

	BUILD_BUG_ON(offsetof(struct pqi_general_admin_request,
		header.iu_type) != 0);
	BUILD_BUG_ON(offsetof(struct pqi_general_admin_request,
		header.iu_length) != 2);
	BUILD_BUG_ON(offsetof(struct pqi_general_admin_request,
		header.driver_flags) != 6);
	BUILD_BUG_ON(offsetof(struct pqi_general_admin_request,
		request_id) != 8);
	BUILD_BUG_ON(offsetof(struct pqi_general_admin_request,
		function_code) != 10);
	BUILD_BUG_ON(offsetof(struct pqi_general_admin_request,
		data.report_device_capability.buffer_length) != 44);
	BUILD_BUG_ON(offsetof(struct pqi_general_admin_request,
		data.report_device_capability.sg_descriptor) != 48);
	BUILD_BUG_ON(offsetof(struct pqi_general_admin_request,
		data.create_operational_iq.queue_id) != 12);
	BUILD_BUG_ON(offsetof(struct pqi_general_admin_request,
		data.create_operational_iq.element_array_addr) != 16);
	BUILD_BUG_ON(offsetof(struct pqi_general_admin_request,
		data.create_operational_iq.ci_addr) != 24);
	BUILD_BUG_ON(offsetof(struct pqi_general_admin_request,
		data.create_operational_iq.num_elements) != 32);
	BUILD_BUG_ON(offsetof(struct pqi_general_admin_request,
		data.create_operational_iq.element_length) != 34);
	BUILD_BUG_ON(offsetof(struct pqi_general_admin_request,
		data.create_operational_iq.queue_protocol) != 36);
	BUILD_BUG_ON(offsetof(struct pqi_general_admin_request,
		data.create_operational_oq.queue_id) != 12);
	BUILD_BUG_ON(offsetof(struct pqi_general_admin_request,
		data.create_operational_oq.element_array_addr) != 16);
	BUILD_BUG_ON(offsetof(struct pqi_general_admin_request,
		data.create_operational_oq.pi_addr) != 24);
	BUILD_BUG_ON(offsetof(struct pqi_general_admin_request,
		data.create_operational_oq.num_elements) != 32);
	BUILD_BUG_ON(offsetof(struct pqi_general_admin_request,
		data.create_operational_oq.element_length) != 34);
	BUILD_BUG_ON(offsetof(struct pqi_general_admin_request,
		data.create_operational_oq.queue_protocol) != 36);
	BUILD_BUG_ON(offsetof(struct pqi_general_admin_request,
		data.create_operational_oq.int_msg_num) != 40);
	BUILD_BUG_ON(offsetof(struct pqi_general_admin_request,
		data.create_operational_oq.coalescing_count) != 42);
	BUILD_BUG_ON(offsetof(struct pqi_general_admin_request,
		data.create_operational_oq.min_coalescing_time) != 44);
	BUILD_BUG_ON(offsetof(struct pqi_general_admin_request,
		data.create_operational_oq.max_coalescing_time) != 48);
	BUILD_BUG_ON(offsetof(struct pqi_general_admin_request,
		data.delete_operational_queue.queue_id) != 12);
	BUILD_BUG_ON(sizeof(struct pqi_general_admin_request) != 64);
	BUILD_BUG_ON(sizeof_field(struct pqi_general_admin_request,
		data.create_operational_iq) != 64 - 11);
	BUILD_BUG_ON(sizeof_field(struct pqi_general_admin_request,
		data.create_operational_oq) != 64 - 11);
	BUILD_BUG_ON(sizeof_field(struct pqi_general_admin_request,
		data.delete_operational_queue) != 64 - 11);

	BUILD_BUG_ON(offsetof(struct pqi_general_admin_response,
		header.iu_type) != 0);
	BUILD_BUG_ON(offsetof(struct pqi_general_admin_response,
		header.iu_length) != 2);
	BUILD_BUG_ON(offsetof(struct pqi_general_admin_response,
		header.driver_flags) != 6);
	BUILD_BUG_ON(offsetof(struct pqi_general_admin_response,
		request_id) != 8);
	BUILD_BUG_ON(offsetof(struct pqi_general_admin_response,
		function_code) != 10);
	BUILD_BUG_ON(offsetof(struct pqi_general_admin_response,
		status) != 11);
	BUILD_BUG_ON(offsetof(struct pqi_general_admin_response,
		data.create_operational_iq.status_descriptor) != 12);
	BUILD_BUG_ON(offsetof(struct pqi_general_admin_response,
		data.create_operational_iq.iq_pi_offset) != 16);
	BUILD_BUG_ON(offsetof(struct pqi_general_admin_response,
		data.create_operational_oq.status_descriptor) != 12);
	BUILD_BUG_ON(offsetof(struct pqi_general_admin_response,
		data.create_operational_oq.oq_ci_offset) != 16);
	BUILD_BUG_ON(sizeof(struct pqi_general_admin_response) != 64);

	BUILD_BUG_ON(offsetof(struct pqi_raid_path_request,
		header.iu_type) != 0);
	BUILD_BUG_ON(offsetof(struct pqi_raid_path_request,
		header.iu_length) != 2);
	BUILD_BUG_ON(offsetof(struct pqi_raid_path_request,
		header.response_queue_id) != 4);
	BUILD_BUG_ON(offsetof(struct pqi_raid_path_request,
		header.driver_flags) != 6);
	BUILD_BUG_ON(offsetof(struct pqi_raid_path_request,
		request_id) != 8);
	BUILD_BUG_ON(offsetof(struct pqi_raid_path_request,
		nexus_id) != 10);
	BUILD_BUG_ON(offsetof(struct pqi_raid_path_request,
		buffer_length) != 12);
	BUILD_BUG_ON(offsetof(struct pqi_raid_path_request,
		lun_number) != 16);
	BUILD_BUG_ON(offsetof(struct pqi_raid_path_request,
		protocol_specific) != 24);
	BUILD_BUG_ON(offsetof(struct pqi_raid_path_request,
		error_index) != 27);
	BUILD_BUG_ON(offsetof(struct pqi_raid_path_request,
		cdb) != 32);
	BUILD_BUG_ON(offsetof(struct pqi_raid_path_request,
		timeout) != 60);
	BUILD_BUG_ON(offsetof(struct pqi_raid_path_request,
		sg_descriptors) != 64);
	BUILD_BUG_ON(sizeof(struct pqi_raid_path_request) !=
		PQI_OPERATIONAL_IQ_ELEMENT_LENGTH);

	BUILD_BUG_ON(offsetof(struct pqi_aio_path_request,
		header.iu_type) != 0);
	BUILD_BUG_ON(offsetof(struct pqi_aio_path_request,
		header.iu_length) != 2);
	BUILD_BUG_ON(offsetof(struct pqi_aio_path_request,
		header.response_queue_id) != 4);
	BUILD_BUG_ON(offsetof(struct pqi_aio_path_request,
		header.driver_flags) != 6);
	BUILD_BUG_ON(offsetof(struct pqi_aio_path_request,
		request_id) != 8);
	BUILD_BUG_ON(offsetof(struct pqi_aio_path_request,
		nexus_id) != 12);
	BUILD_BUG_ON(offsetof(struct pqi_aio_path_request,
		buffer_length) != 16);
	BUILD_BUG_ON(offsetof(struct pqi_aio_path_request,
		data_encryption_key_index) != 22);
	BUILD_BUG_ON(offsetof(struct pqi_aio_path_request,
		encrypt_tweak_lower) != 24);
	BUILD_BUG_ON(offsetof(struct pqi_aio_path_request,
		encrypt_tweak_upper) != 28);
	BUILD_BUG_ON(offsetof(struct pqi_aio_path_request,
		cdb) != 32);
	BUILD_BUG_ON(offsetof(struct pqi_aio_path_request,
		error_index) != 48);
	BUILD_BUG_ON(offsetof(struct pqi_aio_path_request,
		num_sg_descriptors) != 50);
	BUILD_BUG_ON(offsetof(struct pqi_aio_path_request,
		cdb_length) != 51);
	BUILD_BUG_ON(offsetof(struct pqi_aio_path_request,
		lun_number) != 52);
	BUILD_BUG_ON(offsetof(struct pqi_aio_path_request,
		sg_descriptors) != 64);
	BUILD_BUG_ON(sizeof(struct pqi_aio_path_request) !=
		PQI_OPERATIONAL_IQ_ELEMENT_LENGTH);

	BUILD_BUG_ON(offsetof(struct pqi_io_response,
		header.iu_type) != 0);
	BUILD_BUG_ON(offsetof(struct pqi_io_response,
		header.iu_length) != 2);
	BUILD_BUG_ON(offsetof(struct pqi_io_response,
		request_id) != 8);
	BUILD_BUG_ON(offsetof(struct pqi_io_response,
		error_index) != 10);

	BUILD_BUG_ON(offsetof(struct pqi_general_management_request,
		header.iu_type) != 0);
	BUILD_BUG_ON(offsetof(struct pqi_general_management_request,
		header.iu_length) != 2);
	BUILD_BUG_ON(offsetof(struct pqi_general_management_request,
		header.response_queue_id) != 4);
	BUILD_BUG_ON(offsetof(struct pqi_general_management_request,
		request_id) != 8);
	BUILD_BUG_ON(offsetof(struct pqi_general_management_request,
		data.report_event_configuration.buffer_length) != 12);
	BUILD_BUG_ON(offsetof(struct pqi_general_management_request,
		data.report_event_configuration.sg_descriptors) != 16);
	BUILD_BUG_ON(offsetof(struct pqi_general_management_request,
		data.set_event_configuration.global_event_oq_id) != 10);
	BUILD_BUG_ON(offsetof(struct pqi_general_management_request,
		data.set_event_configuration.buffer_length) != 12);
	BUILD_BUG_ON(offsetof(struct pqi_general_management_request,
		data.set_event_configuration.sg_descriptors) != 16);

	BUILD_BUG_ON(offsetof(struct pqi_iu_layer_descriptor,
		max_inbound_iu_length) != 6);
	BUILD_BUG_ON(offsetof(struct pqi_iu_layer_descriptor,
		max_outbound_iu_length) != 14);
	BUILD_BUG_ON(sizeof(struct pqi_iu_layer_descriptor) != 16);

	BUILD_BUG_ON(offsetof(struct pqi_device_capability,
		data_length) != 0);
	BUILD_BUG_ON(offsetof(struct pqi_device_capability,
		iq_arbitration_priority_support_bitmask) != 8);
	BUILD_BUG_ON(offsetof(struct pqi_device_capability,
		maximum_aw_a) != 9);
	BUILD_BUG_ON(offsetof(struct pqi_device_capability,
		maximum_aw_b) != 10);
	BUILD_BUG_ON(offsetof(struct pqi_device_capability,
		maximum_aw_c) != 11);
	BUILD_BUG_ON(offsetof(struct pqi_device_capability,
		max_inbound_queues) != 16);
	BUILD_BUG_ON(offsetof(struct pqi_device_capability,
		max_elements_per_iq) != 18);
	BUILD_BUG_ON(offsetof(struct pqi_device_capability,
		max_iq_element_length) != 24);
	BUILD_BUG_ON(offsetof(struct pqi_device_capability,
		min_iq_element_length) != 26);
	BUILD_BUG_ON(offsetof(struct pqi_device_capability,
		max_outbound_queues) != 30);
	BUILD_BUG_ON(offsetof(struct pqi_device_capability,
		max_elements_per_oq) != 32);
	BUILD_BUG_ON(offsetof(struct pqi_device_capability,
		intr_coalescing_time_granularity) != 34);
	BUILD_BUG_ON(offsetof(struct pqi_device_capability,
		max_oq_element_length) != 36);
	BUILD_BUG_ON(offsetof(struct pqi_device_capability,
		min_oq_element_length) != 38);
	BUILD_BUG_ON(offsetof(struct pqi_device_capability,
		iu_layer_descriptors) != 64);
	BUILD_BUG_ON(sizeof(struct pqi_device_capability) != 576);

	BUILD_BUG_ON(offsetof(struct pqi_event_descriptor,
		event_type) != 0);
	BUILD_BUG_ON(offsetof(struct pqi_event_descriptor,
		oq_id) != 2);
	BUILD_BUG_ON(sizeof(struct pqi_event_descriptor) != 4);

	BUILD_BUG_ON(offsetof(struct pqi_event_config,
		num_event_descriptors) != 2);
	BUILD_BUG_ON(offsetof(struct pqi_event_config,
		descriptors) != 4);

	BUILD_BUG_ON(PQI_NUM_SUPPORTED_EVENTS !=
		ARRAY_SIZE(pqi_supported_event_types));

	BUILD_BUG_ON(offsetof(struct pqi_event_response,
		header.iu_type) != 0);
	BUILD_BUG_ON(offsetof(struct pqi_event_response,
		header.iu_length) != 2);
	BUILD_BUG_ON(offsetof(struct pqi_event_response,
		event_type) != 8);
	BUILD_BUG_ON(offsetof(struct pqi_event_response,
		event_id) != 10);
	BUILD_BUG_ON(offsetof(struct pqi_event_response,
		additional_event_id) != 12);
	BUILD_BUG_ON(offsetof(struct pqi_event_response,
		data) != 16);
	BUILD_BUG_ON(sizeof(struct pqi_event_response) != 32);

	BUILD_BUG_ON(offsetof(struct pqi_event_acknowledge_request,
		header.iu_type) != 0);
	BUILD_BUG_ON(offsetof(struct pqi_event_acknowledge_request,
		header.iu_length) != 2);
	BUILD_BUG_ON(offsetof(struct pqi_event_acknowledge_request,
		event_type) != 8);
	BUILD_BUG_ON(offsetof(struct pqi_event_acknowledge_request,
		event_id) != 10);
	BUILD_BUG_ON(offsetof(struct pqi_event_acknowledge_request,
		additional_event_id) != 12);
	BUILD_BUG_ON(sizeof(struct pqi_event_acknowledge_request) != 16);

	BUILD_BUG_ON(offsetof(struct pqi_task_management_request,
		header.iu_type) != 0);
	BUILD_BUG_ON(offsetof(struct pqi_task_management_request,
		header.iu_length) != 2);
	BUILD_BUG_ON(offsetof(struct pqi_task_management_request,
		request_id) != 8);
	BUILD_BUG_ON(offsetof(struct pqi_task_management_request,
		nexus_id) != 10);
	BUILD_BUG_ON(offsetof(struct pqi_task_management_request,
		timeout) != 14);
	BUILD_BUG_ON(offsetof(struct pqi_task_management_request,
		lun_number) != 16);
	BUILD_BUG_ON(offsetof(struct pqi_task_management_request,
		protocol_specific) != 24);
	BUILD_BUG_ON(offsetof(struct pqi_task_management_request,
		outbound_queue_id_to_manage) != 26);
	BUILD_BUG_ON(offsetof(struct pqi_task_management_request,
		request_id_to_manage) != 28);
	BUILD_BUG_ON(offsetof(struct pqi_task_management_request,
		task_management_function) != 30);
	BUILD_BUG_ON(sizeof(struct pqi_task_management_request) != 32);

	BUILD_BUG_ON(offsetof(struct pqi_task_management_response,
		header.iu_type) != 0);
	BUILD_BUG_ON(offsetof(struct pqi_task_management_response,
		header.iu_length) != 2);
	BUILD_BUG_ON(offsetof(struct pqi_task_management_response,
		request_id) != 8);
	BUILD_BUG_ON(offsetof(struct pqi_task_management_response,
		nexus_id) != 10);
	BUILD_BUG_ON(offsetof(struct pqi_task_management_response,
		additional_response_info) != 12);
	BUILD_BUG_ON(offsetof(struct pqi_task_management_response,
		response_code) != 15);
	BUILD_BUG_ON(sizeof(struct pqi_task_management_response) != 16);

	BUILD_BUG_ON(offsetof(struct bmic_identify_controller,
		configured_logical_drive_count) != 0);
	BUILD_BUG_ON(offsetof(struct bmic_identify_controller,
		configuration_signature) != 1);
	BUILD_BUG_ON(offsetof(struct bmic_identify_controller,
		firmware_version_short) != 5);
	BUILD_BUG_ON(offsetof(struct bmic_identify_controller,
		extended_logical_unit_count) != 154);
	BUILD_BUG_ON(offsetof(struct bmic_identify_controller,
		firmware_build_number) != 190);
	BUILD_BUG_ON(offsetof(struct bmic_identify_controller,
		vendor_id) != 200);
	BUILD_BUG_ON(offsetof(struct bmic_identify_controller,
		product_id) != 208);
	BUILD_BUG_ON(offsetof(struct bmic_identify_controller,
		extra_controller_flags) != 286);
	BUILD_BUG_ON(offsetof(struct bmic_identify_controller,
		controller_mode) != 292);
	BUILD_BUG_ON(offsetof(struct bmic_identify_controller,
		spare_part_number) != 293);
	BUILD_BUG_ON(offsetof(struct bmic_identify_controller,
		firmware_version_long) != 325);

	BUILD_BUG_ON(offsetof(struct bmic_identify_physical_device,
		phys_bay_in_box) != 115);
	BUILD_BUG_ON(offsetof(struct bmic_identify_physical_device,
		device_type) != 120);
	BUILD_BUG_ON(offsetof(struct bmic_identify_physical_device,
		redundant_path_present_map) != 1736);
	BUILD_BUG_ON(offsetof(struct bmic_identify_physical_device,
		active_path_number) != 1738);
	BUILD_BUG_ON(offsetof(struct bmic_identify_physical_device,
		alternate_paths_phys_connector) != 1739);
	BUILD_BUG_ON(offsetof(struct bmic_identify_physical_device,
		alternate_paths_phys_box_on_port) != 1755);
	BUILD_BUG_ON(offsetof(struct bmic_identify_physical_device,
		current_queue_depth_limit) != 1796);
	BUILD_BUG_ON(sizeof(struct bmic_identify_physical_device) != 2560);

	BUILD_BUG_ON(sizeof(struct bmic_sense_feature_buffer_header) != 4);
	BUILD_BUG_ON(offsetof(struct bmic_sense_feature_buffer_header,
		page_code) != 0);
	BUILD_BUG_ON(offsetof(struct bmic_sense_feature_buffer_header,
		subpage_code) != 1);
	BUILD_BUG_ON(offsetof(struct bmic_sense_feature_buffer_header,
		buffer_length) != 2);

	BUILD_BUG_ON(sizeof(struct bmic_sense_feature_page_header) != 4);
	BUILD_BUG_ON(offsetof(struct bmic_sense_feature_page_header,
		page_code) != 0);
	BUILD_BUG_ON(offsetof(struct bmic_sense_feature_page_header,
		subpage_code) != 1);
	BUILD_BUG_ON(offsetof(struct bmic_sense_feature_page_header,
		page_length) != 2);

	BUILD_BUG_ON(sizeof(struct bmic_sense_feature_io_page_aio_subpage)
		!= 18);
	BUILD_BUG_ON(offsetof(struct bmic_sense_feature_io_page_aio_subpage,
		header) != 0);
	BUILD_BUG_ON(offsetof(struct bmic_sense_feature_io_page_aio_subpage,
		firmware_read_support) != 4);
	BUILD_BUG_ON(offsetof(struct bmic_sense_feature_io_page_aio_subpage,
		driver_read_support) != 5);
	BUILD_BUG_ON(offsetof(struct bmic_sense_feature_io_page_aio_subpage,
		firmware_write_support) != 6);
	BUILD_BUG_ON(offsetof(struct bmic_sense_feature_io_page_aio_subpage,
		driver_write_support) != 7);
	BUILD_BUG_ON(offsetof(struct bmic_sense_feature_io_page_aio_subpage,
		max_transfer_encrypted_sas_sata) != 8);
	BUILD_BUG_ON(offsetof(struct bmic_sense_feature_io_page_aio_subpage,
		max_transfer_encrypted_nvme) != 10);
	BUILD_BUG_ON(offsetof(struct bmic_sense_feature_io_page_aio_subpage,
		max_write_raid_5_6) != 12);
	BUILD_BUG_ON(offsetof(struct bmic_sense_feature_io_page_aio_subpage,
		max_write_raid_1_10_2drive) != 14);
	BUILD_BUG_ON(offsetof(struct bmic_sense_feature_io_page_aio_subpage,
		max_write_raid_1_10_3drive) != 16);

	BUILD_BUG_ON(PQI_ADMIN_IQ_NUM_ELEMENTS > 255);
	BUILD_BUG_ON(PQI_ADMIN_OQ_NUM_ELEMENTS > 255);
	BUILD_BUG_ON(PQI_ADMIN_IQ_ELEMENT_LENGTH %
		PQI_QUEUE_ELEMENT_LENGTH_ALIGNMENT != 0);
	BUILD_BUG_ON(PQI_ADMIN_OQ_ELEMENT_LENGTH %
		PQI_QUEUE_ELEMENT_LENGTH_ALIGNMENT != 0);
	BUILD_BUG_ON(PQI_OPERATIONAL_IQ_ELEMENT_LENGTH > 1048560);
	BUILD_BUG_ON(PQI_OPERATIONAL_IQ_ELEMENT_LENGTH %
		PQI_QUEUE_ELEMENT_LENGTH_ALIGNMENT != 0);
	BUILD_BUG_ON(PQI_OPERATIONAL_OQ_ELEMENT_LENGTH > 1048560);
	BUILD_BUG_ON(PQI_OPERATIONAL_OQ_ELEMENT_LENGTH %
		PQI_QUEUE_ELEMENT_LENGTH_ALIGNMENT != 0);

	BUILD_BUG_ON(PQI_RESERVED_IO_SLOTS >= PQI_MAX_OUTSTANDING_REQUESTS);
	BUILD_BUG_ON(PQI_RESERVED_IO_SLOTS >=
		PQI_MAX_OUTSTANDING_REQUESTS_KDUMP);
}<|MERGE_RESOLUTION|>--- conflicted
+++ resolved
@@ -8951,7 +8951,8 @@
 	pqi_process_lockup_action_param();
 }
 
-<<<<<<< HEAD
+#if defined(CONFIG_PM)
+
 static inline enum bmic_flush_cache_shutdown_event pqi_get_flush_cache_shutdown_event(struct pci_dev *pci_dev)
 {
 	if (pci_dev->subsystem_vendor == PCI_VENDOR_ID_ADAPTEC2 && pci_dev->subsystem_device == 0x1304)
@@ -8962,20 +8963,6 @@
 
 static int pqi_suspend_or_freeze(struct device *dev, bool suspend)
 {
-=======
-#if defined(CONFIG_PM)
-
-static inline enum bmic_flush_cache_shutdown_event pqi_get_flush_cache_shutdown_event(struct pci_dev *pci_dev)
-{
-	if (pci_dev->subsystem_vendor == PCI_VENDOR_ID_ADAPTEC2 && pci_dev->subsystem_device == 0x1304)
-		return RESTART;
-
-	return SUSPEND;
-}
-
-static int pqi_suspend_or_freeze(struct device *dev, bool suspend)
-{
->>>>>>> ac2beb4e
 	struct pci_dev *pci_dev;
 	struct pqi_ctrl_info *ctrl_info;
 
@@ -9088,11 +9075,8 @@
 	.restore = pqi_resume_or_restore,
 };
 
-<<<<<<< HEAD
-=======
 #endif /* CONFIG_PM */
 
->>>>>>> ac2beb4e
 /* Define the PCI IDs for the controllers that we support. */
 static const struct pci_device_id pqi_pci_id_table[] = {
 	{
