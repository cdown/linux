# SPDX-License-Identifier: GPL-2.0-only
#
# Phy drivers for Broadcom platforms
#
config PHY_BCM63XX_USBH
	tristate "BCM63xx USBH PHY driver"
	depends on BMIPS_GENERIC || COMPILE_TEST
	select GENERIC_PHY
	help
	  Enable this to support the BCM63xx USBH PHY driver.
	  If unsure, say N.

config PHY_CYGNUS_PCIE
	tristate "Broadcom Cygnus PCIe PHY driver"
	depends on OF && (ARCH_BCM_CYGNUS || COMPILE_TEST)
	select GENERIC_PHY
	default ARCH_BCM_CYGNUS
	help
	  Enable this to support the Broadcom Cygnus PCIe PHY.
	  If unsure, say N.

config PHY_BCM_SR_USB
	tristate "Broadcom Stingray USB PHY driver"
	depends on OF && (ARCH_BCM_IPROC || COMPILE_TEST)
	select GENERIC_PHY
	default ARCH_BCM_IPROC
	help
	  Enable this to support the Broadcom Stingray USB PHY
	  driver. It supports all versions of Superspeed and
	  Highspeed PHYs.
	  If unsure, say N.

config BCM_KONA_USB2_PHY
	tristate "Broadcom Kona USB2 PHY Driver"
	depends on HAS_IOMEM
	select GENERIC_PHY
	help
	  Enable this to support the Broadcom Kona USB 2.0 PHY.

config PHY_BCM_NS_USB2
	tristate "Broadcom Northstar USB 2.0 PHY Driver"
	depends on ARCH_BCM_IPROC || COMPILE_TEST
	depends on HAS_IOMEM && OF
	select GENERIC_PHY
	help
	  Enable this to support Broadcom USB 2.0 PHY connected to the USB
	  controller on Northstar family.

config PHY_BCM_NS_USB3
	tristate "Broadcom Northstar USB 3.0 PHY Driver"
	depends on ARCH_BCM_IPROC || COMPILE_TEST
	depends on HAS_IOMEM && OF
	depends on MDIO_BUS
	select GENERIC_PHY
	help
	  Enable this to support Broadcom USB 3.0 PHY connected to the USB
	  controller on Northstar family.

config PHY_NS2_PCIE
	tristate "Broadcom Northstar2 PCIe PHY driver"
	depends on (OF && MDIO_BUS_MUX_BCM_IPROC) || (COMPILE_TEST && MDIO_BUS)
	select GENERIC_PHY
	default ARCH_BCM_IPROC
	help
	  Enable this to support the Broadcom Northstar2 PCIe PHY.
	  If unsure, say N.

config PHY_NS2_USB_DRD
	tristate "Broadcom Northstar2 USB DRD PHY support"
	depends on OF && (ARCH_BCM_IPROC || COMPILE_TEST)
	select GENERIC_PHY
	select EXTCON
	default ARCH_BCM_IPROC
	help
	  Enable this to support the Broadcom Northstar2 USB DRD PHY.
	  This driver initializes the PHY in either HOST or DEVICE mode.
	  The host or device configuration is read from device tree.

	  If unsure, say N.

config PHY_BRCM_SATA
	tristate "Broadcom SATA PHY driver"
	depends on ARCH_BRCMSTB || ARCH_BCM_IPROC || BMIPS_GENERIC || \
		   ARCH_BCM_63XX || COMPILE_TEST
	depends on OF
	select GENERIC_PHY
	default ARCH_BCM_IPROC
	help
	  Enable this to support the Broadcom SATA PHY.
	  If unsure, say N.

config PHY_BRCM_USB
	tristate "Broadcom STB USB PHY driver"
	depends on ARCH_BCM4908 || ARCH_BRCMSTB || COMPILE_TEST
	depends on OF
	select GENERIC_PHY
<<<<<<< HEAD
	select SOC_BRCMSTB
=======
	select SOC_BRCMSTB if ARCH_BRCMSTB
>>>>>>> 6be388f4
	default ARCH_BCM4908
	default ARCH_BRCMSTB
	help
	  Enable this to support the Broadcom STB USB PHY.
	  This driver is required by the USB XHCI, EHCI and OHCI
	  drivers.
	  If unsure, say N.

config PHY_BCM_SR_PCIE
	tristate "Broadcom Stingray PCIe PHY driver"
	depends on OF && (ARCH_BCM_IPROC || COMPILE_TEST)
	select GENERIC_PHY
	select MFD_SYSCON
	default ARCH_BCM_IPROC
	help
	  Enable this to support the Broadcom Stingray PCIe PHY
	  If unsure, say N.<|MERGE_RESOLUTION|>--- conflicted
+++ resolved
@@ -94,11 +94,7 @@
 	depends on ARCH_BCM4908 || ARCH_BRCMSTB || COMPILE_TEST
 	depends on OF
 	select GENERIC_PHY
-<<<<<<< HEAD
-	select SOC_BRCMSTB
-=======
 	select SOC_BRCMSTB if ARCH_BRCMSTB
->>>>>>> 6be388f4
 	default ARCH_BCM4908
 	default ARCH_BRCMSTB
 	help
