// SPDX-License-Identifier: GPL-2.0
/*
 * Copyright (c) 2014, The Linux Foundation. All rights reserved.
 */

#include <linux/bitops.h>
#include <linux/kernel.h>
#include <linux/moduleparam.h>
#include <linux/init.h>
#include <linux/types.h>
#include <linux/device.h>
#include <linux/io.h>
#include <linux/err.h>
#include <linux/fs.h>
#include <linux/slab.h>
#include <linux/delay.h>
#include <linux/smp.h>
#include <linux/sysfs.h>
#include <linux/stat.h>
#include <linux/clk.h>
#include <linux/cpu.h>
#include <linux/cpu_pm.h>
#include <linux/coresight.h>
#include <linux/coresight-pmu.h>
#include <linux/pm_wakeup.h>
#include <linux/amba/bus.h>
#include <linux/seq_file.h>
#include <linux/uaccess.h>
#include <linux/perf_event.h>
#include <linux/platform_device.h>
#include <linux/pm_runtime.h>
#include <linux/property.h>

#include <asm/barrier.h>
#include <asm/sections.h>
#include <asm/sysreg.h>
#include <asm/local.h>
#include <asm/virt.h>

#include "coresight-etm4x.h"
#include "coresight-etm-perf.h"

static int boot_enable;
module_param(boot_enable, int, 0444);
MODULE_PARM_DESC(boot_enable, "Enable tracing on boot");

#define PARAM_PM_SAVE_FIRMWARE	  0 /* save self-hosted state as per firmware */
#define PARAM_PM_SAVE_NEVER	  1 /* never save any state */
#define PARAM_PM_SAVE_SELF_HOSTED 2 /* save self-hosted state only */

static int pm_save_enable = PARAM_PM_SAVE_FIRMWARE;
module_param(pm_save_enable, int, 0444);
MODULE_PARM_DESC(pm_save_enable,
	"Save/restore state on power down: 1 = never, 2 = self-hosted");

static struct etmv4_drvdata *etmdrvdata[NR_CPUS];
static void etm4_set_default_config(struct etmv4_config *config);
static int etm4_set_event_filters(struct etmv4_drvdata *drvdata,
				  struct perf_event *event);
static u64 etm4_get_access_type(struct etmv4_config *config);

static enum cpuhp_state hp_online;

struct etm4_init_arg {
	unsigned int		pid;
	struct etmv4_drvdata	*drvdata;
	struct csdev_access	*csa;
};

/*
 * Check if TRCSSPCICRn(i) is implemented for a given instance.
 *
 * TRCSSPCICRn is implemented only if :
 *	TRCSSPCICR<n> is present only if all of the following are true:
 *		TRCIDR4.NUMSSCC > n.
 *		TRCIDR4.NUMPC > 0b0000 .
 *		TRCSSCSR<n>.PC == 0b1
 */
static inline bool etm4x_sspcicrn_present(struct etmv4_drvdata *drvdata, int n)
<<<<<<< HEAD
{
	return (n < drvdata->nr_ss_cmp) &&
	       drvdata->nr_pe &&
	       (drvdata->config.ss_status[n] & TRCSSCSRn_PC);
}

u64 etm4x_sysreg_read(u32 offset, bool _relaxed, bool _64bit)
{
	u64 res = 0;

	switch (offset) {
	ETM4x_READ_SYSREG_CASES(res)
	default :
		pr_warn_ratelimited("etm4x: trying to read unsupported register @%x\n",
			 offset);
	}

	if (!_relaxed)
		__iormb(res);	/* Imitate the !relaxed I/O helpers */

	return res;
}

void etm4x_sysreg_write(u64 val, u32 offset, bool _relaxed, bool _64bit)
{
	if (!_relaxed)
		__iowmb();	/* Imitate the !relaxed I/O helpers */
	if (!_64bit)
		val &= GENMASK(31, 0);

	switch (offset) {
	ETM4x_WRITE_SYSREG_CASES(val)
	default :
		pr_warn_ratelimited("etm4x: trying to write to unsupported register @%x\n",
			offset);
	}
}

static void etm4_os_unlock_csa(struct etmv4_drvdata *drvdata, struct csdev_access *csa)
{
	/* Writing 0 to TRCOSLAR unlocks the trace registers */
	etm4x_relaxed_write32(csa, 0x0, TRCOSLAR);
	drvdata->os_unlock = true;
	isb();
}

static void etm4_os_unlock(struct etmv4_drvdata *drvdata)
{
	if (!WARN_ON(!drvdata->csdev))
		etm4_os_unlock_csa(drvdata, &drvdata->csdev->access);

}

static void etm4_os_lock(struct etmv4_drvdata *drvdata)
{
	if (WARN_ON(!drvdata->csdev))
		return;

	/* Writing 0x1 to TRCOSLAR locks the trace registers */
	etm4x_relaxed_write32(&drvdata->csdev->access, 0x1, TRCOSLAR);
	drvdata->os_unlock = false;
	isb();
}

static void etm4_cs_lock(struct etmv4_drvdata *drvdata,
			 struct csdev_access *csa)
{
=======
{
	return (n < drvdata->nr_ss_cmp) &&
	       drvdata->nr_pe &&
	       (drvdata->config.ss_status[n] & TRCSSCSRn_PC);
}

u64 etm4x_sysreg_read(u32 offset, bool _relaxed, bool _64bit)
{
	u64 res = 0;

	switch (offset) {
	ETM4x_READ_SYSREG_CASES(res)
	default :
		pr_warn_ratelimited("etm4x: trying to read unsupported register @%x\n",
			 offset);
	}

	if (!_relaxed)
		__iormb(res);	/* Imitate the !relaxed I/O helpers */

	return res;
}

void etm4x_sysreg_write(u64 val, u32 offset, bool _relaxed, bool _64bit)
{
	if (!_relaxed)
		__iowmb();	/* Imitate the !relaxed I/O helpers */
	if (!_64bit)
		val &= GENMASK(31, 0);

	switch (offset) {
	ETM4x_WRITE_SYSREG_CASES(val)
	default :
		pr_warn_ratelimited("etm4x: trying to write to unsupported register @%x\n",
			offset);
	}
}

static u64 ete_sysreg_read(u32 offset, bool _relaxed, bool _64bit)
{
	u64 res = 0;

	switch (offset) {
	ETE_READ_CASES(res)
	default :
		pr_warn_ratelimited("ete: trying to read unsupported register @%x\n",
				    offset);
	}

	if (!_relaxed)
		__iormb(res);	/* Imitate the !relaxed I/O helpers */

	return res;
}

static void ete_sysreg_write(u64 val, u32 offset, bool _relaxed, bool _64bit)
{
	if (!_relaxed)
		__iowmb();	/* Imitate the !relaxed I/O helpers */
	if (!_64bit)
		val &= GENMASK(31, 0);

	switch (offset) {
	ETE_WRITE_CASES(val)
	default :
		pr_warn_ratelimited("ete: trying to write to unsupported register @%x\n",
				    offset);
	}
}

static void etm_detect_os_lock(struct etmv4_drvdata *drvdata,
			       struct csdev_access *csa)
{
	u32 oslsr = etm4x_relaxed_read32(csa, TRCOSLSR);

	drvdata->os_lock_model = ETM_OSLSR_OSLM(oslsr);
}

static void etm_write_os_lock(struct etmv4_drvdata *drvdata,
			      struct csdev_access *csa, u32 val)
{
	val = !!val;

	switch (drvdata->os_lock_model) {
	case ETM_OSLOCK_PRESENT:
		etm4x_relaxed_write32(csa, val, TRCOSLAR);
		break;
	case ETM_OSLOCK_PE:
		write_sysreg_s(val, SYS_OSLAR_EL1);
		break;
	default:
		pr_warn_once("CPU%d: Unsupported Trace OSLock model: %x\n",
			     smp_processor_id(), drvdata->os_lock_model);
		fallthrough;
	case ETM_OSLOCK_NI:
		return;
	}
	isb();
}

static inline void etm4_os_unlock_csa(struct etmv4_drvdata *drvdata,
				      struct csdev_access *csa)
{
	WARN_ON(drvdata->cpu != smp_processor_id());

	/* Writing 0 to OS Lock unlocks the trace unit registers */
	etm_write_os_lock(drvdata, csa, 0x0);
	drvdata->os_unlock = true;
}

static void etm4_os_unlock(struct etmv4_drvdata *drvdata)
{
	if (!WARN_ON(!drvdata->csdev))
		etm4_os_unlock_csa(drvdata, &drvdata->csdev->access);
}

static void etm4_os_lock(struct etmv4_drvdata *drvdata)
{
	if (WARN_ON(!drvdata->csdev))
		return;
	/* Writing 0x1 to OS Lock locks the trace registers */
	etm_write_os_lock(drvdata, &drvdata->csdev->access, 0x1);
	drvdata->os_unlock = false;
}

static void etm4_cs_lock(struct etmv4_drvdata *drvdata,
			 struct csdev_access *csa)
{
>>>>>>> 11e4b63a
	/* Software Lock is only accessible via memory mapped interface */
	if (csa->io_mem)
		CS_LOCK(csa->base);
}

static void etm4_cs_unlock(struct etmv4_drvdata *drvdata,
			   struct csdev_access *csa)
{
	if (csa->io_mem)
		CS_UNLOCK(csa->base);
}

static int etm4_cpu_id(struct coresight_device *csdev)
{
	struct etmv4_drvdata *drvdata = dev_get_drvdata(csdev->dev.parent);

	return drvdata->cpu;
}

static int etm4_trace_id(struct coresight_device *csdev)
{
	struct etmv4_drvdata *drvdata = dev_get_drvdata(csdev->dev.parent);

	return drvdata->trcid;
}

struct etm4_enable_arg {
	struct etmv4_drvdata *drvdata;
	int rc;
};

#ifdef CONFIG_ETM4X_IMPDEF_FEATURE

#define HISI_HIP08_AMBA_ID		0x000b6d01
#define ETM4_AMBA_MASK			0xfffff
#define HISI_HIP08_CORE_COMMIT_MASK	0x3000
#define HISI_HIP08_CORE_COMMIT_SHIFT	12
#define HISI_HIP08_CORE_COMMIT_FULL	0b00
#define HISI_HIP08_CORE_COMMIT_LVL_1	0b01
#define HISI_HIP08_CORE_COMMIT_REG	sys_reg(3, 1, 15, 2, 5)

struct etm4_arch_features {
	void (*arch_callback)(bool enable);
};

static bool etm4_hisi_match_pid(unsigned int id)
{
	return (id & ETM4_AMBA_MASK) == HISI_HIP08_AMBA_ID;
}

static void etm4_hisi_config_core_commit(bool enable)
{
	u8 commit = enable ? HISI_HIP08_CORE_COMMIT_LVL_1 :
		    HISI_HIP08_CORE_COMMIT_FULL;
	u64 val;

	/*
	 * bit 12 and 13 of HISI_HIP08_CORE_COMMIT_REG are used together
	 * to set core-commit, 2'b00 means cpu is at full speed, 2'b01,
	 * 2'b10, 2'b11 mean reduce pipeline speed, and 2'b01 means level-1
	 * speed(minimun value). So bit 12 and 13 should be cleared together.
	 */
	val = read_sysreg_s(HISI_HIP08_CORE_COMMIT_REG);
	val &= ~HISI_HIP08_CORE_COMMIT_MASK;
	val |= commit << HISI_HIP08_CORE_COMMIT_SHIFT;
	write_sysreg_s(val, HISI_HIP08_CORE_COMMIT_REG);
}

static struct etm4_arch_features etm4_features[] = {
	[ETM4_IMPDEF_HISI_CORE_COMMIT] = {
		.arch_callback = etm4_hisi_config_core_commit,
	},
	{},
};

static void etm4_enable_arch_specific(struct etmv4_drvdata *drvdata)
{
	struct etm4_arch_features *ftr;
	int bit;

	for_each_set_bit(bit, drvdata->arch_features, ETM4_IMPDEF_FEATURE_MAX) {
		ftr = &etm4_features[bit];

		if (ftr->arch_callback)
			ftr->arch_callback(true);
	}
}

static void etm4_disable_arch_specific(struct etmv4_drvdata *drvdata)
{
	struct etm4_arch_features *ftr;
	int bit;

	for_each_set_bit(bit, drvdata->arch_features, ETM4_IMPDEF_FEATURE_MAX) {
		ftr = &etm4_features[bit];

		if (ftr->arch_callback)
			ftr->arch_callback(false);
	}
}

static void etm4_check_arch_features(struct etmv4_drvdata *drvdata,
				      unsigned int id)
{
	if (etm4_hisi_match_pid(id))
		set_bit(ETM4_IMPDEF_HISI_CORE_COMMIT, drvdata->arch_features);
}
#else
static void etm4_enable_arch_specific(struct etmv4_drvdata *drvdata)
{
}

static void etm4_disable_arch_specific(struct etmv4_drvdata *drvdata)
{
}

static void etm4_check_arch_features(struct etmv4_drvdata *drvdata,
				     unsigned int id)
{
}
#endif /* CONFIG_ETM4X_IMPDEF_FEATURE */

static int etm4_enable_hw(struct etmv4_drvdata *drvdata)
{
	int i, rc;
	struct etmv4_config *config = &drvdata->config;
	struct coresight_device *csdev = drvdata->csdev;
	struct device *etm_dev = &csdev->dev;
	struct csdev_access *csa = &csdev->access;


	etm4_cs_unlock(drvdata, csa);
	etm4_enable_arch_specific(drvdata);

	etm4_os_unlock(drvdata);

	rc = coresight_claim_device_unlocked(csdev);
	if (rc)
		goto done;

	/* Disable the trace unit before programming trace registers */
	etm4x_relaxed_write32(csa, 0, TRCPRGCTLR);

	/*
	 * If we use system instructions, we need to synchronize the
	 * write to the TRCPRGCTLR, before accessing the TRCSTATR.
	 * See ARM IHI0064F, section
	 * "4.3.7 Synchronization of register updates"
	 */
	if (!csa->io_mem)
		isb();

	/* wait for TRCSTATR.IDLE to go up */
	if (coresight_timeout(csa, TRCSTATR, TRCSTATR_IDLE_BIT, 1))
		dev_err(etm_dev,
			"timeout while waiting for Idle Trace Status\n");
	if (drvdata->nr_pe)
		etm4x_relaxed_write32(csa, config->pe_sel, TRCPROCSELR);
	etm4x_relaxed_write32(csa, config->cfg, TRCCONFIGR);
	/* nothing specific implemented */
	etm4x_relaxed_write32(csa, 0x0, TRCAUXCTLR);
	etm4x_relaxed_write32(csa, config->eventctrl0, TRCEVENTCTL0R);
	etm4x_relaxed_write32(csa, config->eventctrl1, TRCEVENTCTL1R);
	if (drvdata->stallctl)
		etm4x_relaxed_write32(csa, config->stall_ctrl, TRCSTALLCTLR);
	etm4x_relaxed_write32(csa, config->ts_ctrl, TRCTSCTLR);
	etm4x_relaxed_write32(csa, config->syncfreq, TRCSYNCPR);
	etm4x_relaxed_write32(csa, config->ccctlr, TRCCCCTLR);
	etm4x_relaxed_write32(csa, config->bb_ctrl, TRCBBCTLR);
	etm4x_relaxed_write32(csa, drvdata->trcid, TRCTRACEIDR);
	etm4x_relaxed_write32(csa, config->vinst_ctrl, TRCVICTLR);
	etm4x_relaxed_write32(csa, config->viiectlr, TRCVIIECTLR);
	etm4x_relaxed_write32(csa, config->vissctlr, TRCVISSCTLR);
	if (drvdata->nr_pe_cmp)
		etm4x_relaxed_write32(csa, config->vipcssctlr, TRCVIPCSSCTLR);
	for (i = 0; i < drvdata->nrseqstate - 1; i++)
		etm4x_relaxed_write32(csa, config->seq_ctrl[i], TRCSEQEVRn(i));
	etm4x_relaxed_write32(csa, config->seq_rst, TRCSEQRSTEVR);
	etm4x_relaxed_write32(csa, config->seq_state, TRCSEQSTR);
	etm4x_relaxed_write32(csa, config->ext_inp, TRCEXTINSELR);
	for (i = 0; i < drvdata->nr_cntr; i++) {
		etm4x_relaxed_write32(csa, config->cntrldvr[i], TRCCNTRLDVRn(i));
		etm4x_relaxed_write32(csa, config->cntr_ctrl[i], TRCCNTCTLRn(i));
		etm4x_relaxed_write32(csa, config->cntr_val[i], TRCCNTVRn(i));
	}

	/*
	 * Resource selector pair 0 is always implemented and reserved.  As
	 * such start at 2.
	 */
	for (i = 2; i < drvdata->nr_resource * 2; i++)
		etm4x_relaxed_write32(csa, config->res_ctrl[i], TRCRSCTLRn(i));

	for (i = 0; i < drvdata->nr_ss_cmp; i++) {
		/* always clear status bit on restart if using single-shot */
		if (config->ss_ctrl[i] || config->ss_pe_cmp[i])
			config->ss_status[i] &= ~BIT(31);
		etm4x_relaxed_write32(csa, config->ss_ctrl[i], TRCSSCCRn(i));
		etm4x_relaxed_write32(csa, config->ss_status[i], TRCSSCSRn(i));
		if (etm4x_sspcicrn_present(drvdata, i))
			etm4x_relaxed_write32(csa, config->ss_pe_cmp[i], TRCSSPCICRn(i));
	}
	for (i = 0; i < drvdata->nr_addr_cmp; i++) {
		etm4x_relaxed_write64(csa, config->addr_val[i], TRCACVRn(i));
		etm4x_relaxed_write64(csa, config->addr_acc[i], TRCACATRn(i));
	}
	for (i = 0; i < drvdata->numcidc; i++)
		etm4x_relaxed_write64(csa, config->ctxid_pid[i], TRCCIDCVRn(i));
	etm4x_relaxed_write32(csa, config->ctxid_mask0, TRCCIDCCTLR0);
	if (drvdata->numcidc > 4)
		etm4x_relaxed_write32(csa, config->ctxid_mask1, TRCCIDCCTLR1);

	for (i = 0; i < drvdata->numvmidc; i++)
		etm4x_relaxed_write64(csa, config->vmid_val[i], TRCVMIDCVRn(i));
	etm4x_relaxed_write32(csa, config->vmid_mask0, TRCVMIDCCTLR0);
	if (drvdata->numvmidc > 4)
		etm4x_relaxed_write32(csa, config->vmid_mask1, TRCVMIDCCTLR1);

	if (!drvdata->skip_power_up) {
		u32 trcpdcr = etm4x_relaxed_read32(csa, TRCPDCR);

		/*
		 * Request to keep the trace unit powered and also
		 * emulation of powerdown
		 */
		etm4x_relaxed_write32(csa, trcpdcr | TRCPDCR_PU, TRCPDCR);
	}

	/*
	 * ETE mandates that the TRCRSR is written to before
	 * enabling it.
	 */
	if (etm4x_is_ete(drvdata))
		etm4x_relaxed_write32(csa, TRCRSR_TA, TRCRSR);

	/* Enable the trace unit */
	etm4x_relaxed_write32(csa, 1, TRCPRGCTLR);

	/* Synchronize the register updates for sysreg access */
	if (!csa->io_mem)
		isb();

	/* wait for TRCSTATR.IDLE to go back down to '0' */
	if (coresight_timeout(csa, TRCSTATR, TRCSTATR_IDLE_BIT, 0))
		dev_err(etm_dev,
			"timeout while waiting for Idle Trace Status\n");

	/*
	 * As recommended by section 4.3.7 ("Synchronization when using the
	 * memory-mapped interface") of ARM IHI 0064D
	 */
	dsb(sy);
	isb();

done:
	etm4_cs_lock(drvdata, csa);

	dev_dbg(etm_dev, "cpu: %d enable smp call done: %d\n",
		drvdata->cpu, rc);
	return rc;
}

static void etm4_enable_hw_smp_call(void *info)
{
	struct etm4_enable_arg *arg = info;

	if (WARN_ON(!arg))
		return;
	arg->rc = etm4_enable_hw(arg->drvdata);
}

/*
 * The goal of function etm4_config_timestamp_event() is to configure a
 * counter that will tell the tracer to emit a timestamp packet when it
 * reaches zero.  This is done in order to get a more fine grained idea
 * of when instructions are executed so that they can be correlated
 * with execution on other CPUs.
 *
 * To do this the counter itself is configured to self reload and
 * TRCRSCTLR1 (always true) used to get the counter to decrement.  From
 * there a resource selector is configured with the counter and the
 * timestamp control register to use the resource selector to trigger the
 * event that will insert a timestamp packet in the stream.
 */
static int etm4_config_timestamp_event(struct etmv4_drvdata *drvdata)
{
	int ctridx, ret = -EINVAL;
	int counter, rselector;
	u32 val = 0;
	struct etmv4_config *config = &drvdata->config;

	/* No point in trying if we don't have at least one counter */
	if (!drvdata->nr_cntr)
		goto out;

	/* Find a counter that hasn't been initialised */
	for (ctridx = 0; ctridx < drvdata->nr_cntr; ctridx++)
		if (config->cntr_val[ctridx] == 0)
			break;

	/* All the counters have been configured already, bail out */
	if (ctridx == drvdata->nr_cntr) {
		pr_debug("%s: no available counter found\n", __func__);
		ret = -ENOSPC;
		goto out;
	}

	/*
	 * Searching for an available resource selector to use, starting at
	 * '2' since every implementation has at least 2 resource selector.
	 * ETMIDR4 gives the number of resource selector _pairs_,
	 * hence multiply by 2.
	 */
	for (rselector = 2; rselector < drvdata->nr_resource * 2; rselector++)
		if (!config->res_ctrl[rselector])
			break;

	if (rselector == drvdata->nr_resource * 2) {
		pr_debug("%s: no available resource selector found\n",
			 __func__);
		ret = -ENOSPC;
		goto out;
	}

	/* Remember what counter we used */
	counter = 1 << ctridx;

	/*
	 * Initialise original and reload counter value to the smallest
	 * possible value in order to get as much precision as we can.
	 */
	config->cntr_val[ctridx] = 1;
	config->cntrldvr[ctridx] = 1;

	/* Set the trace counter control register */
	val =  0x1 << 16	|  /* Bit 16, reload counter automatically */
	       0x0 << 7		|  /* Select single resource selector */
	       0x1;		   /* Resource selector 1, i.e always true */

	config->cntr_ctrl[ctridx] = val;

	val = 0x2 << 16		| /* Group 0b0010 - Counter and sequencers */
	      counter << 0;	  /* Counter to use */

	config->res_ctrl[rselector] = val;

	val = 0x0 << 7		| /* Select single resource selector */
	      rselector;	  /* Resource selector */

	config->ts_ctrl = val;

	ret = 0;
out:
	return ret;
}

static int etm4_parse_event_config(struct etmv4_drvdata *drvdata,
				   struct perf_event *event)
{
	int ret = 0;
	struct etmv4_config *config = &drvdata->config;
	struct perf_event_attr *attr = &event->attr;

	if (!attr) {
		ret = -EINVAL;
		goto out;
	}

	/* Clear configuration from previous run */
	memset(config, 0, sizeof(struct etmv4_config));

	if (attr->exclude_kernel)
		config->mode = ETM_MODE_EXCL_KERN;

	if (attr->exclude_user)
		config->mode = ETM_MODE_EXCL_USER;

	/* Always start from the default config */
	etm4_set_default_config(config);

	/* Configure filters specified on the perf cmd line, if any. */
	ret = etm4_set_event_filters(drvdata, event);
	if (ret)
		goto out;

	/* Go from generic option to ETMv4 specifics */
	if (attr->config & BIT(ETM_OPT_CYCACC)) {
		config->cfg |= BIT(4);
		/* TRM: Must program this for cycacc to work */
		config->ccctlr = ETM_CYC_THRESHOLD_DEFAULT;
	}
	if (attr->config & BIT(ETM_OPT_TS)) {
		/*
		 * Configure timestamps to be emitted at regular intervals in
		 * order to correlate instructions executed on different CPUs
		 * (CPU-wide trace scenarios).
		 */
		ret = etm4_config_timestamp_event(drvdata);

		/*
		 * No need to go further if timestamp intervals can't
		 * be configured.
		 */
		if (ret)
			goto out;

		/* bit[11], Global timestamp tracing bit */
		config->cfg |= BIT(11);
	}

	if (attr->config & BIT(ETM_OPT_CTXTID))
		/* bit[6], Context ID tracing bit */
		config->cfg |= BIT(ETM4_CFG_BIT_CTXTID);

	/*
	 * If set bit ETM_OPT_CTXTID2 in perf config, this asks to trace VMID
	 * for recording CONTEXTIDR_EL2.  Do not enable VMID tracing if the
	 * kernel is not running in EL2.
	 */
	if (attr->config & BIT(ETM_OPT_CTXTID2)) {
		if (!is_kernel_in_hyp_mode()) {
			ret = -EINVAL;
			goto out;
		}
		config->cfg |= BIT(ETM4_CFG_BIT_VMID) | BIT(ETM4_CFG_BIT_VMID_OPT);
	}

	/* return stack - enable if selected and supported */
	if ((attr->config & BIT(ETM_OPT_RETSTK)) && drvdata->retstack)
		/* bit[12], Return stack enable bit */
		config->cfg |= BIT(12);

out:
	return ret;
}

static int etm4_enable_perf(struct coresight_device *csdev,
			    struct perf_event *event)
{
	int ret = 0;
	struct etmv4_drvdata *drvdata = dev_get_drvdata(csdev->dev.parent);

	if (WARN_ON_ONCE(drvdata->cpu != smp_processor_id())) {
		ret = -EINVAL;
		goto out;
	}

	/* Configure the tracer based on the session's specifics */
	ret = etm4_parse_event_config(drvdata, event);
	if (ret)
		goto out;
	/* And enable it */
	ret = etm4_enable_hw(drvdata);

out:
	return ret;
}

static int etm4_enable_sysfs(struct coresight_device *csdev)
{
	struct etmv4_drvdata *drvdata = dev_get_drvdata(csdev->dev.parent);
	struct etm4_enable_arg arg = { };
	int ret;

	spin_lock(&drvdata->spinlock);

	/*
	 * Executing etm4_enable_hw on the cpu whose ETM is being enabled
	 * ensures that register writes occur when cpu is powered.
	 */
	arg.drvdata = drvdata;
	ret = smp_call_function_single(drvdata->cpu,
				       etm4_enable_hw_smp_call, &arg, 1);
	if (!ret)
		ret = arg.rc;
	if (!ret)
		drvdata->sticky_enable = true;
	spin_unlock(&drvdata->spinlock);

	if (!ret)
		dev_dbg(&csdev->dev, "ETM tracing enabled\n");
	return ret;
}

static int etm4_enable(struct coresight_device *csdev,
		       struct perf_event *event, u32 mode)
{
	int ret;
	u32 val;
	struct etmv4_drvdata *drvdata = dev_get_drvdata(csdev->dev.parent);

	val = local_cmpxchg(&drvdata->mode, CS_MODE_DISABLED, mode);

	/* Someone is already using the tracer */
	if (val)
		return -EBUSY;

	switch (mode) {
	case CS_MODE_SYSFS:
		ret = etm4_enable_sysfs(csdev);
		break;
	case CS_MODE_PERF:
		ret = etm4_enable_perf(csdev, event);
		break;
	default:
		ret = -EINVAL;
	}

	/* The tracer didn't start */
	if (ret)
		local_set(&drvdata->mode, CS_MODE_DISABLED);

	return ret;
}

static void etm4_disable_hw(void *info)
{
	u32 control;
	u64 trfcr;
	struct etmv4_drvdata *drvdata = info;
	struct etmv4_config *config = &drvdata->config;
	struct coresight_device *csdev = drvdata->csdev;
	struct device *etm_dev = &csdev->dev;
	struct csdev_access *csa = &csdev->access;
	int i;

	etm4_cs_unlock(drvdata, csa);
	etm4_disable_arch_specific(drvdata);

	if (!drvdata->skip_power_up) {
		/* power can be removed from the trace unit now */
		control = etm4x_relaxed_read32(csa, TRCPDCR);
		control &= ~TRCPDCR_PU;
		etm4x_relaxed_write32(csa, control, TRCPDCR);
	}

	control = etm4x_relaxed_read32(csa, TRCPRGCTLR);

	/* EN, bit[0] Trace unit enable bit */
	control &= ~0x1;

	/*
	 * If the CPU supports v8.4 Trace filter Control,
	 * set the ETM to trace prohibited region.
	 */
	if (drvdata->trfc) {
		trfcr = read_sysreg_s(SYS_TRFCR_EL1);
		write_sysreg_s(trfcr & ~(TRFCR_ELx_ExTRE | TRFCR_ELx_E0TRE),
			       SYS_TRFCR_EL1);
		isb();
	}
	/*
	 * Make sure everything completes before disabling, as recommended
	 * by section 7.3.77 ("TRCVICTLR, ViewInst Main Control Register,
	 * SSTATUS") of ARM IHI 0064D
	 */
	dsb(sy);
	isb();
<<<<<<< HEAD
=======
	/* Trace synchronization barrier, is a nop if not supported */
	tsb_csync();
>>>>>>> 11e4b63a
	etm4x_relaxed_write32(csa, control, TRCPRGCTLR);

	/* wait for TRCSTATR.PMSTABLE to go to '1' */
	if (coresight_timeout(csa, TRCSTATR, TRCSTATR_PMSTABLE_BIT, 1))
		dev_err(etm_dev,
			"timeout while waiting for PM stable Trace Status\n");
	if (drvdata->trfc)
		write_sysreg_s(trfcr, SYS_TRFCR_EL1);

	/* read the status of the single shot comparators */
	for (i = 0; i < drvdata->nr_ss_cmp; i++) {
		config->ss_status[i] =
			etm4x_relaxed_read32(csa, TRCSSCSRn(i));
	}

	/* read back the current counter values */
	for (i = 0; i < drvdata->nr_cntr; i++) {
		config->cntr_val[i] =
			etm4x_relaxed_read32(csa, TRCCNTVRn(i));
	}

	coresight_disclaim_device_unlocked(csdev);
	etm4_cs_lock(drvdata, csa);

	dev_dbg(&drvdata->csdev->dev,
		"cpu: %d disable smp call done\n", drvdata->cpu);
}

static int etm4_disable_perf(struct coresight_device *csdev,
			     struct perf_event *event)
{
	u32 control;
	struct etm_filters *filters = event->hw.addr_filters;
	struct etmv4_drvdata *drvdata = dev_get_drvdata(csdev->dev.parent);

	if (WARN_ON_ONCE(drvdata->cpu != smp_processor_id()))
		return -EINVAL;

	etm4_disable_hw(drvdata);

	/*
	 * Check if the start/stop logic was active when the unit was stopped.
	 * That way we can re-enable the start/stop logic when the process is
	 * scheduled again.  Configuration of the start/stop logic happens in
	 * function etm4_set_event_filters().
	 */
	control = etm4x_relaxed_read32(&csdev->access, TRCVICTLR);
	/* TRCVICTLR::SSSTATUS, bit[9] */
	filters->ssstatus = (control & BIT(9));

	return 0;
}

static void etm4_disable_sysfs(struct coresight_device *csdev)
{
	struct etmv4_drvdata *drvdata = dev_get_drvdata(csdev->dev.parent);

	/*
	 * Taking hotplug lock here protects from clocks getting disabled
	 * with tracing being left on (crash scenario) if user disable occurs
	 * after cpu online mask indicates the cpu is offline but before the
	 * DYING hotplug callback is serviced by the ETM driver.
	 */
	cpus_read_lock();
	spin_lock(&drvdata->spinlock);

	/*
	 * Executing etm4_disable_hw on the cpu whose ETM is being disabled
	 * ensures that register writes occur when cpu is powered.
	 */
	smp_call_function_single(drvdata->cpu, etm4_disable_hw, drvdata, 1);

	spin_unlock(&drvdata->spinlock);
	cpus_read_unlock();

	dev_dbg(&csdev->dev, "ETM tracing disabled\n");
}

static void etm4_disable(struct coresight_device *csdev,
			 struct perf_event *event)
{
	u32 mode;
	struct etmv4_drvdata *drvdata = dev_get_drvdata(csdev->dev.parent);

	/*
	 * For as long as the tracer isn't disabled another entity can't
	 * change its status.  As such we can read the status here without
	 * fearing it will change under us.
	 */
	mode = local_read(&drvdata->mode);

	switch (mode) {
	case CS_MODE_DISABLED:
		break;
	case CS_MODE_SYSFS:
		etm4_disable_sysfs(csdev);
		break;
	case CS_MODE_PERF:
		etm4_disable_perf(csdev, event);
		break;
	}

	if (mode)
		local_set(&drvdata->mode, CS_MODE_DISABLED);
}

static const struct coresight_ops_source etm4_source_ops = {
	.cpu_id		= etm4_cpu_id,
	.trace_id	= etm4_trace_id,
	.enable		= etm4_enable,
	.disable	= etm4_disable,
};

static const struct coresight_ops etm4_cs_ops = {
	.source_ops	= &etm4_source_ops,
};

static inline bool cpu_supports_sysreg_trace(void)
{
	u64 dfr0 = read_sysreg_s(SYS_ID_AA64DFR0_EL1);

	return ((dfr0 >> ID_AA64DFR0_TRACEVER_SHIFT) & 0xfUL) > 0;
}

static bool etm4_init_sysreg_access(struct etmv4_drvdata *drvdata,
				    struct csdev_access *csa)
{
	u32 devarch;

	if (!cpu_supports_sysreg_trace())
		return false;

	/*
	 * ETMs implementing sysreg access must implement TRCDEVARCH.
	 */
	devarch = read_etm4x_sysreg_const_offset(TRCDEVARCH);
<<<<<<< HEAD
	if ((devarch & ETM_DEVARCH_ID_MASK) != ETM_DEVARCH_ETMv4x_ARCH)
		return false;
	*csa = (struct csdev_access) {
		.io_mem	= false,
		.read	= etm4x_sysreg_read,
		.write	= etm4x_sysreg_write,
	};
=======
	switch (devarch & ETM_DEVARCH_ID_MASK) {
	case ETM_DEVARCH_ETMv4x_ARCH:
		*csa = (struct csdev_access) {
			.io_mem	= false,
			.read	= etm4x_sysreg_read,
			.write	= etm4x_sysreg_write,
		};
		break;
	case ETM_DEVARCH_ETE_ARCH:
		*csa = (struct csdev_access) {
			.io_mem	= false,
			.read	= ete_sysreg_read,
			.write	= ete_sysreg_write,
		};
		break;
	default:
		return false;
	}
>>>>>>> 11e4b63a

	drvdata->arch = etm_devarch_to_arch(devarch);
	return true;
}

static bool etm4_init_iomem_access(struct etmv4_drvdata *drvdata,
				   struct csdev_access *csa)
{
	u32 devarch = readl_relaxed(drvdata->base + TRCDEVARCH);
	u32 idr1 = readl_relaxed(drvdata->base + TRCIDR1);

	/*
	 * All ETMs must implement TRCDEVARCH to indicate that
	 * the component is an ETMv4. To support any broken
	 * implementations we fall back to TRCIDR1 check, which
	 * is not really reliable.
	 */
	if ((devarch & ETM_DEVARCH_ID_MASK) == ETM_DEVARCH_ETMv4x_ARCH) {
		drvdata->arch = etm_devarch_to_arch(devarch);
	} else {
		pr_warn("CPU%d: ETM4x incompatible TRCDEVARCH: %x, falling back to TRCIDR1\n",
			smp_processor_id(), devarch);

		if (ETM_TRCIDR1_ARCH_MAJOR(idr1) != ETM_TRCIDR1_ARCH_ETMv4)
			return false;
		drvdata->arch = etm_trcidr_to_arch(idr1);
	}

	*csa = CSDEV_ACCESS_IOMEM(drvdata->base);
	return true;
}

static bool etm4_init_csdev_access(struct etmv4_drvdata *drvdata,
				   struct csdev_access *csa)
{
	/*
	 * Always choose the memory mapped io, if there is
	 * a memory map to prevent sysreg access on broken
	 * systems.
	 */
	if (drvdata->base)
		return etm4_init_iomem_access(drvdata, csa);

	if (etm4_init_sysreg_access(drvdata, csa))
		return true;

	return false;
}

<<<<<<< HEAD
static void cpu_enable_tracing(void)
=======
static void cpu_enable_tracing(struct etmv4_drvdata *drvdata)
>>>>>>> 11e4b63a
{
	u64 dfr0 = read_sysreg(id_aa64dfr0_el1);
	u64 trfcr;

	if (!cpuid_feature_extract_unsigned_field(dfr0, ID_AA64DFR0_TRACE_FILT_SHIFT))
		return;

<<<<<<< HEAD
=======
	drvdata->trfc = true;
>>>>>>> 11e4b63a
	/*
	 * If the CPU supports v8.4 SelfHosted Tracing, enable
	 * tracing at the kernel EL and EL0, forcing to use the
	 * virtual time as the timestamp.
	 */
	trfcr = (TRFCR_ELx_TS_VIRTUAL |
		 TRFCR_ELx_ExTRE |
		 TRFCR_ELx_E0TRE);

	/* If we are running at EL2, allow tracing the CONTEXTIDR_EL2. */
	if (is_kernel_in_hyp_mode())
		trfcr |= TRFCR_EL2_CX;

	write_sysreg_s(trfcr, SYS_TRFCR_EL1);
}

static void etm4_init_arch_data(void *info)
{
	u32 etmidr0;
	u32 etmidr2;
	u32 etmidr3;
	u32 etmidr4;
	u32 etmidr5;
	struct etm4_init_arg *init_arg = info;
	struct etmv4_drvdata *drvdata;
	struct csdev_access *csa;
	int i;

	drvdata = init_arg->drvdata;
	csa = init_arg->csa;

	/*
	 * If we are unable to detect the access mechanism,
	 * or unable to detect the trace unit type, fail
	 * early.
	 */
	if (!etm4_init_csdev_access(drvdata, csa))
		return;

<<<<<<< HEAD
=======
	/* Detect the support for OS Lock before we actually use it */
	etm_detect_os_lock(drvdata, csa);

>>>>>>> 11e4b63a
	/* Make sure all registers are accessible */
	etm4_os_unlock_csa(drvdata, csa);
	etm4_cs_unlock(drvdata, csa);

	etm4_check_arch_features(drvdata, init_arg->pid);

	/* find all capabilities of the tracing unit */
	etmidr0 = etm4x_relaxed_read32(csa, TRCIDR0);

	/* INSTP0, bits[2:1] P0 tracing support field */
	if (BMVAL(etmidr0, 1, 1) && BMVAL(etmidr0, 2, 2))
		drvdata->instrp0 = true;
	else
		drvdata->instrp0 = false;

	/* TRCBB, bit[5] Branch broadcast tracing support bit */
	if (BMVAL(etmidr0, 5, 5))
		drvdata->trcbb = true;
	else
		drvdata->trcbb = false;

	/* TRCCOND, bit[6] Conditional instruction tracing support bit */
	if (BMVAL(etmidr0, 6, 6))
		drvdata->trccond = true;
	else
		drvdata->trccond = false;

	/* TRCCCI, bit[7] Cycle counting instruction bit */
	if (BMVAL(etmidr0, 7, 7))
		drvdata->trccci = true;
	else
		drvdata->trccci = false;

	/* RETSTACK, bit[9] Return stack bit */
	if (BMVAL(etmidr0, 9, 9))
		drvdata->retstack = true;
	else
		drvdata->retstack = false;

	/* NUMEVENT, bits[11:10] Number of events field */
	drvdata->nr_event = BMVAL(etmidr0, 10, 11);
	/* QSUPP, bits[16:15] Q element support field */
	drvdata->q_support = BMVAL(etmidr0, 15, 16);
	/* TSSIZE, bits[28:24] Global timestamp size field */
	drvdata->ts_size = BMVAL(etmidr0, 24, 28);

	/* maximum size of resources */
	etmidr2 = etm4x_relaxed_read32(csa, TRCIDR2);
	/* CIDSIZE, bits[9:5] Indicates the Context ID size */
	drvdata->ctxid_size = BMVAL(etmidr2, 5, 9);
	/* VMIDSIZE, bits[14:10] Indicates the VMID size */
	drvdata->vmid_size = BMVAL(etmidr2, 10, 14);
	/* CCSIZE, bits[28:25] size of the cycle counter in bits minus 12 */
	drvdata->ccsize = BMVAL(etmidr2, 25, 28);

	etmidr3 = etm4x_relaxed_read32(csa, TRCIDR3);
	/* CCITMIN, bits[11:0] minimum threshold value that can be programmed */
	drvdata->ccitmin = BMVAL(etmidr3, 0, 11);
	/* EXLEVEL_S, bits[19:16] Secure state instruction tracing */
	drvdata->s_ex_level = BMVAL(etmidr3, 16, 19);
	drvdata->config.s_ex_level = drvdata->s_ex_level;
	/* EXLEVEL_NS, bits[23:20] Non-secure state instruction tracing */
	drvdata->ns_ex_level = BMVAL(etmidr3, 20, 23);

	/*
	 * TRCERR, bit[24] whether a trace unit can trace a
	 * system error exception.
	 */
	if (BMVAL(etmidr3, 24, 24))
		drvdata->trc_error = true;
	else
		drvdata->trc_error = false;

	/* SYNCPR, bit[25] implementation has a fixed synchronization period? */
	if (BMVAL(etmidr3, 25, 25))
		drvdata->syncpr = true;
	else
		drvdata->syncpr = false;

	/* STALLCTL, bit[26] is stall control implemented? */
	if (BMVAL(etmidr3, 26, 26))
		drvdata->stallctl = true;
	else
		drvdata->stallctl = false;

	/* SYSSTALL, bit[27] implementation can support stall control? */
	if (BMVAL(etmidr3, 27, 27))
		drvdata->sysstall = true;
	else
		drvdata->sysstall = false;

	/*
	 * NUMPROC - the number of PEs available for tracing, 5bits
	 *         = TRCIDR3.bits[13:12]bits[30:28]
	 *  bits[4:3] = TRCIDR3.bits[13:12] (since etm-v4.2, otherwise RES0)
	 *  bits[3:0] = TRCIDR3.bits[30:28]
	 */
	drvdata->nr_pe = (BMVAL(etmidr3, 12, 13) << 3) | BMVAL(etmidr3, 28, 30);

	/* NOOVERFLOW, bit[31] is trace overflow prevention supported */
	if (BMVAL(etmidr3, 31, 31))
		drvdata->nooverflow = true;
	else
		drvdata->nooverflow = false;

	/* number of resources trace unit supports */
	etmidr4 = etm4x_relaxed_read32(csa, TRCIDR4);
	/* NUMACPAIRS, bits[0:3] number of addr comparator pairs for tracing */
	drvdata->nr_addr_cmp = BMVAL(etmidr4, 0, 3);
	/* NUMPC, bits[15:12] number of PE comparator inputs for tracing */
	drvdata->nr_pe_cmp = BMVAL(etmidr4, 12, 15);
	/*
	 * NUMRSPAIR, bits[19:16]
	 * The number of resource pairs conveyed by the HW starts at 0, i.e a
	 * value of 0x0 indicate 1 resource pair, 0x1 indicate two and so on.
	 * As such add 1 to the value of NUMRSPAIR for a better representation.
	 *
	 * For ETM v4.3 and later, 0x0 means 0, and no pairs are available -
	 * the default TRUE and FALSE resource selectors are omitted.
	 * Otherwise for values 0x1 and above the number is N + 1 as per v4.2.
	 */
	drvdata->nr_resource = BMVAL(etmidr4, 16, 19);
	if ((drvdata->arch < ETM_ARCH_V4_3) || (drvdata->nr_resource > 0))
		drvdata->nr_resource += 1;
	/*
	 * NUMSSCC, bits[23:20] the number of single-shot
	 * comparator control for tracing. Read any status regs as these
	 * also contain RO capability data.
	 */
	drvdata->nr_ss_cmp = BMVAL(etmidr4, 20, 23);
	for (i = 0; i < drvdata->nr_ss_cmp; i++) {
		drvdata->config.ss_status[i] =
			etm4x_relaxed_read32(csa, TRCSSCSRn(i));
	}
	/* NUMCIDC, bits[27:24] number of Context ID comparators for tracing */
	drvdata->numcidc = BMVAL(etmidr4, 24, 27);
	/* NUMVMIDC, bits[31:28] number of VMID comparators for tracing */
	drvdata->numvmidc = BMVAL(etmidr4, 28, 31);

	etmidr5 = etm4x_relaxed_read32(csa, TRCIDR5);
	/* NUMEXTIN, bits[8:0] number of external inputs implemented */
	drvdata->nr_ext_inp = BMVAL(etmidr5, 0, 8);
	/* TRACEIDSIZE, bits[21:16] indicates the trace ID width */
	drvdata->trcid_size = BMVAL(etmidr5, 16, 21);
	/* ATBTRIG, bit[22] implementation can support ATB triggers? */
	if (BMVAL(etmidr5, 22, 22))
		drvdata->atbtrig = true;
	else
		drvdata->atbtrig = false;
	/*
	 * LPOVERRIDE, bit[23] implementation supports
	 * low-power state override
	 */
	if (BMVAL(etmidr5, 23, 23) && (!drvdata->skip_power_up))
		drvdata->lpoverride = true;
	else
		drvdata->lpoverride = false;
	/* NUMSEQSTATE, bits[27:25] number of sequencer states implemented */
	drvdata->nrseqstate = BMVAL(etmidr5, 25, 27);
	/* NUMCNTR, bits[30:28] number of counters available for tracing */
	drvdata->nr_cntr = BMVAL(etmidr5, 28, 30);
	etm4_cs_lock(drvdata, csa);
<<<<<<< HEAD
	cpu_enable_tracing();
=======
	cpu_enable_tracing(drvdata);
>>>>>>> 11e4b63a
}

static inline u32 etm4_get_victlr_access_type(struct etmv4_config *config)
{
	return etm4_get_access_type(config) << TRCVICTLR_EXLEVEL_SHIFT;
}

/* Set ELx trace filter access in the TRCVICTLR register */
static void etm4_set_victlr_access(struct etmv4_config *config)
{
	config->vinst_ctrl &= ~TRCVICTLR_EXLEVEL_MASK;
	config->vinst_ctrl |= etm4_get_victlr_access_type(config);
}

static void etm4_set_default_config(struct etmv4_config *config)
{
	/* disable all events tracing */
	config->eventctrl0 = 0x0;
	config->eventctrl1 = 0x0;

	/* disable stalling */
	config->stall_ctrl = 0x0;

	/* enable trace synchronization every 4096 bytes, if available */
	config->syncfreq = 0xC;

	/* disable timestamp event */
	config->ts_ctrl = 0x0;

	/* TRCVICTLR::EVENT = 0x01, select the always on logic */
	config->vinst_ctrl = BIT(0);

	/* TRCVICTLR::EXLEVEL_NS:EXLEVELS: Set kernel / user filtering */
	etm4_set_victlr_access(config);
}

static u64 etm4_get_ns_access_type(struct etmv4_config *config)
{
	u64 access_type = 0;

	/*
	 * EXLEVEL_NS, for NonSecure Exception levels.
	 * The mask here is a generic value and must be
	 * shifted to the corresponding field for the registers
	 */
	if (!is_kernel_in_hyp_mode()) {
		/* Stay away from hypervisor mode for non-VHE */
		access_type =  ETM_EXLEVEL_NS_HYP;
		if (config->mode & ETM_MODE_EXCL_KERN)
			access_type |= ETM_EXLEVEL_NS_OS;
	} else if (config->mode & ETM_MODE_EXCL_KERN) {
		access_type = ETM_EXLEVEL_NS_HYP;
	}

	if (config->mode & ETM_MODE_EXCL_USER)
		access_type |= ETM_EXLEVEL_NS_APP;

	return access_type;
}

/*
 * Construct the exception level masks for a given config.
 * This must be shifted to the corresponding register field
 * for usage.
 */
static u64 etm4_get_access_type(struct etmv4_config *config)
{
	/* All Secure exception levels are excluded from the trace */
	return etm4_get_ns_access_type(config) | (u64)config->s_ex_level;
}

static u64 etm4_get_comparator_access_type(struct etmv4_config *config)
{
	return etm4_get_access_type(config) << TRCACATR_EXLEVEL_SHIFT;
}

static void etm4_set_comparator_filter(struct etmv4_config *config,
				       u64 start, u64 stop, int comparator)
{
	u64 access_type = etm4_get_comparator_access_type(config);

	/* First half of default address comparator */
	config->addr_val[comparator] = start;
	config->addr_acc[comparator] = access_type;
	config->addr_type[comparator] = ETM_ADDR_TYPE_RANGE;

	/* Second half of default address comparator */
	config->addr_val[comparator + 1] = stop;
	config->addr_acc[comparator + 1] = access_type;
	config->addr_type[comparator + 1] = ETM_ADDR_TYPE_RANGE;

	/*
	 * Configure the ViewInst function to include this address range
	 * comparator.
	 *
	 * @comparator is divided by two since it is the index in the
	 * etmv4_config::addr_val array but register TRCVIIECTLR deals with
	 * address range comparator _pairs_.
	 *
	 * Therefore:
	 *	index 0 -> compatator pair 0
	 *	index 2 -> comparator pair 1
	 *	index 4 -> comparator pair 2
	 *	...
	 *	index 14 -> comparator pair 7
	 */
	config->viiectlr |= BIT(comparator / 2);
}

static void etm4_set_start_stop_filter(struct etmv4_config *config,
				       u64 address, int comparator,
				       enum etm_addr_type type)
{
	int shift;
	u64 access_type = etm4_get_comparator_access_type(config);

	/* Configure the comparator */
	config->addr_val[comparator] = address;
	config->addr_acc[comparator] = access_type;
	config->addr_type[comparator] = type;

	/*
	 * Configure ViewInst Start-Stop control register.
	 * Addresses configured to start tracing go from bit 0 to n-1,
	 * while those configured to stop tracing from 16 to 16 + n-1.
	 */
	shift = (type == ETM_ADDR_TYPE_START ? 0 : 16);
	config->vissctlr |= BIT(shift + comparator);
}

static void etm4_set_default_filter(struct etmv4_config *config)
{
	/* Trace everything 'default' filter achieved by no filtering */
	config->viiectlr = 0x0;

	/*
	 * TRCVICTLR::SSSTATUS == 1, the start-stop logic is
	 * in the started state
	 */
	config->vinst_ctrl |= BIT(9);
	config->mode |= ETM_MODE_VIEWINST_STARTSTOP;

	/* No start-stop filtering for ViewInst */
	config->vissctlr = 0x0;
}

static void etm4_set_default(struct etmv4_config *config)
{
	if (WARN_ON_ONCE(!config))
		return;

	/*
	 * Make default initialisation trace everything
	 *
	 * This is done by a minimum default config sufficient to enable
	 * full instruction trace - with a default filter for trace all
	 * achieved by having no filtering.
	 */
	etm4_set_default_config(config);
	etm4_set_default_filter(config);
}

static int etm4_get_next_comparator(struct etmv4_drvdata *drvdata, u32 type)
{
	int nr_comparator, index = 0;
	struct etmv4_config *config = &drvdata->config;

	/*
	 * nr_addr_cmp holds the number of comparator _pair_, so time 2
	 * for the total number of comparators.
	 */
	nr_comparator = drvdata->nr_addr_cmp * 2;

	/* Go through the tally of comparators looking for a free one. */
	while (index < nr_comparator) {
		switch (type) {
		case ETM_ADDR_TYPE_RANGE:
			if (config->addr_type[index] == ETM_ADDR_TYPE_NONE &&
			    config->addr_type[index + 1] == ETM_ADDR_TYPE_NONE)
				return index;

			/* Address range comparators go in pairs */
			index += 2;
			break;
		case ETM_ADDR_TYPE_START:
		case ETM_ADDR_TYPE_STOP:
			if (config->addr_type[index] == ETM_ADDR_TYPE_NONE)
				return index;

			/* Start/stop address can have odd indexes */
			index += 1;
			break;
		default:
			return -EINVAL;
		}
	}

	/* If we are here all the comparators have been used. */
	return -ENOSPC;
}

static int etm4_set_event_filters(struct etmv4_drvdata *drvdata,
				  struct perf_event *event)
{
	int i, comparator, ret = 0;
	u64 address;
	struct etmv4_config *config = &drvdata->config;
	struct etm_filters *filters = event->hw.addr_filters;

	if (!filters)
		goto default_filter;

	/* Sync events with what Perf got */
	perf_event_addr_filters_sync(event);

	/*
	 * If there are no filters to deal with simply go ahead with
	 * the default filter, i.e the entire address range.
	 */
	if (!filters->nr_filters)
		goto default_filter;

	for (i = 0; i < filters->nr_filters; i++) {
		struct etm_filter *filter = &filters->etm_filter[i];
		enum etm_addr_type type = filter->type;

		/* See if a comparator is free. */
		comparator = etm4_get_next_comparator(drvdata, type);
		if (comparator < 0) {
			ret = comparator;
			goto out;
		}

		switch (type) {
		case ETM_ADDR_TYPE_RANGE:
			etm4_set_comparator_filter(config,
						   filter->start_addr,
						   filter->stop_addr,
						   comparator);
			/*
			 * TRCVICTLR::SSSTATUS == 1, the start-stop logic is
			 * in the started state
			 */
			config->vinst_ctrl |= BIT(9);

			/* No start-stop filtering for ViewInst */
			config->vissctlr = 0x0;
			break;
		case ETM_ADDR_TYPE_START:
		case ETM_ADDR_TYPE_STOP:
			/* Get the right start or stop address */
			address = (type == ETM_ADDR_TYPE_START ?
				   filter->start_addr :
				   filter->stop_addr);

			/* Configure comparator */
			etm4_set_start_stop_filter(config, address,
						   comparator, type);

			/*
			 * If filters::ssstatus == 1, trace acquisition was
			 * started but the process was yanked away before the
			 * the stop address was hit.  As such the start/stop
			 * logic needs to be re-started so that tracing can
			 * resume where it left.
			 *
			 * The start/stop logic status when a process is
			 * scheduled out is checked in function
			 * etm4_disable_perf().
			 */
			if (filters->ssstatus)
				config->vinst_ctrl |= BIT(9);

			/* No include/exclude filtering for ViewInst */
			config->viiectlr = 0x0;
			break;
		default:
			ret = -EINVAL;
			goto out;
		}
	}

	goto out;


default_filter:
	etm4_set_default_filter(config);

out:
	return ret;
}

void etm4_config_trace_mode(struct etmv4_config *config)
{
	u32 mode;

	mode = config->mode;
	mode &= (ETM_MODE_EXCL_KERN | ETM_MODE_EXCL_USER);

	/* excluding kernel AND user space doesn't make sense */
	WARN_ON_ONCE(mode == (ETM_MODE_EXCL_KERN | ETM_MODE_EXCL_USER));

	/* nothing to do if neither flags are set */
	if (!(mode & ETM_MODE_EXCL_KERN) && !(mode & ETM_MODE_EXCL_USER))
		return;

	etm4_set_victlr_access(config);
}

static int etm4_online_cpu(unsigned int cpu)
{
	if (!etmdrvdata[cpu])
		return 0;

	if (etmdrvdata[cpu]->boot_enable && !etmdrvdata[cpu]->sticky_enable)
		coresight_enable(etmdrvdata[cpu]->csdev);
	return 0;
}

static int etm4_starting_cpu(unsigned int cpu)
{
	if (!etmdrvdata[cpu])
		return 0;

	spin_lock(&etmdrvdata[cpu]->spinlock);
	if (!etmdrvdata[cpu]->os_unlock)
		etm4_os_unlock(etmdrvdata[cpu]);

	if (local_read(&etmdrvdata[cpu]->mode))
		etm4_enable_hw(etmdrvdata[cpu]);
	spin_unlock(&etmdrvdata[cpu]->spinlock);
	return 0;
}

static int etm4_dying_cpu(unsigned int cpu)
{
	if (!etmdrvdata[cpu])
		return 0;

	spin_lock(&etmdrvdata[cpu]->spinlock);
	if (local_read(&etmdrvdata[cpu]->mode))
		etm4_disable_hw(etmdrvdata[cpu]);
	spin_unlock(&etmdrvdata[cpu]->spinlock);
	return 0;
}

static void etm4_init_trace_id(struct etmv4_drvdata *drvdata)
{
	drvdata->trcid = coresight_get_trace_id(drvdata->cpu);
}

static int etm4_cpu_save(struct etmv4_drvdata *drvdata)
{
	int i, ret = 0;
	struct etmv4_save_state *state;
	struct coresight_device *csdev = drvdata->csdev;
	struct csdev_access *csa;
	struct device *etm_dev;

	if (WARN_ON(!csdev))
		return -ENODEV;

	etm_dev = &csdev->dev;
	csa = &csdev->access;

	/*
	 * As recommended by 3.4.1 ("The procedure when powering down the PE")
	 * of ARM IHI 0064D
	 */
	dsb(sy);
	isb();

	etm4_cs_unlock(drvdata, csa);
	/* Lock the OS lock to disable trace and external debugger access */
	etm4_os_lock(drvdata);

	/* wait for TRCSTATR.PMSTABLE to go up */
	if (coresight_timeout(csa, TRCSTATR, TRCSTATR_PMSTABLE_BIT, 1)) {
		dev_err(etm_dev,
			"timeout while waiting for PM Stable Status\n");
		etm4_os_unlock(drvdata);
		ret = -EBUSY;
		goto out;
	}

	state = drvdata->save_state;

	state->trcprgctlr = etm4x_read32(csa, TRCPRGCTLR);
	if (drvdata->nr_pe)
		state->trcprocselr = etm4x_read32(csa, TRCPROCSELR);
	state->trcconfigr = etm4x_read32(csa, TRCCONFIGR);
	state->trcauxctlr = etm4x_read32(csa, TRCAUXCTLR);
	state->trceventctl0r = etm4x_read32(csa, TRCEVENTCTL0R);
	state->trceventctl1r = etm4x_read32(csa, TRCEVENTCTL1R);
	if (drvdata->stallctl)
		state->trcstallctlr = etm4x_read32(csa, TRCSTALLCTLR);
	state->trctsctlr = etm4x_read32(csa, TRCTSCTLR);
	state->trcsyncpr = etm4x_read32(csa, TRCSYNCPR);
	state->trcccctlr = etm4x_read32(csa, TRCCCCTLR);
	state->trcbbctlr = etm4x_read32(csa, TRCBBCTLR);
	state->trctraceidr = etm4x_read32(csa, TRCTRACEIDR);
	state->trcqctlr = etm4x_read32(csa, TRCQCTLR);

	state->trcvictlr = etm4x_read32(csa, TRCVICTLR);
	state->trcviiectlr = etm4x_read32(csa, TRCVIIECTLR);
	state->trcvissctlr = etm4x_read32(csa, TRCVISSCTLR);
	if (drvdata->nr_pe_cmp)
		state->trcvipcssctlr = etm4x_read32(csa, TRCVIPCSSCTLR);
	state->trcvdctlr = etm4x_read32(csa, TRCVDCTLR);
	state->trcvdsacctlr = etm4x_read32(csa, TRCVDSACCTLR);
	state->trcvdarcctlr = etm4x_read32(csa, TRCVDARCCTLR);

	for (i = 0; i < drvdata->nrseqstate - 1; i++)
		state->trcseqevr[i] = etm4x_read32(csa, TRCSEQEVRn(i));

	state->trcseqrstevr = etm4x_read32(csa, TRCSEQRSTEVR);
	state->trcseqstr = etm4x_read32(csa, TRCSEQSTR);
	state->trcextinselr = etm4x_read32(csa, TRCEXTINSELR);

	for (i = 0; i < drvdata->nr_cntr; i++) {
		state->trccntrldvr[i] = etm4x_read32(csa, TRCCNTRLDVRn(i));
		state->trccntctlr[i] = etm4x_read32(csa, TRCCNTCTLRn(i));
		state->trccntvr[i] = etm4x_read32(csa, TRCCNTVRn(i));
	}

	for (i = 0; i < drvdata->nr_resource * 2; i++)
		state->trcrsctlr[i] = etm4x_read32(csa, TRCRSCTLRn(i));

	for (i = 0; i < drvdata->nr_ss_cmp; i++) {
		state->trcssccr[i] = etm4x_read32(csa, TRCSSCCRn(i));
		state->trcsscsr[i] = etm4x_read32(csa, TRCSSCSRn(i));
		if (etm4x_sspcicrn_present(drvdata, i))
			state->trcsspcicr[i] = etm4x_read32(csa, TRCSSPCICRn(i));
	}

	for (i = 0; i < drvdata->nr_addr_cmp * 2; i++) {
		state->trcacvr[i] = etm4x_read64(csa, TRCACVRn(i));
		state->trcacatr[i] = etm4x_read64(csa, TRCACATRn(i));
	}

	/*
	 * Data trace stream is architecturally prohibited for A profile cores
	 * so we don't save (or later restore) trcdvcvr and trcdvcmr - As per
	 * section 1.3.4 ("Possible functional configurations of an ETMv4 trace
	 * unit") of ARM IHI 0064D.
	 */

	for (i = 0; i < drvdata->numcidc; i++)
		state->trccidcvr[i] = etm4x_read64(csa, TRCCIDCVRn(i));

	for (i = 0; i < drvdata->numvmidc; i++)
		state->trcvmidcvr[i] = etm4x_read64(csa, TRCVMIDCVRn(i));

	state->trccidcctlr0 = etm4x_read32(csa, TRCCIDCCTLR0);
	if (drvdata->numcidc > 4)
		state->trccidcctlr1 = etm4x_read32(csa, TRCCIDCCTLR1);

	state->trcvmidcctlr0 = etm4x_read32(csa, TRCVMIDCCTLR0);
	if (drvdata->numvmidc > 4)
		state->trcvmidcctlr0 = etm4x_read32(csa, TRCVMIDCCTLR1);

	state->trcclaimset = etm4x_read32(csa, TRCCLAIMCLR);

	if (!drvdata->skip_power_up)
		state->trcpdcr = etm4x_read32(csa, TRCPDCR);

	/* wait for TRCSTATR.IDLE to go up */
	if (coresight_timeout(csa, TRCSTATR, TRCSTATR_IDLE_BIT, 1)) {
		dev_err(etm_dev,
			"timeout while waiting for Idle Trace Status\n");
		etm4_os_unlock(drvdata);
		ret = -EBUSY;
		goto out;
	}

	drvdata->state_needs_restore = true;

	/*
	 * Power can be removed from the trace unit now. We do this to
	 * potentially save power on systems that respect the TRCPDCR_PU
	 * despite requesting software to save/restore state.
	 */
	if (!drvdata->skip_power_up)
		etm4x_relaxed_write32(csa, (state->trcpdcr & ~TRCPDCR_PU),
				      TRCPDCR);
out:
	etm4_cs_lock(drvdata, csa);
	return ret;
}

static void etm4_cpu_restore(struct etmv4_drvdata *drvdata)
{
	int i;
	struct etmv4_save_state *state = drvdata->save_state;
	struct csdev_access tmp_csa = CSDEV_ACCESS_IOMEM(drvdata->base);
	struct csdev_access *csa = &tmp_csa;

	etm4_cs_unlock(drvdata, csa);
	etm4x_relaxed_write32(csa, state->trcclaimset, TRCCLAIMSET);

	etm4x_relaxed_write32(csa, state->trcprgctlr, TRCPRGCTLR);
	if (drvdata->nr_pe)
		etm4x_relaxed_write32(csa, state->trcprocselr, TRCPROCSELR);
	etm4x_relaxed_write32(csa, state->trcconfigr, TRCCONFIGR);
	etm4x_relaxed_write32(csa, state->trcauxctlr, TRCAUXCTLR);
	etm4x_relaxed_write32(csa, state->trceventctl0r, TRCEVENTCTL0R);
	etm4x_relaxed_write32(csa, state->trceventctl1r, TRCEVENTCTL1R);
	if (drvdata->stallctl)
		etm4x_relaxed_write32(csa, state->trcstallctlr, TRCSTALLCTLR);
	etm4x_relaxed_write32(csa, state->trctsctlr, TRCTSCTLR);
	etm4x_relaxed_write32(csa, state->trcsyncpr, TRCSYNCPR);
	etm4x_relaxed_write32(csa, state->trcccctlr, TRCCCCTLR);
	etm4x_relaxed_write32(csa, state->trcbbctlr, TRCBBCTLR);
	etm4x_relaxed_write32(csa, state->trctraceidr, TRCTRACEIDR);
	etm4x_relaxed_write32(csa, state->trcqctlr, TRCQCTLR);

	etm4x_relaxed_write32(csa, state->trcvictlr, TRCVICTLR);
	etm4x_relaxed_write32(csa, state->trcviiectlr, TRCVIIECTLR);
	etm4x_relaxed_write32(csa, state->trcvissctlr, TRCVISSCTLR);
	if (drvdata->nr_pe_cmp)
		etm4x_relaxed_write32(csa, state->trcvipcssctlr, TRCVIPCSSCTLR);
	etm4x_relaxed_write32(csa, state->trcvdctlr, TRCVDCTLR);
	etm4x_relaxed_write32(csa, state->trcvdsacctlr, TRCVDSACCTLR);
	etm4x_relaxed_write32(csa, state->trcvdarcctlr, TRCVDARCCTLR);

	for (i = 0; i < drvdata->nrseqstate - 1; i++)
		etm4x_relaxed_write32(csa, state->trcseqevr[i], TRCSEQEVRn(i));

	etm4x_relaxed_write32(csa, state->trcseqrstevr, TRCSEQRSTEVR);
	etm4x_relaxed_write32(csa, state->trcseqstr, TRCSEQSTR);
	etm4x_relaxed_write32(csa, state->trcextinselr, TRCEXTINSELR);

	for (i = 0; i < drvdata->nr_cntr; i++) {
		etm4x_relaxed_write32(csa, state->trccntrldvr[i], TRCCNTRLDVRn(i));
		etm4x_relaxed_write32(csa, state->trccntctlr[i], TRCCNTCTLRn(i));
		etm4x_relaxed_write32(csa, state->trccntvr[i], TRCCNTVRn(i));
	}

	for (i = 0; i < drvdata->nr_resource * 2; i++)
		etm4x_relaxed_write32(csa, state->trcrsctlr[i], TRCRSCTLRn(i));

	for (i = 0; i < drvdata->nr_ss_cmp; i++) {
		etm4x_relaxed_write32(csa, state->trcssccr[i], TRCSSCCRn(i));
		etm4x_relaxed_write32(csa, state->trcsscsr[i], TRCSSCSRn(i));
		if (etm4x_sspcicrn_present(drvdata, i))
			etm4x_relaxed_write32(csa, state->trcsspcicr[i], TRCSSPCICRn(i));
	}

	for (i = 0; i < drvdata->nr_addr_cmp * 2; i++) {
		etm4x_relaxed_write64(csa, state->trcacvr[i], TRCACVRn(i));
		etm4x_relaxed_write64(csa, state->trcacatr[i], TRCACATRn(i));
	}

	for (i = 0; i < drvdata->numcidc; i++)
		etm4x_relaxed_write64(csa, state->trccidcvr[i], TRCCIDCVRn(i));

	for (i = 0; i < drvdata->numvmidc; i++)
		etm4x_relaxed_write64(csa, state->trcvmidcvr[i], TRCVMIDCVRn(i));

	etm4x_relaxed_write32(csa, state->trccidcctlr0, TRCCIDCCTLR0);
	if (drvdata->numcidc > 4)
		etm4x_relaxed_write32(csa, state->trccidcctlr1, TRCCIDCCTLR1);

	etm4x_relaxed_write32(csa, state->trcvmidcctlr0, TRCVMIDCCTLR0);
	if (drvdata->numvmidc > 4)
		etm4x_relaxed_write32(csa, state->trcvmidcctlr0, TRCVMIDCCTLR1);

	etm4x_relaxed_write32(csa, state->trcclaimset, TRCCLAIMSET);

	if (!drvdata->skip_power_up)
		etm4x_relaxed_write32(csa, state->trcpdcr, TRCPDCR);

	drvdata->state_needs_restore = false;

	/*
	 * As recommended by section 4.3.7 ("Synchronization when using the
	 * memory-mapped interface") of ARM IHI 0064D
	 */
	dsb(sy);
	isb();

	/* Unlock the OS lock to re-enable trace and external debug access */
	etm4_os_unlock(drvdata);
	etm4_cs_lock(drvdata, csa);
}

static int etm4_cpu_pm_notify(struct notifier_block *nb, unsigned long cmd,
			      void *v)
{
	struct etmv4_drvdata *drvdata;
	unsigned int cpu = smp_processor_id();

	if (!etmdrvdata[cpu])
		return NOTIFY_OK;

	drvdata = etmdrvdata[cpu];

	if (!drvdata->save_state)
		return NOTIFY_OK;

	if (WARN_ON_ONCE(drvdata->cpu != cpu))
		return NOTIFY_BAD;

	switch (cmd) {
	case CPU_PM_ENTER:
		/* save the state if self-hosted coresight is in use */
		if (local_read(&drvdata->mode))
			if (etm4_cpu_save(drvdata))
				return NOTIFY_BAD;
		break;
	case CPU_PM_EXIT:
	case CPU_PM_ENTER_FAILED:
		if (drvdata->state_needs_restore)
			etm4_cpu_restore(drvdata);
		break;
	default:
		return NOTIFY_DONE;
	}

	return NOTIFY_OK;
}

static struct notifier_block etm4_cpu_pm_nb = {
	.notifier_call = etm4_cpu_pm_notify,
};

/* Setup PM. Deals with error conditions and counts */
static int __init etm4_pm_setup(void)
{
	int ret;

	ret = cpu_pm_register_notifier(&etm4_cpu_pm_nb);
	if (ret)
		return ret;

	ret = cpuhp_setup_state_nocalls(CPUHP_AP_ARM_CORESIGHT_STARTING,
					"arm/coresight4:starting",
					etm4_starting_cpu, etm4_dying_cpu);

	if (ret)
		goto unregister_notifier;

	ret = cpuhp_setup_state_nocalls(CPUHP_AP_ONLINE_DYN,
					"arm/coresight4:online",
					etm4_online_cpu, NULL);

	/* HP dyn state ID returned in ret on success */
	if (ret > 0) {
		hp_online = ret;
		return 0;
	}

	/* failed dyn state - remove others */
	cpuhp_remove_state_nocalls(CPUHP_AP_ARM_CORESIGHT_STARTING);

unregister_notifier:
	cpu_pm_unregister_notifier(&etm4_cpu_pm_nb);
	return ret;
}

static void etm4_pm_clear(void)
{
	cpu_pm_unregister_notifier(&etm4_cpu_pm_nb);
	cpuhp_remove_state_nocalls(CPUHP_AP_ARM_CORESIGHT_STARTING);
	if (hp_online) {
		cpuhp_remove_state_nocalls(hp_online);
		hp_online = 0;
	}
}

static int etm4_probe(struct device *dev, void __iomem *base, u32 etm_pid)
{
	int ret;
	struct coresight_platform_data *pdata = NULL;
	struct etmv4_drvdata *drvdata;
	struct coresight_desc desc = { 0 };
	struct etm4_init_arg init_arg = { 0 };
<<<<<<< HEAD
=======
	u8 major, minor;
	char *type_name;
>>>>>>> 11e4b63a

	drvdata = devm_kzalloc(dev, sizeof(*drvdata), GFP_KERNEL);
	if (!drvdata)
		return -ENOMEM;

	dev_set_drvdata(dev, drvdata);

	if (pm_save_enable == PARAM_PM_SAVE_FIRMWARE)
		pm_save_enable = coresight_loses_context_with_cpu(dev) ?
			       PARAM_PM_SAVE_SELF_HOSTED : PARAM_PM_SAVE_NEVER;

	if (pm_save_enable != PARAM_PM_SAVE_NEVER) {
		drvdata->save_state = devm_kmalloc(dev,
				sizeof(struct etmv4_save_state), GFP_KERNEL);
		if (!drvdata->save_state)
			return -ENOMEM;
	}

	drvdata->base = base;

	spin_lock_init(&drvdata->spinlock);

	drvdata->cpu = coresight_get_cpu(dev);
	if (drvdata->cpu < 0)
		return drvdata->cpu;

	init_arg.drvdata = drvdata;
	init_arg.csa = &desc.access;
	init_arg.pid = etm_pid;

	init_arg.drvdata = drvdata;
	init_arg.csa = &desc.access;
	init_arg.pid = etm_pid;

	if (smp_call_function_single(drvdata->cpu,
				etm4_init_arch_data,  &init_arg, 1))
		dev_err(dev, "ETM arch init failed\n");

	if (!drvdata->arch)
		return -EINVAL;

	/* TRCPDCR is not accessible with system instructions. */
	if (!desc.access.io_mem ||
	    fwnode_property_present(dev_fwnode(dev), "qcom,skip-power-up"))
		drvdata->skip_power_up = true;

<<<<<<< HEAD
=======
	major = ETM_ARCH_MAJOR_VERSION(drvdata->arch);
	minor = ETM_ARCH_MINOR_VERSION(drvdata->arch);

	if (etm4x_is_ete(drvdata)) {
		type_name = "ete";
		/* ETE v1 has major version == 0b101. Adjust this for logging.*/
		major -= 4;
	} else {
		type_name = "etm";
	}

	desc.name = devm_kasprintf(dev, GFP_KERNEL,
				   "%s%d", type_name, drvdata->cpu);
	if (!desc.name)
		return -ENOMEM;

>>>>>>> 11e4b63a
	etm4_init_trace_id(drvdata);
	etm4_set_default(&drvdata->config);

	pdata = coresight_get_platform_data(dev);
	if (IS_ERR(pdata))
		return PTR_ERR(pdata);

	dev->platform_data = pdata;

	desc.type = CORESIGHT_DEV_TYPE_SOURCE;
	desc.subtype.source_subtype = CORESIGHT_DEV_SUBTYPE_SOURCE_PROC;
	desc.ops = &etm4_cs_ops;
	desc.pdata = pdata;
	desc.dev = dev;
	desc.groups = coresight_etmv4_groups;
	drvdata->csdev = coresight_register(&desc);
	if (IS_ERR(drvdata->csdev))
		return PTR_ERR(drvdata->csdev);

	ret = etm_perf_symlink(drvdata->csdev, true);
	if (ret) {
		coresight_unregister(drvdata->csdev);
		return ret;
	}

	etmdrvdata[drvdata->cpu] = drvdata;

<<<<<<< HEAD
	dev_info(&drvdata->csdev->dev, "CPU%d: ETM v%d.%d initialized\n",
		 drvdata->cpu, ETM_ARCH_MAJOR_VERSION(drvdata->arch),
		 ETM_ARCH_MINOR_VERSION(drvdata->arch));
=======
	dev_info(&drvdata->csdev->dev, "CPU%d: %s v%d.%d initialized\n",
		 drvdata->cpu, type_name, major, minor);
>>>>>>> 11e4b63a

	if (boot_enable) {
		coresight_enable(drvdata->csdev);
		drvdata->boot_enable = true;
	}

	return 0;
}

static int etm4_probe_amba(struct amba_device *adev, const struct amba_id *id)
{
	void __iomem *base;
	struct device *dev = &adev->dev;
	struct resource *res = &adev->res;
	int ret;

	/* Validity for the resource is already checked by the AMBA core */
	base = devm_ioremap_resource(dev, res);
	if (IS_ERR(base))
		return PTR_ERR(base);

	ret = etm4_probe(dev, base, id->id);
	if (!ret)
		pm_runtime_put(&adev->dev);

	return ret;
}

static int etm4_probe_platform_dev(struct platform_device *pdev)
{
	int ret;

	pm_runtime_get_noresume(&pdev->dev);
	pm_runtime_set_active(&pdev->dev);
	pm_runtime_enable(&pdev->dev);

	/*
	 * System register based devices could match the
	 * HW by reading appropriate registers on the HW
	 * and thus we could skip the PID.
	 */
	ret = etm4_probe(&pdev->dev, NULL, 0);

	pm_runtime_put(&pdev->dev);
	return ret;
}

static struct amba_cs_uci_id uci_id_etm4[] = {
	{
		/*  ETMv4 UCI data */
		.devarch	= ETM_DEVARCH_ETMv4x_ARCH,
		.devarch_mask	= ETM_DEVARCH_ID_MASK,
		.devtype	= 0x00000013,
	}
};

static void clear_etmdrvdata(void *info)
{
	int cpu = *(int *)info;

	etmdrvdata[cpu] = NULL;
}

static int __exit etm4_remove_dev(struct etmv4_drvdata *drvdata)
{
	etm_perf_symlink(drvdata->csdev, false);
	/*
	 * Taking hotplug lock here to avoid racing between etm4_remove_dev()
	 * and CPU hotplug call backs.
	 */
	cpus_read_lock();
	/*
	 * The readers for etmdrvdata[] are CPU hotplug call backs
	 * and PM notification call backs. Change etmdrvdata[i] on
	 * CPU i ensures these call backs has consistent view
	 * inside one call back function.
	 */
	if (smp_call_function_single(drvdata->cpu, clear_etmdrvdata, &drvdata->cpu, 1))
		etmdrvdata[drvdata->cpu] = NULL;

	cpus_read_unlock();

	coresight_unregister(drvdata->csdev);

	return 0;
}

static void __exit etm4_remove_amba(struct amba_device *adev)
{
	struct etmv4_drvdata *drvdata = dev_get_drvdata(&adev->dev);

	if (drvdata)
		etm4_remove_dev(drvdata);
}

static int __exit etm4_remove_platform_dev(struct platform_device *pdev)
{
	int ret = 0;
	struct etmv4_drvdata *drvdata = dev_get_drvdata(&pdev->dev);

	if (drvdata)
		ret = etm4_remove_dev(drvdata);
	pm_runtime_disable(&pdev->dev);
	return ret;
}

static const struct amba_id etm4_ids[] = {
	CS_AMBA_ID(0x000bb95d),			/* Cortex-A53 */
	CS_AMBA_ID(0x000bb95e),			/* Cortex-A57 */
	CS_AMBA_ID(0x000bb95a),			/* Cortex-A72 */
	CS_AMBA_ID(0x000bb959),			/* Cortex-A73 */
	CS_AMBA_UCI_ID(0x000bb9da, uci_id_etm4),/* Cortex-A35 */
	CS_AMBA_UCI_ID(0x000bbd05, uci_id_etm4),/* Cortex-A55 */
	CS_AMBA_UCI_ID(0x000bbd0a, uci_id_etm4),/* Cortex-A75 */
	CS_AMBA_UCI_ID(0x000bbd0c, uci_id_etm4),/* Neoverse N1 */
	CS_AMBA_UCI_ID(0x000bbd41, uci_id_etm4),/* Cortex-A78 */
	CS_AMBA_UCI_ID(0x000f0205, uci_id_etm4),/* Qualcomm Kryo */
	CS_AMBA_UCI_ID(0x000f0211, uci_id_etm4),/* Qualcomm Kryo */
	CS_AMBA_UCI_ID(0x000bb802, uci_id_etm4),/* Qualcomm Kryo 385 Cortex-A55 */
	CS_AMBA_UCI_ID(0x000bb803, uci_id_etm4),/* Qualcomm Kryo 385 Cortex-A75 */
	CS_AMBA_UCI_ID(0x000bb805, uci_id_etm4),/* Qualcomm Kryo 4XX Cortex-A55 */
	CS_AMBA_UCI_ID(0x000bb804, uci_id_etm4),/* Qualcomm Kryo 4XX Cortex-A76 */
	CS_AMBA_UCI_ID(0x000cc0af, uci_id_etm4),/* Marvell ThunderX2 */
	CS_AMBA_UCI_ID(0x000b6d01, uci_id_etm4),/* HiSilicon-Hip08 */
	CS_AMBA_UCI_ID(0x000b6d02, uci_id_etm4),/* HiSilicon-Hip09 */
	{},
};

MODULE_DEVICE_TABLE(amba, etm4_ids);

static struct amba_driver etm4x_amba_driver = {
	.drv = {
		.name   = "coresight-etm4x",
		.owner  = THIS_MODULE,
		.suppress_bind_attrs = true,
	},
	.probe		= etm4_probe_amba,
	.remove         = etm4_remove_amba,
	.id_table	= etm4_ids,
};

static const struct of_device_id etm4_sysreg_match[] = {
	{ .compatible	= "arm,coresight-etm4x-sysreg" },
<<<<<<< HEAD
=======
	{ .compatible	= "arm,embedded-trace-extension" },
>>>>>>> 11e4b63a
	{}
};

static struct platform_driver etm4_platform_driver = {
	.probe		= etm4_probe_platform_dev,
	.remove		= etm4_remove_platform_dev,
	.driver			= {
		.name			= "coresight-etm4x",
		.of_match_table		= etm4_sysreg_match,
		.suppress_bind_attrs	= true,
	},
};

static int __init etm4x_init(void)
{
	int ret;

	ret = etm4_pm_setup();

	/* etm4_pm_setup() does its own cleanup - exit on error */
	if (ret)
		return ret;

	ret = amba_driver_register(&etm4x_amba_driver);
	if (ret) {
		pr_err("Error registering etm4x AMBA driver\n");
		goto clear_pm;
	}

	ret = platform_driver_register(&etm4_platform_driver);
	if (!ret)
		return 0;

	pr_err("Error registering etm4x platform driver\n");
	amba_driver_unregister(&etm4x_amba_driver);

clear_pm:
	etm4_pm_clear();
	return ret;
}

static void __exit etm4x_exit(void)
{
	amba_driver_unregister(&etm4x_amba_driver);
	platform_driver_unregister(&etm4_platform_driver);
	etm4_pm_clear();
}

module_init(etm4x_init);
module_exit(etm4x_exit);

MODULE_AUTHOR("Pratik Patel <pratikp@codeaurora.org>");
MODULE_AUTHOR("Mathieu Poirier <mathieu.poirier@linaro.org>");
MODULE_DESCRIPTION("Arm CoreSight Program Flow Trace v4.x driver");
MODULE_LICENSE("GPL v2");<|MERGE_RESOLUTION|>--- conflicted
+++ resolved
@@ -77,75 +77,6 @@
  *		TRCSSCSR<n>.PC == 0b1
  */
 static inline bool etm4x_sspcicrn_present(struct etmv4_drvdata *drvdata, int n)
-<<<<<<< HEAD
-{
-	return (n < drvdata->nr_ss_cmp) &&
-	       drvdata->nr_pe &&
-	       (drvdata->config.ss_status[n] & TRCSSCSRn_PC);
-}
-
-u64 etm4x_sysreg_read(u32 offset, bool _relaxed, bool _64bit)
-{
-	u64 res = 0;
-
-	switch (offset) {
-	ETM4x_READ_SYSREG_CASES(res)
-	default :
-		pr_warn_ratelimited("etm4x: trying to read unsupported register @%x\n",
-			 offset);
-	}
-
-	if (!_relaxed)
-		__iormb(res);	/* Imitate the !relaxed I/O helpers */
-
-	return res;
-}
-
-void etm4x_sysreg_write(u64 val, u32 offset, bool _relaxed, bool _64bit)
-{
-	if (!_relaxed)
-		__iowmb();	/* Imitate the !relaxed I/O helpers */
-	if (!_64bit)
-		val &= GENMASK(31, 0);
-
-	switch (offset) {
-	ETM4x_WRITE_SYSREG_CASES(val)
-	default :
-		pr_warn_ratelimited("etm4x: trying to write to unsupported register @%x\n",
-			offset);
-	}
-}
-
-static void etm4_os_unlock_csa(struct etmv4_drvdata *drvdata, struct csdev_access *csa)
-{
-	/* Writing 0 to TRCOSLAR unlocks the trace registers */
-	etm4x_relaxed_write32(csa, 0x0, TRCOSLAR);
-	drvdata->os_unlock = true;
-	isb();
-}
-
-static void etm4_os_unlock(struct etmv4_drvdata *drvdata)
-{
-	if (!WARN_ON(!drvdata->csdev))
-		etm4_os_unlock_csa(drvdata, &drvdata->csdev->access);
-
-}
-
-static void etm4_os_lock(struct etmv4_drvdata *drvdata)
-{
-	if (WARN_ON(!drvdata->csdev))
-		return;
-
-	/* Writing 0x1 to TRCOSLAR locks the trace registers */
-	etm4x_relaxed_write32(&drvdata->csdev->access, 0x1, TRCOSLAR);
-	drvdata->os_unlock = false;
-	isb();
-}
-
-static void etm4_cs_lock(struct etmv4_drvdata *drvdata,
-			 struct csdev_access *csa)
-{
-=======
 {
 	return (n < drvdata->nr_ss_cmp) &&
 	       drvdata->nr_pe &&
@@ -274,7 +205,6 @@
 static void etm4_cs_lock(struct etmv4_drvdata *drvdata,
 			 struct csdev_access *csa)
 {
->>>>>>> 11e4b63a
 	/* Software Lock is only accessible via memory mapped interface */
 	if (csa->io_mem)
 		CS_LOCK(csa->base);
@@ -833,11 +763,8 @@
 	 */
 	dsb(sy);
 	isb();
-<<<<<<< HEAD
-=======
 	/* Trace synchronization barrier, is a nop if not supported */
 	tsb_csync();
->>>>>>> 11e4b63a
 	etm4x_relaxed_write32(csa, control, TRCPRGCTLR);
 
 	/* wait for TRCSTATR.PMSTABLE to go to '1' */
@@ -974,15 +901,6 @@
 	 * ETMs implementing sysreg access must implement TRCDEVARCH.
 	 */
 	devarch = read_etm4x_sysreg_const_offset(TRCDEVARCH);
-<<<<<<< HEAD
-	if ((devarch & ETM_DEVARCH_ID_MASK) != ETM_DEVARCH_ETMv4x_ARCH)
-		return false;
-	*csa = (struct csdev_access) {
-		.io_mem	= false,
-		.read	= etm4x_sysreg_read,
-		.write	= etm4x_sysreg_write,
-	};
-=======
 	switch (devarch & ETM_DEVARCH_ID_MASK) {
 	case ETM_DEVARCH_ETMv4x_ARCH:
 		*csa = (struct csdev_access) {
@@ -1001,7 +919,6 @@
 	default:
 		return false;
 	}
->>>>>>> 11e4b63a
 
 	drvdata->arch = etm_devarch_to_arch(devarch);
 	return true;
@@ -1051,11 +968,7 @@
 	return false;
 }
 
-<<<<<<< HEAD
-static void cpu_enable_tracing(void)
-=======
 static void cpu_enable_tracing(struct etmv4_drvdata *drvdata)
->>>>>>> 11e4b63a
 {
 	u64 dfr0 = read_sysreg(id_aa64dfr0_el1);
 	u64 trfcr;
@@ -1063,10 +976,7 @@
 	if (!cpuid_feature_extract_unsigned_field(dfr0, ID_AA64DFR0_TRACE_FILT_SHIFT))
 		return;
 
-<<<<<<< HEAD
-=======
 	drvdata->trfc = true;
->>>>>>> 11e4b63a
 	/*
 	 * If the CPU supports v8.4 SelfHosted Tracing, enable
 	 * tracing at the kernel EL and EL0, forcing to use the
@@ -1106,12 +1016,9 @@
 	if (!etm4_init_csdev_access(drvdata, csa))
 		return;
 
-<<<<<<< HEAD
-=======
 	/* Detect the support for OS Lock before we actually use it */
 	etm_detect_os_lock(drvdata, csa);
 
->>>>>>> 11e4b63a
 	/* Make sure all registers are accessible */
 	etm4_os_unlock_csa(drvdata, csa);
 	etm4_cs_unlock(drvdata, csa);
@@ -1274,11 +1181,7 @@
 	/* NUMCNTR, bits[30:28] number of counters available for tracing */
 	drvdata->nr_cntr = BMVAL(etmidr5, 28, 30);
 	etm4_cs_lock(drvdata, csa);
-<<<<<<< HEAD
-	cpu_enable_tracing();
-=======
 	cpu_enable_tracing(drvdata);
->>>>>>> 11e4b63a
 }
 
 static inline u32 etm4_get_victlr_access_type(struct etmv4_config *config)
@@ -1956,11 +1859,8 @@
 	struct etmv4_drvdata *drvdata;
 	struct coresight_desc desc = { 0 };
 	struct etm4_init_arg init_arg = { 0 };
-<<<<<<< HEAD
-=======
 	u8 major, minor;
 	char *type_name;
->>>>>>> 11e4b63a
 
 	drvdata = devm_kzalloc(dev, sizeof(*drvdata), GFP_KERNEL);
 	if (!drvdata)
@@ -1991,10 +1891,6 @@
 	init_arg.csa = &desc.access;
 	init_arg.pid = etm_pid;
 
-	init_arg.drvdata = drvdata;
-	init_arg.csa = &desc.access;
-	init_arg.pid = etm_pid;
-
 	if (smp_call_function_single(drvdata->cpu,
 				etm4_init_arch_data,  &init_arg, 1))
 		dev_err(dev, "ETM arch init failed\n");
@@ -2007,8 +1903,6 @@
 	    fwnode_property_present(dev_fwnode(dev), "qcom,skip-power-up"))
 		drvdata->skip_power_up = true;
 
-<<<<<<< HEAD
-=======
 	major = ETM_ARCH_MAJOR_VERSION(drvdata->arch);
 	minor = ETM_ARCH_MINOR_VERSION(drvdata->arch);
 
@@ -2025,7 +1919,6 @@
 	if (!desc.name)
 		return -ENOMEM;
 
->>>>>>> 11e4b63a
 	etm4_init_trace_id(drvdata);
 	etm4_set_default(&drvdata->config);
 
@@ -2053,14 +1946,8 @@
 
 	etmdrvdata[drvdata->cpu] = drvdata;
 
-<<<<<<< HEAD
-	dev_info(&drvdata->csdev->dev, "CPU%d: ETM v%d.%d initialized\n",
-		 drvdata->cpu, ETM_ARCH_MAJOR_VERSION(drvdata->arch),
-		 ETM_ARCH_MINOR_VERSION(drvdata->arch));
-=======
 	dev_info(&drvdata->csdev->dev, "CPU%d: %s v%d.%d initialized\n",
 		 drvdata->cpu, type_name, major, minor);
->>>>>>> 11e4b63a
 
 	if (boot_enable) {
 		coresight_enable(drvdata->csdev);
@@ -2204,10 +2091,7 @@
 
 static const struct of_device_id etm4_sysreg_match[] = {
 	{ .compatible	= "arm,coresight-etm4x-sysreg" },
-<<<<<<< HEAD
-=======
 	{ .compatible	= "arm,embedded-trace-extension" },
->>>>>>> 11e4b63a
 	{}
 };
 
