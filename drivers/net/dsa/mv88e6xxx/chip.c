// SPDX-License-Identifier: GPL-2.0-or-later
/*
 * Marvell 88e6xxx Ethernet switch single-chip support
 *
 * Copyright (c) 2008 Marvell Semiconductor
 *
 * Copyright (c) 2016 Andrew Lunn <andrew@lunn.ch>
 *
 * Copyright (c) 2016-2017 Savoir-faire Linux Inc.
 *	Vivien Didelot <vivien.didelot@savoirfairelinux.com>
 */

#include <linux/bitfield.h>
#include <linux/delay.h>
#include <linux/etherdevice.h>
#include <linux/ethtool.h>
#include <linux/if_bridge.h>
#include <linux/interrupt.h>
#include <linux/irq.h>
#include <linux/irqdomain.h>
#include <linux/jiffies.h>
#include <linux/list.h>
#include <linux/mdio.h>
#include <linux/module.h>
#include <linux/of_device.h>
#include <linux/of_irq.h>
#include <linux/of_mdio.h>
#include <linux/platform_data/mv88e6xxx.h>
#include <linux/netdevice.h>
#include <linux/gpio/consumer.h>
#include <linux/phylink.h>
#include <net/dsa.h>

#include "chip.h"
#include "devlink.h"
#include "global1.h"
#include "global2.h"
#include "hwtstamp.h"
#include "phy.h"
#include "port.h"
#include "ptp.h"
#include "serdes.h"
#include "smi.h"

static void assert_reg_lock(struct mv88e6xxx_chip *chip)
{
	if (unlikely(!mutex_is_locked(&chip->reg_lock))) {
		dev_err(chip->dev, "Switch registers lock not held!\n");
		dump_stack();
	}
}

int mv88e6xxx_read(struct mv88e6xxx_chip *chip, int addr, int reg, u16 *val)
{
	int err;

	assert_reg_lock(chip);

	err = mv88e6xxx_smi_read(chip, addr, reg, val);
	if (err)
		return err;

	dev_dbg(chip->dev, "<- addr: 0x%.2x reg: 0x%.2x val: 0x%.4x\n",
		addr, reg, *val);

	return 0;
}

int mv88e6xxx_write(struct mv88e6xxx_chip *chip, int addr, int reg, u16 val)
{
	int err;

	assert_reg_lock(chip);

	err = mv88e6xxx_smi_write(chip, addr, reg, val);
	if (err)
		return err;

	dev_dbg(chip->dev, "-> addr: 0x%.2x reg: 0x%.2x val: 0x%.4x\n",
		addr, reg, val);

	return 0;
}

int mv88e6xxx_wait_mask(struct mv88e6xxx_chip *chip, int addr, int reg,
			u16 mask, u16 val)
{
	u16 data;
	int err;
	int i;

	/* There's no bus specific operation to wait for a mask */
	for (i = 0; i < 16; i++) {
		err = mv88e6xxx_read(chip, addr, reg, &data);
		if (err)
			return err;

		if ((data & mask) == val)
			return 0;

		usleep_range(1000, 2000);
	}

	dev_err(chip->dev, "Timeout while waiting for switch\n");
	return -ETIMEDOUT;
}

int mv88e6xxx_wait_bit(struct mv88e6xxx_chip *chip, int addr, int reg,
		       int bit, int val)
{
	return mv88e6xxx_wait_mask(chip, addr, reg, BIT(bit),
				   val ? BIT(bit) : 0x0000);
}

struct mii_bus *mv88e6xxx_default_mdio_bus(struct mv88e6xxx_chip *chip)
{
	struct mv88e6xxx_mdio_bus *mdio_bus;

	mdio_bus = list_first_entry(&chip->mdios, struct mv88e6xxx_mdio_bus,
				    list);
	if (!mdio_bus)
		return NULL;

	return mdio_bus->bus;
}

static void mv88e6xxx_g1_irq_mask(struct irq_data *d)
{
	struct mv88e6xxx_chip *chip = irq_data_get_irq_chip_data(d);
	unsigned int n = d->hwirq;

	chip->g1_irq.masked |= (1 << n);
}

static void mv88e6xxx_g1_irq_unmask(struct irq_data *d)
{
	struct mv88e6xxx_chip *chip = irq_data_get_irq_chip_data(d);
	unsigned int n = d->hwirq;

	chip->g1_irq.masked &= ~(1 << n);
}

static irqreturn_t mv88e6xxx_g1_irq_thread_work(struct mv88e6xxx_chip *chip)
{
	unsigned int nhandled = 0;
	unsigned int sub_irq;
	unsigned int n;
	u16 reg;
	u16 ctl1;
	int err;

	mv88e6xxx_reg_lock(chip);
	err = mv88e6xxx_g1_read(chip, MV88E6XXX_G1_STS, &reg);
	mv88e6xxx_reg_unlock(chip);

	if (err)
		goto out;

	do {
		for (n = 0; n < chip->g1_irq.nirqs; ++n) {
			if (reg & (1 << n)) {
				sub_irq = irq_find_mapping(chip->g1_irq.domain,
							   n);
				handle_nested_irq(sub_irq);
				++nhandled;
			}
		}

		mv88e6xxx_reg_lock(chip);
		err = mv88e6xxx_g1_read(chip, MV88E6XXX_G1_CTL1, &ctl1);
		if (err)
			goto unlock;
		err = mv88e6xxx_g1_read(chip, MV88E6XXX_G1_STS, &reg);
unlock:
		mv88e6xxx_reg_unlock(chip);
		if (err)
			goto out;
		ctl1 &= GENMASK(chip->g1_irq.nirqs, 0);
	} while (reg & ctl1);

out:
	return (nhandled > 0 ? IRQ_HANDLED : IRQ_NONE);
}

static irqreturn_t mv88e6xxx_g1_irq_thread_fn(int irq, void *dev_id)
{
	struct mv88e6xxx_chip *chip = dev_id;

	return mv88e6xxx_g1_irq_thread_work(chip);
}

static void mv88e6xxx_g1_irq_bus_lock(struct irq_data *d)
{
	struct mv88e6xxx_chip *chip = irq_data_get_irq_chip_data(d);

	mv88e6xxx_reg_lock(chip);
}

static void mv88e6xxx_g1_irq_bus_sync_unlock(struct irq_data *d)
{
	struct mv88e6xxx_chip *chip = irq_data_get_irq_chip_data(d);
	u16 mask = GENMASK(chip->g1_irq.nirqs, 0);
	u16 reg;
	int err;

	err = mv88e6xxx_g1_read(chip, MV88E6XXX_G1_CTL1, &reg);
	if (err)
		goto out;

	reg &= ~mask;
	reg |= (~chip->g1_irq.masked & mask);

	err = mv88e6xxx_g1_write(chip, MV88E6XXX_G1_CTL1, reg);
	if (err)
		goto out;

out:
	mv88e6xxx_reg_unlock(chip);
}

static const struct irq_chip mv88e6xxx_g1_irq_chip = {
	.name			= "mv88e6xxx-g1",
	.irq_mask		= mv88e6xxx_g1_irq_mask,
	.irq_unmask		= mv88e6xxx_g1_irq_unmask,
	.irq_bus_lock		= mv88e6xxx_g1_irq_bus_lock,
	.irq_bus_sync_unlock	= mv88e6xxx_g1_irq_bus_sync_unlock,
};

static int mv88e6xxx_g1_irq_domain_map(struct irq_domain *d,
				       unsigned int irq,
				       irq_hw_number_t hwirq)
{
	struct mv88e6xxx_chip *chip = d->host_data;

	irq_set_chip_data(irq, d->host_data);
	irq_set_chip_and_handler(irq, &chip->g1_irq.chip, handle_level_irq);
	irq_set_noprobe(irq);

	return 0;
}

static const struct irq_domain_ops mv88e6xxx_g1_irq_domain_ops = {
	.map	= mv88e6xxx_g1_irq_domain_map,
	.xlate	= irq_domain_xlate_twocell,
};

/* To be called with reg_lock held */
static void mv88e6xxx_g1_irq_free_common(struct mv88e6xxx_chip *chip)
{
	int irq, virq;
	u16 mask;

	mv88e6xxx_g1_read(chip, MV88E6XXX_G1_CTL1, &mask);
	mask &= ~GENMASK(chip->g1_irq.nirqs, 0);
	mv88e6xxx_g1_write(chip, MV88E6XXX_G1_CTL1, mask);

	for (irq = 0; irq < chip->g1_irq.nirqs; irq++) {
		virq = irq_find_mapping(chip->g1_irq.domain, irq);
		irq_dispose_mapping(virq);
	}

	irq_domain_remove(chip->g1_irq.domain);
}

static void mv88e6xxx_g1_irq_free(struct mv88e6xxx_chip *chip)
{
	/*
	 * free_irq must be called without reg_lock taken because the irq
	 * handler takes this lock, too.
	 */
	free_irq(chip->irq, chip);

	mv88e6xxx_reg_lock(chip);
	mv88e6xxx_g1_irq_free_common(chip);
	mv88e6xxx_reg_unlock(chip);
}

static int mv88e6xxx_g1_irq_setup_common(struct mv88e6xxx_chip *chip)
{
	int err, irq, virq;
	u16 reg, mask;

	chip->g1_irq.nirqs = chip->info->g1_irqs;
	chip->g1_irq.domain = irq_domain_add_simple(
		NULL, chip->g1_irq.nirqs, 0,
		&mv88e6xxx_g1_irq_domain_ops, chip);
	if (!chip->g1_irq.domain)
		return -ENOMEM;

	for (irq = 0; irq < chip->g1_irq.nirqs; irq++)
		irq_create_mapping(chip->g1_irq.domain, irq);

	chip->g1_irq.chip = mv88e6xxx_g1_irq_chip;
	chip->g1_irq.masked = ~0;

	err = mv88e6xxx_g1_read(chip, MV88E6XXX_G1_CTL1, &mask);
	if (err)
		goto out_mapping;

	mask &= ~GENMASK(chip->g1_irq.nirqs, 0);

	err = mv88e6xxx_g1_write(chip, MV88E6XXX_G1_CTL1, mask);
	if (err)
		goto out_disable;

	/* Reading the interrupt status clears (most of) them */
	err = mv88e6xxx_g1_read(chip, MV88E6XXX_G1_STS, &reg);
	if (err)
		goto out_disable;

	return 0;

out_disable:
	mask &= ~GENMASK(chip->g1_irq.nirqs, 0);
	mv88e6xxx_g1_write(chip, MV88E6XXX_G1_CTL1, mask);

out_mapping:
	for (irq = 0; irq < 16; irq++) {
		virq = irq_find_mapping(chip->g1_irq.domain, irq);
		irq_dispose_mapping(virq);
	}

	irq_domain_remove(chip->g1_irq.domain);

	return err;
}

static int mv88e6xxx_g1_irq_setup(struct mv88e6xxx_chip *chip)
{
	static struct lock_class_key lock_key;
	static struct lock_class_key request_key;
	int err;

	err = mv88e6xxx_g1_irq_setup_common(chip);
	if (err)
		return err;

	/* These lock classes tells lockdep that global 1 irqs are in
	 * a different category than their parent GPIO, so it won't
	 * report false recursion.
	 */
	irq_set_lockdep_class(chip->irq, &lock_key, &request_key);

	snprintf(chip->irq_name, sizeof(chip->irq_name),
		 "mv88e6xxx-%s", dev_name(chip->dev));

	mv88e6xxx_reg_unlock(chip);
	err = request_threaded_irq(chip->irq, NULL,
				   mv88e6xxx_g1_irq_thread_fn,
				   IRQF_ONESHOT | IRQF_SHARED,
				   chip->irq_name, chip);
	mv88e6xxx_reg_lock(chip);
	if (err)
		mv88e6xxx_g1_irq_free_common(chip);

	return err;
}

static void mv88e6xxx_irq_poll(struct kthread_work *work)
{
	struct mv88e6xxx_chip *chip = container_of(work,
						   struct mv88e6xxx_chip,
						   irq_poll_work.work);
	mv88e6xxx_g1_irq_thread_work(chip);

	kthread_queue_delayed_work(chip->kworker, &chip->irq_poll_work,
				   msecs_to_jiffies(100));
}

static int mv88e6xxx_irq_poll_setup(struct mv88e6xxx_chip *chip)
{
	int err;

	err = mv88e6xxx_g1_irq_setup_common(chip);
	if (err)
		return err;

	kthread_init_delayed_work(&chip->irq_poll_work,
				  mv88e6xxx_irq_poll);

	chip->kworker = kthread_create_worker(0, "%s", dev_name(chip->dev));
	if (IS_ERR(chip->kworker))
		return PTR_ERR(chip->kworker);

	kthread_queue_delayed_work(chip->kworker, &chip->irq_poll_work,
				   msecs_to_jiffies(100));

	return 0;
}

static void mv88e6xxx_irq_poll_free(struct mv88e6xxx_chip *chip)
{
	kthread_cancel_delayed_work_sync(&chip->irq_poll_work);
	kthread_destroy_worker(chip->kworker);

	mv88e6xxx_reg_lock(chip);
	mv88e6xxx_g1_irq_free_common(chip);
	mv88e6xxx_reg_unlock(chip);
}

static int mv88e6xxx_port_config_interface(struct mv88e6xxx_chip *chip,
					   int port, phy_interface_t interface)
{
	int err;

	if (chip->info->ops->port_set_rgmii_delay) {
		err = chip->info->ops->port_set_rgmii_delay(chip, port,
							    interface);
		if (err && err != -EOPNOTSUPP)
			return err;
	}

	if (chip->info->ops->port_set_cmode) {
		err = chip->info->ops->port_set_cmode(chip, port,
						      interface);
		if (err && err != -EOPNOTSUPP)
			return err;
	}

	return 0;
}

static int mv88e6xxx_port_setup_mac(struct mv88e6xxx_chip *chip, int port,
				    int link, int speed, int duplex, int pause,
				    phy_interface_t mode)
{
	int err;

	if (!chip->info->ops->port_set_link)
		return 0;

	/* Port's MAC control must not be changed unless the link is down */
	err = chip->info->ops->port_set_link(chip, port, LINK_FORCED_DOWN);
	if (err)
		return err;

	if (chip->info->ops->port_set_speed_duplex) {
		err = chip->info->ops->port_set_speed_duplex(chip, port,
							     speed, duplex);
		if (err && err != -EOPNOTSUPP)
			goto restore_link;
	}

	if (speed == SPEED_MAX && chip->info->ops->port_max_speed_mode)
		mode = chip->info->ops->port_max_speed_mode(port);

	if (chip->info->ops->port_set_pause) {
		err = chip->info->ops->port_set_pause(chip, port, pause);
		if (err)
			goto restore_link;
	}

	err = mv88e6xxx_port_config_interface(chip, port, mode);
restore_link:
	if (chip->info->ops->port_set_link(chip, port, link))
		dev_err(chip->dev, "p%d: failed to restore MAC's link\n", port);

	return err;
}

static int mv88e6xxx_phy_is_internal(struct dsa_switch *ds, int port)
{
	struct mv88e6xxx_chip *chip = ds->priv;

	return port < chip->info->num_internal_phys;
}

static int mv88e6xxx_port_ppu_updates(struct mv88e6xxx_chip *chip, int port)
{
	u16 reg;
	int err;

	err = mv88e6xxx_port_read(chip, port, MV88E6XXX_PORT_STS, &reg);
	if (err) {
		dev_err(chip->dev,
			"p%d: %s: failed to read port status\n",
			port, __func__);
		return err;
	}

	return !!(reg & MV88E6XXX_PORT_STS_PHY_DETECT);
}

static int mv88e6xxx_serdes_pcs_get_state(struct dsa_switch *ds, int port,
					  struct phylink_link_state *state)
{
	struct mv88e6xxx_chip *chip = ds->priv;
	u8 lane;
	int err;

	mv88e6xxx_reg_lock(chip);
	lane = mv88e6xxx_serdes_get_lane(chip, port);
	if (lane && chip->info->ops->serdes_pcs_get_state)
		err = chip->info->ops->serdes_pcs_get_state(chip, port, lane,
							    state);
	else
		err = -EOPNOTSUPP;
	mv88e6xxx_reg_unlock(chip);

	return err;
}

static int mv88e6xxx_serdes_pcs_config(struct mv88e6xxx_chip *chip, int port,
				       unsigned int mode,
				       phy_interface_t interface,
				       const unsigned long *advertise)
{
	const struct mv88e6xxx_ops *ops = chip->info->ops;
	u8 lane;

	if (ops->serdes_pcs_config) {
		lane = mv88e6xxx_serdes_get_lane(chip, port);
		if (lane)
			return ops->serdes_pcs_config(chip, port, lane, mode,
						      interface, advertise);
	}

	return 0;
}

static void mv88e6xxx_serdes_pcs_an_restart(struct dsa_switch *ds, int port)
{
	struct mv88e6xxx_chip *chip = ds->priv;
	const struct mv88e6xxx_ops *ops;
	int err = 0;
	u8 lane;

	ops = chip->info->ops;

	if (ops->serdes_pcs_an_restart) {
		mv88e6xxx_reg_lock(chip);
		lane = mv88e6xxx_serdes_get_lane(chip, port);
		if (lane)
			err = ops->serdes_pcs_an_restart(chip, port, lane);
		mv88e6xxx_reg_unlock(chip);

		if (err)
			dev_err(ds->dev, "p%d: failed to restart AN\n", port);
	}
}

static int mv88e6xxx_serdes_pcs_link_up(struct mv88e6xxx_chip *chip, int port,
					unsigned int mode,
					int speed, int duplex)
{
	const struct mv88e6xxx_ops *ops = chip->info->ops;
	u8 lane;

	if (!phylink_autoneg_inband(mode) && ops->serdes_pcs_link_up) {
		lane = mv88e6xxx_serdes_get_lane(chip, port);
		if (lane)
			return ops->serdes_pcs_link_up(chip, port, lane,
						       speed, duplex);
	}

	return 0;
}

static void mv88e6065_phylink_validate(struct mv88e6xxx_chip *chip, int port,
				       unsigned long *mask,
				       struct phylink_link_state *state)
{
	if (!phy_interface_mode_is_8023z(state->interface)) {
		/* 10M and 100M are only supported in non-802.3z mode */
		phylink_set(mask, 10baseT_Half);
		phylink_set(mask, 10baseT_Full);
		phylink_set(mask, 100baseT_Half);
		phylink_set(mask, 100baseT_Full);
	}
}

static void mv88e6185_phylink_validate(struct mv88e6xxx_chip *chip, int port,
				       unsigned long *mask,
				       struct phylink_link_state *state)
{
	/* FIXME: if the port is in 1000Base-X mode, then it only supports
	 * 1000M FD speeds.  In this case, CMODE will indicate 5.
	 */
	phylink_set(mask, 1000baseT_Full);
	phylink_set(mask, 1000baseX_Full);

	mv88e6065_phylink_validate(chip, port, mask, state);
}

static void mv88e6341_phylink_validate(struct mv88e6xxx_chip *chip, int port,
				       unsigned long *mask,
				       struct phylink_link_state *state)
{
	if (port >= 5)
		phylink_set(mask, 2500baseX_Full);

	/* No ethtool bits for 200Mbps */
	phylink_set(mask, 1000baseT_Full);
	phylink_set(mask, 1000baseX_Full);

	mv88e6065_phylink_validate(chip, port, mask, state);
}

static void mv88e6352_phylink_validate(struct mv88e6xxx_chip *chip, int port,
				       unsigned long *mask,
				       struct phylink_link_state *state)
{
	/* No ethtool bits for 200Mbps */
	phylink_set(mask, 1000baseT_Full);
	phylink_set(mask, 1000baseX_Full);

	mv88e6065_phylink_validate(chip, port, mask, state);
}

static void mv88e6390_phylink_validate(struct mv88e6xxx_chip *chip, int port,
				       unsigned long *mask,
				       struct phylink_link_state *state)
{
	if (port >= 9) {
		phylink_set(mask, 2500baseX_Full);
		phylink_set(mask, 2500baseT_Full);
	}

	/* No ethtool bits for 200Mbps */
	phylink_set(mask, 1000baseT_Full);
	phylink_set(mask, 1000baseX_Full);

	mv88e6065_phylink_validate(chip, port, mask, state);
}

static void mv88e6390x_phylink_validate(struct mv88e6xxx_chip *chip, int port,
					unsigned long *mask,
					struct phylink_link_state *state)
{
	if (port >= 9) {
		phylink_set(mask, 10000baseT_Full);
		phylink_set(mask, 10000baseKR_Full);
	}

	mv88e6390_phylink_validate(chip, port, mask, state);
}

static void mv88e6xxx_validate(struct dsa_switch *ds, int port,
			       unsigned long *supported,
			       struct phylink_link_state *state)
{
	__ETHTOOL_DECLARE_LINK_MODE_MASK(mask) = { 0, };
	struct mv88e6xxx_chip *chip = ds->priv;

	/* Allow all the expected bits */
	phylink_set(mask, Autoneg);
	phylink_set(mask, Pause);
	phylink_set_port_modes(mask);

	if (chip->info->ops->phylink_validate)
		chip->info->ops->phylink_validate(chip, port, mask, state);

	bitmap_and(supported, supported, mask, __ETHTOOL_LINK_MODE_MASK_NBITS);
	bitmap_and(state->advertising, state->advertising, mask,
		   __ETHTOOL_LINK_MODE_MASK_NBITS);

	/* We can only operate at 2500BaseX or 1000BaseX.  If requested
	 * to advertise both, only report advertising at 2500BaseX.
	 */
	phylink_helper_basex_speed(state);
}

static void mv88e6xxx_mac_config(struct dsa_switch *ds, int port,
				 unsigned int mode,
				 const struct phylink_link_state *state)
{
	struct mv88e6xxx_chip *chip = ds->priv;
	struct mv88e6xxx_port *p;
	int err;

	p = &chip->ports[port];

	/* FIXME: is this the correct test? If we're in fixed mode on an
	 * internal port, why should we process this any different from
	 * PHY mode? On the other hand, the port may be automedia between
	 * an internal PHY and the serdes...
	 */
	if ((mode == MLO_AN_PHY) && mv88e6xxx_phy_is_internal(ds, port))
		return;

	mv88e6xxx_reg_lock(chip);
	/* In inband mode, the link may come up at any time while the link
	 * is not forced down. Force the link down while we reconfigure the
	 * interface mode.
	 */
	if (mode == MLO_AN_INBAND && p->interface != state->interface &&
	    chip->info->ops->port_set_link)
		chip->info->ops->port_set_link(chip, port, LINK_FORCED_DOWN);

	err = mv88e6xxx_port_config_interface(chip, port, state->interface);
	if (err && err != -EOPNOTSUPP)
		goto err_unlock;

	err = mv88e6xxx_serdes_pcs_config(chip, port, mode, state->interface,
					  state->advertising);
	/* FIXME: we should restart negotiation if something changed - which
	 * is something we get if we convert to using phylinks PCS operations.
	 */
	if (err > 0)
		err = 0;

	/* Undo the forced down state above after completing configuration
	 * irrespective of its state on entry, which allows the link to come up.
	 */
	if (mode == MLO_AN_INBAND && p->interface != state->interface &&
	    chip->info->ops->port_set_link)
		chip->info->ops->port_set_link(chip, port, LINK_UNFORCED);

	p->interface = state->interface;

err_unlock:
	mv88e6xxx_reg_unlock(chip);

	if (err && err != -EOPNOTSUPP)
		dev_err(ds->dev, "p%d: failed to configure MAC/PCS\n", port);
}

static void mv88e6xxx_mac_link_down(struct dsa_switch *ds, int port,
				    unsigned int mode,
				    phy_interface_t interface)
{
	struct mv88e6xxx_chip *chip = ds->priv;
	const struct mv88e6xxx_ops *ops;
	int err = 0;

	ops = chip->info->ops;

	mv88e6xxx_reg_lock(chip);
	if ((!mv88e6xxx_port_ppu_updates(chip, port) ||
	     mode == MLO_AN_FIXED) && ops->port_sync_link)
		err = ops->port_sync_link(chip, port, mode, false);
	mv88e6xxx_reg_unlock(chip);

	if (err)
		dev_err(chip->dev,
			"p%d: failed to force MAC link down\n", port);
}

static void mv88e6xxx_mac_link_up(struct dsa_switch *ds, int port,
				  unsigned int mode, phy_interface_t interface,
				  struct phy_device *phydev,
				  int speed, int duplex,
				  bool tx_pause, bool rx_pause)
{
	struct mv88e6xxx_chip *chip = ds->priv;
	const struct mv88e6xxx_ops *ops;
	int err = 0;

	ops = chip->info->ops;

	mv88e6xxx_reg_lock(chip);
	if (!mv88e6xxx_port_ppu_updates(chip, port) || mode == MLO_AN_FIXED) {
		/* FIXME: for an automedia port, should we force the link
		 * down here - what if the link comes up due to "other" media
		 * while we're bringing the port up, how is the exclusivity
		 * handled in the Marvell hardware? E.g. port 2 on 88E6390
		 * shared between internal PHY and Serdes.
		 */
		err = mv88e6xxx_serdes_pcs_link_up(chip, port, mode, speed,
						   duplex);
		if (err)
			goto error;

		if (ops->port_set_speed_duplex) {
			err = ops->port_set_speed_duplex(chip, port,
							 speed, duplex);
			if (err && err != -EOPNOTSUPP)
				goto error;
		}

		if (ops->port_sync_link)
			err = ops->port_sync_link(chip, port, mode, true);
	}
error:
	mv88e6xxx_reg_unlock(chip);

	if (err && err != -EOPNOTSUPP)
		dev_err(ds->dev,
			"p%d: failed to configure MAC link up\n", port);
}

static int mv88e6xxx_stats_snapshot(struct mv88e6xxx_chip *chip, int port)
{
	if (!chip->info->ops->stats_snapshot)
		return -EOPNOTSUPP;

	return chip->info->ops->stats_snapshot(chip, port);
}

static struct mv88e6xxx_hw_stat mv88e6xxx_hw_stats[] = {
	{ "in_good_octets",		8, 0x00, STATS_TYPE_BANK0, },
	{ "in_bad_octets",		4, 0x02, STATS_TYPE_BANK0, },
	{ "in_unicast",			4, 0x04, STATS_TYPE_BANK0, },
	{ "in_broadcasts",		4, 0x06, STATS_TYPE_BANK0, },
	{ "in_multicasts",		4, 0x07, STATS_TYPE_BANK0, },
	{ "in_pause",			4, 0x16, STATS_TYPE_BANK0, },
	{ "in_undersize",		4, 0x18, STATS_TYPE_BANK0, },
	{ "in_fragments",		4, 0x19, STATS_TYPE_BANK0, },
	{ "in_oversize",		4, 0x1a, STATS_TYPE_BANK0, },
	{ "in_jabber",			4, 0x1b, STATS_TYPE_BANK0, },
	{ "in_rx_error",		4, 0x1c, STATS_TYPE_BANK0, },
	{ "in_fcs_error",		4, 0x1d, STATS_TYPE_BANK0, },
	{ "out_octets",			8, 0x0e, STATS_TYPE_BANK0, },
	{ "out_unicast",		4, 0x10, STATS_TYPE_BANK0, },
	{ "out_broadcasts",		4, 0x13, STATS_TYPE_BANK0, },
	{ "out_multicasts",		4, 0x12, STATS_TYPE_BANK0, },
	{ "out_pause",			4, 0x15, STATS_TYPE_BANK0, },
	{ "excessive",			4, 0x11, STATS_TYPE_BANK0, },
	{ "collisions",			4, 0x1e, STATS_TYPE_BANK0, },
	{ "deferred",			4, 0x05, STATS_TYPE_BANK0, },
	{ "single",			4, 0x14, STATS_TYPE_BANK0, },
	{ "multiple",			4, 0x17, STATS_TYPE_BANK0, },
	{ "out_fcs_error",		4, 0x03, STATS_TYPE_BANK0, },
	{ "late",			4, 0x1f, STATS_TYPE_BANK0, },
	{ "hist_64bytes",		4, 0x08, STATS_TYPE_BANK0, },
	{ "hist_65_127bytes",		4, 0x09, STATS_TYPE_BANK0, },
	{ "hist_128_255bytes",		4, 0x0a, STATS_TYPE_BANK0, },
	{ "hist_256_511bytes",		4, 0x0b, STATS_TYPE_BANK0, },
	{ "hist_512_1023bytes",		4, 0x0c, STATS_TYPE_BANK0, },
	{ "hist_1024_max_bytes",	4, 0x0d, STATS_TYPE_BANK0, },
	{ "sw_in_discards",		4, 0x10, STATS_TYPE_PORT, },
	{ "sw_in_filtered",		2, 0x12, STATS_TYPE_PORT, },
	{ "sw_out_filtered",		2, 0x13, STATS_TYPE_PORT, },
	{ "in_discards",		4, 0x00, STATS_TYPE_BANK1, },
	{ "in_filtered",		4, 0x01, STATS_TYPE_BANK1, },
	{ "in_accepted",		4, 0x02, STATS_TYPE_BANK1, },
	{ "in_bad_accepted",		4, 0x03, STATS_TYPE_BANK1, },
	{ "in_good_avb_class_a",	4, 0x04, STATS_TYPE_BANK1, },
	{ "in_good_avb_class_b",	4, 0x05, STATS_TYPE_BANK1, },
	{ "in_bad_avb_class_a",		4, 0x06, STATS_TYPE_BANK1, },
	{ "in_bad_avb_class_b",		4, 0x07, STATS_TYPE_BANK1, },
	{ "tcam_counter_0",		4, 0x08, STATS_TYPE_BANK1, },
	{ "tcam_counter_1",		4, 0x09, STATS_TYPE_BANK1, },
	{ "tcam_counter_2",		4, 0x0a, STATS_TYPE_BANK1, },
	{ "tcam_counter_3",		4, 0x0b, STATS_TYPE_BANK1, },
	{ "in_da_unknown",		4, 0x0e, STATS_TYPE_BANK1, },
	{ "in_management",		4, 0x0f, STATS_TYPE_BANK1, },
	{ "out_queue_0",		4, 0x10, STATS_TYPE_BANK1, },
	{ "out_queue_1",		4, 0x11, STATS_TYPE_BANK1, },
	{ "out_queue_2",		4, 0x12, STATS_TYPE_BANK1, },
	{ "out_queue_3",		4, 0x13, STATS_TYPE_BANK1, },
	{ "out_queue_4",		4, 0x14, STATS_TYPE_BANK1, },
	{ "out_queue_5",		4, 0x15, STATS_TYPE_BANK1, },
	{ "out_queue_6",		4, 0x16, STATS_TYPE_BANK1, },
	{ "out_queue_7",		4, 0x17, STATS_TYPE_BANK1, },
	{ "out_cut_through",		4, 0x18, STATS_TYPE_BANK1, },
	{ "out_octets_a",		4, 0x1a, STATS_TYPE_BANK1, },
	{ "out_octets_b",		4, 0x1b, STATS_TYPE_BANK1, },
	{ "out_management",		4, 0x1f, STATS_TYPE_BANK1, },
};

static uint64_t _mv88e6xxx_get_ethtool_stat(struct mv88e6xxx_chip *chip,
					    struct mv88e6xxx_hw_stat *s,
					    int port, u16 bank1_select,
					    u16 histogram)
{
	u32 low;
	u32 high = 0;
	u16 reg = 0;
	int err;
	u64 value;

	switch (s->type) {
	case STATS_TYPE_PORT:
		err = mv88e6xxx_port_read(chip, port, s->reg, &reg);
		if (err)
			return U64_MAX;

		low = reg;
		if (s->size == 4) {
			err = mv88e6xxx_port_read(chip, port, s->reg + 1, &reg);
			if (err)
				return U64_MAX;
			low |= ((u32)reg) << 16;
		}
		break;
	case STATS_TYPE_BANK1:
		reg = bank1_select;
		fallthrough;
	case STATS_TYPE_BANK0:
		reg |= s->reg | histogram;
		mv88e6xxx_g1_stats_read(chip, reg, &low);
		if (s->size == 8)
			mv88e6xxx_g1_stats_read(chip, reg + 1, &high);
		break;
	default:
		return U64_MAX;
	}
	value = (((u64)high) << 32) | low;
	return value;
}

static int mv88e6xxx_stats_get_strings(struct mv88e6xxx_chip *chip,
				       uint8_t *data, int types)
{
	struct mv88e6xxx_hw_stat *stat;
	int i, j;

	for (i = 0, j = 0; i < ARRAY_SIZE(mv88e6xxx_hw_stats); i++) {
		stat = &mv88e6xxx_hw_stats[i];
		if (stat->type & types) {
			memcpy(data + j * ETH_GSTRING_LEN, stat->string,
			       ETH_GSTRING_LEN);
			j++;
		}
	}

	return j;
}

static int mv88e6095_stats_get_strings(struct mv88e6xxx_chip *chip,
				       uint8_t *data)
{
	return mv88e6xxx_stats_get_strings(chip, data,
					   STATS_TYPE_BANK0 | STATS_TYPE_PORT);
}

static int mv88e6250_stats_get_strings(struct mv88e6xxx_chip *chip,
				       uint8_t *data)
{
	return mv88e6xxx_stats_get_strings(chip, data, STATS_TYPE_BANK0);
}

static int mv88e6320_stats_get_strings(struct mv88e6xxx_chip *chip,
				       uint8_t *data)
{
	return mv88e6xxx_stats_get_strings(chip, data,
					   STATS_TYPE_BANK0 | STATS_TYPE_BANK1);
}

static const uint8_t *mv88e6xxx_atu_vtu_stats_strings[] = {
	"atu_member_violation",
	"atu_miss_violation",
	"atu_full_violation",
	"vtu_member_violation",
	"vtu_miss_violation",
};

static void mv88e6xxx_atu_vtu_get_strings(uint8_t *data)
{
	unsigned int i;

	for (i = 0; i < ARRAY_SIZE(mv88e6xxx_atu_vtu_stats_strings); i++)
		strlcpy(data + i * ETH_GSTRING_LEN,
			mv88e6xxx_atu_vtu_stats_strings[i],
			ETH_GSTRING_LEN);
}

static void mv88e6xxx_get_strings(struct dsa_switch *ds, int port,
				  u32 stringset, uint8_t *data)
{
	struct mv88e6xxx_chip *chip = ds->priv;
	int count = 0;

	if (stringset != ETH_SS_STATS)
		return;

	mv88e6xxx_reg_lock(chip);

	if (chip->info->ops->stats_get_strings)
		count = chip->info->ops->stats_get_strings(chip, data);

	if (chip->info->ops->serdes_get_strings) {
		data += count * ETH_GSTRING_LEN;
		count = chip->info->ops->serdes_get_strings(chip, port, data);
	}

	data += count * ETH_GSTRING_LEN;
	mv88e6xxx_atu_vtu_get_strings(data);

	mv88e6xxx_reg_unlock(chip);
}

static int mv88e6xxx_stats_get_sset_count(struct mv88e6xxx_chip *chip,
					  int types)
{
	struct mv88e6xxx_hw_stat *stat;
	int i, j;

	for (i = 0, j = 0; i < ARRAY_SIZE(mv88e6xxx_hw_stats); i++) {
		stat = &mv88e6xxx_hw_stats[i];
		if (stat->type & types)
			j++;
	}
	return j;
}

static int mv88e6095_stats_get_sset_count(struct mv88e6xxx_chip *chip)
{
	return mv88e6xxx_stats_get_sset_count(chip, STATS_TYPE_BANK0 |
					      STATS_TYPE_PORT);
}

static int mv88e6250_stats_get_sset_count(struct mv88e6xxx_chip *chip)
{
	return mv88e6xxx_stats_get_sset_count(chip, STATS_TYPE_BANK0);
}

static int mv88e6320_stats_get_sset_count(struct mv88e6xxx_chip *chip)
{
	return mv88e6xxx_stats_get_sset_count(chip, STATS_TYPE_BANK0 |
					      STATS_TYPE_BANK1);
}

static int mv88e6xxx_get_sset_count(struct dsa_switch *ds, int port, int sset)
{
	struct mv88e6xxx_chip *chip = ds->priv;
	int serdes_count = 0;
	int count = 0;

	if (sset != ETH_SS_STATS)
		return 0;

	mv88e6xxx_reg_lock(chip);
	if (chip->info->ops->stats_get_sset_count)
		count = chip->info->ops->stats_get_sset_count(chip);
	if (count < 0)
		goto out;

	if (chip->info->ops->serdes_get_sset_count)
		serdes_count = chip->info->ops->serdes_get_sset_count(chip,
								      port);
	if (serdes_count < 0) {
		count = serdes_count;
		goto out;
	}
	count += serdes_count;
	count += ARRAY_SIZE(mv88e6xxx_atu_vtu_stats_strings);

out:
	mv88e6xxx_reg_unlock(chip);

	return count;
}

static int mv88e6xxx_stats_get_stats(struct mv88e6xxx_chip *chip, int port,
				     uint64_t *data, int types,
				     u16 bank1_select, u16 histogram)
{
	struct mv88e6xxx_hw_stat *stat;
	int i, j;

	for (i = 0, j = 0; i < ARRAY_SIZE(mv88e6xxx_hw_stats); i++) {
		stat = &mv88e6xxx_hw_stats[i];
		if (stat->type & types) {
			mv88e6xxx_reg_lock(chip);
			data[j] = _mv88e6xxx_get_ethtool_stat(chip, stat, port,
							      bank1_select,
							      histogram);
			mv88e6xxx_reg_unlock(chip);

			j++;
		}
	}
	return j;
}

static int mv88e6095_stats_get_stats(struct mv88e6xxx_chip *chip, int port,
				     uint64_t *data)
{
	return mv88e6xxx_stats_get_stats(chip, port, data,
					 STATS_TYPE_BANK0 | STATS_TYPE_PORT,
					 0, MV88E6XXX_G1_STATS_OP_HIST_RX_TX);
}

static int mv88e6250_stats_get_stats(struct mv88e6xxx_chip *chip, int port,
				     uint64_t *data)
{
	return mv88e6xxx_stats_get_stats(chip, port, data, STATS_TYPE_BANK0,
					 0, MV88E6XXX_G1_STATS_OP_HIST_RX_TX);
}

static int mv88e6320_stats_get_stats(struct mv88e6xxx_chip *chip, int port,
				     uint64_t *data)
{
	return mv88e6xxx_stats_get_stats(chip, port, data,
					 STATS_TYPE_BANK0 | STATS_TYPE_BANK1,
					 MV88E6XXX_G1_STATS_OP_BANK_1_BIT_9,
					 MV88E6XXX_G1_STATS_OP_HIST_RX_TX);
}

static int mv88e6390_stats_get_stats(struct mv88e6xxx_chip *chip, int port,
				     uint64_t *data)
{
	return mv88e6xxx_stats_get_stats(chip, port, data,
					 STATS_TYPE_BANK0 | STATS_TYPE_BANK1,
					 MV88E6XXX_G1_STATS_OP_BANK_1_BIT_10,
					 0);
}

static void mv88e6xxx_atu_vtu_get_stats(struct mv88e6xxx_chip *chip, int port,
					uint64_t *data)
{
	*data++ = chip->ports[port].atu_member_violation;
	*data++ = chip->ports[port].atu_miss_violation;
	*data++ = chip->ports[port].atu_full_violation;
	*data++ = chip->ports[port].vtu_member_violation;
	*data++ = chip->ports[port].vtu_miss_violation;
}

static void mv88e6xxx_get_stats(struct mv88e6xxx_chip *chip, int port,
				uint64_t *data)
{
	int count = 0;

	if (chip->info->ops->stats_get_stats)
		count = chip->info->ops->stats_get_stats(chip, port, data);

	mv88e6xxx_reg_lock(chip);
	if (chip->info->ops->serdes_get_stats) {
		data += count;
		count = chip->info->ops->serdes_get_stats(chip, port, data);
	}
	data += count;
	mv88e6xxx_atu_vtu_get_stats(chip, port, data);
	mv88e6xxx_reg_unlock(chip);
}

static void mv88e6xxx_get_ethtool_stats(struct dsa_switch *ds, int port,
					uint64_t *data)
{
	struct mv88e6xxx_chip *chip = ds->priv;
	int ret;

	mv88e6xxx_reg_lock(chip);

	ret = mv88e6xxx_stats_snapshot(chip, port);
	mv88e6xxx_reg_unlock(chip);

	if (ret < 0)
		return;

	mv88e6xxx_get_stats(chip, port, data);

}

static int mv88e6xxx_get_regs_len(struct dsa_switch *ds, int port)
{
	struct mv88e6xxx_chip *chip = ds->priv;
	int len;

	len = 32 * sizeof(u16);
	if (chip->info->ops->serdes_get_regs_len)
		len += chip->info->ops->serdes_get_regs_len(chip, port);

	return len;
}

static void mv88e6xxx_get_regs(struct dsa_switch *ds, int port,
			       struct ethtool_regs *regs, void *_p)
{
	struct mv88e6xxx_chip *chip = ds->priv;
	int err;
	u16 reg;
	u16 *p = _p;
	int i;

	regs->version = chip->info->prod_num;

	memset(p, 0xff, 32 * sizeof(u16));

	mv88e6xxx_reg_lock(chip);

	for (i = 0; i < 32; i++) {

		err = mv88e6xxx_port_read(chip, port, i, &reg);
		if (!err)
			p[i] = reg;
	}

	if (chip->info->ops->serdes_get_regs)
		chip->info->ops->serdes_get_regs(chip, port, &p[i]);

	mv88e6xxx_reg_unlock(chip);
}

static int mv88e6xxx_get_mac_eee(struct dsa_switch *ds, int port,
				 struct ethtool_eee *e)
{
	/* Nothing to do on the port's MAC */
	return 0;
}

static int mv88e6xxx_set_mac_eee(struct dsa_switch *ds, int port,
				 struct ethtool_eee *e)
{
	/* Nothing to do on the port's MAC */
	return 0;
}

/* Mask of the local ports allowed to receive frames from a given fabric port */
static u16 mv88e6xxx_port_vlan(struct mv88e6xxx_chip *chip, int dev, int port)
{
	struct dsa_switch *ds = chip->ds;
	struct dsa_switch_tree *dst = ds->dst;
	struct net_device *br;
	struct dsa_port *dp;
	bool found = false;
	u16 pvlan;

	list_for_each_entry(dp, &dst->ports, list) {
		if (dp->ds->index == dev && dp->index == port) {
			found = true;
			break;
		}
	}

	/* Prevent frames from unknown switch or port */
	if (!found)
		return 0;

	/* Frames from DSA links and CPU ports can egress any local port */
	if (dp->type == DSA_PORT_TYPE_CPU || dp->type == DSA_PORT_TYPE_DSA)
		return mv88e6xxx_port_mask(chip);

	br = dp->bridge_dev;
	pvlan = 0;

	/* Frames from user ports can egress any local DSA links and CPU ports,
	 * as well as any local member of their bridge group.
	 */
	list_for_each_entry(dp, &dst->ports, list)
		if (dp->ds == ds &&
		    (dp->type == DSA_PORT_TYPE_CPU ||
		     dp->type == DSA_PORT_TYPE_DSA ||
		     (br && dp->bridge_dev == br)))
			pvlan |= BIT(dp->index);

	return pvlan;
}

static int mv88e6xxx_port_vlan_map(struct mv88e6xxx_chip *chip, int port)
{
	u16 output_ports = mv88e6xxx_port_vlan(chip, chip->ds->index, port);

	/* prevent frames from going back out of the port they came in on */
	output_ports &= ~BIT(port);

	return mv88e6xxx_port_set_vlan_map(chip, port, output_ports);
}

static void mv88e6xxx_port_stp_state_set(struct dsa_switch *ds, int port,
					 u8 state)
{
	struct mv88e6xxx_chip *chip = ds->priv;
	int err;

	mv88e6xxx_reg_lock(chip);
	err = mv88e6xxx_port_set_state(chip, port, state);
	mv88e6xxx_reg_unlock(chip);

	if (err)
		dev_err(ds->dev, "p%d: failed to update state\n", port);
}

static int mv88e6xxx_pri_setup(struct mv88e6xxx_chip *chip)
{
	int err;

	if (chip->info->ops->ieee_pri_map) {
		err = chip->info->ops->ieee_pri_map(chip);
		if (err)
			return err;
	}

	if (chip->info->ops->ip_pri_map) {
		err = chip->info->ops->ip_pri_map(chip);
		if (err)
			return err;
	}

	return 0;
}

static int mv88e6xxx_devmap_setup(struct mv88e6xxx_chip *chip)
{
	struct dsa_switch *ds = chip->ds;
	int target, port;
	int err;

	if (!chip->info->global2_addr)
		return 0;

	/* Initialize the routing port to the 32 possible target devices */
	for (target = 0; target < 32; target++) {
		port = dsa_routing_port(ds, target);
		if (port == ds->num_ports)
			port = 0x1f;

		err = mv88e6xxx_g2_device_mapping_write(chip, target, port);
		if (err)
			return err;
	}

	if (chip->info->ops->set_cascade_port) {
		port = MV88E6XXX_CASCADE_PORT_MULTIPLE;
		err = chip->info->ops->set_cascade_port(chip, port);
		if (err)
			return err;
	}

	err = mv88e6xxx_g1_set_device_number(chip, chip->ds->index);
	if (err)
		return err;

	return 0;
}

static int mv88e6xxx_trunk_setup(struct mv88e6xxx_chip *chip)
{
	/* Clear all trunk masks and mapping */
	if (chip->info->global2_addr)
		return mv88e6xxx_g2_trunk_clear(chip);

	return 0;
}

static int mv88e6xxx_rmu_setup(struct mv88e6xxx_chip *chip)
{
	if (chip->info->ops->rmu_disable)
		return chip->info->ops->rmu_disable(chip);

	return 0;
}

static int mv88e6xxx_pot_setup(struct mv88e6xxx_chip *chip)
{
	if (chip->info->ops->pot_clear)
		return chip->info->ops->pot_clear(chip);

	return 0;
}

static int mv88e6xxx_rsvd2cpu_setup(struct mv88e6xxx_chip *chip)
{
	if (chip->info->ops->mgmt_rsvd2cpu)
		return chip->info->ops->mgmt_rsvd2cpu(chip);

	return 0;
}

static int mv88e6xxx_atu_setup(struct mv88e6xxx_chip *chip)
{
	int err;

	err = mv88e6xxx_g1_atu_flush(chip, 0, true);
	if (err)
		return err;

	/* The chips that have a "learn2all" bit in Global1, ATU
	 * Control are precisely those whose port registers have a
	 * Message Port bit in Port Control 1 and hence implement
	 * ->port_setup_message_port.
	 */
	if (chip->info->ops->port_setup_message_port) {
		err = mv88e6xxx_g1_atu_set_learn2all(chip, true);
		if (err)
			return err;
	}

	return mv88e6xxx_g1_atu_set_age_time(chip, 300000);
}

static int mv88e6xxx_irl_setup(struct mv88e6xxx_chip *chip)
{
	int port;
	int err;

	if (!chip->info->ops->irl_init_all)
		return 0;

	for (port = 0; port < mv88e6xxx_num_ports(chip); port++) {
		/* Disable ingress rate limiting by resetting all per port
		 * ingress rate limit resources to their initial state.
		 */
		err = chip->info->ops->irl_init_all(chip, port);
		if (err)
			return err;
	}

	return 0;
}

static int mv88e6xxx_mac_setup(struct mv88e6xxx_chip *chip)
{
	if (chip->info->ops->set_switch_mac) {
		u8 addr[ETH_ALEN];

		eth_random_addr(addr);

		return chip->info->ops->set_switch_mac(chip, addr);
	}

	return 0;
}

static int mv88e6xxx_pvt_map(struct mv88e6xxx_chip *chip, int dev, int port)
{
	u16 pvlan = 0;

	if (!mv88e6xxx_has_pvt(chip))
		return 0;

	/* Skip the local source device, which uses in-chip port VLAN */
	if (dev != chip->ds->index)
		pvlan = mv88e6xxx_port_vlan(chip, dev, port);

	return mv88e6xxx_g2_pvt_write(chip, dev, port, pvlan);
}

static int mv88e6xxx_pvt_setup(struct mv88e6xxx_chip *chip)
{
	int dev, port;
	int err;

	if (!mv88e6xxx_has_pvt(chip))
		return 0;

	/* Clear 5 Bit Port for usage with Marvell Link Street devices:
	 * use 4 bits for the Src_Port/Src_Trunk and 5 bits for the Src_Dev.
	 */
	err = mv88e6xxx_g2_misc_4_bit_port(chip);
	if (err)
		return err;

	for (dev = 0; dev < MV88E6XXX_MAX_PVT_SWITCHES; ++dev) {
		for (port = 0; port < MV88E6XXX_MAX_PVT_PORTS; ++port) {
			err = mv88e6xxx_pvt_map(chip, dev, port);
			if (err)
				return err;
		}
	}

	return 0;
}

static void mv88e6xxx_port_fast_age(struct dsa_switch *ds, int port)
{
	struct mv88e6xxx_chip *chip = ds->priv;
	int err;

	mv88e6xxx_reg_lock(chip);
	err = mv88e6xxx_g1_atu_remove(chip, 0, port, false);
	mv88e6xxx_reg_unlock(chip);

	if (err)
		dev_err(ds->dev, "p%d: failed to flush ATU\n", port);
}

static int mv88e6xxx_vtu_setup(struct mv88e6xxx_chip *chip)
{
	if (!mv88e6xxx_max_vid(chip))
		return 0;

	return mv88e6xxx_g1_vtu_flush(chip);
}

static int mv88e6xxx_vtu_getnext(struct mv88e6xxx_chip *chip,
				 struct mv88e6xxx_vtu_entry *entry)
{
	if (!chip->info->ops->vtu_getnext)
		return -EOPNOTSUPP;

	return chip->info->ops->vtu_getnext(chip, entry);
}

static int mv88e6xxx_vtu_loadpurge(struct mv88e6xxx_chip *chip,
				   struct mv88e6xxx_vtu_entry *entry)
{
	if (!chip->info->ops->vtu_loadpurge)
		return -EOPNOTSUPP;

	return chip->info->ops->vtu_loadpurge(chip, entry);
}

int mv88e6xxx_fid_map(struct mv88e6xxx_chip *chip, unsigned long *fid_bitmap)
{
	struct mv88e6xxx_vtu_entry vlan;
	int i, err;
	u16 fid;

	bitmap_zero(fid_bitmap, MV88E6XXX_N_FID);

	/* Set every FID bit used by the (un)bridged ports */
	for (i = 0; i < mv88e6xxx_num_ports(chip); ++i) {
		err = mv88e6xxx_port_get_fid(chip, i, &fid);
		if (err)
			return err;

		set_bit(fid, fid_bitmap);
	}

	/* Set every FID bit used by the VLAN entries */
	vlan.vid = mv88e6xxx_max_vid(chip);
	vlan.valid = false;

	do {
		err = mv88e6xxx_vtu_getnext(chip, &vlan);
		if (err)
			return err;

		if (!vlan.valid)
			break;

		set_bit(vlan.fid, fid_bitmap);
	} while (vlan.vid < mv88e6xxx_max_vid(chip));

	return 0;
}

static int mv88e6xxx_atu_new(struct mv88e6xxx_chip *chip, u16 *fid)
{
	DECLARE_BITMAP(fid_bitmap, MV88E6XXX_N_FID);
	int err;

	err = mv88e6xxx_fid_map(chip, fid_bitmap);
	if (err)
		return err;

	return 0;
}

static int mv88e6xxx_atu_new(struct mv88e6xxx_chip *chip, u16 *fid)
{
	DECLARE_BITMAP(fid_bitmap, MV88E6XXX_N_FID);
	int err;

	err = mv88e6xxx_fid_map(chip, fid_bitmap);
	if (err)
		return err;

	/* The reset value 0x000 is used to indicate that multiple address
	 * databases are not needed. Return the next positive available.
	 */
	*fid = find_next_zero_bit(fid_bitmap, MV88E6XXX_N_FID, 1);
	if (unlikely(*fid >= mv88e6xxx_num_databases(chip)))
		return -ENOSPC;

	/* Clear the database */
	return mv88e6xxx_g1_atu_flush(chip, *fid, true);
}

static int mv88e6xxx_port_check_hw_vlan(struct dsa_switch *ds, int port,
					u16 vid_begin, u16 vid_end)
{
	struct mv88e6xxx_chip *chip = ds->priv;
	struct mv88e6xxx_vtu_entry vlan;
	int i, err;

	/* DSA and CPU ports have to be members of multiple vlans */
	if (dsa_is_dsa_port(ds, port) || dsa_is_cpu_port(ds, port))
		return 0;

	if (!vid_begin)
		return -EOPNOTSUPP;

	vlan.vid = vid_begin - 1;
	vlan.valid = false;

	do {
		err = mv88e6xxx_vtu_getnext(chip, &vlan);
		if (err)
			return err;

		if (!vlan.valid)
			break;

		if (vlan.vid > vid_end)
			break;

		for (i = 0; i < mv88e6xxx_num_ports(chip); ++i) {
			if (dsa_is_dsa_port(ds, i) || dsa_is_cpu_port(ds, i))
				continue;

			if (!dsa_to_port(ds, i)->slave)
				continue;

			if (vlan.member[i] ==
			    MV88E6XXX_G1_VTU_DATA_MEMBER_TAG_NON_MEMBER)
				continue;

			if (dsa_to_port(ds, i)->bridge_dev ==
			    dsa_to_port(ds, port)->bridge_dev)
				break; /* same bridge, check next VLAN */

			if (!dsa_to_port(ds, i)->bridge_dev)
				continue;

			dev_err(ds->dev, "p%d: hw VLAN %d already used by port %d in %s\n",
				port, vlan.vid, i,
				netdev_name(dsa_to_port(ds, i)->bridge_dev));
			return -EOPNOTSUPP;
		}
	} while (vlan.vid < vid_end);

	return 0;
}

static int mv88e6xxx_port_vlan_filtering(struct dsa_switch *ds, int port,
					 bool vlan_filtering,
					 struct switchdev_trans *trans)
{
	struct mv88e6xxx_chip *chip = ds->priv;
	u16 mode = vlan_filtering ? MV88E6XXX_PORT_CTL2_8021Q_MODE_SECURE :
		MV88E6XXX_PORT_CTL2_8021Q_MODE_DISABLED;
	int err;

	if (switchdev_trans_ph_prepare(trans))
<<<<<<< HEAD
		return chip->info->max_vid ? 0 : -EOPNOTSUPP;
=======
		return mv88e6xxx_max_vid(chip) ? 0 : -EOPNOTSUPP;
>>>>>>> 356006a6

	mv88e6xxx_reg_lock(chip);
	err = mv88e6xxx_port_set_8021q_mode(chip, port, mode);
	mv88e6xxx_reg_unlock(chip);

	return err;
}

static int
mv88e6xxx_port_vlan_prepare(struct dsa_switch *ds, int port,
			    const struct switchdev_obj_port_vlan *vlan)
{
	struct mv88e6xxx_chip *chip = ds->priv;
	int err;

	if (!mv88e6xxx_max_vid(chip))
		return -EOPNOTSUPP;

	/* If the requested port doesn't belong to the same bridge as the VLAN
	 * members, do not support it (yet) and fallback to software VLAN.
	 */
	mv88e6xxx_reg_lock(chip);
	err = mv88e6xxx_port_check_hw_vlan(ds, port, vlan->vid_begin,
					   vlan->vid_end);
	mv88e6xxx_reg_unlock(chip);

	/* We don't need any dynamic resource from the kernel (yet),
	 * so skip the prepare phase.
	 */
	return err;
}

static int mv88e6xxx_port_db_load_purge(struct mv88e6xxx_chip *chip, int port,
					const unsigned char *addr, u16 vid,
					u8 state)
{
	struct mv88e6xxx_atu_entry entry;
	struct mv88e6xxx_vtu_entry vlan;
	u16 fid;
	int err;

	/* Null VLAN ID corresponds to the port private database */
	if (vid == 0) {
		err = mv88e6xxx_port_get_fid(chip, port, &fid);
		if (err)
			return err;
	} else {
		vlan.vid = vid - 1;
		vlan.valid = false;

		err = mv88e6xxx_vtu_getnext(chip, &vlan);
		if (err)
			return err;

		/* switchdev expects -EOPNOTSUPP to honor software VLANs */
		if (vlan.vid != vid || !vlan.valid)
			return -EOPNOTSUPP;

		fid = vlan.fid;
	}

	entry.state = 0;
	ether_addr_copy(entry.mac, addr);
	eth_addr_dec(entry.mac);

	err = mv88e6xxx_g1_atu_getnext(chip, fid, &entry);
	if (err)
		return err;

	/* Initialize a fresh ATU entry if it isn't found */
	if (!entry.state || !ether_addr_equal(entry.mac, addr)) {
		memset(&entry, 0, sizeof(entry));
		ether_addr_copy(entry.mac, addr);
	}

	/* Purge the ATU entry only if no port is using it anymore */
	if (!state) {
		entry.portvec &= ~BIT(port);
		if (!entry.portvec)
			entry.state = 0;
	} else {
		entry.portvec |= BIT(port);
		entry.state = state;
	}

	return mv88e6xxx_g1_atu_loadpurge(chip, fid, &entry);
}

static int mv88e6xxx_policy_apply(struct mv88e6xxx_chip *chip, int port,
				  const struct mv88e6xxx_policy *policy)
{
	enum mv88e6xxx_policy_mapping mapping = policy->mapping;
	enum mv88e6xxx_policy_action action = policy->action;
	const u8 *addr = policy->addr;
	u16 vid = policy->vid;
	u8 state;
	int err;
	int id;

	if (!chip->info->ops->port_set_policy)
		return -EOPNOTSUPP;

	switch (mapping) {
	case MV88E6XXX_POLICY_MAPPING_DA:
	case MV88E6XXX_POLICY_MAPPING_SA:
		if (action == MV88E6XXX_POLICY_ACTION_NORMAL)
			state = 0; /* Dissociate the port and address */
		else if (action == MV88E6XXX_POLICY_ACTION_DISCARD &&
			 is_multicast_ether_addr(addr))
			state = MV88E6XXX_G1_ATU_DATA_STATE_MC_STATIC_POLICY;
		else if (action == MV88E6XXX_POLICY_ACTION_DISCARD &&
			 is_unicast_ether_addr(addr))
			state = MV88E6XXX_G1_ATU_DATA_STATE_UC_STATIC_POLICY;
		else
			return -EOPNOTSUPP;

		err = mv88e6xxx_port_db_load_purge(chip, port, addr, vid,
						   state);
		if (err)
			return err;
		break;
	default:
		return -EOPNOTSUPP;
	}

	/* Skip the port's policy clearing if the mapping is still in use */
	if (action == MV88E6XXX_POLICY_ACTION_NORMAL)
		idr_for_each_entry(&chip->policies, policy, id)
			if (policy->port == port &&
			    policy->mapping == mapping &&
			    policy->action != action)
				return 0;

	return chip->info->ops->port_set_policy(chip, port, mapping, action);
}

static int mv88e6xxx_policy_insert(struct mv88e6xxx_chip *chip, int port,
				   struct ethtool_rx_flow_spec *fs)
{
	struct ethhdr *mac_entry = &fs->h_u.ether_spec;
	struct ethhdr *mac_mask = &fs->m_u.ether_spec;
	enum mv88e6xxx_policy_mapping mapping;
	enum mv88e6xxx_policy_action action;
	struct mv88e6xxx_policy *policy;
	u16 vid = 0;
	u8 *addr;
	int err;
	int id;

	if (fs->location != RX_CLS_LOC_ANY)
		return -EINVAL;

	if (fs->ring_cookie == RX_CLS_FLOW_DISC)
		action = MV88E6XXX_POLICY_ACTION_DISCARD;
	else
		return -EOPNOTSUPP;

	switch (fs->flow_type & ~FLOW_EXT) {
	case ETHER_FLOW:
		if (!is_zero_ether_addr(mac_mask->h_dest) &&
		    is_zero_ether_addr(mac_mask->h_source)) {
			mapping = MV88E6XXX_POLICY_MAPPING_DA;
			addr = mac_entry->h_dest;
		} else if (is_zero_ether_addr(mac_mask->h_dest) &&
		    !is_zero_ether_addr(mac_mask->h_source)) {
			mapping = MV88E6XXX_POLICY_MAPPING_SA;
			addr = mac_entry->h_source;
		} else {
			/* Cannot support DA and SA mapping in the same rule */
			return -EOPNOTSUPP;
		}
		break;
	default:
		return -EOPNOTSUPP;
	}

	if ((fs->flow_type & FLOW_EXT) && fs->m_ext.vlan_tci) {
		if (fs->m_ext.vlan_tci != htons(0xffff))
			return -EOPNOTSUPP;
		vid = be16_to_cpu(fs->h_ext.vlan_tci) & VLAN_VID_MASK;
	}

	idr_for_each_entry(&chip->policies, policy, id) {
		if (policy->port == port && policy->mapping == mapping &&
		    policy->action == action && policy->vid == vid &&
		    ether_addr_equal(policy->addr, addr))
			return -EEXIST;
	}

	policy = devm_kzalloc(chip->dev, sizeof(*policy), GFP_KERNEL);
	if (!policy)
		return -ENOMEM;

	fs->location = 0;
	err = idr_alloc_u32(&chip->policies, policy, &fs->location, 0xffffffff,
			    GFP_KERNEL);
	if (err) {
		devm_kfree(chip->dev, policy);
		return err;
	}

	memcpy(&policy->fs, fs, sizeof(*fs));
	ether_addr_copy(policy->addr, addr);
	policy->mapping = mapping;
	policy->action = action;
	policy->port = port;
	policy->vid = vid;

	err = mv88e6xxx_policy_apply(chip, port, policy);
	if (err) {
		idr_remove(&chip->policies, fs->location);
		devm_kfree(chip->dev, policy);
		return err;
	}

	return 0;
}

static int mv88e6xxx_get_rxnfc(struct dsa_switch *ds, int port,
			       struct ethtool_rxnfc *rxnfc, u32 *rule_locs)
{
	struct ethtool_rx_flow_spec *fs = &rxnfc->fs;
	struct mv88e6xxx_chip *chip = ds->priv;
	struct mv88e6xxx_policy *policy;
	int err;
	int id;

	mv88e6xxx_reg_lock(chip);

	switch (rxnfc->cmd) {
	case ETHTOOL_GRXCLSRLCNT:
		rxnfc->data = 0;
		rxnfc->data |= RX_CLS_LOC_SPECIAL;
		rxnfc->rule_cnt = 0;
		idr_for_each_entry(&chip->policies, policy, id)
			if (policy->port == port)
				rxnfc->rule_cnt++;
		err = 0;
		break;
	case ETHTOOL_GRXCLSRULE:
		err = -ENOENT;
		policy = idr_find(&chip->policies, fs->location);
		if (policy) {
			memcpy(fs, &policy->fs, sizeof(*fs));
			err = 0;
		}
		break;
	case ETHTOOL_GRXCLSRLALL:
		rxnfc->data = 0;
		rxnfc->rule_cnt = 0;
		idr_for_each_entry(&chip->policies, policy, id)
			if (policy->port == port)
				rule_locs[rxnfc->rule_cnt++] = id;
		err = 0;
		break;
	default:
		err = -EOPNOTSUPP;
		break;
	}

	mv88e6xxx_reg_unlock(chip);

	return err;
}

static int mv88e6xxx_set_rxnfc(struct dsa_switch *ds, int port,
			       struct ethtool_rxnfc *rxnfc)
{
	struct ethtool_rx_flow_spec *fs = &rxnfc->fs;
	struct mv88e6xxx_chip *chip = ds->priv;
	struct mv88e6xxx_policy *policy;
	int err;

	mv88e6xxx_reg_lock(chip);

	switch (rxnfc->cmd) {
	case ETHTOOL_SRXCLSRLINS:
		err = mv88e6xxx_policy_insert(chip, port, fs);
		break;
	case ETHTOOL_SRXCLSRLDEL:
		err = -ENOENT;
		policy = idr_remove(&chip->policies, fs->location);
		if (policy) {
			policy->action = MV88E6XXX_POLICY_ACTION_NORMAL;
			err = mv88e6xxx_policy_apply(chip, port, policy);
			devm_kfree(chip->dev, policy);
		}
		break;
	default:
		err = -EOPNOTSUPP;
		break;
	}

	mv88e6xxx_reg_unlock(chip);

	return err;
}

static int mv88e6xxx_port_add_broadcast(struct mv88e6xxx_chip *chip, int port,
					u16 vid)
{
	const char broadcast[6] = { 0xff, 0xff, 0xff, 0xff, 0xff, 0xff };
	u8 state = MV88E6XXX_G1_ATU_DATA_STATE_MC_STATIC;

	return mv88e6xxx_port_db_load_purge(chip, port, broadcast, vid, state);
}

static int mv88e6xxx_broadcast_setup(struct mv88e6xxx_chip *chip, u16 vid)
{
	int port;
	int err;

	for (port = 0; port < mv88e6xxx_num_ports(chip); port++) {
		err = mv88e6xxx_port_add_broadcast(chip, port, vid);
		if (err)
			return err;
	}

	return 0;
}

static int mv88e6xxx_port_vlan_join(struct mv88e6xxx_chip *chip, int port,
				    u16 vid, u8 member, bool warn)
{
	const u8 non_member = MV88E6XXX_G1_VTU_DATA_MEMBER_TAG_NON_MEMBER;
	struct mv88e6xxx_vtu_entry vlan;
	int i, err;

	if (!vid)
		return -EOPNOTSUPP;

	vlan.vid = vid - 1;
	vlan.valid = false;

	err = mv88e6xxx_vtu_getnext(chip, &vlan);
	if (err)
		return err;

	if (vlan.vid != vid || !vlan.valid) {
		memset(&vlan, 0, sizeof(vlan));

		err = mv88e6xxx_atu_new(chip, &vlan.fid);
		if (err)
			return err;

		for (i = 0; i < mv88e6xxx_num_ports(chip); ++i)
			if (i == port)
				vlan.member[i] = member;
			else
				vlan.member[i] = non_member;

		vlan.vid = vid;
		vlan.valid = true;

		err = mv88e6xxx_vtu_loadpurge(chip, &vlan);
		if (err)
			return err;

		err = mv88e6xxx_broadcast_setup(chip, vlan.vid);
		if (err)
			return err;
	} else if (vlan.member[port] != member) {
		vlan.member[port] = member;

		err = mv88e6xxx_vtu_loadpurge(chip, &vlan);
		if (err)
			return err;
	} else if (warn) {
		dev_info(chip->dev, "p%d: already a member of VLAN %d\n",
			 port, vid);
	}

	return 0;
}

static void mv88e6xxx_port_vlan_add(struct dsa_switch *ds, int port,
				    const struct switchdev_obj_port_vlan *vlan)
{
	struct mv88e6xxx_chip *chip = ds->priv;
	bool untagged = vlan->flags & BRIDGE_VLAN_INFO_UNTAGGED;
	bool pvid = vlan->flags & BRIDGE_VLAN_INFO_PVID;
	bool warn;
	u8 member;
	u16 vid;

	if (!mv88e6xxx_max_vid(chip))
		return;

	if (dsa_is_dsa_port(ds, port) || dsa_is_cpu_port(ds, port))
		member = MV88E6XXX_G1_VTU_DATA_MEMBER_TAG_UNMODIFIED;
	else if (untagged)
		member = MV88E6XXX_G1_VTU_DATA_MEMBER_TAG_UNTAGGED;
	else
		member = MV88E6XXX_G1_VTU_DATA_MEMBER_TAG_TAGGED;

	/* net/dsa/slave.c will call dsa_port_vlan_add() for the affected port
	 * and then the CPU port. Do not warn for duplicates for the CPU port.
	 */
	warn = !dsa_is_cpu_port(ds, port) && !dsa_is_dsa_port(ds, port);

	mv88e6xxx_reg_lock(chip);

	for (vid = vlan->vid_begin; vid <= vlan->vid_end; ++vid)
		if (mv88e6xxx_port_vlan_join(chip, port, vid, member, warn))
			dev_err(ds->dev, "p%d: failed to add VLAN %d%c\n", port,
				vid, untagged ? 'u' : 't');

	if (pvid && mv88e6xxx_port_set_pvid(chip, port, vlan->vid_end))
		dev_err(ds->dev, "p%d: failed to set PVID %d\n", port,
			vlan->vid_end);

	mv88e6xxx_reg_unlock(chip);
}

static int mv88e6xxx_port_vlan_leave(struct mv88e6xxx_chip *chip,
				     int port, u16 vid)
{
	struct mv88e6xxx_vtu_entry vlan;
	int i, err;

	if (!vid)
		return -EOPNOTSUPP;

	vlan.vid = vid - 1;
	vlan.valid = false;

	err = mv88e6xxx_vtu_getnext(chip, &vlan);
	if (err)
		return err;

	/* If the VLAN doesn't exist in hardware or the port isn't a member,
	 * tell switchdev that this VLAN is likely handled in software.
	 */
	if (vlan.vid != vid || !vlan.valid ||
	    vlan.member[port] == MV88E6XXX_G1_VTU_DATA_MEMBER_TAG_NON_MEMBER)
		return -EOPNOTSUPP;

	vlan.member[port] = MV88E6XXX_G1_VTU_DATA_MEMBER_TAG_NON_MEMBER;

	/* keep the VLAN unless all ports are excluded */
	vlan.valid = false;
	for (i = 0; i < mv88e6xxx_num_ports(chip); ++i) {
		if (vlan.member[i] !=
		    MV88E6XXX_G1_VTU_DATA_MEMBER_TAG_NON_MEMBER) {
			vlan.valid = true;
			break;
		}
	}

	err = mv88e6xxx_vtu_loadpurge(chip, &vlan);
	if (err)
		return err;

	return mv88e6xxx_g1_atu_remove(chip, vlan.fid, port, false);
}

static int mv88e6xxx_port_vlan_del(struct dsa_switch *ds, int port,
				   const struct switchdev_obj_port_vlan *vlan)
{
	struct mv88e6xxx_chip *chip = ds->priv;
	u16 pvid, vid;
	int err = 0;

	if (!mv88e6xxx_max_vid(chip))
		return -EOPNOTSUPP;

	mv88e6xxx_reg_lock(chip);

	err = mv88e6xxx_port_get_pvid(chip, port, &pvid);
	if (err)
		goto unlock;

	for (vid = vlan->vid_begin; vid <= vlan->vid_end; ++vid) {
		err = mv88e6xxx_port_vlan_leave(chip, port, vid);
		if (err)
			goto unlock;

		if (vid == pvid) {
			err = mv88e6xxx_port_set_pvid(chip, port, 0);
			if (err)
				goto unlock;
		}
	}

unlock:
	mv88e6xxx_reg_unlock(chip);

	return err;
}

static int mv88e6xxx_port_fdb_add(struct dsa_switch *ds, int port,
				  const unsigned char *addr, u16 vid)
{
	struct mv88e6xxx_chip *chip = ds->priv;
	int err;

	mv88e6xxx_reg_lock(chip);
	err = mv88e6xxx_port_db_load_purge(chip, port, addr, vid,
					   MV88E6XXX_G1_ATU_DATA_STATE_UC_STATIC);
	mv88e6xxx_reg_unlock(chip);

	return err;
}

static int mv88e6xxx_port_fdb_del(struct dsa_switch *ds, int port,
				  const unsigned char *addr, u16 vid)
{
	struct mv88e6xxx_chip *chip = ds->priv;
	int err;

	mv88e6xxx_reg_lock(chip);
	err = mv88e6xxx_port_db_load_purge(chip, port, addr, vid, 0);
	mv88e6xxx_reg_unlock(chip);

	return err;
}

static int mv88e6xxx_port_db_dump_fid(struct mv88e6xxx_chip *chip,
				      u16 fid, u16 vid, int port,
				      dsa_fdb_dump_cb_t *cb, void *data)
{
	struct mv88e6xxx_atu_entry addr;
	bool is_static;
	int err;

	addr.state = 0;
	eth_broadcast_addr(addr.mac);

	do {
		err = mv88e6xxx_g1_atu_getnext(chip, fid, &addr);
		if (err)
			return err;

		if (!addr.state)
			break;

		if (addr.trunk || (addr.portvec & BIT(port)) == 0)
			continue;

		if (!is_unicast_ether_addr(addr.mac))
			continue;

		is_static = (addr.state ==
			     MV88E6XXX_G1_ATU_DATA_STATE_UC_STATIC);
		err = cb(addr.mac, vid, is_static, data);
		if (err)
			return err;
	} while (!is_broadcast_ether_addr(addr.mac));

	return err;
}

static int mv88e6xxx_port_db_dump(struct mv88e6xxx_chip *chip, int port,
				  dsa_fdb_dump_cb_t *cb, void *data)
{
	struct mv88e6xxx_vtu_entry vlan;
	u16 fid;
	int err;

	/* Dump port's default Filtering Information Database (VLAN ID 0) */
	err = mv88e6xxx_port_get_fid(chip, port, &fid);
	if (err)
		return err;

	err = mv88e6xxx_port_db_dump_fid(chip, fid, 0, port, cb, data);
	if (err)
		return err;

	/* Dump VLANs' Filtering Information Databases */
	vlan.vid = mv88e6xxx_max_vid(chip);
	vlan.valid = false;

	do {
		err = mv88e6xxx_vtu_getnext(chip, &vlan);
		if (err)
			return err;

		if (!vlan.valid)
			break;

		err = mv88e6xxx_port_db_dump_fid(chip, vlan.fid, vlan.vid, port,
						 cb, data);
		if (err)
			return err;
	} while (vlan.vid < mv88e6xxx_max_vid(chip));

	return err;
}

static int mv88e6xxx_port_fdb_dump(struct dsa_switch *ds, int port,
				   dsa_fdb_dump_cb_t *cb, void *data)
{
	struct mv88e6xxx_chip *chip = ds->priv;
	int err;

	mv88e6xxx_reg_lock(chip);
	err = mv88e6xxx_port_db_dump(chip, port, cb, data);
	mv88e6xxx_reg_unlock(chip);

	return err;
}

static int mv88e6xxx_bridge_map(struct mv88e6xxx_chip *chip,
				struct net_device *br)
{
	struct dsa_switch *ds = chip->ds;
	struct dsa_switch_tree *dst = ds->dst;
	struct dsa_port *dp;
	int err;

	list_for_each_entry(dp, &dst->ports, list) {
		if (dp->bridge_dev == br) {
			if (dp->ds == ds) {
				/* This is a local bridge group member,
				 * remap its Port VLAN Map.
				 */
				err = mv88e6xxx_port_vlan_map(chip, dp->index);
				if (err)
					return err;
			} else {
				/* This is an external bridge group member,
				 * remap its cross-chip Port VLAN Table entry.
				 */
				err = mv88e6xxx_pvt_map(chip, dp->ds->index,
							dp->index);
				if (err)
					return err;
			}
		}
	}

	return 0;
}

static int mv88e6xxx_port_bridge_join(struct dsa_switch *ds, int port,
				      struct net_device *br)
{
	struct mv88e6xxx_chip *chip = ds->priv;
	int err;

	mv88e6xxx_reg_lock(chip);
	err = mv88e6xxx_bridge_map(chip, br);
	mv88e6xxx_reg_unlock(chip);

	return err;
}

static void mv88e6xxx_port_bridge_leave(struct dsa_switch *ds, int port,
					struct net_device *br)
{
	struct mv88e6xxx_chip *chip = ds->priv;

	mv88e6xxx_reg_lock(chip);
	if (mv88e6xxx_bridge_map(chip, br) ||
	    mv88e6xxx_port_vlan_map(chip, port))
		dev_err(ds->dev, "failed to remap in-chip Port VLAN\n");
	mv88e6xxx_reg_unlock(chip);
}

static int mv88e6xxx_crosschip_bridge_join(struct dsa_switch *ds,
					   int tree_index, int sw_index,
					   int port, struct net_device *br)
{
	struct mv88e6xxx_chip *chip = ds->priv;
	int err;

	if (tree_index != ds->dst->index)
		return 0;

	mv88e6xxx_reg_lock(chip);
	err = mv88e6xxx_pvt_map(chip, sw_index, port);
	mv88e6xxx_reg_unlock(chip);

	return err;
}

static void mv88e6xxx_crosschip_bridge_leave(struct dsa_switch *ds,
					     int tree_index, int sw_index,
					     int port, struct net_device *br)
{
	struct mv88e6xxx_chip *chip = ds->priv;

	if (tree_index != ds->dst->index)
		return;

	mv88e6xxx_reg_lock(chip);
	if (mv88e6xxx_pvt_map(chip, sw_index, port))
		dev_err(ds->dev, "failed to remap cross-chip Port VLAN\n");
	mv88e6xxx_reg_unlock(chip);
}

static int mv88e6xxx_software_reset(struct mv88e6xxx_chip *chip)
{
	if (chip->info->ops->reset)
		return chip->info->ops->reset(chip);

	return 0;
}

static void mv88e6xxx_hardware_reset(struct mv88e6xxx_chip *chip)
{
	struct gpio_desc *gpiod = chip->reset;

	/* If there is a GPIO connected to the reset pin, toggle it */
	if (gpiod) {
		gpiod_set_value_cansleep(gpiod, 1);
		usleep_range(10000, 20000);
		gpiod_set_value_cansleep(gpiod, 0);
		usleep_range(10000, 20000);

		mv88e6xxx_g1_wait_eeprom_done(chip);
	}
}

static int mv88e6xxx_disable_ports(struct mv88e6xxx_chip *chip)
{
	int i, err;

	/* Set all ports to the Disabled state */
	for (i = 0; i < mv88e6xxx_num_ports(chip); i++) {
		err = mv88e6xxx_port_set_state(chip, i, BR_STATE_DISABLED);
		if (err)
			return err;
	}

	/* Wait for transmit queues to drain,
	 * i.e. 2ms for a maximum frame to be transmitted at 10 Mbps.
	 */
	usleep_range(2000, 4000);

	return 0;
}

static int mv88e6xxx_switch_reset(struct mv88e6xxx_chip *chip)
{
	int err;

	err = mv88e6xxx_disable_ports(chip);
	if (err)
		return err;

	mv88e6xxx_hardware_reset(chip);

	return mv88e6xxx_software_reset(chip);
}

static int mv88e6xxx_set_port_mode(struct mv88e6xxx_chip *chip, int port,
				   enum mv88e6xxx_frame_mode frame,
				   enum mv88e6xxx_egress_mode egress, u16 etype)
{
	int err;

	if (!chip->info->ops->port_set_frame_mode)
		return -EOPNOTSUPP;

	err = mv88e6xxx_port_set_egress_mode(chip, port, egress);
	if (err)
		return err;

	err = chip->info->ops->port_set_frame_mode(chip, port, frame);
	if (err)
		return err;

	if (chip->info->ops->port_set_ether_type)
		return chip->info->ops->port_set_ether_type(chip, port, etype);

	return 0;
}

static int mv88e6xxx_set_port_mode_normal(struct mv88e6xxx_chip *chip, int port)
{
	return mv88e6xxx_set_port_mode(chip, port, MV88E6XXX_FRAME_MODE_NORMAL,
				       MV88E6XXX_EGRESS_MODE_UNMODIFIED,
				       MV88E6XXX_PORT_ETH_TYPE_DEFAULT);
}

static int mv88e6xxx_set_port_mode_dsa(struct mv88e6xxx_chip *chip, int port)
{
	return mv88e6xxx_set_port_mode(chip, port, MV88E6XXX_FRAME_MODE_DSA,
				       MV88E6XXX_EGRESS_MODE_UNMODIFIED,
				       MV88E6XXX_PORT_ETH_TYPE_DEFAULT);
}

static int mv88e6xxx_set_port_mode_edsa(struct mv88e6xxx_chip *chip, int port)
{
	return mv88e6xxx_set_port_mode(chip, port,
				       MV88E6XXX_FRAME_MODE_ETHERTYPE,
				       MV88E6XXX_EGRESS_MODE_ETHERTYPE,
				       ETH_P_EDSA);
}

static int mv88e6xxx_setup_port_mode(struct mv88e6xxx_chip *chip, int port)
{
	if (dsa_is_dsa_port(chip->ds, port))
		return mv88e6xxx_set_port_mode_dsa(chip, port);

	if (dsa_is_user_port(chip->ds, port))
		return mv88e6xxx_set_port_mode_normal(chip, port);

	/* Setup CPU port mode depending on its supported tag format */
	if (chip->info->tag_protocol == DSA_TAG_PROTO_DSA)
		return mv88e6xxx_set_port_mode_dsa(chip, port);

	if (chip->info->tag_protocol == DSA_TAG_PROTO_EDSA)
		return mv88e6xxx_set_port_mode_edsa(chip, port);

	return -EINVAL;
}

static int mv88e6xxx_setup_message_port(struct mv88e6xxx_chip *chip, int port)
{
	bool message = dsa_is_dsa_port(chip->ds, port);

	return mv88e6xxx_port_set_message_port(chip, port, message);
}

static int mv88e6xxx_setup_egress_floods(struct mv88e6xxx_chip *chip, int port)
{
	struct dsa_switch *ds = chip->ds;
	bool flood;

	/* Upstream ports flood frames with unknown unicast or multicast DA */
	flood = dsa_is_cpu_port(ds, port) || dsa_is_dsa_port(ds, port);
	if (chip->info->ops->port_set_egress_floods)
		return chip->info->ops->port_set_egress_floods(chip, port,
							       flood, flood);

	return 0;
}

static irqreturn_t mv88e6xxx_serdes_irq_thread_fn(int irq, void *dev_id)
{
	struct mv88e6xxx_port *mvp = dev_id;
	struct mv88e6xxx_chip *chip = mvp->chip;
	irqreturn_t ret = IRQ_NONE;
	int port = mvp->port;
	u8 lane;

	mv88e6xxx_reg_lock(chip);
	lane = mv88e6xxx_serdes_get_lane(chip, port);
	if (lane)
		ret = mv88e6xxx_serdes_irq_status(chip, port, lane);
	mv88e6xxx_reg_unlock(chip);

	return ret;
}

static int mv88e6xxx_serdes_irq_request(struct mv88e6xxx_chip *chip, int port,
					u8 lane)
{
	struct mv88e6xxx_port *dev_id = &chip->ports[port];
	unsigned int irq;
	int err;

	/* Nothing to request if this SERDES port has no IRQ */
	irq = mv88e6xxx_serdes_irq_mapping(chip, port);
	if (!irq)
		return 0;

	snprintf(dev_id->serdes_irq_name, sizeof(dev_id->serdes_irq_name),
		 "mv88e6xxx-%s-serdes-%d", dev_name(chip->dev), port);

	/* Requesting the IRQ will trigger IRQ callbacks, so release the lock */
	mv88e6xxx_reg_unlock(chip);
	err = request_threaded_irq(irq, NULL, mv88e6xxx_serdes_irq_thread_fn,
				   IRQF_ONESHOT, dev_id->serdes_irq_name,
				   dev_id);
	mv88e6xxx_reg_lock(chip);
	if (err)
		return err;

	dev_id->serdes_irq = irq;

	return mv88e6xxx_serdes_irq_enable(chip, port, lane);
}

static int mv88e6xxx_serdes_irq_free(struct mv88e6xxx_chip *chip, int port,
				     u8 lane)
{
	struct mv88e6xxx_port *dev_id = &chip->ports[port];
	unsigned int irq = dev_id->serdes_irq;
	int err;

	/* Nothing to free if no IRQ has been requested */
	if (!irq)
		return 0;

	err = mv88e6xxx_serdes_irq_disable(chip, port, lane);

	/* Freeing the IRQ will trigger IRQ callbacks, so release the lock */
	mv88e6xxx_reg_unlock(chip);
	free_irq(irq, dev_id);
	mv88e6xxx_reg_lock(chip);

	dev_id->serdes_irq = 0;

	return err;
}

static int mv88e6xxx_serdes_power(struct mv88e6xxx_chip *chip, int port,
				  bool on)
{
	u8 lane;
	int err;

	lane = mv88e6xxx_serdes_get_lane(chip, port);
	if (!lane)
		return 0;

	if (on) {
		err = mv88e6xxx_serdes_power_up(chip, port, lane);
		if (err)
			return err;

		err = mv88e6xxx_serdes_irq_request(chip, port, lane);
	} else {
		err = mv88e6xxx_serdes_irq_free(chip, port, lane);
		if (err)
			return err;

		err = mv88e6xxx_serdes_power_down(chip, port, lane);
	}

	return err;
}

static int mv88e6xxx_setup_upstream_port(struct mv88e6xxx_chip *chip, int port)
{
	struct dsa_switch *ds = chip->ds;
	int upstream_port;
	int err;

	upstream_port = dsa_upstream_port(ds, port);
	if (chip->info->ops->port_set_upstream_port) {
		err = chip->info->ops->port_set_upstream_port(chip, port,
							      upstream_port);
		if (err)
			return err;
	}

	if (port == upstream_port) {
		if (chip->info->ops->set_cpu_port) {
			err = chip->info->ops->set_cpu_port(chip,
							    upstream_port);
			if (err)
				return err;
		}

		if (chip->info->ops->set_egress_port) {
			err = chip->info->ops->set_egress_port(chip,
						MV88E6XXX_EGRESS_DIR_INGRESS,
						upstream_port);
			if (err)
				return err;

			err = chip->info->ops->set_egress_port(chip,
						MV88E6XXX_EGRESS_DIR_EGRESS,
						upstream_port);
			if (err)
				return err;
		}
	}

	return 0;
}

static int mv88e6xxx_setup_port(struct mv88e6xxx_chip *chip, int port)
{
	struct dsa_switch *ds = chip->ds;
	int err;
	u16 reg;

	chip->ports[port].chip = chip;
	chip->ports[port].port = port;

	/* MAC Forcing register: don't force link, speed, duplex or flow control
	 * state to any particular values on physical ports, but force the CPU
	 * port and all DSA ports to their maximum bandwidth and full duplex.
	 */
	if (dsa_is_cpu_port(ds, port) || dsa_is_dsa_port(ds, port))
		err = mv88e6xxx_port_setup_mac(chip, port, LINK_FORCED_UP,
					       SPEED_MAX, DUPLEX_FULL,
					       PAUSE_OFF,
					       PHY_INTERFACE_MODE_NA);
	else
		err = mv88e6xxx_port_setup_mac(chip, port, LINK_UNFORCED,
					       SPEED_UNFORCED, DUPLEX_UNFORCED,
					       PAUSE_ON,
					       PHY_INTERFACE_MODE_NA);
	if (err)
		return err;

	/* Port Control: disable Drop-on-Unlock, disable Drop-on-Lock,
	 * disable Header mode, enable IGMP/MLD snooping, disable VLAN
	 * tunneling, determine priority by looking at 802.1p and IP
	 * priority fields (IP prio has precedence), and set STP state
	 * to Forwarding.
	 *
	 * If this is the CPU link, use DSA or EDSA tagging depending
	 * on which tagging mode was configured.
	 *
	 * If this is a link to another switch, use DSA tagging mode.
	 *
	 * If this is the upstream port for this switch, enable
	 * forwarding of unknown unicasts and multicasts.
	 */
	reg = MV88E6XXX_PORT_CTL0_IGMP_MLD_SNOOP |
		MV88E6185_PORT_CTL0_USE_TAG | MV88E6185_PORT_CTL0_USE_IP |
		MV88E6XXX_PORT_CTL0_STATE_FORWARDING;
	err = mv88e6xxx_port_write(chip, port, MV88E6XXX_PORT_CTL0, reg);
	if (err)
		return err;

	err = mv88e6xxx_setup_port_mode(chip, port);
	if (err)
		return err;

	err = mv88e6xxx_setup_egress_floods(chip, port);
	if (err)
		return err;

	/* Port Control 2: don't force a good FCS, set the maximum frame size to
	 * 10240 bytes, disable 802.1q tags checking, don't discard tagged or
	 * untagged frames on this port, do a destination address lookup on all
	 * received packets as usual, disable ARP mirroring and don't send a
	 * copy of all transmitted/received frames on this port to the CPU.
	 */
	err = mv88e6xxx_port_set_map_da(chip, port);
	if (err)
		return err;

	err = mv88e6xxx_setup_upstream_port(chip, port);
	if (err)
		return err;

	err = mv88e6xxx_port_set_8021q_mode(chip, port,
				MV88E6XXX_PORT_CTL2_8021Q_MODE_DISABLED);
	if (err)
		return err;

	if (chip->info->ops->port_set_jumbo_size) {
		err = chip->info->ops->port_set_jumbo_size(chip, port, 10240);
		if (err)
			return err;
	}

	/* Port Association Vector: when learning source addresses
	 * of packets, add the address to the address database using
	 * a port bitmap that has only the bit for this port set and
	 * the other bits clear.
	 */
	reg = 1 << port;
	/* Disable learning for CPU port */
	if (dsa_is_cpu_port(ds, port))
		reg = 0;

	err = mv88e6xxx_port_write(chip, port, MV88E6XXX_PORT_ASSOC_VECTOR,
				   reg);
	if (err)
		return err;

	/* Egress rate control 2: disable egress rate control. */
	err = mv88e6xxx_port_write(chip, port, MV88E6XXX_PORT_EGRESS_RATE_CTL2,
				   0x0000);
	if (err)
		return err;

	if (chip->info->ops->port_pause_limit) {
		err = chip->info->ops->port_pause_limit(chip, port, 0, 0);
		if (err)
			return err;
	}

	if (chip->info->ops->port_disable_learn_limit) {
		err = chip->info->ops->port_disable_learn_limit(chip, port);
		if (err)
			return err;
	}

	if (chip->info->ops->port_disable_pri_override) {
		err = chip->info->ops->port_disable_pri_override(chip, port);
		if (err)
			return err;
	}

	if (chip->info->ops->port_tag_remap) {
		err = chip->info->ops->port_tag_remap(chip, port);
		if (err)
			return err;
	}

	if (chip->info->ops->port_egress_rate_limiting) {
		err = chip->info->ops->port_egress_rate_limiting(chip, port);
		if (err)
			return err;
	}

	if (chip->info->ops->port_setup_message_port) {
		err = chip->info->ops->port_setup_message_port(chip, port);
		if (err)
			return err;
	}

	/* Port based VLAN map: give each port the same default address
	 * database, and allow bidirectional communication between the
	 * CPU and DSA port(s), and the other ports.
	 */
	err = mv88e6xxx_port_set_fid(chip, port, 0);
	if (err)
		return err;

	err = mv88e6xxx_port_vlan_map(chip, port);
	if (err)
		return err;

	/* Default VLAN ID and priority: don't set a default VLAN
	 * ID, and set the default packet priority to zero.
	 */
	return mv88e6xxx_port_write(chip, port, MV88E6XXX_PORT_DEFAULT_VLAN, 0);
}

static int mv88e6xxx_get_max_mtu(struct dsa_switch *ds, int port)
{
	struct mv88e6xxx_chip *chip = ds->priv;

	if (chip->info->ops->port_set_jumbo_size)
		return 10240;
	else if (chip->info->ops->set_max_frame_size)
		return 1632;
	return 1522;
}

static int mv88e6xxx_change_mtu(struct dsa_switch *ds, int port, int new_mtu)
{
	struct mv88e6xxx_chip *chip = ds->priv;
	int ret = 0;

	mv88e6xxx_reg_lock(chip);
	if (chip->info->ops->port_set_jumbo_size)
		ret = chip->info->ops->port_set_jumbo_size(chip, port, new_mtu);
	else if (chip->info->ops->set_max_frame_size)
		ret = chip->info->ops->set_max_frame_size(chip, new_mtu);
	else
		if (new_mtu > 1522)
			ret = -EINVAL;
	mv88e6xxx_reg_unlock(chip);

	return ret;
}

static int mv88e6xxx_port_enable(struct dsa_switch *ds, int port,
				 struct phy_device *phydev)
{
	struct mv88e6xxx_chip *chip = ds->priv;
	int err;

	mv88e6xxx_reg_lock(chip);
	err = mv88e6xxx_serdes_power(chip, port, true);
	mv88e6xxx_reg_unlock(chip);

	return err;
}

static void mv88e6xxx_port_disable(struct dsa_switch *ds, int port)
{
	struct mv88e6xxx_chip *chip = ds->priv;

	mv88e6xxx_reg_lock(chip);
	if (mv88e6xxx_serdes_power(chip, port, false))
		dev_err(chip->dev, "failed to power off SERDES\n");
	mv88e6xxx_reg_unlock(chip);
}

static int mv88e6xxx_set_ageing_time(struct dsa_switch *ds,
				     unsigned int ageing_time)
{
	struct mv88e6xxx_chip *chip = ds->priv;
	int err;

	mv88e6xxx_reg_lock(chip);
	err = mv88e6xxx_g1_atu_set_age_time(chip, ageing_time);
	mv88e6xxx_reg_unlock(chip);

	return err;
}

static int mv88e6xxx_stats_setup(struct mv88e6xxx_chip *chip)
{
	int err;

	/* Initialize the statistics unit */
	if (chip->info->ops->stats_set_histogram) {
		err = chip->info->ops->stats_set_histogram(chip);
		if (err)
			return err;
	}

	return mv88e6xxx_g1_stats_clear(chip);
}

/* Check if the errata has already been applied. */
static bool mv88e6390_setup_errata_applied(struct mv88e6xxx_chip *chip)
{
	int port;
	int err;
	u16 val;

	for (port = 0; port < mv88e6xxx_num_ports(chip); port++) {
		err = mv88e6xxx_port_hidden_read(chip, 0xf, port, 0, &val);
		if (err) {
			dev_err(chip->dev,
				"Error reading hidden register: %d\n", err);
			return false;
		}
		if (val != 0x01c0)
			return false;
	}

	return true;
}

/* The 6390 copper ports have an errata which require poking magic
 * values into undocumented hidden registers and then performing a
 * software reset.
 */
static int mv88e6390_setup_errata(struct mv88e6xxx_chip *chip)
{
	int port;
	int err;

	if (mv88e6390_setup_errata_applied(chip))
		return 0;

	/* Set the ports into blocking mode */
	for (port = 0; port < mv88e6xxx_num_ports(chip); port++) {
		err = mv88e6xxx_port_set_state(chip, port, BR_STATE_DISABLED);
		if (err)
			return err;
	}

	for (port = 0; port < mv88e6xxx_num_ports(chip); port++) {
		err = mv88e6xxx_port_hidden_write(chip, 0xf, port, 0, 0x01c0);
		if (err)
			return err;
	}

	return mv88e6xxx_software_reset(chip);
}

static void mv88e6xxx_teardown(struct dsa_switch *ds)
{
	mv88e6xxx_teardown_devlink_params(ds);
	dsa_devlink_resources_unregister(ds);
	mv88e6xxx_teardown_devlink_regions(ds);
}

static int mv88e6xxx_setup(struct dsa_switch *ds)
{
	struct mv88e6xxx_chip *chip = ds->priv;
	u8 cmode;
	int err;
	int i;

	chip->ds = ds;
	ds->slave_mii_bus = mv88e6xxx_default_mdio_bus(chip);
	ds->configure_vlan_while_not_filtering = true;

	mv88e6xxx_reg_lock(chip);

	if (chip->info->ops->setup_errata) {
		err = chip->info->ops->setup_errata(chip);
		if (err)
			goto unlock;
	}

	/* Cache the cmode of each port. */
	for (i = 0; i < mv88e6xxx_num_ports(chip); i++) {
		if (chip->info->ops->port_get_cmode) {
			err = chip->info->ops->port_get_cmode(chip, i, &cmode);
			if (err)
				goto unlock;

			chip->ports[i].cmode = cmode;
		}
	}

	/* Setup Switch Port Registers */
	for (i = 0; i < mv88e6xxx_num_ports(chip); i++) {
		if (dsa_is_unused_port(ds, i))
			continue;

		/* Prevent the use of an invalid port. */
		if (mv88e6xxx_is_invalid_port(chip, i)) {
			dev_err(chip->dev, "port %d is invalid\n", i);
			err = -EINVAL;
			goto unlock;
		}

		err = mv88e6xxx_setup_port(chip, i);
		if (err)
			goto unlock;
	}

	err = mv88e6xxx_irl_setup(chip);
	if (err)
		goto unlock;

	err = mv88e6xxx_mac_setup(chip);
	if (err)
		goto unlock;

	err = mv88e6xxx_phy_setup(chip);
	if (err)
		goto unlock;

	err = mv88e6xxx_vtu_setup(chip);
	if (err)
		goto unlock;

	err = mv88e6xxx_pvt_setup(chip);
	if (err)
		goto unlock;

	err = mv88e6xxx_atu_setup(chip);
	if (err)
		goto unlock;

	err = mv88e6xxx_broadcast_setup(chip, 0);
	if (err)
		goto unlock;

	err = mv88e6xxx_pot_setup(chip);
	if (err)
		goto unlock;

	err = mv88e6xxx_rmu_setup(chip);
	if (err)
		goto unlock;

	err = mv88e6xxx_rsvd2cpu_setup(chip);
	if (err)
		goto unlock;

	err = mv88e6xxx_trunk_setup(chip);
	if (err)
		goto unlock;

	err = mv88e6xxx_devmap_setup(chip);
	if (err)
		goto unlock;

	err = mv88e6xxx_pri_setup(chip);
	if (err)
		goto unlock;

	/* Setup PTP Hardware Clock and timestamping */
	if (chip->info->ptp_support) {
		err = mv88e6xxx_ptp_setup(chip);
		if (err)
			goto unlock;

		err = mv88e6xxx_hwtstamp_setup(chip);
		if (err)
			goto unlock;
	}

	err = mv88e6xxx_stats_setup(chip);
	if (err)
		goto unlock;

unlock:
	mv88e6xxx_reg_unlock(chip);

	if (err)
		return err;

	/* Have to be called without holding the register lock, since
	 * they take the devlink lock, and we later take the locks in
	 * the reverse order when getting/setting parameters or
	 * resource occupancy.
	 */
	err = mv88e6xxx_setup_devlink_resources(ds);
	if (err)
		return err;

	err = mv88e6xxx_setup_devlink_params(ds);
	if (err)
		goto out_resources;

	err = mv88e6xxx_setup_devlink_regions(ds);
	if (err)
		goto out_params;

	return 0;

out_params:
	mv88e6xxx_teardown_devlink_params(ds);
out_resources:
	dsa_devlink_resources_unregister(ds);

	return err;
}

static int mv88e6xxx_mdio_read(struct mii_bus *bus, int phy, int reg)
{
	struct mv88e6xxx_mdio_bus *mdio_bus = bus->priv;
	struct mv88e6xxx_chip *chip = mdio_bus->chip;
	u16 val;
	int err;

	if (!chip->info->ops->phy_read)
		return -EOPNOTSUPP;

	mv88e6xxx_reg_lock(chip);
	err = chip->info->ops->phy_read(chip, bus, phy, reg, &val);
	mv88e6xxx_reg_unlock(chip);

	if (reg == MII_PHYSID2) {
		/* Some internal PHYs don't have a model number. */
		if (chip->info->family != MV88E6XXX_FAMILY_6165)
			/* Then there is the 6165 family. It gets is
			 * PHYs correct. But it can also have two
			 * SERDES interfaces in the PHY address
			 * space. And these don't have a model
			 * number. But they are not PHYs, so we don't
			 * want to give them something a PHY driver
			 * will recognise.
			 *
			 * Use the mv88e6390 family model number
			 * instead, for anything which really could be
			 * a PHY,
			 */
			if (!(val & 0x3f0))
				val |= MV88E6XXX_PORT_SWITCH_ID_PROD_6390 >> 4;
	}

	return err ? err : val;
}

static int mv88e6xxx_mdio_write(struct mii_bus *bus, int phy, int reg, u16 val)
{
	struct mv88e6xxx_mdio_bus *mdio_bus = bus->priv;
	struct mv88e6xxx_chip *chip = mdio_bus->chip;
	int err;

	if (!chip->info->ops->phy_write)
		return -EOPNOTSUPP;

	mv88e6xxx_reg_lock(chip);
	err = chip->info->ops->phy_write(chip, bus, phy, reg, val);
	mv88e6xxx_reg_unlock(chip);

	return err;
}

static int mv88e6xxx_mdio_register(struct mv88e6xxx_chip *chip,
				   struct device_node *np,
				   bool external)
{
	static int index;
	struct mv88e6xxx_mdio_bus *mdio_bus;
	struct mii_bus *bus;
	int err;

	if (external) {
		mv88e6xxx_reg_lock(chip);
		err = mv88e6xxx_g2_scratch_gpio_set_smi(chip, true);
		mv88e6xxx_reg_unlock(chip);

		if (err)
			return err;
	}

	bus = devm_mdiobus_alloc_size(chip->dev, sizeof(*mdio_bus));
	if (!bus)
		return -ENOMEM;

	mdio_bus = bus->priv;
	mdio_bus->bus = bus;
	mdio_bus->chip = chip;
	INIT_LIST_HEAD(&mdio_bus->list);
	mdio_bus->external = external;

	if (np) {
		bus->name = np->full_name;
		snprintf(bus->id, MII_BUS_ID_SIZE, "%pOF", np);
	} else {
		bus->name = "mv88e6xxx SMI";
		snprintf(bus->id, MII_BUS_ID_SIZE, "mv88e6xxx-%d", index++);
	}

	bus->read = mv88e6xxx_mdio_read;
	bus->write = mv88e6xxx_mdio_write;
	bus->parent = chip->dev;

	if (!external) {
		err = mv88e6xxx_g2_irq_mdio_setup(chip, bus);
		if (err)
			return err;
	}

	err = of_mdiobus_register(bus, np);
	if (err) {
		dev_err(chip->dev, "Cannot register MDIO bus (%d)\n", err);
		mv88e6xxx_g2_irq_mdio_free(chip, bus);
		return err;
	}

	if (external)
		list_add_tail(&mdio_bus->list, &chip->mdios);
	else
		list_add(&mdio_bus->list, &chip->mdios);

	return 0;
}

static void mv88e6xxx_mdios_unregister(struct mv88e6xxx_chip *chip)

{
	struct mv88e6xxx_mdio_bus *mdio_bus;
	struct mii_bus *bus;

	list_for_each_entry(mdio_bus, &chip->mdios, list) {
		bus = mdio_bus->bus;

		if (!mdio_bus->external)
			mv88e6xxx_g2_irq_mdio_free(chip, bus);

		mdiobus_unregister(bus);
	}
}

static int mv88e6xxx_mdios_register(struct mv88e6xxx_chip *chip,
				    struct device_node *np)
{
	struct device_node *child;
	int err;

	/* Always register one mdio bus for the internal/default mdio
	 * bus. This maybe represented in the device tree, but is
	 * optional.
	 */
	child = of_get_child_by_name(np, "mdio");
	err = mv88e6xxx_mdio_register(chip, child, false);
	if (err)
		return err;

	/* Walk the device tree, and see if there are any other nodes
	 * which say they are compatible with the external mdio
	 * bus.
	 */
	for_each_available_child_of_node(np, child) {
		if (of_device_is_compatible(
			    child, "marvell,mv88e6xxx-mdio-external")) {
			err = mv88e6xxx_mdio_register(chip, child, true);
			if (err) {
				mv88e6xxx_mdios_unregister(chip);
				of_node_put(child);
				return err;
			}
		}
	}

	return 0;
}

static int mv88e6xxx_get_eeprom_len(struct dsa_switch *ds)
{
	struct mv88e6xxx_chip *chip = ds->priv;

	return chip->eeprom_len;
}

static int mv88e6xxx_get_eeprom(struct dsa_switch *ds,
				struct ethtool_eeprom *eeprom, u8 *data)
{
	struct mv88e6xxx_chip *chip = ds->priv;
	int err;

	if (!chip->info->ops->get_eeprom)
		return -EOPNOTSUPP;

	mv88e6xxx_reg_lock(chip);
	err = chip->info->ops->get_eeprom(chip, eeprom, data);
	mv88e6xxx_reg_unlock(chip);

	if (err)
		return err;

	eeprom->magic = 0xc3ec4951;

	return 0;
}

static int mv88e6xxx_set_eeprom(struct dsa_switch *ds,
				struct ethtool_eeprom *eeprom, u8 *data)
{
	struct mv88e6xxx_chip *chip = ds->priv;
	int err;

	if (!chip->info->ops->set_eeprom)
		return -EOPNOTSUPP;

	if (eeprom->magic != 0xc3ec4951)
		return -EINVAL;

	mv88e6xxx_reg_lock(chip);
	err = chip->info->ops->set_eeprom(chip, eeprom, data);
	mv88e6xxx_reg_unlock(chip);

	return err;
}

static const struct mv88e6xxx_ops mv88e6085_ops = {
	/* MV88E6XXX_FAMILY_6097 */
	.ieee_pri_map = mv88e6085_g1_ieee_pri_map,
	.ip_pri_map = mv88e6085_g1_ip_pri_map,
	.irl_init_all = mv88e6352_g2_irl_init_all,
	.set_switch_mac = mv88e6xxx_g1_set_switch_mac,
	.phy_read = mv88e6185_phy_ppu_read,
	.phy_write = mv88e6185_phy_ppu_write,
	.port_set_link = mv88e6xxx_port_set_link,
	.port_sync_link = mv88e6xxx_port_sync_link,
	.port_set_speed_duplex = mv88e6185_port_set_speed_duplex,
	.port_tag_remap = mv88e6095_port_tag_remap,
	.port_set_frame_mode = mv88e6351_port_set_frame_mode,
	.port_set_egress_floods = mv88e6352_port_set_egress_floods,
	.port_set_ether_type = mv88e6351_port_set_ether_type,
	.port_egress_rate_limiting = mv88e6097_port_egress_rate_limiting,
	.port_pause_limit = mv88e6097_port_pause_limit,
	.port_disable_learn_limit = mv88e6xxx_port_disable_learn_limit,
	.port_disable_pri_override = mv88e6xxx_port_disable_pri_override,
	.port_get_cmode = mv88e6185_port_get_cmode,
	.port_setup_message_port = mv88e6xxx_setup_message_port,
	.stats_snapshot = mv88e6xxx_g1_stats_snapshot,
	.stats_set_histogram = mv88e6095_g1_stats_set_histogram,
	.stats_get_sset_count = mv88e6095_stats_get_sset_count,
	.stats_get_strings = mv88e6095_stats_get_strings,
	.stats_get_stats = mv88e6095_stats_get_stats,
	.set_cpu_port = mv88e6095_g1_set_cpu_port,
	.set_egress_port = mv88e6095_g1_set_egress_port,
	.watchdog_ops = &mv88e6097_watchdog_ops,
	.mgmt_rsvd2cpu = mv88e6352_g2_mgmt_rsvd2cpu,
	.pot_clear = mv88e6xxx_g2_pot_clear,
	.ppu_enable = mv88e6185_g1_ppu_enable,
	.ppu_disable = mv88e6185_g1_ppu_disable,
	.reset = mv88e6185_g1_reset,
	.rmu_disable = mv88e6085_g1_rmu_disable,
	.vtu_getnext = mv88e6352_g1_vtu_getnext,
	.vtu_loadpurge = mv88e6352_g1_vtu_loadpurge,
	.phylink_validate = mv88e6185_phylink_validate,
	.set_max_frame_size = mv88e6185_g1_set_max_frame_size,
};

static const struct mv88e6xxx_ops mv88e6095_ops = {
	/* MV88E6XXX_FAMILY_6095 */
	.ieee_pri_map = mv88e6085_g1_ieee_pri_map,
	.ip_pri_map = mv88e6085_g1_ip_pri_map,
	.set_switch_mac = mv88e6xxx_g1_set_switch_mac,
	.phy_read = mv88e6185_phy_ppu_read,
	.phy_write = mv88e6185_phy_ppu_write,
	.port_set_link = mv88e6xxx_port_set_link,
	.port_sync_link = mv88e6185_port_sync_link,
	.port_set_speed_duplex = mv88e6185_port_set_speed_duplex,
	.port_set_frame_mode = mv88e6085_port_set_frame_mode,
	.port_set_egress_floods = mv88e6185_port_set_egress_floods,
	.port_set_upstream_port = mv88e6095_port_set_upstream_port,
	.port_get_cmode = mv88e6185_port_get_cmode,
	.port_setup_message_port = mv88e6xxx_setup_message_port,
	.stats_snapshot = mv88e6xxx_g1_stats_snapshot,
	.stats_set_histogram = mv88e6095_g1_stats_set_histogram,
	.stats_get_sset_count = mv88e6095_stats_get_sset_count,
	.stats_get_strings = mv88e6095_stats_get_strings,
	.stats_get_stats = mv88e6095_stats_get_stats,
	.mgmt_rsvd2cpu = mv88e6185_g2_mgmt_rsvd2cpu,
	.serdes_power = mv88e6185_serdes_power,
	.serdes_get_lane = mv88e6185_serdes_get_lane,
	.serdes_pcs_get_state = mv88e6185_serdes_pcs_get_state,
	.ppu_enable = mv88e6185_g1_ppu_enable,
	.ppu_disable = mv88e6185_g1_ppu_disable,
	.reset = mv88e6185_g1_reset,
	.vtu_getnext = mv88e6185_g1_vtu_getnext,
	.vtu_loadpurge = mv88e6185_g1_vtu_loadpurge,
	.phylink_validate = mv88e6185_phylink_validate,
	.set_max_frame_size = mv88e6185_g1_set_max_frame_size,
};

static const struct mv88e6xxx_ops mv88e6097_ops = {
	/* MV88E6XXX_FAMILY_6097 */
	.ieee_pri_map = mv88e6085_g1_ieee_pri_map,
	.ip_pri_map = mv88e6085_g1_ip_pri_map,
	.irl_init_all = mv88e6352_g2_irl_init_all,
	.set_switch_mac = mv88e6xxx_g2_set_switch_mac,
	.phy_read = mv88e6xxx_g2_smi_phy_read,
	.phy_write = mv88e6xxx_g2_smi_phy_write,
	.port_set_link = mv88e6xxx_port_set_link,
	.port_sync_link = mv88e6185_port_sync_link,
	.port_set_speed_duplex = mv88e6185_port_set_speed_duplex,
	.port_tag_remap = mv88e6095_port_tag_remap,
	.port_set_frame_mode = mv88e6351_port_set_frame_mode,
	.port_set_egress_floods = mv88e6352_port_set_egress_floods,
	.port_set_ether_type = mv88e6351_port_set_ether_type,
	.port_egress_rate_limiting = mv88e6095_port_egress_rate_limiting,
	.port_pause_limit = mv88e6097_port_pause_limit,
	.port_disable_learn_limit = mv88e6xxx_port_disable_learn_limit,
	.port_disable_pri_override = mv88e6xxx_port_disable_pri_override,
	.port_get_cmode = mv88e6185_port_get_cmode,
	.port_setup_message_port = mv88e6xxx_setup_message_port,
	.stats_snapshot = mv88e6xxx_g1_stats_snapshot,
	.stats_set_histogram = mv88e6095_g1_stats_set_histogram,
	.stats_get_sset_count = mv88e6095_stats_get_sset_count,
	.stats_get_strings = mv88e6095_stats_get_strings,
	.stats_get_stats = mv88e6095_stats_get_stats,
	.set_cpu_port = mv88e6095_g1_set_cpu_port,
	.set_egress_port = mv88e6095_g1_set_egress_port,
	.watchdog_ops = &mv88e6097_watchdog_ops,
	.mgmt_rsvd2cpu = mv88e6352_g2_mgmt_rsvd2cpu,
	.serdes_power = mv88e6185_serdes_power,
	.serdes_get_lane = mv88e6185_serdes_get_lane,
	.serdes_pcs_get_state = mv88e6185_serdes_pcs_get_state,
	.serdes_irq_mapping = mv88e6390_serdes_irq_mapping,
	.serdes_irq_enable = mv88e6097_serdes_irq_enable,
	.serdes_irq_status = mv88e6097_serdes_irq_status,
	.pot_clear = mv88e6xxx_g2_pot_clear,
	.reset = mv88e6352_g1_reset,
	.rmu_disable = mv88e6085_g1_rmu_disable,
	.vtu_getnext = mv88e6352_g1_vtu_getnext,
	.vtu_loadpurge = mv88e6352_g1_vtu_loadpurge,
	.phylink_validate = mv88e6185_phylink_validate,
	.set_max_frame_size = mv88e6185_g1_set_max_frame_size,
};

static const struct mv88e6xxx_ops mv88e6123_ops = {
	/* MV88E6XXX_FAMILY_6165 */
	.ieee_pri_map = mv88e6085_g1_ieee_pri_map,
	.ip_pri_map = mv88e6085_g1_ip_pri_map,
	.irl_init_all = mv88e6352_g2_irl_init_all,
	.set_switch_mac = mv88e6xxx_g2_set_switch_mac,
	.phy_read = mv88e6xxx_g2_smi_phy_read,
	.phy_write = mv88e6xxx_g2_smi_phy_write,
	.port_set_link = mv88e6xxx_port_set_link,
	.port_sync_link = mv88e6xxx_port_sync_link,
	.port_set_speed_duplex = mv88e6185_port_set_speed_duplex,
	.port_set_frame_mode = mv88e6085_port_set_frame_mode,
	.port_set_egress_floods = mv88e6352_port_set_egress_floods,
	.port_disable_learn_limit = mv88e6xxx_port_disable_learn_limit,
	.port_disable_pri_override = mv88e6xxx_port_disable_pri_override,
	.port_get_cmode = mv88e6185_port_get_cmode,
	.port_setup_message_port = mv88e6xxx_setup_message_port,
	.stats_snapshot = mv88e6320_g1_stats_snapshot,
	.stats_set_histogram = mv88e6095_g1_stats_set_histogram,
	.stats_get_sset_count = mv88e6095_stats_get_sset_count,
	.stats_get_strings = mv88e6095_stats_get_strings,
	.stats_get_stats = mv88e6095_stats_get_stats,
	.set_cpu_port = mv88e6095_g1_set_cpu_port,
	.set_egress_port = mv88e6095_g1_set_egress_port,
	.watchdog_ops = &mv88e6097_watchdog_ops,
	.mgmt_rsvd2cpu = mv88e6352_g2_mgmt_rsvd2cpu,
	.pot_clear = mv88e6xxx_g2_pot_clear,
	.reset = mv88e6352_g1_reset,
	.atu_get_hash = mv88e6165_g1_atu_get_hash,
	.atu_set_hash = mv88e6165_g1_atu_set_hash,
	.vtu_getnext = mv88e6352_g1_vtu_getnext,
	.vtu_loadpurge = mv88e6352_g1_vtu_loadpurge,
	.phylink_validate = mv88e6185_phylink_validate,
	.set_max_frame_size = mv88e6185_g1_set_max_frame_size,
};

static const struct mv88e6xxx_ops mv88e6131_ops = {
	/* MV88E6XXX_FAMILY_6185 */
	.ieee_pri_map = mv88e6085_g1_ieee_pri_map,
	.ip_pri_map = mv88e6085_g1_ip_pri_map,
	.set_switch_mac = mv88e6xxx_g1_set_switch_mac,
	.phy_read = mv88e6185_phy_ppu_read,
	.phy_write = mv88e6185_phy_ppu_write,
	.port_set_link = mv88e6xxx_port_set_link,
	.port_sync_link = mv88e6xxx_port_sync_link,
	.port_set_speed_duplex = mv88e6185_port_set_speed_duplex,
	.port_tag_remap = mv88e6095_port_tag_remap,
	.port_set_frame_mode = mv88e6351_port_set_frame_mode,
	.port_set_egress_floods = mv88e6185_port_set_egress_floods,
	.port_set_ether_type = mv88e6351_port_set_ether_type,
	.port_set_upstream_port = mv88e6095_port_set_upstream_port,
	.port_set_jumbo_size = mv88e6165_port_set_jumbo_size,
	.port_egress_rate_limiting = mv88e6097_port_egress_rate_limiting,
	.port_pause_limit = mv88e6097_port_pause_limit,
	.port_set_pause = mv88e6185_port_set_pause,
	.port_get_cmode = mv88e6185_port_get_cmode,
	.port_setup_message_port = mv88e6xxx_setup_message_port,
	.stats_snapshot = mv88e6xxx_g1_stats_snapshot,
	.stats_set_histogram = mv88e6095_g1_stats_set_histogram,
	.stats_get_sset_count = mv88e6095_stats_get_sset_count,
	.stats_get_strings = mv88e6095_stats_get_strings,
	.stats_get_stats = mv88e6095_stats_get_stats,
	.set_cpu_port = mv88e6095_g1_set_cpu_port,
	.set_egress_port = mv88e6095_g1_set_egress_port,
	.watchdog_ops = &mv88e6097_watchdog_ops,
	.mgmt_rsvd2cpu = mv88e6185_g2_mgmt_rsvd2cpu,
	.ppu_enable = mv88e6185_g1_ppu_enable,
	.set_cascade_port = mv88e6185_g1_set_cascade_port,
	.ppu_disable = mv88e6185_g1_ppu_disable,
	.reset = mv88e6185_g1_reset,
	.vtu_getnext = mv88e6185_g1_vtu_getnext,
	.vtu_loadpurge = mv88e6185_g1_vtu_loadpurge,
	.phylink_validate = mv88e6185_phylink_validate,
};

static const struct mv88e6xxx_ops mv88e6141_ops = {
	/* MV88E6XXX_FAMILY_6341 */
	.ieee_pri_map = mv88e6085_g1_ieee_pri_map,
	.ip_pri_map = mv88e6085_g1_ip_pri_map,
	.irl_init_all = mv88e6352_g2_irl_init_all,
	.get_eeprom = mv88e6xxx_g2_get_eeprom8,
	.set_eeprom = mv88e6xxx_g2_set_eeprom8,
	.set_switch_mac = mv88e6xxx_g2_set_switch_mac,
	.phy_read = mv88e6xxx_g2_smi_phy_read,
	.phy_write = mv88e6xxx_g2_smi_phy_write,
	.port_set_link = mv88e6xxx_port_set_link,
	.port_sync_link = mv88e6xxx_port_sync_link,
	.port_set_rgmii_delay = mv88e6390_port_set_rgmii_delay,
	.port_set_speed_duplex = mv88e6341_port_set_speed_duplex,
	.port_max_speed_mode = mv88e6341_port_max_speed_mode,
	.port_tag_remap = mv88e6095_port_tag_remap,
	.port_set_frame_mode = mv88e6351_port_set_frame_mode,
	.port_set_egress_floods = mv88e6352_port_set_egress_floods,
	.port_set_ether_type = mv88e6351_port_set_ether_type,
	.port_set_jumbo_size = mv88e6165_port_set_jumbo_size,
	.port_egress_rate_limiting = mv88e6097_port_egress_rate_limiting,
	.port_pause_limit = mv88e6097_port_pause_limit,
	.port_disable_learn_limit = mv88e6xxx_port_disable_learn_limit,
	.port_disable_pri_override = mv88e6xxx_port_disable_pri_override,
	.port_get_cmode = mv88e6352_port_get_cmode,
	.port_set_cmode = mv88e6341_port_set_cmode,
	.port_setup_message_port = mv88e6xxx_setup_message_port,
	.stats_snapshot = mv88e6390_g1_stats_snapshot,
	.stats_set_histogram = mv88e6095_g1_stats_set_histogram,
	.stats_get_sset_count = mv88e6320_stats_get_sset_count,
	.stats_get_strings = mv88e6320_stats_get_strings,
	.stats_get_stats = mv88e6390_stats_get_stats,
	.set_cpu_port = mv88e6390_g1_set_cpu_port,
	.set_egress_port = mv88e6390_g1_set_egress_port,
	.watchdog_ops = &mv88e6390_watchdog_ops,
	.mgmt_rsvd2cpu =  mv88e6390_g1_mgmt_rsvd2cpu,
	.pot_clear = mv88e6xxx_g2_pot_clear,
	.reset = mv88e6352_g1_reset,
	.vtu_getnext = mv88e6352_g1_vtu_getnext,
	.vtu_loadpurge = mv88e6352_g1_vtu_loadpurge,
	.serdes_power = mv88e6390_serdes_power,
	.serdes_get_lane = mv88e6341_serdes_get_lane,
	/* Check status register pause & lpa register */
	.serdes_pcs_get_state = mv88e6390_serdes_pcs_get_state,
	.serdes_pcs_config = mv88e6390_serdes_pcs_config,
	.serdes_pcs_an_restart = mv88e6390_serdes_pcs_an_restart,
	.serdes_pcs_link_up = mv88e6390_serdes_pcs_link_up,
	.serdes_irq_mapping = mv88e6390_serdes_irq_mapping,
	.serdes_irq_enable = mv88e6390_serdes_irq_enable,
	.serdes_irq_status = mv88e6390_serdes_irq_status,
	.gpio_ops = &mv88e6352_gpio_ops,
	.phylink_validate = mv88e6341_phylink_validate,
};

static const struct mv88e6xxx_ops mv88e6161_ops = {
	/* MV88E6XXX_FAMILY_6165 */
	.ieee_pri_map = mv88e6085_g1_ieee_pri_map,
	.ip_pri_map = mv88e6085_g1_ip_pri_map,
	.irl_init_all = mv88e6352_g2_irl_init_all,
	.set_switch_mac = mv88e6xxx_g2_set_switch_mac,
	.phy_read = mv88e6xxx_g2_smi_phy_read,
	.phy_write = mv88e6xxx_g2_smi_phy_write,
	.port_set_link = mv88e6xxx_port_set_link,
	.port_sync_link = mv88e6xxx_port_sync_link,
	.port_set_speed_duplex = mv88e6185_port_set_speed_duplex,
	.port_tag_remap = mv88e6095_port_tag_remap,
	.port_set_frame_mode = mv88e6351_port_set_frame_mode,
	.port_set_egress_floods = mv88e6352_port_set_egress_floods,
	.port_set_ether_type = mv88e6351_port_set_ether_type,
	.port_set_jumbo_size = mv88e6165_port_set_jumbo_size,
	.port_egress_rate_limiting = mv88e6097_port_egress_rate_limiting,
	.port_pause_limit = mv88e6097_port_pause_limit,
	.port_disable_learn_limit = mv88e6xxx_port_disable_learn_limit,
	.port_disable_pri_override = mv88e6xxx_port_disable_pri_override,
	.port_get_cmode = mv88e6185_port_get_cmode,
	.port_setup_message_port = mv88e6xxx_setup_message_port,
	.stats_snapshot = mv88e6xxx_g1_stats_snapshot,
	.stats_set_histogram = mv88e6095_g1_stats_set_histogram,
	.stats_get_sset_count = mv88e6095_stats_get_sset_count,
	.stats_get_strings = mv88e6095_stats_get_strings,
	.stats_get_stats = mv88e6095_stats_get_stats,
	.set_cpu_port = mv88e6095_g1_set_cpu_port,
	.set_egress_port = mv88e6095_g1_set_egress_port,
	.watchdog_ops = &mv88e6097_watchdog_ops,
	.mgmt_rsvd2cpu = mv88e6352_g2_mgmt_rsvd2cpu,
	.pot_clear = mv88e6xxx_g2_pot_clear,
	.reset = mv88e6352_g1_reset,
	.atu_get_hash = mv88e6165_g1_atu_get_hash,
	.atu_set_hash = mv88e6165_g1_atu_set_hash,
	.vtu_getnext = mv88e6352_g1_vtu_getnext,
	.vtu_loadpurge = mv88e6352_g1_vtu_loadpurge,
	.avb_ops = &mv88e6165_avb_ops,
	.ptp_ops = &mv88e6165_ptp_ops,
	.phylink_validate = mv88e6185_phylink_validate,
};

static const struct mv88e6xxx_ops mv88e6165_ops = {
	/* MV88E6XXX_FAMILY_6165 */
	.ieee_pri_map = mv88e6085_g1_ieee_pri_map,
	.ip_pri_map = mv88e6085_g1_ip_pri_map,
	.irl_init_all = mv88e6352_g2_irl_init_all,
	.set_switch_mac = mv88e6xxx_g2_set_switch_mac,
	.phy_read = mv88e6165_phy_read,
	.phy_write = mv88e6165_phy_write,
	.port_set_link = mv88e6xxx_port_set_link,
	.port_sync_link = mv88e6xxx_port_sync_link,
	.port_set_speed_duplex = mv88e6185_port_set_speed_duplex,
	.port_disable_learn_limit = mv88e6xxx_port_disable_learn_limit,
	.port_disable_pri_override = mv88e6xxx_port_disable_pri_override,
	.port_get_cmode = mv88e6185_port_get_cmode,
	.port_setup_message_port = mv88e6xxx_setup_message_port,
	.stats_snapshot = mv88e6xxx_g1_stats_snapshot,
	.stats_set_histogram = mv88e6095_g1_stats_set_histogram,
	.stats_get_sset_count = mv88e6095_stats_get_sset_count,
	.stats_get_strings = mv88e6095_stats_get_strings,
	.stats_get_stats = mv88e6095_stats_get_stats,
	.set_cpu_port = mv88e6095_g1_set_cpu_port,
	.set_egress_port = mv88e6095_g1_set_egress_port,
	.watchdog_ops = &mv88e6097_watchdog_ops,
	.mgmt_rsvd2cpu = mv88e6352_g2_mgmt_rsvd2cpu,
	.pot_clear = mv88e6xxx_g2_pot_clear,
	.reset = mv88e6352_g1_reset,
	.atu_get_hash = mv88e6165_g1_atu_get_hash,
	.atu_set_hash = mv88e6165_g1_atu_set_hash,
	.vtu_getnext = mv88e6352_g1_vtu_getnext,
	.vtu_loadpurge = mv88e6352_g1_vtu_loadpurge,
	.avb_ops = &mv88e6165_avb_ops,
	.ptp_ops = &mv88e6165_ptp_ops,
	.phylink_validate = mv88e6185_phylink_validate,
};

static const struct mv88e6xxx_ops mv88e6171_ops = {
	/* MV88E6XXX_FAMILY_6351 */
	.ieee_pri_map = mv88e6085_g1_ieee_pri_map,
	.ip_pri_map = mv88e6085_g1_ip_pri_map,
	.irl_init_all = mv88e6352_g2_irl_init_all,
	.set_switch_mac = mv88e6xxx_g2_set_switch_mac,
	.phy_read = mv88e6xxx_g2_smi_phy_read,
	.phy_write = mv88e6xxx_g2_smi_phy_write,
	.port_set_link = mv88e6xxx_port_set_link,
	.port_sync_link = mv88e6xxx_port_sync_link,
	.port_set_rgmii_delay = mv88e6352_port_set_rgmii_delay,
	.port_set_speed_duplex = mv88e6185_port_set_speed_duplex,
	.port_tag_remap = mv88e6095_port_tag_remap,
	.port_set_frame_mode = mv88e6351_port_set_frame_mode,
	.port_set_egress_floods = mv88e6352_port_set_egress_floods,
	.port_set_ether_type = mv88e6351_port_set_ether_type,
	.port_set_jumbo_size = mv88e6165_port_set_jumbo_size,
	.port_egress_rate_limiting = mv88e6097_port_egress_rate_limiting,
	.port_pause_limit = mv88e6097_port_pause_limit,
	.port_disable_learn_limit = mv88e6xxx_port_disable_learn_limit,
	.port_disable_pri_override = mv88e6xxx_port_disable_pri_override,
	.port_get_cmode = mv88e6352_port_get_cmode,
	.port_setup_message_port = mv88e6xxx_setup_message_port,
	.stats_snapshot = mv88e6320_g1_stats_snapshot,
	.stats_set_histogram = mv88e6095_g1_stats_set_histogram,
	.stats_get_sset_count = mv88e6095_stats_get_sset_count,
	.stats_get_strings = mv88e6095_stats_get_strings,
	.stats_get_stats = mv88e6095_stats_get_stats,
	.set_cpu_port = mv88e6095_g1_set_cpu_port,
	.set_egress_port = mv88e6095_g1_set_egress_port,
	.watchdog_ops = &mv88e6097_watchdog_ops,
	.mgmt_rsvd2cpu = mv88e6352_g2_mgmt_rsvd2cpu,
	.pot_clear = mv88e6xxx_g2_pot_clear,
	.reset = mv88e6352_g1_reset,
	.atu_get_hash = mv88e6165_g1_atu_get_hash,
	.atu_set_hash = mv88e6165_g1_atu_set_hash,
	.vtu_getnext = mv88e6352_g1_vtu_getnext,
	.vtu_loadpurge = mv88e6352_g1_vtu_loadpurge,
	.phylink_validate = mv88e6185_phylink_validate,
};

static const struct mv88e6xxx_ops mv88e6172_ops = {
	/* MV88E6XXX_FAMILY_6352 */
	.ieee_pri_map = mv88e6085_g1_ieee_pri_map,
	.ip_pri_map = mv88e6085_g1_ip_pri_map,
	.irl_init_all = mv88e6352_g2_irl_init_all,
	.get_eeprom = mv88e6xxx_g2_get_eeprom16,
	.set_eeprom = mv88e6xxx_g2_set_eeprom16,
	.set_switch_mac = mv88e6xxx_g2_set_switch_mac,
	.phy_read = mv88e6xxx_g2_smi_phy_read,
	.phy_write = mv88e6xxx_g2_smi_phy_write,
	.port_set_link = mv88e6xxx_port_set_link,
	.port_sync_link = mv88e6xxx_port_sync_link,
	.port_set_rgmii_delay = mv88e6352_port_set_rgmii_delay,
	.port_set_speed_duplex = mv88e6352_port_set_speed_duplex,
	.port_tag_remap = mv88e6095_port_tag_remap,
	.port_set_policy = mv88e6352_port_set_policy,
	.port_set_frame_mode = mv88e6351_port_set_frame_mode,
	.port_set_egress_floods = mv88e6352_port_set_egress_floods,
	.port_set_ether_type = mv88e6351_port_set_ether_type,
	.port_set_jumbo_size = mv88e6165_port_set_jumbo_size,
	.port_egress_rate_limiting = mv88e6097_port_egress_rate_limiting,
	.port_pause_limit = mv88e6097_port_pause_limit,
	.port_disable_learn_limit = mv88e6xxx_port_disable_learn_limit,
	.port_disable_pri_override = mv88e6xxx_port_disable_pri_override,
	.port_get_cmode = mv88e6352_port_get_cmode,
	.port_setup_message_port = mv88e6xxx_setup_message_port,
	.stats_snapshot = mv88e6320_g1_stats_snapshot,
	.stats_set_histogram = mv88e6095_g1_stats_set_histogram,
	.stats_get_sset_count = mv88e6095_stats_get_sset_count,
	.stats_get_strings = mv88e6095_stats_get_strings,
	.stats_get_stats = mv88e6095_stats_get_stats,
	.set_cpu_port = mv88e6095_g1_set_cpu_port,
	.set_egress_port = mv88e6095_g1_set_egress_port,
	.watchdog_ops = &mv88e6097_watchdog_ops,
	.mgmt_rsvd2cpu = mv88e6352_g2_mgmt_rsvd2cpu,
	.pot_clear = mv88e6xxx_g2_pot_clear,
	.reset = mv88e6352_g1_reset,
	.rmu_disable = mv88e6352_g1_rmu_disable,
	.atu_get_hash = mv88e6165_g1_atu_get_hash,
	.atu_set_hash = mv88e6165_g1_atu_set_hash,
	.vtu_getnext = mv88e6352_g1_vtu_getnext,
	.vtu_loadpurge = mv88e6352_g1_vtu_loadpurge,
	.serdes_get_lane = mv88e6352_serdes_get_lane,
	.serdes_pcs_get_state = mv88e6352_serdes_pcs_get_state,
	.serdes_pcs_config = mv88e6352_serdes_pcs_config,
	.serdes_pcs_an_restart = mv88e6352_serdes_pcs_an_restart,
	.serdes_pcs_link_up = mv88e6352_serdes_pcs_link_up,
	.serdes_power = mv88e6352_serdes_power,
	.serdes_get_regs_len = mv88e6352_serdes_get_regs_len,
	.serdes_get_regs = mv88e6352_serdes_get_regs,
	.gpio_ops = &mv88e6352_gpio_ops,
	.phylink_validate = mv88e6352_phylink_validate,
};

static const struct mv88e6xxx_ops mv88e6175_ops = {
	/* MV88E6XXX_FAMILY_6351 */
	.ieee_pri_map = mv88e6085_g1_ieee_pri_map,
	.ip_pri_map = mv88e6085_g1_ip_pri_map,
	.irl_init_all = mv88e6352_g2_irl_init_all,
	.set_switch_mac = mv88e6xxx_g2_set_switch_mac,
	.phy_read = mv88e6xxx_g2_smi_phy_read,
	.phy_write = mv88e6xxx_g2_smi_phy_write,
	.port_set_link = mv88e6xxx_port_set_link,
	.port_sync_link = mv88e6xxx_port_sync_link,
	.port_set_rgmii_delay = mv88e6352_port_set_rgmii_delay,
	.port_set_speed_duplex = mv88e6185_port_set_speed_duplex,
	.port_tag_remap = mv88e6095_port_tag_remap,
	.port_set_frame_mode = mv88e6351_port_set_frame_mode,
	.port_set_egress_floods = mv88e6352_port_set_egress_floods,
	.port_set_ether_type = mv88e6351_port_set_ether_type,
	.port_set_jumbo_size = mv88e6165_port_set_jumbo_size,
	.port_egress_rate_limiting = mv88e6097_port_egress_rate_limiting,
	.port_pause_limit = mv88e6097_port_pause_limit,
	.port_disable_learn_limit = mv88e6xxx_port_disable_learn_limit,
	.port_disable_pri_override = mv88e6xxx_port_disable_pri_override,
	.port_get_cmode = mv88e6352_port_get_cmode,
	.port_setup_message_port = mv88e6xxx_setup_message_port,
	.stats_snapshot = mv88e6320_g1_stats_snapshot,
	.stats_set_histogram = mv88e6095_g1_stats_set_histogram,
	.stats_get_sset_count = mv88e6095_stats_get_sset_count,
	.stats_get_strings = mv88e6095_stats_get_strings,
	.stats_get_stats = mv88e6095_stats_get_stats,
	.set_cpu_port = mv88e6095_g1_set_cpu_port,
	.set_egress_port = mv88e6095_g1_set_egress_port,
	.watchdog_ops = &mv88e6097_watchdog_ops,
	.mgmt_rsvd2cpu = mv88e6352_g2_mgmt_rsvd2cpu,
	.pot_clear = mv88e6xxx_g2_pot_clear,
	.reset = mv88e6352_g1_reset,
	.atu_get_hash = mv88e6165_g1_atu_get_hash,
	.atu_set_hash = mv88e6165_g1_atu_set_hash,
	.vtu_getnext = mv88e6352_g1_vtu_getnext,
	.vtu_loadpurge = mv88e6352_g1_vtu_loadpurge,
	.phylink_validate = mv88e6185_phylink_validate,
};

static const struct mv88e6xxx_ops mv88e6176_ops = {
	/* MV88E6XXX_FAMILY_6352 */
	.ieee_pri_map = mv88e6085_g1_ieee_pri_map,
	.ip_pri_map = mv88e6085_g1_ip_pri_map,
	.irl_init_all = mv88e6352_g2_irl_init_all,
	.get_eeprom = mv88e6xxx_g2_get_eeprom16,
	.set_eeprom = mv88e6xxx_g2_set_eeprom16,
	.set_switch_mac = mv88e6xxx_g2_set_switch_mac,
	.phy_read = mv88e6xxx_g2_smi_phy_read,
	.phy_write = mv88e6xxx_g2_smi_phy_write,
	.port_set_link = mv88e6xxx_port_set_link,
	.port_sync_link = mv88e6xxx_port_sync_link,
	.port_set_rgmii_delay = mv88e6352_port_set_rgmii_delay,
	.port_set_speed_duplex = mv88e6352_port_set_speed_duplex,
	.port_tag_remap = mv88e6095_port_tag_remap,
	.port_set_policy = mv88e6352_port_set_policy,
	.port_set_frame_mode = mv88e6351_port_set_frame_mode,
	.port_set_egress_floods = mv88e6352_port_set_egress_floods,
	.port_set_ether_type = mv88e6351_port_set_ether_type,
	.port_set_jumbo_size = mv88e6165_port_set_jumbo_size,
	.port_egress_rate_limiting = mv88e6097_port_egress_rate_limiting,
	.port_pause_limit = mv88e6097_port_pause_limit,
	.port_disable_learn_limit = mv88e6xxx_port_disable_learn_limit,
	.port_disable_pri_override = mv88e6xxx_port_disable_pri_override,
	.port_get_cmode = mv88e6352_port_get_cmode,
	.port_setup_message_port = mv88e6xxx_setup_message_port,
	.stats_snapshot = mv88e6320_g1_stats_snapshot,
	.stats_set_histogram = mv88e6095_g1_stats_set_histogram,
	.stats_get_sset_count = mv88e6095_stats_get_sset_count,
	.stats_get_strings = mv88e6095_stats_get_strings,
	.stats_get_stats = mv88e6095_stats_get_stats,
	.set_cpu_port = mv88e6095_g1_set_cpu_port,
	.set_egress_port = mv88e6095_g1_set_egress_port,
	.watchdog_ops = &mv88e6097_watchdog_ops,
	.mgmt_rsvd2cpu = mv88e6352_g2_mgmt_rsvd2cpu,
	.pot_clear = mv88e6xxx_g2_pot_clear,
	.reset = mv88e6352_g1_reset,
	.rmu_disable = mv88e6352_g1_rmu_disable,
	.atu_get_hash = mv88e6165_g1_atu_get_hash,
	.atu_set_hash = mv88e6165_g1_atu_set_hash,
	.vtu_getnext = mv88e6352_g1_vtu_getnext,
	.vtu_loadpurge = mv88e6352_g1_vtu_loadpurge,
	.serdes_get_lane = mv88e6352_serdes_get_lane,
	.serdes_pcs_get_state = mv88e6352_serdes_pcs_get_state,
	.serdes_pcs_config = mv88e6352_serdes_pcs_config,
	.serdes_pcs_an_restart = mv88e6352_serdes_pcs_an_restart,
	.serdes_pcs_link_up = mv88e6352_serdes_pcs_link_up,
	.serdes_power = mv88e6352_serdes_power,
	.serdes_irq_mapping = mv88e6352_serdes_irq_mapping,
	.serdes_irq_enable = mv88e6352_serdes_irq_enable,
	.serdes_irq_status = mv88e6352_serdes_irq_status,
	.serdes_get_regs_len = mv88e6352_serdes_get_regs_len,
	.serdes_get_regs = mv88e6352_serdes_get_regs,
	.gpio_ops = &mv88e6352_gpio_ops,
	.phylink_validate = mv88e6352_phylink_validate,
};

static const struct mv88e6xxx_ops mv88e6185_ops = {
	/* MV88E6XXX_FAMILY_6185 */
	.ieee_pri_map = mv88e6085_g1_ieee_pri_map,
	.ip_pri_map = mv88e6085_g1_ip_pri_map,
	.set_switch_mac = mv88e6xxx_g1_set_switch_mac,
	.phy_read = mv88e6185_phy_ppu_read,
	.phy_write = mv88e6185_phy_ppu_write,
	.port_set_link = mv88e6xxx_port_set_link,
	.port_sync_link = mv88e6185_port_sync_link,
	.port_set_speed_duplex = mv88e6185_port_set_speed_duplex,
	.port_set_frame_mode = mv88e6085_port_set_frame_mode,
	.port_set_egress_floods = mv88e6185_port_set_egress_floods,
	.port_egress_rate_limiting = mv88e6095_port_egress_rate_limiting,
	.port_set_upstream_port = mv88e6095_port_set_upstream_port,
	.port_set_pause = mv88e6185_port_set_pause,
	.port_get_cmode = mv88e6185_port_get_cmode,
	.port_setup_message_port = mv88e6xxx_setup_message_port,
	.stats_snapshot = mv88e6xxx_g1_stats_snapshot,
	.stats_set_histogram = mv88e6095_g1_stats_set_histogram,
	.stats_get_sset_count = mv88e6095_stats_get_sset_count,
	.stats_get_strings = mv88e6095_stats_get_strings,
	.stats_get_stats = mv88e6095_stats_get_stats,
	.set_cpu_port = mv88e6095_g1_set_cpu_port,
	.set_egress_port = mv88e6095_g1_set_egress_port,
	.watchdog_ops = &mv88e6097_watchdog_ops,
	.mgmt_rsvd2cpu = mv88e6185_g2_mgmt_rsvd2cpu,
	.serdes_power = mv88e6185_serdes_power,
	.serdes_get_lane = mv88e6185_serdes_get_lane,
	.serdes_pcs_get_state = mv88e6185_serdes_pcs_get_state,
	.set_cascade_port = mv88e6185_g1_set_cascade_port,
	.ppu_enable = mv88e6185_g1_ppu_enable,
	.ppu_disable = mv88e6185_g1_ppu_disable,
	.reset = mv88e6185_g1_reset,
	.vtu_getnext = mv88e6185_g1_vtu_getnext,
	.vtu_loadpurge = mv88e6185_g1_vtu_loadpurge,
	.phylink_validate = mv88e6185_phylink_validate,
	.set_max_frame_size = mv88e6185_g1_set_max_frame_size,
};

static const struct mv88e6xxx_ops mv88e6190_ops = {
	/* MV88E6XXX_FAMILY_6390 */
	.setup_errata = mv88e6390_setup_errata,
	.irl_init_all = mv88e6390_g2_irl_init_all,
	.get_eeprom = mv88e6xxx_g2_get_eeprom8,
	.set_eeprom = mv88e6xxx_g2_set_eeprom8,
	.set_switch_mac = mv88e6xxx_g2_set_switch_mac,
	.phy_read = mv88e6xxx_g2_smi_phy_read,
	.phy_write = mv88e6xxx_g2_smi_phy_write,
	.port_set_link = mv88e6xxx_port_set_link,
	.port_sync_link = mv88e6xxx_port_sync_link,
	.port_set_rgmii_delay = mv88e6390_port_set_rgmii_delay,
	.port_set_speed_duplex = mv88e6390_port_set_speed_duplex,
	.port_max_speed_mode = mv88e6390_port_max_speed_mode,
	.port_tag_remap = mv88e6390_port_tag_remap,
	.port_set_policy = mv88e6352_port_set_policy,
	.port_set_frame_mode = mv88e6351_port_set_frame_mode,
	.port_set_egress_floods = mv88e6352_port_set_egress_floods,
	.port_set_ether_type = mv88e6351_port_set_ether_type,
	.port_set_jumbo_size = mv88e6165_port_set_jumbo_size,
	.port_pause_limit = mv88e6390_port_pause_limit,
	.port_disable_learn_limit = mv88e6xxx_port_disable_learn_limit,
	.port_disable_pri_override = mv88e6xxx_port_disable_pri_override,
	.port_get_cmode = mv88e6352_port_get_cmode,
	.port_set_cmode = mv88e6390_port_set_cmode,
	.port_setup_message_port = mv88e6xxx_setup_message_port,
	.stats_snapshot = mv88e6390_g1_stats_snapshot,
	.stats_set_histogram = mv88e6390_g1_stats_set_histogram,
	.stats_get_sset_count = mv88e6320_stats_get_sset_count,
	.stats_get_strings = mv88e6320_stats_get_strings,
	.stats_get_stats = mv88e6390_stats_get_stats,
	.set_cpu_port = mv88e6390_g1_set_cpu_port,
	.set_egress_port = mv88e6390_g1_set_egress_port,
	.watchdog_ops = &mv88e6390_watchdog_ops,
	.mgmt_rsvd2cpu = mv88e6390_g1_mgmt_rsvd2cpu,
	.pot_clear = mv88e6xxx_g2_pot_clear,
	.reset = mv88e6352_g1_reset,
	.rmu_disable = mv88e6390_g1_rmu_disable,
	.atu_get_hash = mv88e6165_g1_atu_get_hash,
	.atu_set_hash = mv88e6165_g1_atu_set_hash,
	.vtu_getnext = mv88e6390_g1_vtu_getnext,
	.vtu_loadpurge = mv88e6390_g1_vtu_loadpurge,
	.serdes_power = mv88e6390_serdes_power,
	.serdes_get_lane = mv88e6390_serdes_get_lane,
	/* Check status register pause & lpa register */
	.serdes_pcs_get_state = mv88e6390_serdes_pcs_get_state,
	.serdes_pcs_config = mv88e6390_serdes_pcs_config,
	.serdes_pcs_an_restart = mv88e6390_serdes_pcs_an_restart,
	.serdes_pcs_link_up = mv88e6390_serdes_pcs_link_up,
	.serdes_irq_mapping = mv88e6390_serdes_irq_mapping,
	.serdes_irq_enable = mv88e6390_serdes_irq_enable,
	.serdes_irq_status = mv88e6390_serdes_irq_status,
	.serdes_get_strings = mv88e6390_serdes_get_strings,
	.serdes_get_stats = mv88e6390_serdes_get_stats,
	.serdes_get_regs_len = mv88e6390_serdes_get_regs_len,
	.serdes_get_regs = mv88e6390_serdes_get_regs,
	.gpio_ops = &mv88e6352_gpio_ops,
	.phylink_validate = mv88e6390_phylink_validate,
};

static const struct mv88e6xxx_ops mv88e6190x_ops = {
	/* MV88E6XXX_FAMILY_6390 */
	.setup_errata = mv88e6390_setup_errata,
	.irl_init_all = mv88e6390_g2_irl_init_all,
	.get_eeprom = mv88e6xxx_g2_get_eeprom8,
	.set_eeprom = mv88e6xxx_g2_set_eeprom8,
	.set_switch_mac = mv88e6xxx_g2_set_switch_mac,
	.phy_read = mv88e6xxx_g2_smi_phy_read,
	.phy_write = mv88e6xxx_g2_smi_phy_write,
	.port_set_link = mv88e6xxx_port_set_link,
	.port_sync_link = mv88e6xxx_port_sync_link,
	.port_set_rgmii_delay = mv88e6390_port_set_rgmii_delay,
	.port_set_speed_duplex = mv88e6390x_port_set_speed_duplex,
	.port_max_speed_mode = mv88e6390x_port_max_speed_mode,
	.port_tag_remap = mv88e6390_port_tag_remap,
	.port_set_policy = mv88e6352_port_set_policy,
	.port_set_frame_mode = mv88e6351_port_set_frame_mode,
	.port_set_egress_floods = mv88e6352_port_set_egress_floods,
	.port_set_ether_type = mv88e6351_port_set_ether_type,
	.port_set_jumbo_size = mv88e6165_port_set_jumbo_size,
	.port_pause_limit = mv88e6390_port_pause_limit,
	.port_disable_learn_limit = mv88e6xxx_port_disable_learn_limit,
	.port_disable_pri_override = mv88e6xxx_port_disable_pri_override,
	.port_get_cmode = mv88e6352_port_get_cmode,
	.port_set_cmode = mv88e6390x_port_set_cmode,
	.port_setup_message_port = mv88e6xxx_setup_message_port,
	.stats_snapshot = mv88e6390_g1_stats_snapshot,
	.stats_set_histogram = mv88e6390_g1_stats_set_histogram,
	.stats_get_sset_count = mv88e6320_stats_get_sset_count,
	.stats_get_strings = mv88e6320_stats_get_strings,
	.stats_get_stats = mv88e6390_stats_get_stats,
	.set_cpu_port = mv88e6390_g1_set_cpu_port,
	.set_egress_port = mv88e6390_g1_set_egress_port,
	.watchdog_ops = &mv88e6390_watchdog_ops,
	.mgmt_rsvd2cpu = mv88e6390_g1_mgmt_rsvd2cpu,
	.pot_clear = mv88e6xxx_g2_pot_clear,
	.reset = mv88e6352_g1_reset,
	.rmu_disable = mv88e6390_g1_rmu_disable,
	.atu_get_hash = mv88e6165_g1_atu_get_hash,
	.atu_set_hash = mv88e6165_g1_atu_set_hash,
	.vtu_getnext = mv88e6390_g1_vtu_getnext,
	.vtu_loadpurge = mv88e6390_g1_vtu_loadpurge,
	.serdes_power = mv88e6390_serdes_power,
	.serdes_get_lane = mv88e6390x_serdes_get_lane,
	/* Check status register pause & lpa register */
	.serdes_pcs_get_state = mv88e6390_serdes_pcs_get_state,
	.serdes_pcs_config = mv88e6390_serdes_pcs_config,
	.serdes_pcs_an_restart = mv88e6390_serdes_pcs_an_restart,
	.serdes_pcs_link_up = mv88e6390_serdes_pcs_link_up,
	.serdes_irq_mapping = mv88e6390_serdes_irq_mapping,
	.serdes_irq_enable = mv88e6390_serdes_irq_enable,
	.serdes_irq_status = mv88e6390_serdes_irq_status,
	.serdes_get_strings = mv88e6390_serdes_get_strings,
	.serdes_get_stats = mv88e6390_serdes_get_stats,
	.serdes_get_regs_len = mv88e6390_serdes_get_regs_len,
	.serdes_get_regs = mv88e6390_serdes_get_regs,
	.gpio_ops = &mv88e6352_gpio_ops,
	.phylink_validate = mv88e6390x_phylink_validate,
};

static const struct mv88e6xxx_ops mv88e6191_ops = {
	/* MV88E6XXX_FAMILY_6390 */
	.setup_errata = mv88e6390_setup_errata,
	.irl_init_all = mv88e6390_g2_irl_init_all,
	.get_eeprom = mv88e6xxx_g2_get_eeprom8,
	.set_eeprom = mv88e6xxx_g2_set_eeprom8,
	.set_switch_mac = mv88e6xxx_g2_set_switch_mac,
	.phy_read = mv88e6xxx_g2_smi_phy_read,
	.phy_write = mv88e6xxx_g2_smi_phy_write,
	.port_set_link = mv88e6xxx_port_set_link,
	.port_sync_link = mv88e6xxx_port_sync_link,
	.port_set_rgmii_delay = mv88e6390_port_set_rgmii_delay,
	.port_set_speed_duplex = mv88e6390_port_set_speed_duplex,
	.port_max_speed_mode = mv88e6390_port_max_speed_mode,
	.port_tag_remap = mv88e6390_port_tag_remap,
	.port_set_frame_mode = mv88e6351_port_set_frame_mode,
	.port_set_egress_floods = mv88e6352_port_set_egress_floods,
	.port_set_ether_type = mv88e6351_port_set_ether_type,
	.port_pause_limit = mv88e6390_port_pause_limit,
	.port_disable_learn_limit = mv88e6xxx_port_disable_learn_limit,
	.port_disable_pri_override = mv88e6xxx_port_disable_pri_override,
	.port_get_cmode = mv88e6352_port_get_cmode,
	.port_set_cmode = mv88e6390_port_set_cmode,
	.port_setup_message_port = mv88e6xxx_setup_message_port,
	.stats_snapshot = mv88e6390_g1_stats_snapshot,
	.stats_set_histogram = mv88e6390_g1_stats_set_histogram,
	.stats_get_sset_count = mv88e6320_stats_get_sset_count,
	.stats_get_strings = mv88e6320_stats_get_strings,
	.stats_get_stats = mv88e6390_stats_get_stats,
	.set_cpu_port = mv88e6390_g1_set_cpu_port,
	.set_egress_port = mv88e6390_g1_set_egress_port,
	.watchdog_ops = &mv88e6390_watchdog_ops,
	.mgmt_rsvd2cpu = mv88e6390_g1_mgmt_rsvd2cpu,
	.pot_clear = mv88e6xxx_g2_pot_clear,
	.reset = mv88e6352_g1_reset,
	.rmu_disable = mv88e6390_g1_rmu_disable,
	.atu_get_hash = mv88e6165_g1_atu_get_hash,
	.atu_set_hash = mv88e6165_g1_atu_set_hash,
	.vtu_getnext = mv88e6390_g1_vtu_getnext,
	.vtu_loadpurge = mv88e6390_g1_vtu_loadpurge,
	.serdes_power = mv88e6390_serdes_power,
	.serdes_get_lane = mv88e6390_serdes_get_lane,
	/* Check status register pause & lpa register */
	.serdes_pcs_get_state = mv88e6390_serdes_pcs_get_state,
	.serdes_pcs_config = mv88e6390_serdes_pcs_config,
	.serdes_pcs_an_restart = mv88e6390_serdes_pcs_an_restart,
	.serdes_pcs_link_up = mv88e6390_serdes_pcs_link_up,
	.serdes_irq_mapping = mv88e6390_serdes_irq_mapping,
	.serdes_irq_enable = mv88e6390_serdes_irq_enable,
	.serdes_irq_status = mv88e6390_serdes_irq_status,
	.serdes_get_strings = mv88e6390_serdes_get_strings,
	.serdes_get_stats = mv88e6390_serdes_get_stats,
	.serdes_get_regs_len = mv88e6390_serdes_get_regs_len,
	.serdes_get_regs = mv88e6390_serdes_get_regs,
	.avb_ops = &mv88e6390_avb_ops,
	.ptp_ops = &mv88e6352_ptp_ops,
	.phylink_validate = mv88e6390_phylink_validate,
};

static const struct mv88e6xxx_ops mv88e6240_ops = {
	/* MV88E6XXX_FAMILY_6352 */
	.ieee_pri_map = mv88e6085_g1_ieee_pri_map,
	.ip_pri_map = mv88e6085_g1_ip_pri_map,
	.irl_init_all = mv88e6352_g2_irl_init_all,
	.get_eeprom = mv88e6xxx_g2_get_eeprom16,
	.set_eeprom = mv88e6xxx_g2_set_eeprom16,
	.set_switch_mac = mv88e6xxx_g2_set_switch_mac,
	.phy_read = mv88e6xxx_g2_smi_phy_read,
	.phy_write = mv88e6xxx_g2_smi_phy_write,
	.port_set_link = mv88e6xxx_port_set_link,
	.port_sync_link = mv88e6xxx_port_sync_link,
	.port_set_rgmii_delay = mv88e6352_port_set_rgmii_delay,
	.port_set_speed_duplex = mv88e6352_port_set_speed_duplex,
	.port_tag_remap = mv88e6095_port_tag_remap,
	.port_set_policy = mv88e6352_port_set_policy,
	.port_set_frame_mode = mv88e6351_port_set_frame_mode,
	.port_set_egress_floods = mv88e6352_port_set_egress_floods,
	.port_set_ether_type = mv88e6351_port_set_ether_type,
	.port_set_jumbo_size = mv88e6165_port_set_jumbo_size,
	.port_egress_rate_limiting = mv88e6097_port_egress_rate_limiting,
	.port_pause_limit = mv88e6097_port_pause_limit,
	.port_disable_learn_limit = mv88e6xxx_port_disable_learn_limit,
	.port_disable_pri_override = mv88e6xxx_port_disable_pri_override,
	.port_get_cmode = mv88e6352_port_get_cmode,
	.port_setup_message_port = mv88e6xxx_setup_message_port,
	.stats_snapshot = mv88e6320_g1_stats_snapshot,
	.stats_set_histogram = mv88e6095_g1_stats_set_histogram,
	.stats_get_sset_count = mv88e6095_stats_get_sset_count,
	.stats_get_strings = mv88e6095_stats_get_strings,
	.stats_get_stats = mv88e6095_stats_get_stats,
	.set_cpu_port = mv88e6095_g1_set_cpu_port,
	.set_egress_port = mv88e6095_g1_set_egress_port,
	.watchdog_ops = &mv88e6097_watchdog_ops,
	.mgmt_rsvd2cpu = mv88e6352_g2_mgmt_rsvd2cpu,
	.pot_clear = mv88e6xxx_g2_pot_clear,
	.reset = mv88e6352_g1_reset,
	.rmu_disable = mv88e6352_g1_rmu_disable,
	.atu_get_hash = mv88e6165_g1_atu_get_hash,
	.atu_set_hash = mv88e6165_g1_atu_set_hash,
	.vtu_getnext = mv88e6352_g1_vtu_getnext,
	.vtu_loadpurge = mv88e6352_g1_vtu_loadpurge,
	.serdes_get_lane = mv88e6352_serdes_get_lane,
	.serdes_pcs_get_state = mv88e6352_serdes_pcs_get_state,
	.serdes_pcs_config = mv88e6352_serdes_pcs_config,
	.serdes_pcs_an_restart = mv88e6352_serdes_pcs_an_restart,
	.serdes_pcs_link_up = mv88e6352_serdes_pcs_link_up,
	.serdes_power = mv88e6352_serdes_power,
	.serdes_irq_mapping = mv88e6352_serdes_irq_mapping,
	.serdes_irq_enable = mv88e6352_serdes_irq_enable,
	.serdes_irq_status = mv88e6352_serdes_irq_status,
	.serdes_get_regs_len = mv88e6352_serdes_get_regs_len,
	.serdes_get_regs = mv88e6352_serdes_get_regs,
	.gpio_ops = &mv88e6352_gpio_ops,
	.avb_ops = &mv88e6352_avb_ops,
	.ptp_ops = &mv88e6352_ptp_ops,
	.phylink_validate = mv88e6352_phylink_validate,
};

static const struct mv88e6xxx_ops mv88e6250_ops = {
	/* MV88E6XXX_FAMILY_6250 */
	.ieee_pri_map = mv88e6250_g1_ieee_pri_map,
	.ip_pri_map = mv88e6085_g1_ip_pri_map,
	.irl_init_all = mv88e6352_g2_irl_init_all,
	.get_eeprom = mv88e6xxx_g2_get_eeprom16,
	.set_eeprom = mv88e6xxx_g2_set_eeprom16,
	.set_switch_mac = mv88e6xxx_g2_set_switch_mac,
	.phy_read = mv88e6xxx_g2_smi_phy_read,
	.phy_write = mv88e6xxx_g2_smi_phy_write,
	.port_set_link = mv88e6xxx_port_set_link,
	.port_sync_link = mv88e6xxx_port_sync_link,
	.port_set_rgmii_delay = mv88e6352_port_set_rgmii_delay,
	.port_set_speed_duplex = mv88e6250_port_set_speed_duplex,
	.port_tag_remap = mv88e6095_port_tag_remap,
	.port_set_frame_mode = mv88e6351_port_set_frame_mode,
	.port_set_egress_floods = mv88e6352_port_set_egress_floods,
	.port_set_ether_type = mv88e6351_port_set_ether_type,
	.port_egress_rate_limiting = mv88e6097_port_egress_rate_limiting,
	.port_pause_limit = mv88e6097_port_pause_limit,
	.port_disable_pri_override = mv88e6xxx_port_disable_pri_override,
	.stats_snapshot = mv88e6320_g1_stats_snapshot,
	.stats_set_histogram = mv88e6095_g1_stats_set_histogram,
	.stats_get_sset_count = mv88e6250_stats_get_sset_count,
	.stats_get_strings = mv88e6250_stats_get_strings,
	.stats_get_stats = mv88e6250_stats_get_stats,
	.set_cpu_port = mv88e6095_g1_set_cpu_port,
	.set_egress_port = mv88e6095_g1_set_egress_port,
	.watchdog_ops = &mv88e6250_watchdog_ops,
	.mgmt_rsvd2cpu = mv88e6352_g2_mgmt_rsvd2cpu,
	.pot_clear = mv88e6xxx_g2_pot_clear,
	.reset = mv88e6250_g1_reset,
	.vtu_getnext = mv88e6250_g1_vtu_getnext,
	.vtu_loadpurge = mv88e6250_g1_vtu_loadpurge,
	.avb_ops = &mv88e6352_avb_ops,
	.ptp_ops = &mv88e6250_ptp_ops,
	.phylink_validate = mv88e6065_phylink_validate,
};

static const struct mv88e6xxx_ops mv88e6290_ops = {
	/* MV88E6XXX_FAMILY_6390 */
	.setup_errata = mv88e6390_setup_errata,
	.irl_init_all = mv88e6390_g2_irl_init_all,
	.get_eeprom = mv88e6xxx_g2_get_eeprom8,
	.set_eeprom = mv88e6xxx_g2_set_eeprom8,
	.set_switch_mac = mv88e6xxx_g2_set_switch_mac,
	.phy_read = mv88e6xxx_g2_smi_phy_read,
	.phy_write = mv88e6xxx_g2_smi_phy_write,
	.port_set_link = mv88e6xxx_port_set_link,
	.port_sync_link = mv88e6xxx_port_sync_link,
	.port_set_rgmii_delay = mv88e6390_port_set_rgmii_delay,
	.port_set_speed_duplex = mv88e6390_port_set_speed_duplex,
	.port_max_speed_mode = mv88e6390_port_max_speed_mode,
	.port_tag_remap = mv88e6390_port_tag_remap,
	.port_set_policy = mv88e6352_port_set_policy,
	.port_set_frame_mode = mv88e6351_port_set_frame_mode,
	.port_set_egress_floods = mv88e6352_port_set_egress_floods,
	.port_set_ether_type = mv88e6351_port_set_ether_type,
	.port_pause_limit = mv88e6390_port_pause_limit,
	.port_disable_learn_limit = mv88e6xxx_port_disable_learn_limit,
	.port_disable_pri_override = mv88e6xxx_port_disable_pri_override,
	.port_get_cmode = mv88e6352_port_get_cmode,
	.port_set_cmode = mv88e6390_port_set_cmode,
	.port_setup_message_port = mv88e6xxx_setup_message_port,
	.stats_snapshot = mv88e6390_g1_stats_snapshot,
	.stats_set_histogram = mv88e6390_g1_stats_set_histogram,
	.stats_get_sset_count = mv88e6320_stats_get_sset_count,
	.stats_get_strings = mv88e6320_stats_get_strings,
	.stats_get_stats = mv88e6390_stats_get_stats,
	.set_cpu_port = mv88e6390_g1_set_cpu_port,
	.set_egress_port = mv88e6390_g1_set_egress_port,
	.watchdog_ops = &mv88e6390_watchdog_ops,
	.mgmt_rsvd2cpu = mv88e6390_g1_mgmt_rsvd2cpu,
	.pot_clear = mv88e6xxx_g2_pot_clear,
	.reset = mv88e6352_g1_reset,
	.rmu_disable = mv88e6390_g1_rmu_disable,
	.atu_get_hash = mv88e6165_g1_atu_get_hash,
	.atu_set_hash = mv88e6165_g1_atu_set_hash,
	.vtu_getnext = mv88e6390_g1_vtu_getnext,
	.vtu_loadpurge = mv88e6390_g1_vtu_loadpurge,
	.serdes_power = mv88e6390_serdes_power,
	.serdes_get_lane = mv88e6390_serdes_get_lane,
	/* Check status register pause & lpa register */
	.serdes_pcs_get_state = mv88e6390_serdes_pcs_get_state,
	.serdes_pcs_config = mv88e6390_serdes_pcs_config,
	.serdes_pcs_an_restart = mv88e6390_serdes_pcs_an_restart,
	.serdes_pcs_link_up = mv88e6390_serdes_pcs_link_up,
	.serdes_irq_mapping = mv88e6390_serdes_irq_mapping,
	.serdes_irq_enable = mv88e6390_serdes_irq_enable,
	.serdes_irq_status = mv88e6390_serdes_irq_status,
	.serdes_get_strings = mv88e6390_serdes_get_strings,
	.serdes_get_stats = mv88e6390_serdes_get_stats,
	.serdes_get_regs_len = mv88e6390_serdes_get_regs_len,
	.serdes_get_regs = mv88e6390_serdes_get_regs,
	.gpio_ops = &mv88e6352_gpio_ops,
	.avb_ops = &mv88e6390_avb_ops,
	.ptp_ops = &mv88e6352_ptp_ops,
	.phylink_validate = mv88e6390_phylink_validate,
};

static const struct mv88e6xxx_ops mv88e6320_ops = {
	/* MV88E6XXX_FAMILY_6320 */
	.ieee_pri_map = mv88e6085_g1_ieee_pri_map,
	.ip_pri_map = mv88e6085_g1_ip_pri_map,
	.irl_init_all = mv88e6352_g2_irl_init_all,
	.get_eeprom = mv88e6xxx_g2_get_eeprom16,
	.set_eeprom = mv88e6xxx_g2_set_eeprom16,
	.set_switch_mac = mv88e6xxx_g2_set_switch_mac,
	.phy_read = mv88e6xxx_g2_smi_phy_read,
	.phy_write = mv88e6xxx_g2_smi_phy_write,
	.port_set_link = mv88e6xxx_port_set_link,
	.port_sync_link = mv88e6xxx_port_sync_link,
	.port_set_speed_duplex = mv88e6185_port_set_speed_duplex,
	.port_tag_remap = mv88e6095_port_tag_remap,
	.port_set_frame_mode = mv88e6351_port_set_frame_mode,
	.port_set_egress_floods = mv88e6352_port_set_egress_floods,
	.port_set_ether_type = mv88e6351_port_set_ether_type,
	.port_set_jumbo_size = mv88e6165_port_set_jumbo_size,
	.port_egress_rate_limiting = mv88e6097_port_egress_rate_limiting,
	.port_pause_limit = mv88e6097_port_pause_limit,
	.port_disable_learn_limit = mv88e6xxx_port_disable_learn_limit,
	.port_disable_pri_override = mv88e6xxx_port_disable_pri_override,
	.port_get_cmode = mv88e6352_port_get_cmode,
	.port_setup_message_port = mv88e6xxx_setup_message_port,
	.stats_snapshot = mv88e6320_g1_stats_snapshot,
	.stats_set_histogram = mv88e6095_g1_stats_set_histogram,
	.stats_get_sset_count = mv88e6320_stats_get_sset_count,
	.stats_get_strings = mv88e6320_stats_get_strings,
	.stats_get_stats = mv88e6320_stats_get_stats,
	.set_cpu_port = mv88e6095_g1_set_cpu_port,
	.set_egress_port = mv88e6095_g1_set_egress_port,
	.watchdog_ops = &mv88e6390_watchdog_ops,
	.mgmt_rsvd2cpu = mv88e6352_g2_mgmt_rsvd2cpu,
	.pot_clear = mv88e6xxx_g2_pot_clear,
	.reset = mv88e6352_g1_reset,
	.vtu_getnext = mv88e6185_g1_vtu_getnext,
	.vtu_loadpurge = mv88e6185_g1_vtu_loadpurge,
	.gpio_ops = &mv88e6352_gpio_ops,
	.avb_ops = &mv88e6352_avb_ops,
	.ptp_ops = &mv88e6352_ptp_ops,
	.phylink_validate = mv88e6185_phylink_validate,
};

static const struct mv88e6xxx_ops mv88e6321_ops = {
	/* MV88E6XXX_FAMILY_6320 */
	.ieee_pri_map = mv88e6085_g1_ieee_pri_map,
	.ip_pri_map = mv88e6085_g1_ip_pri_map,
	.irl_init_all = mv88e6352_g2_irl_init_all,
	.get_eeprom = mv88e6xxx_g2_get_eeprom16,
	.set_eeprom = mv88e6xxx_g2_set_eeprom16,
	.set_switch_mac = mv88e6xxx_g2_set_switch_mac,
	.phy_read = mv88e6xxx_g2_smi_phy_read,
	.phy_write = mv88e6xxx_g2_smi_phy_write,
	.port_set_link = mv88e6xxx_port_set_link,
	.port_sync_link = mv88e6xxx_port_sync_link,
	.port_set_speed_duplex = mv88e6185_port_set_speed_duplex,
	.port_tag_remap = mv88e6095_port_tag_remap,
	.port_set_frame_mode = mv88e6351_port_set_frame_mode,
	.port_set_egress_floods = mv88e6352_port_set_egress_floods,
	.port_set_ether_type = mv88e6351_port_set_ether_type,
	.port_set_jumbo_size = mv88e6165_port_set_jumbo_size,
	.port_egress_rate_limiting = mv88e6097_port_egress_rate_limiting,
	.port_pause_limit = mv88e6097_port_pause_limit,
	.port_disable_learn_limit = mv88e6xxx_port_disable_learn_limit,
	.port_disable_pri_override = mv88e6xxx_port_disable_pri_override,
	.port_get_cmode = mv88e6352_port_get_cmode,
	.port_setup_message_port = mv88e6xxx_setup_message_port,
	.stats_snapshot = mv88e6320_g1_stats_snapshot,
	.stats_set_histogram = mv88e6095_g1_stats_set_histogram,
	.stats_get_sset_count = mv88e6320_stats_get_sset_count,
	.stats_get_strings = mv88e6320_stats_get_strings,
	.stats_get_stats = mv88e6320_stats_get_stats,
	.set_cpu_port = mv88e6095_g1_set_cpu_port,
	.set_egress_port = mv88e6095_g1_set_egress_port,
	.watchdog_ops = &mv88e6390_watchdog_ops,
	.reset = mv88e6352_g1_reset,
	.vtu_getnext = mv88e6185_g1_vtu_getnext,
	.vtu_loadpurge = mv88e6185_g1_vtu_loadpurge,
	.gpio_ops = &mv88e6352_gpio_ops,
	.avb_ops = &mv88e6352_avb_ops,
	.ptp_ops = &mv88e6352_ptp_ops,
	.phylink_validate = mv88e6185_phylink_validate,
};

static const struct mv88e6xxx_ops mv88e6341_ops = {
	/* MV88E6XXX_FAMILY_6341 */
	.ieee_pri_map = mv88e6085_g1_ieee_pri_map,
	.ip_pri_map = mv88e6085_g1_ip_pri_map,
	.irl_init_all = mv88e6352_g2_irl_init_all,
	.get_eeprom = mv88e6xxx_g2_get_eeprom8,
	.set_eeprom = mv88e6xxx_g2_set_eeprom8,
	.set_switch_mac = mv88e6xxx_g2_set_switch_mac,
	.phy_read = mv88e6xxx_g2_smi_phy_read,
	.phy_write = mv88e6xxx_g2_smi_phy_write,
	.port_set_link = mv88e6xxx_port_set_link,
	.port_sync_link = mv88e6xxx_port_sync_link,
	.port_set_rgmii_delay = mv88e6390_port_set_rgmii_delay,
	.port_set_speed_duplex = mv88e6341_port_set_speed_duplex,
	.port_max_speed_mode = mv88e6341_port_max_speed_mode,
	.port_tag_remap = mv88e6095_port_tag_remap,
	.port_set_frame_mode = mv88e6351_port_set_frame_mode,
	.port_set_egress_floods = mv88e6352_port_set_egress_floods,
	.port_set_ether_type = mv88e6351_port_set_ether_type,
	.port_set_jumbo_size = mv88e6165_port_set_jumbo_size,
	.port_egress_rate_limiting = mv88e6097_port_egress_rate_limiting,
	.port_pause_limit = mv88e6097_port_pause_limit,
	.port_disable_learn_limit = mv88e6xxx_port_disable_learn_limit,
	.port_disable_pri_override = mv88e6xxx_port_disable_pri_override,
	.port_get_cmode = mv88e6352_port_get_cmode,
	.port_set_cmode = mv88e6341_port_set_cmode,
	.port_setup_message_port = mv88e6xxx_setup_message_port,
	.stats_snapshot = mv88e6390_g1_stats_snapshot,
	.stats_set_histogram = mv88e6095_g1_stats_set_histogram,
	.stats_get_sset_count = mv88e6320_stats_get_sset_count,
	.stats_get_strings = mv88e6320_stats_get_strings,
	.stats_get_stats = mv88e6390_stats_get_stats,
	.set_cpu_port = mv88e6390_g1_set_cpu_port,
	.set_egress_port = mv88e6390_g1_set_egress_port,
	.watchdog_ops = &mv88e6390_watchdog_ops,
	.mgmt_rsvd2cpu =  mv88e6390_g1_mgmt_rsvd2cpu,
	.pot_clear = mv88e6xxx_g2_pot_clear,
	.reset = mv88e6352_g1_reset,
	.vtu_getnext = mv88e6352_g1_vtu_getnext,
	.vtu_loadpurge = mv88e6352_g1_vtu_loadpurge,
	.serdes_power = mv88e6390_serdes_power,
	.serdes_get_lane = mv88e6341_serdes_get_lane,
	/* Check status register pause & lpa register */
	.serdes_pcs_get_state = mv88e6390_serdes_pcs_get_state,
	.serdes_pcs_config = mv88e6390_serdes_pcs_config,
	.serdes_pcs_an_restart = mv88e6390_serdes_pcs_an_restart,
	.serdes_pcs_link_up = mv88e6390_serdes_pcs_link_up,
	.serdes_irq_mapping = mv88e6390_serdes_irq_mapping,
	.serdes_irq_enable = mv88e6390_serdes_irq_enable,
	.serdes_irq_status = mv88e6390_serdes_irq_status,
	.gpio_ops = &mv88e6352_gpio_ops,
	.avb_ops = &mv88e6390_avb_ops,
	.ptp_ops = &mv88e6352_ptp_ops,
	.phylink_validate = mv88e6341_phylink_validate,
};

static const struct mv88e6xxx_ops mv88e6350_ops = {
	/* MV88E6XXX_FAMILY_6351 */
	.ieee_pri_map = mv88e6085_g1_ieee_pri_map,
	.ip_pri_map = mv88e6085_g1_ip_pri_map,
	.irl_init_all = mv88e6352_g2_irl_init_all,
	.set_switch_mac = mv88e6xxx_g2_set_switch_mac,
	.phy_read = mv88e6xxx_g2_smi_phy_read,
	.phy_write = mv88e6xxx_g2_smi_phy_write,
	.port_set_link = mv88e6xxx_port_set_link,
	.port_sync_link = mv88e6xxx_port_sync_link,
	.port_set_rgmii_delay = mv88e6352_port_set_rgmii_delay,
	.port_set_speed_duplex = mv88e6185_port_set_speed_duplex,
	.port_tag_remap = mv88e6095_port_tag_remap,
	.port_set_frame_mode = mv88e6351_port_set_frame_mode,
	.port_set_egress_floods = mv88e6352_port_set_egress_floods,
	.port_set_ether_type = mv88e6351_port_set_ether_type,
	.port_set_jumbo_size = mv88e6165_port_set_jumbo_size,
	.port_egress_rate_limiting = mv88e6097_port_egress_rate_limiting,
	.port_pause_limit = mv88e6097_port_pause_limit,
	.port_disable_learn_limit = mv88e6xxx_port_disable_learn_limit,
	.port_disable_pri_override = mv88e6xxx_port_disable_pri_override,
	.port_get_cmode = mv88e6352_port_get_cmode,
	.port_setup_message_port = mv88e6xxx_setup_message_port,
	.stats_snapshot = mv88e6320_g1_stats_snapshot,
	.stats_set_histogram = mv88e6095_g1_stats_set_histogram,
	.stats_get_sset_count = mv88e6095_stats_get_sset_count,
	.stats_get_strings = mv88e6095_stats_get_strings,
	.stats_get_stats = mv88e6095_stats_get_stats,
	.set_cpu_port = mv88e6095_g1_set_cpu_port,
	.set_egress_port = mv88e6095_g1_set_egress_port,
	.watchdog_ops = &mv88e6097_watchdog_ops,
	.mgmt_rsvd2cpu = mv88e6352_g2_mgmt_rsvd2cpu,
	.pot_clear = mv88e6xxx_g2_pot_clear,
	.reset = mv88e6352_g1_reset,
	.atu_get_hash = mv88e6165_g1_atu_get_hash,
	.atu_set_hash = mv88e6165_g1_atu_set_hash,
	.vtu_getnext = mv88e6352_g1_vtu_getnext,
	.vtu_loadpurge = mv88e6352_g1_vtu_loadpurge,
	.phylink_validate = mv88e6185_phylink_validate,
};

static const struct mv88e6xxx_ops mv88e6351_ops = {
	/* MV88E6XXX_FAMILY_6351 */
	.ieee_pri_map = mv88e6085_g1_ieee_pri_map,
	.ip_pri_map = mv88e6085_g1_ip_pri_map,
	.irl_init_all = mv88e6352_g2_irl_init_all,
	.set_switch_mac = mv88e6xxx_g2_set_switch_mac,
	.phy_read = mv88e6xxx_g2_smi_phy_read,
	.phy_write = mv88e6xxx_g2_smi_phy_write,
	.port_set_link = mv88e6xxx_port_set_link,
	.port_sync_link = mv88e6xxx_port_sync_link,
	.port_set_rgmii_delay = mv88e6352_port_set_rgmii_delay,
	.port_set_speed_duplex = mv88e6185_port_set_speed_duplex,
	.port_tag_remap = mv88e6095_port_tag_remap,
	.port_set_frame_mode = mv88e6351_port_set_frame_mode,
	.port_set_egress_floods = mv88e6352_port_set_egress_floods,
	.port_set_ether_type = mv88e6351_port_set_ether_type,
	.port_set_jumbo_size = mv88e6165_port_set_jumbo_size,
	.port_egress_rate_limiting = mv88e6097_port_egress_rate_limiting,
	.port_pause_limit = mv88e6097_port_pause_limit,
	.port_disable_learn_limit = mv88e6xxx_port_disable_learn_limit,
	.port_disable_pri_override = mv88e6xxx_port_disable_pri_override,
	.port_get_cmode = mv88e6352_port_get_cmode,
	.port_setup_message_port = mv88e6xxx_setup_message_port,
	.stats_snapshot = mv88e6320_g1_stats_snapshot,
	.stats_set_histogram = mv88e6095_g1_stats_set_histogram,
	.stats_get_sset_count = mv88e6095_stats_get_sset_count,
	.stats_get_strings = mv88e6095_stats_get_strings,
	.stats_get_stats = mv88e6095_stats_get_stats,
	.set_cpu_port = mv88e6095_g1_set_cpu_port,
	.set_egress_port = mv88e6095_g1_set_egress_port,
	.watchdog_ops = &mv88e6097_watchdog_ops,
	.mgmt_rsvd2cpu = mv88e6352_g2_mgmt_rsvd2cpu,
	.pot_clear = mv88e6xxx_g2_pot_clear,
	.reset = mv88e6352_g1_reset,
	.atu_get_hash = mv88e6165_g1_atu_get_hash,
	.atu_set_hash = mv88e6165_g1_atu_set_hash,
	.vtu_getnext = mv88e6352_g1_vtu_getnext,
	.vtu_loadpurge = mv88e6352_g1_vtu_loadpurge,
	.avb_ops = &mv88e6352_avb_ops,
	.ptp_ops = &mv88e6352_ptp_ops,
	.phylink_validate = mv88e6185_phylink_validate,
};

static const struct mv88e6xxx_ops mv88e6352_ops = {
	/* MV88E6XXX_FAMILY_6352 */
	.ieee_pri_map = mv88e6085_g1_ieee_pri_map,
	.ip_pri_map = mv88e6085_g1_ip_pri_map,
	.irl_init_all = mv88e6352_g2_irl_init_all,
	.get_eeprom = mv88e6xxx_g2_get_eeprom16,
	.set_eeprom = mv88e6xxx_g2_set_eeprom16,
	.set_switch_mac = mv88e6xxx_g2_set_switch_mac,
	.phy_read = mv88e6xxx_g2_smi_phy_read,
	.phy_write = mv88e6xxx_g2_smi_phy_write,
	.port_set_link = mv88e6xxx_port_set_link,
	.port_sync_link = mv88e6xxx_port_sync_link,
	.port_set_rgmii_delay = mv88e6352_port_set_rgmii_delay,
	.port_set_speed_duplex = mv88e6352_port_set_speed_duplex,
	.port_tag_remap = mv88e6095_port_tag_remap,
	.port_set_policy = mv88e6352_port_set_policy,
	.port_set_frame_mode = mv88e6351_port_set_frame_mode,
	.port_set_egress_floods = mv88e6352_port_set_egress_floods,
	.port_set_ether_type = mv88e6351_port_set_ether_type,
	.port_set_jumbo_size = mv88e6165_port_set_jumbo_size,
	.port_egress_rate_limiting = mv88e6097_port_egress_rate_limiting,
	.port_pause_limit = mv88e6097_port_pause_limit,
	.port_disable_learn_limit = mv88e6xxx_port_disable_learn_limit,
	.port_disable_pri_override = mv88e6xxx_port_disable_pri_override,
	.port_get_cmode = mv88e6352_port_get_cmode,
	.port_setup_message_port = mv88e6xxx_setup_message_port,
	.stats_snapshot = mv88e6320_g1_stats_snapshot,
	.stats_set_histogram = mv88e6095_g1_stats_set_histogram,
	.stats_get_sset_count = mv88e6095_stats_get_sset_count,
	.stats_get_strings = mv88e6095_stats_get_strings,
	.stats_get_stats = mv88e6095_stats_get_stats,
	.set_cpu_port = mv88e6095_g1_set_cpu_port,
	.set_egress_port = mv88e6095_g1_set_egress_port,
	.watchdog_ops = &mv88e6097_watchdog_ops,
	.mgmt_rsvd2cpu = mv88e6352_g2_mgmt_rsvd2cpu,
	.pot_clear = mv88e6xxx_g2_pot_clear,
	.reset = mv88e6352_g1_reset,
	.rmu_disable = mv88e6352_g1_rmu_disable,
	.atu_get_hash = mv88e6165_g1_atu_get_hash,
	.atu_set_hash = mv88e6165_g1_atu_set_hash,
	.vtu_getnext = mv88e6352_g1_vtu_getnext,
	.vtu_loadpurge = mv88e6352_g1_vtu_loadpurge,
	.serdes_get_lane = mv88e6352_serdes_get_lane,
	.serdes_pcs_get_state = mv88e6352_serdes_pcs_get_state,
	.serdes_pcs_config = mv88e6352_serdes_pcs_config,
	.serdes_pcs_an_restart = mv88e6352_serdes_pcs_an_restart,
	.serdes_pcs_link_up = mv88e6352_serdes_pcs_link_up,
	.serdes_power = mv88e6352_serdes_power,
	.serdes_irq_mapping = mv88e6352_serdes_irq_mapping,
	.serdes_irq_enable = mv88e6352_serdes_irq_enable,
	.serdes_irq_status = mv88e6352_serdes_irq_status,
	.gpio_ops = &mv88e6352_gpio_ops,
	.avb_ops = &mv88e6352_avb_ops,
	.ptp_ops = &mv88e6352_ptp_ops,
	.serdes_get_sset_count = mv88e6352_serdes_get_sset_count,
	.serdes_get_strings = mv88e6352_serdes_get_strings,
	.serdes_get_stats = mv88e6352_serdes_get_stats,
	.serdes_get_regs_len = mv88e6352_serdes_get_regs_len,
	.serdes_get_regs = mv88e6352_serdes_get_regs,
	.phylink_validate = mv88e6352_phylink_validate,
};

static const struct mv88e6xxx_ops mv88e6390_ops = {
	/* MV88E6XXX_FAMILY_6390 */
	.setup_errata = mv88e6390_setup_errata,
	.irl_init_all = mv88e6390_g2_irl_init_all,
	.get_eeprom = mv88e6xxx_g2_get_eeprom8,
	.set_eeprom = mv88e6xxx_g2_set_eeprom8,
	.set_switch_mac = mv88e6xxx_g2_set_switch_mac,
	.phy_read = mv88e6xxx_g2_smi_phy_read,
	.phy_write = mv88e6xxx_g2_smi_phy_write,
	.port_set_link = mv88e6xxx_port_set_link,
	.port_sync_link = mv88e6xxx_port_sync_link,
	.port_set_rgmii_delay = mv88e6390_port_set_rgmii_delay,
	.port_set_speed_duplex = mv88e6390_port_set_speed_duplex,
	.port_max_speed_mode = mv88e6390_port_max_speed_mode,
	.port_tag_remap = mv88e6390_port_tag_remap,
	.port_set_policy = mv88e6352_port_set_policy,
	.port_set_frame_mode = mv88e6351_port_set_frame_mode,
	.port_set_egress_floods = mv88e6352_port_set_egress_floods,
	.port_set_ether_type = mv88e6351_port_set_ether_type,
	.port_set_jumbo_size = mv88e6165_port_set_jumbo_size,
	.port_egress_rate_limiting = mv88e6097_port_egress_rate_limiting,
	.port_pause_limit = mv88e6390_port_pause_limit,
	.port_disable_learn_limit = mv88e6xxx_port_disable_learn_limit,
	.port_disable_pri_override = mv88e6xxx_port_disable_pri_override,
	.port_get_cmode = mv88e6352_port_get_cmode,
	.port_set_cmode = mv88e6390_port_set_cmode,
	.port_setup_message_port = mv88e6xxx_setup_message_port,
	.stats_snapshot = mv88e6390_g1_stats_snapshot,
	.stats_set_histogram = mv88e6390_g1_stats_set_histogram,
	.stats_get_sset_count = mv88e6320_stats_get_sset_count,
	.stats_get_strings = mv88e6320_stats_get_strings,
	.stats_get_stats = mv88e6390_stats_get_stats,
	.set_cpu_port = mv88e6390_g1_set_cpu_port,
	.set_egress_port = mv88e6390_g1_set_egress_port,
	.watchdog_ops = &mv88e6390_watchdog_ops,
	.mgmt_rsvd2cpu = mv88e6390_g1_mgmt_rsvd2cpu,
	.pot_clear = mv88e6xxx_g2_pot_clear,
	.reset = mv88e6352_g1_reset,
	.rmu_disable = mv88e6390_g1_rmu_disable,
	.atu_get_hash = mv88e6165_g1_atu_get_hash,
	.atu_set_hash = mv88e6165_g1_atu_set_hash,
	.vtu_getnext = mv88e6390_g1_vtu_getnext,
	.vtu_loadpurge = mv88e6390_g1_vtu_loadpurge,
	.serdes_power = mv88e6390_serdes_power,
	.serdes_get_lane = mv88e6390_serdes_get_lane,
	/* Check status register pause & lpa register */
	.serdes_pcs_get_state = mv88e6390_serdes_pcs_get_state,
	.serdes_pcs_config = mv88e6390_serdes_pcs_config,
	.serdes_pcs_an_restart = mv88e6390_serdes_pcs_an_restart,
	.serdes_pcs_link_up = mv88e6390_serdes_pcs_link_up,
	.serdes_irq_mapping = mv88e6390_serdes_irq_mapping,
	.serdes_irq_enable = mv88e6390_serdes_irq_enable,
	.serdes_irq_status = mv88e6390_serdes_irq_status,
	.gpio_ops = &mv88e6352_gpio_ops,
	.avb_ops = &mv88e6390_avb_ops,
	.ptp_ops = &mv88e6352_ptp_ops,
	.serdes_get_sset_count = mv88e6390_serdes_get_sset_count,
	.serdes_get_strings = mv88e6390_serdes_get_strings,
	.serdes_get_stats = mv88e6390_serdes_get_stats,
	.serdes_get_regs_len = mv88e6390_serdes_get_regs_len,
	.serdes_get_regs = mv88e6390_serdes_get_regs,
	.phylink_validate = mv88e6390_phylink_validate,
};

static const struct mv88e6xxx_ops mv88e6390x_ops = {
	/* MV88E6XXX_FAMILY_6390 */
	.setup_errata = mv88e6390_setup_errata,
	.irl_init_all = mv88e6390_g2_irl_init_all,
	.get_eeprom = mv88e6xxx_g2_get_eeprom8,
	.set_eeprom = mv88e6xxx_g2_set_eeprom8,
	.set_switch_mac = mv88e6xxx_g2_set_switch_mac,
	.phy_read = mv88e6xxx_g2_smi_phy_read,
	.phy_write = mv88e6xxx_g2_smi_phy_write,
	.port_set_link = mv88e6xxx_port_set_link,
	.port_sync_link = mv88e6xxx_port_sync_link,
	.port_set_rgmii_delay = mv88e6390_port_set_rgmii_delay,
	.port_set_speed_duplex = mv88e6390x_port_set_speed_duplex,
	.port_max_speed_mode = mv88e6390x_port_max_speed_mode,
	.port_tag_remap = mv88e6390_port_tag_remap,
	.port_set_policy = mv88e6352_port_set_policy,
	.port_set_frame_mode = mv88e6351_port_set_frame_mode,
	.port_set_egress_floods = mv88e6352_port_set_egress_floods,
	.port_set_ether_type = mv88e6351_port_set_ether_type,
	.port_set_jumbo_size = mv88e6165_port_set_jumbo_size,
	.port_egress_rate_limiting = mv88e6097_port_egress_rate_limiting,
	.port_pause_limit = mv88e6390_port_pause_limit,
	.port_disable_learn_limit = mv88e6xxx_port_disable_learn_limit,
	.port_disable_pri_override = mv88e6xxx_port_disable_pri_override,
	.port_get_cmode = mv88e6352_port_get_cmode,
	.port_set_cmode = mv88e6390x_port_set_cmode,
	.port_setup_message_port = mv88e6xxx_setup_message_port,
	.stats_snapshot = mv88e6390_g1_stats_snapshot,
	.stats_set_histogram = mv88e6390_g1_stats_set_histogram,
	.stats_get_sset_count = mv88e6320_stats_get_sset_count,
	.stats_get_strings = mv88e6320_stats_get_strings,
	.stats_get_stats = mv88e6390_stats_get_stats,
	.set_cpu_port = mv88e6390_g1_set_cpu_port,
	.set_egress_port = mv88e6390_g1_set_egress_port,
	.watchdog_ops = &mv88e6390_watchdog_ops,
	.mgmt_rsvd2cpu = mv88e6390_g1_mgmt_rsvd2cpu,
	.pot_clear = mv88e6xxx_g2_pot_clear,
	.reset = mv88e6352_g1_reset,
	.rmu_disable = mv88e6390_g1_rmu_disable,
	.atu_get_hash = mv88e6165_g1_atu_get_hash,
	.atu_set_hash = mv88e6165_g1_atu_set_hash,
	.vtu_getnext = mv88e6390_g1_vtu_getnext,
	.vtu_loadpurge = mv88e6390_g1_vtu_loadpurge,
	.serdes_power = mv88e6390_serdes_power,
	.serdes_get_lane = mv88e6390x_serdes_get_lane,
	.serdes_pcs_get_state = mv88e6390_serdes_pcs_get_state,
	.serdes_pcs_config = mv88e6390_serdes_pcs_config,
	.serdes_pcs_an_restart = mv88e6390_serdes_pcs_an_restart,
	.serdes_pcs_link_up = mv88e6390_serdes_pcs_link_up,
	.serdes_irq_mapping = mv88e6390_serdes_irq_mapping,
	.serdes_irq_enable = mv88e6390_serdes_irq_enable,
	.serdes_irq_status = mv88e6390_serdes_irq_status,
	.serdes_get_sset_count = mv88e6390_serdes_get_sset_count,
	.serdes_get_strings = mv88e6390_serdes_get_strings,
	.serdes_get_stats = mv88e6390_serdes_get_stats,
	.serdes_get_regs_len = mv88e6390_serdes_get_regs_len,
	.serdes_get_regs = mv88e6390_serdes_get_regs,
	.gpio_ops = &mv88e6352_gpio_ops,
	.avb_ops = &mv88e6390_avb_ops,
	.ptp_ops = &mv88e6352_ptp_ops,
	.phylink_validate = mv88e6390x_phylink_validate,
};

static const struct mv88e6xxx_info mv88e6xxx_table[] = {
	[MV88E6085] = {
		.prod_num = MV88E6XXX_PORT_SWITCH_ID_PROD_6085,
		.family = MV88E6XXX_FAMILY_6097,
		.name = "Marvell 88E6085",
		.num_databases = 4096,
		.num_macs = 8192,
		.num_ports = 10,
		.num_internal_phys = 5,
		.max_vid = 4095,
		.port_base_addr = 0x10,
		.phy_base_addr = 0x0,
		.global1_addr = 0x1b,
		.global2_addr = 0x1c,
		.age_time_coeff = 15000,
		.g1_irqs = 8,
		.g2_irqs = 10,
		.atu_move_port_mask = 0xf,
		.pvt = true,
		.multi_chip = true,
		.tag_protocol = DSA_TAG_PROTO_DSA,
		.ops = &mv88e6085_ops,
	},

	[MV88E6095] = {
		.prod_num = MV88E6XXX_PORT_SWITCH_ID_PROD_6095,
		.family = MV88E6XXX_FAMILY_6095,
		.name = "Marvell 88E6095/88E6095F",
		.num_databases = 256,
		.num_macs = 8192,
		.num_ports = 11,
		.num_internal_phys = 0,
		.max_vid = 4095,
		.port_base_addr = 0x10,
		.phy_base_addr = 0x0,
		.global1_addr = 0x1b,
		.global2_addr = 0x1c,
		.age_time_coeff = 15000,
		.g1_irqs = 8,
		.atu_move_port_mask = 0xf,
		.multi_chip = true,
		.tag_protocol = DSA_TAG_PROTO_DSA,
		.ops = &mv88e6095_ops,
	},

	[MV88E6097] = {
		.prod_num = MV88E6XXX_PORT_SWITCH_ID_PROD_6097,
		.family = MV88E6XXX_FAMILY_6097,
		.name = "Marvell 88E6097/88E6097F",
		.num_databases = 4096,
		.num_macs = 8192,
		.num_ports = 11,
		.num_internal_phys = 8,
		.max_vid = 4095,
		.port_base_addr = 0x10,
		.phy_base_addr = 0x0,
		.global1_addr = 0x1b,
		.global2_addr = 0x1c,
		.age_time_coeff = 15000,
		.g1_irqs = 8,
		.g2_irqs = 10,
		.atu_move_port_mask = 0xf,
		.pvt = true,
		.multi_chip = true,
		.tag_protocol = DSA_TAG_PROTO_EDSA,
		.ops = &mv88e6097_ops,
	},

	[MV88E6123] = {
		.prod_num = MV88E6XXX_PORT_SWITCH_ID_PROD_6123,
		.family = MV88E6XXX_FAMILY_6165,
		.name = "Marvell 88E6123",
		.num_databases = 4096,
		.num_macs = 1024,
		.num_ports = 3,
		.num_internal_phys = 5,
		.max_vid = 4095,
		.port_base_addr = 0x10,
		.phy_base_addr = 0x0,
		.global1_addr = 0x1b,
		.global2_addr = 0x1c,
		.age_time_coeff = 15000,
		.g1_irqs = 9,
		.g2_irqs = 10,
		.atu_move_port_mask = 0xf,
		.pvt = true,
		.multi_chip = true,
		.tag_protocol = DSA_TAG_PROTO_EDSA,
		.ops = &mv88e6123_ops,
	},

	[MV88E6131] = {
		.prod_num = MV88E6XXX_PORT_SWITCH_ID_PROD_6131,
		.family = MV88E6XXX_FAMILY_6185,
		.name = "Marvell 88E6131",
		.num_databases = 256,
		.num_macs = 8192,
		.num_ports = 8,
		.num_internal_phys = 0,
		.max_vid = 4095,
		.port_base_addr = 0x10,
		.phy_base_addr = 0x0,
		.global1_addr = 0x1b,
		.global2_addr = 0x1c,
		.age_time_coeff = 15000,
		.g1_irqs = 9,
		.atu_move_port_mask = 0xf,
		.multi_chip = true,
		.tag_protocol = DSA_TAG_PROTO_DSA,
		.ops = &mv88e6131_ops,
	},

	[MV88E6141] = {
		.prod_num = MV88E6XXX_PORT_SWITCH_ID_PROD_6141,
		.family = MV88E6XXX_FAMILY_6341,
		.name = "Marvell 88E6141",
		.num_databases = 4096,
		.num_macs = 2048,
		.num_ports = 6,
		.num_internal_phys = 5,
		.num_gpio = 11,
		.max_vid = 4095,
		.port_base_addr = 0x10,
		.phy_base_addr = 0x10,
		.global1_addr = 0x1b,
		.global2_addr = 0x1c,
		.age_time_coeff = 3750,
		.atu_move_port_mask = 0x1f,
		.g1_irqs = 9,
		.g2_irqs = 10,
		.pvt = true,
		.multi_chip = true,
		.tag_protocol = DSA_TAG_PROTO_EDSA,
		.ops = &mv88e6141_ops,
	},

	[MV88E6161] = {
		.prod_num = MV88E6XXX_PORT_SWITCH_ID_PROD_6161,
		.family = MV88E6XXX_FAMILY_6165,
		.name = "Marvell 88E6161",
		.num_databases = 4096,
		.num_macs = 1024,
		.num_ports = 6,
		.num_internal_phys = 5,
		.max_vid = 4095,
		.port_base_addr = 0x10,
		.phy_base_addr = 0x0,
		.global1_addr = 0x1b,
		.global2_addr = 0x1c,
		.age_time_coeff = 15000,
		.g1_irqs = 9,
		.g2_irqs = 10,
		.atu_move_port_mask = 0xf,
		.pvt = true,
		.multi_chip = true,
		.tag_protocol = DSA_TAG_PROTO_EDSA,
		.ptp_support = true,
		.ops = &mv88e6161_ops,
	},

	[MV88E6165] = {
		.prod_num = MV88E6XXX_PORT_SWITCH_ID_PROD_6165,
		.family = MV88E6XXX_FAMILY_6165,
		.name = "Marvell 88E6165",
		.num_databases = 4096,
		.num_macs = 8192,
		.num_ports = 6,
		.num_internal_phys = 0,
		.max_vid = 4095,
		.port_base_addr = 0x10,
		.phy_base_addr = 0x0,
		.global1_addr = 0x1b,
		.global2_addr = 0x1c,
		.age_time_coeff = 15000,
		.g1_irqs = 9,
		.g2_irqs = 10,
		.atu_move_port_mask = 0xf,
		.pvt = true,
		.multi_chip = true,
		.tag_protocol = DSA_TAG_PROTO_DSA,
		.ptp_support = true,
		.ops = &mv88e6165_ops,
	},

	[MV88E6171] = {
		.prod_num = MV88E6XXX_PORT_SWITCH_ID_PROD_6171,
		.family = MV88E6XXX_FAMILY_6351,
		.name = "Marvell 88E6171",
		.num_databases = 4096,
		.num_macs = 8192,
		.num_ports = 7,
		.num_internal_phys = 5,
		.max_vid = 4095,
		.port_base_addr = 0x10,
		.phy_base_addr = 0x0,
		.global1_addr = 0x1b,
		.global2_addr = 0x1c,
		.age_time_coeff = 15000,
		.g1_irqs = 9,
		.g2_irqs = 10,
		.atu_move_port_mask = 0xf,
		.pvt = true,
		.multi_chip = true,
		.tag_protocol = DSA_TAG_PROTO_EDSA,
		.ops = &mv88e6171_ops,
	},

	[MV88E6172] = {
		.prod_num = MV88E6XXX_PORT_SWITCH_ID_PROD_6172,
		.family = MV88E6XXX_FAMILY_6352,
		.name = "Marvell 88E6172",
		.num_databases = 4096,
		.num_macs = 8192,
		.num_ports = 7,
		.num_internal_phys = 5,
		.num_gpio = 15,
		.max_vid = 4095,
		.port_base_addr = 0x10,
		.phy_base_addr = 0x0,
		.global1_addr = 0x1b,
		.global2_addr = 0x1c,
		.age_time_coeff = 15000,
		.g1_irqs = 9,
		.g2_irqs = 10,
		.atu_move_port_mask = 0xf,
		.pvt = true,
		.multi_chip = true,
		.tag_protocol = DSA_TAG_PROTO_EDSA,
		.ops = &mv88e6172_ops,
	},

	[MV88E6175] = {
		.prod_num = MV88E6XXX_PORT_SWITCH_ID_PROD_6175,
		.family = MV88E6XXX_FAMILY_6351,
		.name = "Marvell 88E6175",
		.num_databases = 4096,
		.num_macs = 8192,
		.num_ports = 7,
		.num_internal_phys = 5,
		.max_vid = 4095,
		.port_base_addr = 0x10,
		.phy_base_addr = 0x0,
		.global1_addr = 0x1b,
		.global2_addr = 0x1c,
		.age_time_coeff = 15000,
		.g1_irqs = 9,
		.g2_irqs = 10,
		.atu_move_port_mask = 0xf,
		.pvt = true,
		.multi_chip = true,
		.tag_protocol = DSA_TAG_PROTO_EDSA,
		.ops = &mv88e6175_ops,
	},

	[MV88E6176] = {
		.prod_num = MV88E6XXX_PORT_SWITCH_ID_PROD_6176,
		.family = MV88E6XXX_FAMILY_6352,
		.name = "Marvell 88E6176",
		.num_databases = 4096,
		.num_macs = 8192,
		.num_ports = 7,
		.num_internal_phys = 5,
		.num_gpio = 15,
		.max_vid = 4095,
		.port_base_addr = 0x10,
		.phy_base_addr = 0x0,
		.global1_addr = 0x1b,
		.global2_addr = 0x1c,
		.age_time_coeff = 15000,
		.g1_irqs = 9,
		.g2_irqs = 10,
		.atu_move_port_mask = 0xf,
		.pvt = true,
		.multi_chip = true,
		.tag_protocol = DSA_TAG_PROTO_EDSA,
		.ops = &mv88e6176_ops,
	},

	[MV88E6185] = {
		.prod_num = MV88E6XXX_PORT_SWITCH_ID_PROD_6185,
		.family = MV88E6XXX_FAMILY_6185,
		.name = "Marvell 88E6185",
		.num_databases = 256,
		.num_macs = 8192,
		.num_ports = 10,
		.num_internal_phys = 0,
		.max_vid = 4095,
		.port_base_addr = 0x10,
		.phy_base_addr = 0x0,
		.global1_addr = 0x1b,
		.global2_addr = 0x1c,
		.age_time_coeff = 15000,
		.g1_irqs = 8,
		.atu_move_port_mask = 0xf,
		.multi_chip = true,
		.tag_protocol = DSA_TAG_PROTO_EDSA,
		.ops = &mv88e6185_ops,
	},

	[MV88E6190] = {
		.prod_num = MV88E6XXX_PORT_SWITCH_ID_PROD_6190,
		.family = MV88E6XXX_FAMILY_6390,
		.name = "Marvell 88E6190",
		.num_databases = 4096,
		.num_macs = 16384,
		.num_ports = 11,	/* 10 + Z80 */
		.num_internal_phys = 9,
		.num_gpio = 16,
		.max_vid = 8191,
		.port_base_addr = 0x0,
		.phy_base_addr = 0x0,
		.global1_addr = 0x1b,
		.global2_addr = 0x1c,
		.tag_protocol = DSA_TAG_PROTO_DSA,
		.age_time_coeff = 3750,
		.g1_irqs = 9,
		.g2_irqs = 14,
		.pvt = true,
		.multi_chip = true,
		.atu_move_port_mask = 0x1f,
		.ops = &mv88e6190_ops,
	},

	[MV88E6190X] = {
		.prod_num = MV88E6XXX_PORT_SWITCH_ID_PROD_6190X,
		.family = MV88E6XXX_FAMILY_6390,
		.name = "Marvell 88E6190X",
		.num_databases = 4096,
		.num_macs = 16384,
		.num_ports = 11,	/* 10 + Z80 */
		.num_internal_phys = 9,
		.num_gpio = 16,
		.max_vid = 8191,
		.port_base_addr = 0x0,
		.phy_base_addr = 0x0,
		.global1_addr = 0x1b,
		.global2_addr = 0x1c,
		.age_time_coeff = 3750,
		.g1_irqs = 9,
		.g2_irqs = 14,
		.atu_move_port_mask = 0x1f,
		.pvt = true,
		.multi_chip = true,
		.tag_protocol = DSA_TAG_PROTO_DSA,
		.ops = &mv88e6190x_ops,
	},

	[MV88E6191] = {
		.prod_num = MV88E6XXX_PORT_SWITCH_ID_PROD_6191,
		.family = MV88E6XXX_FAMILY_6390,
		.name = "Marvell 88E6191",
		.num_databases = 4096,
		.num_macs = 16384,
		.num_ports = 11,	/* 10 + Z80 */
		.num_internal_phys = 9,
		.max_vid = 8191,
		.port_base_addr = 0x0,
		.phy_base_addr = 0x0,
		.global1_addr = 0x1b,
		.global2_addr = 0x1c,
		.age_time_coeff = 3750,
		.g1_irqs = 9,
		.g2_irqs = 14,
		.atu_move_port_mask = 0x1f,
		.pvt = true,
		.multi_chip = true,
		.tag_protocol = DSA_TAG_PROTO_DSA,
		.ptp_support = true,
		.ops = &mv88e6191_ops,
	},

	[MV88E6220] = {
		.prod_num = MV88E6XXX_PORT_SWITCH_ID_PROD_6220,
		.family = MV88E6XXX_FAMILY_6250,
		.name = "Marvell 88E6220",
		.num_databases = 64,

		/* Ports 2-4 are not routed to pins
		 * => usable ports 0, 1, 5, 6
		 */
		.num_ports = 7,
		.num_internal_phys = 2,
		.invalid_port_mask = BIT(2) | BIT(3) | BIT(4),
		.max_vid = 4095,
		.port_base_addr = 0x08,
		.phy_base_addr = 0x00,
		.global1_addr = 0x0f,
		.global2_addr = 0x07,
		.age_time_coeff = 15000,
		.g1_irqs = 9,
		.g2_irqs = 10,
		.atu_move_port_mask = 0xf,
		.dual_chip = true,
		.tag_protocol = DSA_TAG_PROTO_DSA,
		.ptp_support = true,
		.ops = &mv88e6250_ops,
	},

	[MV88E6240] = {
		.prod_num = MV88E6XXX_PORT_SWITCH_ID_PROD_6240,
		.family = MV88E6XXX_FAMILY_6352,
		.name = "Marvell 88E6240",
		.num_databases = 4096,
		.num_macs = 8192,
		.num_ports = 7,
		.num_internal_phys = 5,
		.num_gpio = 15,
		.max_vid = 4095,
		.port_base_addr = 0x10,
		.phy_base_addr = 0x0,
		.global1_addr = 0x1b,
		.global2_addr = 0x1c,
		.age_time_coeff = 15000,
		.g1_irqs = 9,
		.g2_irqs = 10,
		.atu_move_port_mask = 0xf,
		.pvt = true,
		.multi_chip = true,
		.tag_protocol = DSA_TAG_PROTO_EDSA,
		.ptp_support = true,
		.ops = &mv88e6240_ops,
	},

	[MV88E6250] = {
		.prod_num = MV88E6XXX_PORT_SWITCH_ID_PROD_6250,
		.family = MV88E6XXX_FAMILY_6250,
		.name = "Marvell 88E6250",
		.num_databases = 64,
		.num_ports = 7,
		.num_internal_phys = 5,
		.max_vid = 4095,
		.port_base_addr = 0x08,
		.phy_base_addr = 0x00,
		.global1_addr = 0x0f,
		.global2_addr = 0x07,
		.age_time_coeff = 15000,
		.g1_irqs = 9,
		.g2_irqs = 10,
		.atu_move_port_mask = 0xf,
		.dual_chip = true,
		.tag_protocol = DSA_TAG_PROTO_DSA,
		.ptp_support = true,
		.ops = &mv88e6250_ops,
	},

	[MV88E6290] = {
		.prod_num = MV88E6XXX_PORT_SWITCH_ID_PROD_6290,
		.family = MV88E6XXX_FAMILY_6390,
		.name = "Marvell 88E6290",
		.num_databases = 4096,
		.num_ports = 11,	/* 10 + Z80 */
		.num_internal_phys = 9,
		.num_gpio = 16,
		.max_vid = 8191,
		.port_base_addr = 0x0,
		.phy_base_addr = 0x0,
		.global1_addr = 0x1b,
		.global2_addr = 0x1c,
		.age_time_coeff = 3750,
		.g1_irqs = 9,
		.g2_irqs = 14,
		.atu_move_port_mask = 0x1f,
		.pvt = true,
		.multi_chip = true,
		.tag_protocol = DSA_TAG_PROTO_DSA,
		.ptp_support = true,
		.ops = &mv88e6290_ops,
	},

	[MV88E6320] = {
		.prod_num = MV88E6XXX_PORT_SWITCH_ID_PROD_6320,
		.family = MV88E6XXX_FAMILY_6320,
		.name = "Marvell 88E6320",
		.num_databases = 4096,
		.num_macs = 8192,
		.num_ports = 7,
		.num_internal_phys = 5,
		.num_gpio = 15,
		.max_vid = 4095,
		.port_base_addr = 0x10,
		.phy_base_addr = 0x0,
		.global1_addr = 0x1b,
		.global2_addr = 0x1c,
		.age_time_coeff = 15000,
		.g1_irqs = 8,
		.g2_irqs = 10,
		.atu_move_port_mask = 0xf,
		.pvt = true,
		.multi_chip = true,
		.tag_protocol = DSA_TAG_PROTO_EDSA,
		.ptp_support = true,
		.ops = &mv88e6320_ops,
	},

	[MV88E6321] = {
		.prod_num = MV88E6XXX_PORT_SWITCH_ID_PROD_6321,
		.family = MV88E6XXX_FAMILY_6320,
		.name = "Marvell 88E6321",
		.num_databases = 4096,
		.num_macs = 8192,
		.num_ports = 7,
		.num_internal_phys = 5,
		.num_gpio = 15,
		.max_vid = 4095,
		.port_base_addr = 0x10,
		.phy_base_addr = 0x0,
		.global1_addr = 0x1b,
		.global2_addr = 0x1c,
		.age_time_coeff = 15000,
		.g1_irqs = 8,
		.g2_irqs = 10,
		.atu_move_port_mask = 0xf,
		.multi_chip = true,
		.tag_protocol = DSA_TAG_PROTO_EDSA,
		.ptp_support = true,
		.ops = &mv88e6321_ops,
	},

	[MV88E6341] = {
		.prod_num = MV88E6XXX_PORT_SWITCH_ID_PROD_6341,
		.family = MV88E6XXX_FAMILY_6341,
		.name = "Marvell 88E6341",
		.num_databases = 4096,
		.num_macs = 2048,
		.num_internal_phys = 5,
		.num_ports = 6,
		.num_gpio = 11,
		.max_vid = 4095,
		.port_base_addr = 0x10,
		.phy_base_addr = 0x10,
		.global1_addr = 0x1b,
		.global2_addr = 0x1c,
		.age_time_coeff = 3750,
		.atu_move_port_mask = 0x1f,
		.g1_irqs = 9,
		.g2_irqs = 10,
		.pvt = true,
		.multi_chip = true,
		.tag_protocol = DSA_TAG_PROTO_EDSA,
		.ptp_support = true,
		.ops = &mv88e6341_ops,
	},

	[MV88E6350] = {
		.prod_num = MV88E6XXX_PORT_SWITCH_ID_PROD_6350,
		.family = MV88E6XXX_FAMILY_6351,
		.name = "Marvell 88E6350",
		.num_databases = 4096,
		.num_macs = 8192,
		.num_ports = 7,
		.num_internal_phys = 5,
		.max_vid = 4095,
		.port_base_addr = 0x10,
		.phy_base_addr = 0x0,
		.global1_addr = 0x1b,
		.global2_addr = 0x1c,
		.age_time_coeff = 15000,
		.g1_irqs = 9,
		.g2_irqs = 10,
		.atu_move_port_mask = 0xf,
		.pvt = true,
		.multi_chip = true,
		.tag_protocol = DSA_TAG_PROTO_EDSA,
		.ops = &mv88e6350_ops,
	},

	[MV88E6351] = {
		.prod_num = MV88E6XXX_PORT_SWITCH_ID_PROD_6351,
		.family = MV88E6XXX_FAMILY_6351,
		.name = "Marvell 88E6351",
		.num_databases = 4096,
		.num_macs = 8192,
		.num_ports = 7,
		.num_internal_phys = 5,
		.max_vid = 4095,
		.port_base_addr = 0x10,
		.phy_base_addr = 0x0,
		.global1_addr = 0x1b,
		.global2_addr = 0x1c,
		.age_time_coeff = 15000,
		.g1_irqs = 9,
		.g2_irqs = 10,
		.atu_move_port_mask = 0xf,
		.pvt = true,
		.multi_chip = true,
		.tag_protocol = DSA_TAG_PROTO_EDSA,
		.ops = &mv88e6351_ops,
	},

	[MV88E6352] = {
		.prod_num = MV88E6XXX_PORT_SWITCH_ID_PROD_6352,
		.family = MV88E6XXX_FAMILY_6352,
		.name = "Marvell 88E6352",
		.num_databases = 4096,
		.num_macs = 8192,
		.num_ports = 7,
		.num_internal_phys = 5,
		.num_gpio = 15,
		.max_vid = 4095,
		.port_base_addr = 0x10,
		.phy_base_addr = 0x0,
		.global1_addr = 0x1b,
		.global2_addr = 0x1c,
		.age_time_coeff = 15000,
		.g1_irqs = 9,
		.g2_irqs = 10,
		.atu_move_port_mask = 0xf,
		.pvt = true,
		.multi_chip = true,
		.tag_protocol = DSA_TAG_PROTO_EDSA,
		.ptp_support = true,
		.ops = &mv88e6352_ops,
	},
	[MV88E6390] = {
		.prod_num = MV88E6XXX_PORT_SWITCH_ID_PROD_6390,
		.family = MV88E6XXX_FAMILY_6390,
		.name = "Marvell 88E6390",
		.num_databases = 4096,
		.num_macs = 16384,
		.num_ports = 11,	/* 10 + Z80 */
		.num_internal_phys = 9,
		.num_gpio = 16,
		.max_vid = 8191,
		.port_base_addr = 0x0,
		.phy_base_addr = 0x0,
		.global1_addr = 0x1b,
		.global2_addr = 0x1c,
		.age_time_coeff = 3750,
		.g1_irqs = 9,
		.g2_irqs = 14,
		.atu_move_port_mask = 0x1f,
		.pvt = true,
		.multi_chip = true,
		.tag_protocol = DSA_TAG_PROTO_DSA,
		.ptp_support = true,
		.ops = &mv88e6390_ops,
	},
	[MV88E6390X] = {
		.prod_num = MV88E6XXX_PORT_SWITCH_ID_PROD_6390X,
		.family = MV88E6XXX_FAMILY_6390,
		.name = "Marvell 88E6390X",
		.num_databases = 4096,
		.num_macs = 16384,
		.num_ports = 11,	/* 10 + Z80 */
		.num_internal_phys = 9,
		.num_gpio = 16,
		.max_vid = 8191,
		.port_base_addr = 0x0,
		.phy_base_addr = 0x0,
		.global1_addr = 0x1b,
		.global2_addr = 0x1c,
		.age_time_coeff = 3750,
		.g1_irqs = 9,
		.g2_irqs = 14,
		.atu_move_port_mask = 0x1f,
		.pvt = true,
		.multi_chip = true,
		.tag_protocol = DSA_TAG_PROTO_DSA,
		.ptp_support = true,
		.ops = &mv88e6390x_ops,
	},
};

static const struct mv88e6xxx_info *mv88e6xxx_lookup_info(unsigned int prod_num)
{
	int i;

	for (i = 0; i < ARRAY_SIZE(mv88e6xxx_table); ++i)
		if (mv88e6xxx_table[i].prod_num == prod_num)
			return &mv88e6xxx_table[i];

	return NULL;
}

static int mv88e6xxx_detect(struct mv88e6xxx_chip *chip)
{
	const struct mv88e6xxx_info *info;
	unsigned int prod_num, rev;
	u16 id;
	int err;

	mv88e6xxx_reg_lock(chip);
	err = mv88e6xxx_port_read(chip, 0, MV88E6XXX_PORT_SWITCH_ID, &id);
	mv88e6xxx_reg_unlock(chip);
	if (err)
		return err;

	prod_num = id & MV88E6XXX_PORT_SWITCH_ID_PROD_MASK;
	rev = id & MV88E6XXX_PORT_SWITCH_ID_REV_MASK;

	info = mv88e6xxx_lookup_info(prod_num);
	if (!info)
		return -ENODEV;

	/* Update the compatible info with the probed one */
	chip->info = info;

	err = mv88e6xxx_g2_require(chip);
	if (err)
		return err;

	dev_info(chip->dev, "switch 0x%x detected: %s, revision %u\n",
		 chip->info->prod_num, chip->info->name, rev);

	return 0;
}

static struct mv88e6xxx_chip *mv88e6xxx_alloc_chip(struct device *dev)
{
	struct mv88e6xxx_chip *chip;

	chip = devm_kzalloc(dev, sizeof(*chip), GFP_KERNEL);
	if (!chip)
		return NULL;

	chip->dev = dev;

	mutex_init(&chip->reg_lock);
	INIT_LIST_HEAD(&chip->mdios);
	idr_init(&chip->policies);

	return chip;
}

static enum dsa_tag_protocol mv88e6xxx_get_tag_protocol(struct dsa_switch *ds,
							int port,
							enum dsa_tag_protocol m)
{
	struct mv88e6xxx_chip *chip = ds->priv;

	return chip->info->tag_protocol;
}

static int mv88e6xxx_port_mdb_prepare(struct dsa_switch *ds, int port,
				      const struct switchdev_obj_port_mdb *mdb)
{
	/* We don't need any dynamic resource from the kernel (yet),
	 * so skip the prepare phase.
	 */

	return 0;
}

static void mv88e6xxx_port_mdb_add(struct dsa_switch *ds, int port,
				   const struct switchdev_obj_port_mdb *mdb)
{
	struct mv88e6xxx_chip *chip = ds->priv;

	mv88e6xxx_reg_lock(chip);
	if (mv88e6xxx_port_db_load_purge(chip, port, mdb->addr, mdb->vid,
					 MV88E6XXX_G1_ATU_DATA_STATE_MC_STATIC))
		dev_err(ds->dev, "p%d: failed to load multicast MAC address\n",
			port);
	mv88e6xxx_reg_unlock(chip);
}

static int mv88e6xxx_port_mdb_del(struct dsa_switch *ds, int port,
				  const struct switchdev_obj_port_mdb *mdb)
{
	struct mv88e6xxx_chip *chip = ds->priv;
	int err;

	mv88e6xxx_reg_lock(chip);
	err = mv88e6xxx_port_db_load_purge(chip, port, mdb->addr, mdb->vid, 0);
	mv88e6xxx_reg_unlock(chip);

	return err;
}

static int mv88e6xxx_port_mirror_add(struct dsa_switch *ds, int port,
				     struct dsa_mall_mirror_tc_entry *mirror,
				     bool ingress)
{
	enum mv88e6xxx_egress_direction direction = ingress ?
						MV88E6XXX_EGRESS_DIR_INGRESS :
						MV88E6XXX_EGRESS_DIR_EGRESS;
	struct mv88e6xxx_chip *chip = ds->priv;
	bool other_mirrors = false;
	int i;
	int err;

	if (!chip->info->ops->set_egress_port)
		return -EOPNOTSUPP;

	mutex_lock(&chip->reg_lock);
	if ((ingress ? chip->ingress_dest_port : chip->egress_dest_port) !=
	    mirror->to_local_port) {
		for (i = 0; i < mv88e6xxx_num_ports(chip); i++)
			other_mirrors |= ingress ?
					 chip->ports[i].mirror_ingress :
					 chip->ports[i].mirror_egress;

		/* Can't change egress port when other mirror is active */
		if (other_mirrors) {
			err = -EBUSY;
			goto out;
		}

		err = chip->info->ops->set_egress_port(chip,
						       direction,
						       mirror->to_local_port);
		if (err)
			goto out;
	}

	err = mv88e6xxx_port_set_mirror(chip, port, direction, true);
out:
	mutex_unlock(&chip->reg_lock);

	return err;
}

static void mv88e6xxx_port_mirror_del(struct dsa_switch *ds, int port,
				      struct dsa_mall_mirror_tc_entry *mirror)
{
	enum mv88e6xxx_egress_direction direction = mirror->ingress ?
						MV88E6XXX_EGRESS_DIR_INGRESS :
						MV88E6XXX_EGRESS_DIR_EGRESS;
	struct mv88e6xxx_chip *chip = ds->priv;
	bool other_mirrors = false;
	int i;

	mutex_lock(&chip->reg_lock);
	if (mv88e6xxx_port_set_mirror(chip, port, direction, false))
		dev_err(ds->dev, "p%d: failed to disable mirroring\n", port);

	for (i = 0; i < mv88e6xxx_num_ports(chip); i++)
		other_mirrors |= mirror->ingress ?
				 chip->ports[i].mirror_ingress :
				 chip->ports[i].mirror_egress;

	/* Reset egress port when no other mirror is active */
	if (!other_mirrors) {
		if (chip->info->ops->set_egress_port(chip,
						     direction,
						     dsa_upstream_port(ds,
								       port)))
			dev_err(ds->dev, "failed to set egress port\n");
	}

	mutex_unlock(&chip->reg_lock);
}

static int mv88e6xxx_port_egress_floods(struct dsa_switch *ds, int port,
					 bool unicast, bool multicast)
{
	struct mv88e6xxx_chip *chip = ds->priv;
	int err = -EOPNOTSUPP;

	mv88e6xxx_reg_lock(chip);
	if (chip->info->ops->port_set_egress_floods)
		err = chip->info->ops->port_set_egress_floods(chip, port,
							      unicast,
							      multicast);
	mv88e6xxx_reg_unlock(chip);

	return err;
}

static const struct dsa_switch_ops mv88e6xxx_switch_ops = {
	.get_tag_protocol	= mv88e6xxx_get_tag_protocol,
	.setup			= mv88e6xxx_setup,
	.teardown		= mv88e6xxx_teardown,
	.phylink_validate	= mv88e6xxx_validate,
	.phylink_mac_link_state	= mv88e6xxx_serdes_pcs_get_state,
	.phylink_mac_config	= mv88e6xxx_mac_config,
	.phylink_mac_an_restart	= mv88e6xxx_serdes_pcs_an_restart,
	.phylink_mac_link_down	= mv88e6xxx_mac_link_down,
	.phylink_mac_link_up	= mv88e6xxx_mac_link_up,
	.get_strings		= mv88e6xxx_get_strings,
	.get_ethtool_stats	= mv88e6xxx_get_ethtool_stats,
	.get_sset_count		= mv88e6xxx_get_sset_count,
	.port_enable		= mv88e6xxx_port_enable,
	.port_disable		= mv88e6xxx_port_disable,
	.port_max_mtu		= mv88e6xxx_get_max_mtu,
	.port_change_mtu	= mv88e6xxx_change_mtu,
	.get_mac_eee		= mv88e6xxx_get_mac_eee,
	.set_mac_eee		= mv88e6xxx_set_mac_eee,
	.get_eeprom_len		= mv88e6xxx_get_eeprom_len,
	.get_eeprom		= mv88e6xxx_get_eeprom,
	.set_eeprom		= mv88e6xxx_set_eeprom,
	.get_regs_len		= mv88e6xxx_get_regs_len,
	.get_regs		= mv88e6xxx_get_regs,
	.get_rxnfc		= mv88e6xxx_get_rxnfc,
	.set_rxnfc		= mv88e6xxx_set_rxnfc,
	.set_ageing_time	= mv88e6xxx_set_ageing_time,
	.port_bridge_join	= mv88e6xxx_port_bridge_join,
	.port_bridge_leave	= mv88e6xxx_port_bridge_leave,
	.port_egress_floods	= mv88e6xxx_port_egress_floods,
	.port_stp_state_set	= mv88e6xxx_port_stp_state_set,
	.port_fast_age		= mv88e6xxx_port_fast_age,
	.port_vlan_filtering	= mv88e6xxx_port_vlan_filtering,
	.port_vlan_prepare	= mv88e6xxx_port_vlan_prepare,
	.port_vlan_add		= mv88e6xxx_port_vlan_add,
	.port_vlan_del		= mv88e6xxx_port_vlan_del,
	.port_fdb_add           = mv88e6xxx_port_fdb_add,
	.port_fdb_del           = mv88e6xxx_port_fdb_del,
	.port_fdb_dump          = mv88e6xxx_port_fdb_dump,
	.port_mdb_prepare       = mv88e6xxx_port_mdb_prepare,
	.port_mdb_add           = mv88e6xxx_port_mdb_add,
	.port_mdb_del           = mv88e6xxx_port_mdb_del,
	.port_mirror_add	= mv88e6xxx_port_mirror_add,
	.port_mirror_del	= mv88e6xxx_port_mirror_del,
	.crosschip_bridge_join	= mv88e6xxx_crosschip_bridge_join,
	.crosschip_bridge_leave	= mv88e6xxx_crosschip_bridge_leave,
	.port_hwtstamp_set	= mv88e6xxx_port_hwtstamp_set,
	.port_hwtstamp_get	= mv88e6xxx_port_hwtstamp_get,
	.port_txtstamp		= mv88e6xxx_port_txtstamp,
	.port_rxtstamp		= mv88e6xxx_port_rxtstamp,
	.get_ts_info		= mv88e6xxx_get_ts_info,
	.devlink_param_get	= mv88e6xxx_devlink_param_get,
	.devlink_param_set	= mv88e6xxx_devlink_param_set,
	.devlink_info_get	= mv88e6xxx_devlink_info_get,
};

static int mv88e6xxx_register_switch(struct mv88e6xxx_chip *chip)
{
	struct device *dev = chip->dev;
	struct dsa_switch *ds;

	ds = devm_kzalloc(dev, sizeof(*ds), GFP_KERNEL);
	if (!ds)
		return -ENOMEM;

	ds->dev = dev;
	ds->num_ports = mv88e6xxx_num_ports(chip);
	ds->priv = chip;
	ds->dev = dev;
	ds->ops = &mv88e6xxx_switch_ops;
	ds->ageing_time_min = chip->info->age_time_coeff;
	ds->ageing_time_max = chip->info->age_time_coeff * U8_MAX;

	dev_set_drvdata(dev, ds);

	return dsa_register_switch(ds);
}

static void mv88e6xxx_unregister_switch(struct mv88e6xxx_chip *chip)
{
	dsa_unregister_switch(chip->ds);
}

static const void *pdata_device_get_match_data(struct device *dev)
{
	const struct of_device_id *matches = dev->driver->of_match_table;
	const struct dsa_mv88e6xxx_pdata *pdata = dev->platform_data;

	for (; matches->name[0] || matches->type[0] || matches->compatible[0];
	     matches++) {
		if (!strcmp(pdata->compatible, matches->compatible))
			return matches->data;
	}
	return NULL;
}

/* There is no suspend to RAM support at DSA level yet, the switch configuration
 * would be lost after a power cycle so prevent it to be suspended.
 */
static int __maybe_unused mv88e6xxx_suspend(struct device *dev)
{
	return -EOPNOTSUPP;
}

static int __maybe_unused mv88e6xxx_resume(struct device *dev)
{
	return 0;
}

static SIMPLE_DEV_PM_OPS(mv88e6xxx_pm_ops, mv88e6xxx_suspend, mv88e6xxx_resume);

static int mv88e6xxx_probe(struct mdio_device *mdiodev)
{
	struct dsa_mv88e6xxx_pdata *pdata = mdiodev->dev.platform_data;
	const struct mv88e6xxx_info *compat_info = NULL;
	struct device *dev = &mdiodev->dev;
	struct device_node *np = dev->of_node;
	struct mv88e6xxx_chip *chip;
	int port;
	int err;

	if (!np && !pdata)
		return -EINVAL;

	if (np)
		compat_info = of_device_get_match_data(dev);

	if (pdata) {
		compat_info = pdata_device_get_match_data(dev);

		if (!pdata->netdev)
			return -EINVAL;

		for (port = 0; port < DSA_MAX_PORTS; port++) {
			if (!(pdata->enabled_ports & (1 << port)))
				continue;
			if (strcmp(pdata->cd.port_names[port], "cpu"))
				continue;
			pdata->cd.netdev[port] = &pdata->netdev->dev;
			break;
		}
	}

	if (!compat_info)
		return -EINVAL;

	chip = mv88e6xxx_alloc_chip(dev);
	if (!chip) {
		err = -ENOMEM;
		goto out;
	}

	chip->info = compat_info;

	err = mv88e6xxx_smi_init(chip, mdiodev->bus, mdiodev->addr);
	if (err)
		goto out;

	chip->reset = devm_gpiod_get_optional(dev, "reset", GPIOD_OUT_LOW);
	if (IS_ERR(chip->reset)) {
		err = PTR_ERR(chip->reset);
		goto out;
	}
	if (chip->reset)
		usleep_range(1000, 2000);

	err = mv88e6xxx_detect(chip);
	if (err)
		goto out;

	mv88e6xxx_phy_init(chip);

	if (chip->info->ops->get_eeprom) {
		if (np)
			of_property_read_u32(np, "eeprom-length",
					     &chip->eeprom_len);
		else
			chip->eeprom_len = pdata->eeprom_len;
	}

	mv88e6xxx_reg_lock(chip);
	err = mv88e6xxx_switch_reset(chip);
	mv88e6xxx_reg_unlock(chip);
	if (err)
		goto out;

	if (np) {
		chip->irq = of_irq_get(np, 0);
		if (chip->irq == -EPROBE_DEFER) {
			err = chip->irq;
			goto out;
		}
	}

	if (pdata)
		chip->irq = pdata->irq;

	/* Has to be performed before the MDIO bus is created, because
	 * the PHYs will link their interrupts to these interrupt
	 * controllers
	 */
	mv88e6xxx_reg_lock(chip);
	if (chip->irq > 0)
		err = mv88e6xxx_g1_irq_setup(chip);
	else
		err = mv88e6xxx_irq_poll_setup(chip);
	mv88e6xxx_reg_unlock(chip);

	if (err)
		goto out;

	if (chip->info->g2_irqs > 0) {
		err = mv88e6xxx_g2_irq_setup(chip);
		if (err)
			goto out_g1_irq;
	}

	err = mv88e6xxx_g1_atu_prob_irq_setup(chip);
	if (err)
		goto out_g2_irq;

	err = mv88e6xxx_g1_vtu_prob_irq_setup(chip);
	if (err)
		goto out_g1_atu_prob_irq;

	err = mv88e6xxx_mdios_register(chip, np);
	if (err)
		goto out_g1_vtu_prob_irq;

	err = mv88e6xxx_register_switch(chip);
	if (err)
		goto out_mdio;

	return 0;

out_mdio:
	mv88e6xxx_mdios_unregister(chip);
out_g1_vtu_prob_irq:
	mv88e6xxx_g1_vtu_prob_irq_free(chip);
out_g1_atu_prob_irq:
	mv88e6xxx_g1_atu_prob_irq_free(chip);
out_g2_irq:
	if (chip->info->g2_irqs > 0)
		mv88e6xxx_g2_irq_free(chip);
out_g1_irq:
	if (chip->irq > 0)
		mv88e6xxx_g1_irq_free(chip);
	else
		mv88e6xxx_irq_poll_free(chip);
out:
	if (pdata)
		dev_put(pdata->netdev);

	return err;
}

static void mv88e6xxx_remove(struct mdio_device *mdiodev)
{
	struct dsa_switch *ds = dev_get_drvdata(&mdiodev->dev);
	struct mv88e6xxx_chip *chip = ds->priv;

	if (chip->info->ptp_support) {
		mv88e6xxx_hwtstamp_free(chip);
		mv88e6xxx_ptp_free(chip);
	}

	mv88e6xxx_phy_destroy(chip);
	mv88e6xxx_unregister_switch(chip);
	mv88e6xxx_mdios_unregister(chip);

	mv88e6xxx_g1_vtu_prob_irq_free(chip);
	mv88e6xxx_g1_atu_prob_irq_free(chip);

	if (chip->info->g2_irqs > 0)
		mv88e6xxx_g2_irq_free(chip);

	if (chip->irq > 0)
		mv88e6xxx_g1_irq_free(chip);
	else
		mv88e6xxx_irq_poll_free(chip);
}

static const struct of_device_id mv88e6xxx_of_match[] = {
	{
		.compatible = "marvell,mv88e6085",
		.data = &mv88e6xxx_table[MV88E6085],
	},
	{
		.compatible = "marvell,mv88e6190",
		.data = &mv88e6xxx_table[MV88E6190],
	},
	{
		.compatible = "marvell,mv88e6250",
		.data = &mv88e6xxx_table[MV88E6250],
	},
	{ /* sentinel */ },
};

MODULE_DEVICE_TABLE(of, mv88e6xxx_of_match);

static struct mdio_driver mv88e6xxx_driver = {
	.probe	= mv88e6xxx_probe,
	.remove = mv88e6xxx_remove,
	.mdiodrv.driver = {
		.name = "mv88e6085",
		.of_match_table = mv88e6xxx_of_match,
		.pm = &mv88e6xxx_pm_ops,
	},
};

mdio_module_driver(mv88e6xxx_driver);

MODULE_AUTHOR("Lennert Buytenhek <buytenh@wantstofly.org>");
MODULE_DESCRIPTION("Driver for Marvell 88E6XXX ethernet switch chips");
MODULE_LICENSE("GPL");<|MERGE_RESOLUTION|>--- conflicted
+++ resolved
@@ -1517,18 +1517,6 @@
 	if (err)
 		return err;
 
-	return 0;
-}
-
-static int mv88e6xxx_atu_new(struct mv88e6xxx_chip *chip, u16 *fid)
-{
-	DECLARE_BITMAP(fid_bitmap, MV88E6XXX_N_FID);
-	int err;
-
-	err = mv88e6xxx_fid_map(chip, fid_bitmap);
-	if (err)
-		return err;
-
 	/* The reset value 0x000 is used to indicate that multiple address
 	 * databases are not needed. Return the next positive available.
 	 */
@@ -1606,11 +1594,7 @@
 	int err;
 
 	if (switchdev_trans_ph_prepare(trans))
-<<<<<<< HEAD
-		return chip->info->max_vid ? 0 : -EOPNOTSUPP;
-=======
 		return mv88e6xxx_max_vid(chip) ? 0 : -EOPNOTSUPP;
->>>>>>> 356006a6
 
 	mv88e6xxx_reg_lock(chip);
 	err = mv88e6xxx_port_set_8021q_mode(chip, port, mode);
