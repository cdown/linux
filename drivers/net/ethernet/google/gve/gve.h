--- conflicted
+++ resolved
@@ -38,11 +38,8 @@
 #define NIC_TX_STATS_REPORT_NUM	0
 #define NIC_RX_STATS_REPORT_NUM	4
 
-<<<<<<< HEAD
-=======
 #define GVE_DATA_SLOT_ADDR_PAGE_MASK (~(PAGE_SIZE - 1))
 
->>>>>>> 356006a6
 /* Each slot in the desc ring has a 1:1 mapping to a slot in the data ring */
 struct gve_rx_desc_queue {
 	struct gve_rx_desc *desc_ring; /* the descriptor ring */
@@ -89,10 +86,7 @@
 	u32 cnt; /* free-running total number of completed packets */
 	u32 fill_cnt; /* free-running total number of descs and buffs posted */
 	u32 mask; /* masks the cnt and fill_cnt to the size of the ring */
-<<<<<<< HEAD
-=======
 	u32 db_threshold; /* threshold for posting new buffs and descs */
->>>>>>> 356006a6
 	u64 rx_copybreak_pkt; /* free-running count of copybreak packets */
 	u64 rx_copied_pkt; /* free-running total number of copied packets */
 	u64 rx_skb_alloc_fail; /* free-running count of skb alloc fails */
@@ -281,7 +275,6 @@
 
 	/* Gvnic device link speed from hypervisor. */
 	u64 link_speed;
-<<<<<<< HEAD
 };
 
 enum gve_service_task_flags_bit {
@@ -298,24 +291,6 @@
 	GVE_PRIV_FLAGS_NAPI_ENABLED		= 4,
 };
 
-=======
-};
-
-enum gve_service_task_flags_bit {
-	GVE_PRIV_FLAGS_DO_RESET			= 1,
-	GVE_PRIV_FLAGS_RESET_IN_PROGRESS	= 2,
-	GVE_PRIV_FLAGS_PROBE_IN_PROGRESS	= 3,
-	GVE_PRIV_FLAGS_DO_REPORT_STATS = 4,
-};
-
-enum gve_state_flags_bit {
-	GVE_PRIV_FLAGS_ADMIN_QUEUE_OK		= 1,
-	GVE_PRIV_FLAGS_DEVICE_RESOURCES_OK	= 2,
-	GVE_PRIV_FLAGS_DEVICE_RINGS_OK		= 3,
-	GVE_PRIV_FLAGS_NAPI_ENABLED		= 4,
-};
-
->>>>>>> 356006a6
 enum gve_ethtool_flags_bit {
 	GVE_PRIV_FLAGS_REPORT_STATS		= 0,
 };
