--- conflicted
+++ resolved
@@ -1273,36 +1273,12 @@
 	}
 
 release:
-<<<<<<< HEAD
-	/* Switching PHY interface always returns MDI error
-	 * so disable retry mechanism to avoid wasting time
-	 */
-	e1000e_disable_phy_retry(hw);
-
-	/* Force SMBus mode in PHY */
-	ret_val = e1000_read_phy_reg_hv_locked(hw, CV_SMB_CTRL, &phy_reg);
-	if (ret_val) {
-		e1000e_enable_phy_retry(hw);
-		hw->phy.ops.release(hw);
-		goto out;
-	}
-	phy_reg |= CV_SMB_CTRL_FORCE_SMBUS;
-	e1000_write_phy_reg_hv_locked(hw, CV_SMB_CTRL, phy_reg);
-
-	e1000e_enable_phy_retry(hw);
-
-	/* Force SMBus mode in MAC */
-	mac_reg = er32(CTRL_EXT);
-	mac_reg |= E1000_CTRL_EXT_FORCE_SMBUS;
-	ew32(CTRL_EXT, mac_reg);
-=======
 	if (hw->mac.type == e1000_pch_mtp) {
 		ret_val = e1000e_force_smbus(hw);
 		if (ret_val)
 			e_dbg("Failed to force SMBUS over MTL system: %d\n",
 			      ret_val);
 	}
->>>>>>> 8400291e
 
 	hw->phy.ops.release(hw);
 out:
