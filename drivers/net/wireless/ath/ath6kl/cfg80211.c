/*
 * Copyright (c) 2004-2011 Atheros Communications Inc.
 *
 * Permission to use, copy, modify, and/or distribute this software for any
 * purpose with or without fee is hereby granted, provided that the above
 * copyright notice and this permission notice appear in all copies.
 *
 * THE SOFTWARE IS PROVIDED "AS IS" AND THE AUTHOR DISCLAIMS ALL WARRANTIES
 * WITH REGARD TO THIS SOFTWARE INCLUDING ALL IMPLIED WARRANTIES OF
 * MERCHANTABILITY AND FITNESS. IN NO EVENT SHALL THE AUTHOR BE LIABLE FOR
 * ANY SPECIAL, DIRECT, INDIRECT, OR CONSEQUENTIAL DAMAGES OR ANY DAMAGES
 * WHATSOEVER RESULTING FROM LOSS OF USE, DATA OR PROFITS, WHETHER IN AN
 * ACTION OF CONTRACT, NEGLIGENCE OR OTHER TORTIOUS ACTION, ARISING OUT OF
 * OR IN CONNECTION WITH THE USE OR PERFORMANCE OF THIS SOFTWARE.
 */

#include <linux/moduleparam.h>

#include "core.h"
#include "cfg80211.h"
#include "debug.h"
#include "hif-ops.h"
#include "testmode.h"

static unsigned int ath6kl_p2p;
static unsigned int multi_norm_if_support;

module_param(ath6kl_p2p, uint, 0644);
module_param(multi_norm_if_support, uint, 0644);

#define RATETAB_ENT(_rate, _rateid, _flags) {   \
	.bitrate    = (_rate),                  \
	.flags      = (_flags),                 \
	.hw_value   = (_rateid),                \
}

#define CHAN2G(_channel, _freq, _flags) {   \
	.band           = IEEE80211_BAND_2GHZ,  \
	.hw_value       = (_channel),           \
	.center_freq    = (_freq),              \
	.flags          = (_flags),             \
	.max_antenna_gain   = 0,                \
	.max_power      = 30,                   \
}

#define CHAN5G(_channel, _flags) {		    \
	.band           = IEEE80211_BAND_5GHZ,      \
	.hw_value       = (_channel),               \
	.center_freq    = 5000 + (5 * (_channel)),  \
	.flags          = (_flags),                 \
	.max_antenna_gain   = 0,                    \
	.max_power      = 30,                       \
}

static struct ieee80211_rate ath6kl_rates[] = {
	RATETAB_ENT(10, 0x1, 0),
	RATETAB_ENT(20, 0x2, 0),
	RATETAB_ENT(55, 0x4, 0),
	RATETAB_ENT(110, 0x8, 0),
	RATETAB_ENT(60, 0x10, 0),
	RATETAB_ENT(90, 0x20, 0),
	RATETAB_ENT(120, 0x40, 0),
	RATETAB_ENT(180, 0x80, 0),
	RATETAB_ENT(240, 0x100, 0),
	RATETAB_ENT(360, 0x200, 0),
	RATETAB_ENT(480, 0x400, 0),
	RATETAB_ENT(540, 0x800, 0),
};

#define ath6kl_a_rates     (ath6kl_rates + 4)
#define ath6kl_a_rates_size    8
#define ath6kl_g_rates     (ath6kl_rates + 0)
#define ath6kl_g_rates_size    12

static struct ieee80211_channel ath6kl_2ghz_channels[] = {
	CHAN2G(1, 2412, 0),
	CHAN2G(2, 2417, 0),
	CHAN2G(3, 2422, 0),
	CHAN2G(4, 2427, 0),
	CHAN2G(5, 2432, 0),
	CHAN2G(6, 2437, 0),
	CHAN2G(7, 2442, 0),
	CHAN2G(8, 2447, 0),
	CHAN2G(9, 2452, 0),
	CHAN2G(10, 2457, 0),
	CHAN2G(11, 2462, 0),
	CHAN2G(12, 2467, 0),
	CHAN2G(13, 2472, 0),
	CHAN2G(14, 2484, 0),
};

static struct ieee80211_channel ath6kl_5ghz_a_channels[] = {
	CHAN5G(34, 0), CHAN5G(36, 0),
	CHAN5G(38, 0), CHAN5G(40, 0),
	CHAN5G(42, 0), CHAN5G(44, 0),
	CHAN5G(46, 0), CHAN5G(48, 0),
	CHAN5G(52, 0), CHAN5G(56, 0),
	CHAN5G(60, 0), CHAN5G(64, 0),
	CHAN5G(100, 0), CHAN5G(104, 0),
	CHAN5G(108, 0), CHAN5G(112, 0),
	CHAN5G(116, 0), CHAN5G(120, 0),
	CHAN5G(124, 0), CHAN5G(128, 0),
	CHAN5G(132, 0), CHAN5G(136, 0),
	CHAN5G(140, 0), CHAN5G(149, 0),
	CHAN5G(153, 0), CHAN5G(157, 0),
	CHAN5G(161, 0), CHAN5G(165, 0),
	CHAN5G(184, 0), CHAN5G(188, 0),
	CHAN5G(192, 0), CHAN5G(196, 0),
	CHAN5G(200, 0), CHAN5G(204, 0),
	CHAN5G(208, 0), CHAN5G(212, 0),
	CHAN5G(216, 0),
};

static struct ieee80211_supported_band ath6kl_band_2ghz = {
	.n_channels = ARRAY_SIZE(ath6kl_2ghz_channels),
	.channels = ath6kl_2ghz_channels,
	.n_bitrates = ath6kl_g_rates_size,
	.bitrates = ath6kl_g_rates,
};

static struct ieee80211_supported_band ath6kl_band_5ghz = {
	.n_channels = ARRAY_SIZE(ath6kl_5ghz_a_channels),
	.channels = ath6kl_5ghz_a_channels,
	.n_bitrates = ath6kl_a_rates_size,
	.bitrates = ath6kl_a_rates,
};

#define CCKM_KRK_CIPHER_SUITE 0x004096ff /* use for KRK */

<<<<<<< HEAD
=======
/* returns true if scheduled scan was stopped */
static bool __ath6kl_cfg80211_sscan_stop(struct ath6kl_vif *vif)
{
	struct ath6kl *ar = vif->ar;

	if (ar->state != ATH6KL_STATE_SCHED_SCAN)
		return false;

	del_timer_sync(&vif->sched_scan_timer);

	ath6kl_wmi_set_host_sleep_mode_cmd(ar->wmi, vif->fw_vif_idx,
					   ATH6KL_HOST_MODE_AWAKE);

	ar->state = ATH6KL_STATE_ON;

	return true;
}

static void ath6kl_cfg80211_sscan_disable(struct ath6kl_vif *vif)
{
	struct ath6kl *ar = vif->ar;
	bool stopped;

	stopped = __ath6kl_cfg80211_sscan_stop(vif);

	if (!stopped)
		return;

	cfg80211_sched_scan_stopped(ar->wiphy);
}

>>>>>>> dc0d633e
static int ath6kl_set_wpa_version(struct ath6kl_vif *vif,
				  enum nl80211_wpa_versions wpa_version)
{
	ath6kl_dbg(ATH6KL_DBG_WLAN_CFG, "%s: %u\n", __func__, wpa_version);

	if (!wpa_version) {
		vif->auth_mode = NONE_AUTH;
	} else if (wpa_version & NL80211_WPA_VERSION_2) {
		vif->auth_mode = WPA2_AUTH;
	} else if (wpa_version & NL80211_WPA_VERSION_1) {
		vif->auth_mode = WPA_AUTH;
	} else {
		ath6kl_err("%s: %u not supported\n", __func__, wpa_version);
		return -ENOTSUPP;
	}

	return 0;
}

static int ath6kl_set_auth_type(struct ath6kl_vif *vif,
				enum nl80211_auth_type auth_type)
{
	ath6kl_dbg(ATH6KL_DBG_WLAN_CFG, "%s: 0x%x\n", __func__, auth_type);

	switch (auth_type) {
	case NL80211_AUTHTYPE_OPEN_SYSTEM:
		vif->dot11_auth_mode = OPEN_AUTH;
		break;
	case NL80211_AUTHTYPE_SHARED_KEY:
		vif->dot11_auth_mode = SHARED_AUTH;
		break;
	case NL80211_AUTHTYPE_NETWORK_EAP:
		vif->dot11_auth_mode = LEAP_AUTH;
		break;

	case NL80211_AUTHTYPE_AUTOMATIC:
		vif->dot11_auth_mode = OPEN_AUTH | SHARED_AUTH;
		break;

	default:
		ath6kl_err("%s: 0x%x not spported\n", __func__, auth_type);
		return -ENOTSUPP;
	}

	return 0;
}

static int ath6kl_set_cipher(struct ath6kl_vif *vif, u32 cipher, bool ucast)
{
	u8 *ar_cipher = ucast ? &vif->prwise_crypto : &vif->grp_crypto;
	u8 *ar_cipher_len = ucast ? &vif->prwise_crypto_len :
		&vif->grp_crypto_len;

	ath6kl_dbg(ATH6KL_DBG_WLAN_CFG, "%s: cipher 0x%x, ucast %u\n",
		   __func__, cipher, ucast);

	switch (cipher) {
	case 0:
		/* our own hack to use value 0 as no crypto used */
		*ar_cipher = NONE_CRYPT;
		*ar_cipher_len = 0;
		break;
	case WLAN_CIPHER_SUITE_WEP40:
		*ar_cipher = WEP_CRYPT;
		*ar_cipher_len = 5;
		break;
	case WLAN_CIPHER_SUITE_WEP104:
		*ar_cipher = WEP_CRYPT;
		*ar_cipher_len = 13;
		break;
	case WLAN_CIPHER_SUITE_TKIP:
		*ar_cipher = TKIP_CRYPT;
		*ar_cipher_len = 0;
		break;
	case WLAN_CIPHER_SUITE_CCMP:
		*ar_cipher = AES_CRYPT;
		*ar_cipher_len = 0;
		break;
	case WLAN_CIPHER_SUITE_SMS4:
		*ar_cipher = WAPI_CRYPT;
		*ar_cipher_len = 0;
		break;
	default:
		ath6kl_err("cipher 0x%x not supported\n", cipher);
		return -ENOTSUPP;
	}

	return 0;
}

static void ath6kl_set_key_mgmt(struct ath6kl_vif *vif, u32 key_mgmt)
{
	ath6kl_dbg(ATH6KL_DBG_WLAN_CFG, "%s: 0x%x\n", __func__, key_mgmt);

	if (key_mgmt == WLAN_AKM_SUITE_PSK) {
		if (vif->auth_mode == WPA_AUTH)
			vif->auth_mode = WPA_PSK_AUTH;
		else if (vif->auth_mode == WPA2_AUTH)
			vif->auth_mode = WPA2_PSK_AUTH;
	} else if (key_mgmt == 0x00409600) {
		if (vif->auth_mode == WPA_AUTH)
			vif->auth_mode = WPA_AUTH_CCKM;
		else if (vif->auth_mode == WPA2_AUTH)
			vif->auth_mode = WPA2_AUTH_CCKM;
	} else if (key_mgmt != WLAN_AKM_SUITE_8021X) {
		vif->auth_mode = NONE_AUTH;
	}
}

static bool ath6kl_cfg80211_ready(struct ath6kl_vif *vif)
{
	struct ath6kl *ar = vif->ar;

	if (!test_bit(WMI_READY, &ar->flag)) {
		ath6kl_err("wmi is not ready\n");
		return false;
	}

	if (!test_bit(WLAN_ENABLED, &vif->flags)) {
		ath6kl_err("wlan disabled\n");
		return false;
	}

	return true;
}

static bool ath6kl_is_wpa_ie(const u8 *pos)
{
	return pos[0] == WLAN_EID_WPA && pos[1] >= 4 &&
		pos[2] == 0x00 && pos[3] == 0x50 &&
		pos[4] == 0xf2 && pos[5] == 0x01;
}

static bool ath6kl_is_rsn_ie(const u8 *pos)
{
	return pos[0] == WLAN_EID_RSN;
}

static bool ath6kl_is_wps_ie(const u8 *pos)
{
	return (pos[0] == WLAN_EID_VENDOR_SPECIFIC &&
		pos[1] >= 4 &&
		pos[2] == 0x00 && pos[3] == 0x50 && pos[4] == 0xf2 &&
		pos[5] == 0x04);
}

static int ath6kl_set_assoc_req_ies(struct ath6kl_vif *vif, const u8 *ies,
				    size_t ies_len)
{
	struct ath6kl *ar = vif->ar;
	const u8 *pos;
	u8 *buf = NULL;
	size_t len = 0;
	int ret;

	/*
	 * Clear previously set flag
	 */

	ar->connect_ctrl_flags &= ~CONNECT_WPS_FLAG;

	/*
	 * Filter out RSN/WPA IE(s)
	 */

	if (ies && ies_len) {
		buf = kmalloc(ies_len, GFP_KERNEL);
		if (buf == NULL)
			return -ENOMEM;
		pos = ies;

		while (pos + 1 < ies + ies_len) {
			if (pos + 2 + pos[1] > ies + ies_len)
				break;
			if (!(ath6kl_is_wpa_ie(pos) || ath6kl_is_rsn_ie(pos))) {
				memcpy(buf + len, pos, 2 + pos[1]);
				len += 2 + pos[1];
			}

			if (ath6kl_is_wps_ie(pos))
				ar->connect_ctrl_flags |= CONNECT_WPS_FLAG;

			pos += 2 + pos[1];
		}
	}

	ret = ath6kl_wmi_set_appie_cmd(ar->wmi, vif->fw_vif_idx,
				       WMI_FRAME_ASSOC_REQ, buf, len);
	kfree(buf);
	return ret;
}

static int ath6kl_nliftype_to_drv_iftype(enum nl80211_iftype type, u8 *nw_type)
{
	switch (type) {
	case NL80211_IFTYPE_STATION:
		*nw_type = INFRA_NETWORK;
		break;
	case NL80211_IFTYPE_ADHOC:
		*nw_type = ADHOC_NETWORK;
		break;
	case NL80211_IFTYPE_AP:
		*nw_type = AP_NETWORK;
		break;
	case NL80211_IFTYPE_P2P_CLIENT:
		*nw_type = INFRA_NETWORK;
		break;
	case NL80211_IFTYPE_P2P_GO:
		*nw_type = AP_NETWORK;
		break;
	default:
		ath6kl_err("invalid interface type %u\n", type);
		return -ENOTSUPP;
	}

	return 0;
}

static bool ath6kl_is_valid_iftype(struct ath6kl *ar, enum nl80211_iftype type,
				   u8 *if_idx, u8 *nw_type)
{
	int i;

	if (ath6kl_nliftype_to_drv_iftype(type, nw_type))
		return false;

	if (ar->ibss_if_active || ((type == NL80211_IFTYPE_ADHOC) &&
	    ar->num_vif))
		return false;

	if (type == NL80211_IFTYPE_STATION ||
	    type == NL80211_IFTYPE_AP || type == NL80211_IFTYPE_ADHOC) {
<<<<<<< HEAD
		for (i = 0; i < MAX_NUM_VIF; i++) {
=======
		for (i = 0; i < ar->vif_max; i++) {
>>>>>>> dc0d633e
			if ((ar->avail_idx_map >> i) & BIT(0)) {
				*if_idx = i;
				return true;
			}
		}
	}

	if (type == NL80211_IFTYPE_P2P_CLIENT ||
	    type == NL80211_IFTYPE_P2P_GO) {
<<<<<<< HEAD
		for (i = ar->max_norm_iface; i < MAX_NUM_VIF; i++) {
=======
		for (i = ar->max_norm_iface; i < ar->vif_max; i++) {
>>>>>>> dc0d633e
			if ((ar->avail_idx_map >> i) & BIT(0)) {
				*if_idx = i;
				return true;
			}
		}
	}

	return false;
}

static int ath6kl_cfg80211_connect(struct wiphy *wiphy, struct net_device *dev,
				   struct cfg80211_connect_params *sme)
{
	struct ath6kl *ar = ath6kl_priv(dev);
	struct ath6kl_vif *vif = netdev_priv(dev);
	int status;
	u8 nw_subtype = (ar->p2p) ? SUBTYPE_P2PDEV : SUBTYPE_NONE;

	ath6kl_cfg80211_sscan_disable(vif);

	vif->sme_state = SME_CONNECTING;

	if (!ath6kl_cfg80211_ready(vif))
		return -EIO;

	if (test_bit(DESTROY_IN_PROGRESS, &ar->flag)) {
		ath6kl_err("destroy in progress\n");
		return -EBUSY;
	}

	if (test_bit(SKIP_SCAN, &ar->flag) &&
	    ((sme->channel && sme->channel->center_freq == 0) ||
	     (sme->bssid && is_zero_ether_addr(sme->bssid)))) {
		ath6kl_err("SkipScan: channel or bssid invalid\n");
		return -EINVAL;
	}

	if (down_interruptible(&ar->sem)) {
		ath6kl_err("busy, couldn't get access\n");
		return -ERESTARTSYS;
	}

	if (test_bit(DESTROY_IN_PROGRESS, &ar->flag)) {
		ath6kl_err("busy, destroy in progress\n");
		up(&ar->sem);
		return -EBUSY;
	}

	if (ar->tx_pending[ath6kl_wmi_get_control_ep(ar->wmi)]) {
		/*
		 * sleep until the command queue drains
		 */
		wait_event_interruptible_timeout(ar->event_wq,
			ar->tx_pending[ath6kl_wmi_get_control_ep(ar->wmi)] == 0,
			WMI_TIMEOUT);
		if (signal_pending(current)) {
			ath6kl_err("cmd queue drain timeout\n");
			up(&ar->sem);
			return -EINTR;
		}
	}

	if (sme->ie && (sme->ie_len > 0)) {
		status = ath6kl_set_assoc_req_ies(vif, sme->ie, sme->ie_len);
<<<<<<< HEAD
		if (status)
			return status;
	}
=======
		if (status) {
			up(&ar->sem);
			return status;
		}
	} else
		ar->connect_ctrl_flags &= ~CONNECT_WPS_FLAG;
>>>>>>> dc0d633e

	if (test_bit(CONNECTED, &vif->flags) &&
	    vif->ssid_len == sme->ssid_len &&
	    !memcmp(vif->ssid, sme->ssid, vif->ssid_len)) {
		vif->reconnect_flag = true;
		status = ath6kl_wmi_reconnect_cmd(ar->wmi, vif->fw_vif_idx,
						  vif->req_bssid,
						  vif->ch_hint);

		up(&ar->sem);
		if (status) {
			ath6kl_err("wmi_reconnect_cmd failed\n");
			return -EIO;
		}
		return 0;
	} else if (vif->ssid_len == sme->ssid_len &&
		   !memcmp(vif->ssid, sme->ssid, vif->ssid_len)) {
		ath6kl_disconnect(vif);
	}

	memset(vif->ssid, 0, sizeof(vif->ssid));
	vif->ssid_len = sme->ssid_len;
	memcpy(vif->ssid, sme->ssid, sme->ssid_len);

	if (sme->channel)
		vif->ch_hint = sme->channel->center_freq;

	memset(vif->req_bssid, 0, sizeof(vif->req_bssid));
	if (sme->bssid && !is_broadcast_ether_addr(sme->bssid))
		memcpy(vif->req_bssid, sme->bssid, sizeof(vif->req_bssid));

	ath6kl_set_wpa_version(vif, sme->crypto.wpa_versions);

	status = ath6kl_set_auth_type(vif, sme->auth_type);
	if (status) {
		up(&ar->sem);
		return status;
	}

	if (sme->crypto.n_ciphers_pairwise)
		ath6kl_set_cipher(vif, sme->crypto.ciphers_pairwise[0], true);
	else
		ath6kl_set_cipher(vif, 0, true);

	ath6kl_set_cipher(vif, sme->crypto.cipher_group, false);

	if (sme->crypto.n_akm_suites)
		ath6kl_set_key_mgmt(vif, sme->crypto.akm_suites[0]);

	if ((sme->key_len) &&
	    (vif->auth_mode == NONE_AUTH) &&
	    (vif->prwise_crypto == WEP_CRYPT)) {
		struct ath6kl_key *key = NULL;

		if (sme->key_idx < WMI_MIN_KEY_INDEX ||
		    sme->key_idx > WMI_MAX_KEY_INDEX) {
			ath6kl_err("key index %d out of bounds\n",
				   sme->key_idx);
			up(&ar->sem);
			return -ENOENT;
		}

		key = &vif->keys[sme->key_idx];
		key->key_len = sme->key_len;
		memcpy(key->key, sme->key, key->key_len);
		key->cipher = vif->prwise_crypto;
		vif->def_txkey_index = sme->key_idx;

		ath6kl_wmi_addkey_cmd(ar->wmi, vif->fw_vif_idx, sme->key_idx,
				      vif->prwise_crypto,
				      GROUP_USAGE | TX_USAGE,
				      key->key_len,
				      NULL, 0,
				      key->key, KEY_OP_INIT_VAL, NULL,
				      NO_SYNC_WMIFLAG);
	}

	if (!ar->usr_bss_filter) {
		clear_bit(CLEAR_BSSFILTER_ON_BEACON, &vif->flags);
		if (ath6kl_wmi_bssfilter_cmd(ar->wmi, vif->fw_vif_idx,
		    ALL_BSS_FILTER, 0) != 0) {
			ath6kl_err("couldn't set bss filtering\n");
			up(&ar->sem);
			return -EIO;
		}
	}

	vif->nw_type = vif->next_mode;
<<<<<<< HEAD
=======

	if (vif->wdev.iftype == NL80211_IFTYPE_P2P_CLIENT)
		nw_subtype = SUBTYPE_P2PCLIENT;
>>>>>>> dc0d633e

	ath6kl_dbg(ATH6KL_DBG_WLAN_CFG,
		   "%s: connect called with authmode %d dot11 auth %d"
		   " PW crypto %d PW crypto len %d GRP crypto %d"
		   " GRP crypto len %d channel hint %u\n",
		   __func__,
		   vif->auth_mode, vif->dot11_auth_mode, vif->prwise_crypto,
		   vif->prwise_crypto_len, vif->grp_crypto,
		   vif->grp_crypto_len, vif->ch_hint);

	vif->reconnect_flag = 0;
	status = ath6kl_wmi_connect_cmd(ar->wmi, vif->fw_vif_idx, vif->nw_type,
					vif->dot11_auth_mode, vif->auth_mode,
					vif->prwise_crypto,
					vif->prwise_crypto_len,
					vif->grp_crypto, vif->grp_crypto_len,
					vif->ssid_len, vif->ssid,
					vif->req_bssid, vif->ch_hint,
<<<<<<< HEAD
					ar->connect_ctrl_flags);
=======
					ar->connect_ctrl_flags, nw_subtype);
>>>>>>> dc0d633e

	up(&ar->sem);

	if (status == -EINVAL) {
		memset(vif->ssid, 0, sizeof(vif->ssid));
		vif->ssid_len = 0;
		ath6kl_err("invalid request\n");
		return -ENOENT;
	} else if (status) {
		ath6kl_err("ath6kl_wmi_connect_cmd failed\n");
		return -EIO;
	}

	if ((!(ar->connect_ctrl_flags & CONNECT_DO_WPA_OFFLOAD)) &&
	    ((vif->auth_mode == WPA_PSK_AUTH)
	     || (vif->auth_mode == WPA2_PSK_AUTH))) {
		mod_timer(&vif->disconnect_timer,
			  jiffies + msecs_to_jiffies(DISCON_TIMER_INTVAL));
	}

	ar->connect_ctrl_flags &= ~CONNECT_DO_WPA_OFFLOAD;
	set_bit(CONNECT_PEND, &vif->flags);

	return 0;
}

<<<<<<< HEAD
static int ath6kl_add_bss_if_needed(struct ath6kl_vif *vif, const u8 *bssid,
=======
static int ath6kl_add_bss_if_needed(struct ath6kl_vif *vif,
				    enum network_type nw_type,
				    const u8 *bssid,
>>>>>>> dc0d633e
				    struct ieee80211_channel *chan,
				    const u8 *beacon_ie, size_t beacon_ie_len)
{
	struct ath6kl *ar = vif->ar;
	struct cfg80211_bss *bss;
	u16 cap_mask, cap_val;
	u8 *ie;

<<<<<<< HEAD
	bss = cfg80211_get_bss(ar->wiphy, chan, bssid,
			       vif->ssid, vif->ssid_len, WLAN_CAPABILITY_ESS,
			       WLAN_CAPABILITY_ESS);
=======
	if (nw_type & ADHOC_NETWORK) {
		cap_mask = WLAN_CAPABILITY_IBSS;
		cap_val = WLAN_CAPABILITY_IBSS;
	} else {
		cap_mask = WLAN_CAPABILITY_ESS;
		cap_val = WLAN_CAPABILITY_ESS;
	}

	bss = cfg80211_get_bss(ar->wiphy, chan, bssid,
			       vif->ssid, vif->ssid_len,
			       cap_mask, cap_val);
>>>>>>> dc0d633e
	if (bss == NULL) {
		/*
		 * Since cfg80211 may not yet know about the BSS,
		 * generate a partial entry until the first BSS info
		 * event becomes available.
		 *
		 * Prepend SSID element since it is not included in the Beacon
		 * IEs from the target.
		 */
		ie = kmalloc(2 + vif->ssid_len + beacon_ie_len, GFP_KERNEL);
		if (ie == NULL)
			return -ENOMEM;
		ie[0] = WLAN_EID_SSID;
		ie[1] = vif->ssid_len;
		memcpy(ie + 2, vif->ssid, vif->ssid_len);
		memcpy(ie + 2 + vif->ssid_len, beacon_ie, beacon_ie_len);
		bss = cfg80211_inform_bss(ar->wiphy, chan,
<<<<<<< HEAD
					  bssid, 0, WLAN_CAPABILITY_ESS, 100,
=======
					  bssid, 0, cap_val, 100,
>>>>>>> dc0d633e
					  ie, 2 + vif->ssid_len + beacon_ie_len,
					  0, GFP_KERNEL);
		if (bss)
			ath6kl_dbg(ATH6KL_DBG_WLAN_CFG, "added bss %pM to "
				   "cfg80211\n", bssid);
		kfree(ie);
	} else
		ath6kl_dbg(ATH6KL_DBG_WLAN_CFG, "cfg80211 already has a bss "
			   "entry\n");

	if (bss == NULL)
		return -ENOMEM;

	cfg80211_put_bss(bss);

	return 0;
}

void ath6kl_cfg80211_connect_event(struct ath6kl_vif *vif, u16 channel,
				   u8 *bssid, u16 listen_intvl,
				   u16 beacon_intvl,
				   enum network_type nw_type,
				   u8 beacon_ie_len, u8 assoc_req_len,
				   u8 assoc_resp_len, u8 *assoc_info)
{
	struct ieee80211_channel *chan;
	struct ath6kl *ar = vif->ar;

	/* capinfo + listen interval */
	u8 assoc_req_ie_offset = sizeof(u16) + sizeof(u16);

	/* capinfo + status code +  associd */
	u8 assoc_resp_ie_offset = sizeof(u16) + sizeof(u16) + sizeof(u16);

	u8 *assoc_req_ie = assoc_info + beacon_ie_len + assoc_req_ie_offset;
	u8 *assoc_resp_ie = assoc_info + beacon_ie_len + assoc_req_len +
	    assoc_resp_ie_offset;

	assoc_req_len -= assoc_req_ie_offset;
	assoc_resp_len -= assoc_resp_ie_offset;

	/*
	 * Store Beacon interval here; DTIM period will be available only once
	 * a Beacon frame from the AP is seen.
	 */
	vif->assoc_bss_beacon_int = beacon_intvl;
	clear_bit(DTIM_PERIOD_AVAIL, &vif->flags);

	if (nw_type & ADHOC_NETWORK) {
		if (vif->wdev.iftype != NL80211_IFTYPE_ADHOC) {
			ath6kl_dbg(ATH6KL_DBG_WLAN_CFG,
				   "%s: ath6k not in ibss mode\n", __func__);
			return;
		}
	}

	if (nw_type & INFRA_NETWORK) {
		if (vif->wdev.iftype != NL80211_IFTYPE_STATION &&
		    vif->wdev.iftype != NL80211_IFTYPE_P2P_CLIENT) {
			ath6kl_dbg(ATH6KL_DBG_WLAN_CFG,
				   "%s: ath6k not in station mode\n", __func__);
			return;
		}
	}

	chan = ieee80211_get_channel(ar->wiphy, (int) channel);

<<<<<<< HEAD

	if (nw_type & ADHOC_NETWORK) {
		cfg80211_ibss_joined(vif->ndev, bssid, GFP_KERNEL);
		return;
	}

	if (ath6kl_add_bss_if_needed(vif, bssid, chan, assoc_info,
				     beacon_ie_len) < 0) {
		ath6kl_err("could not add cfg80211 bss entry for "
			   "connect/roamed notification\n");
=======
	if (ath6kl_add_bss_if_needed(vif, nw_type, bssid, chan, assoc_info,
				     beacon_ie_len) < 0) {
		ath6kl_err("could not add cfg80211 bss entry\n");
		return;
	}

	if (nw_type & ADHOC_NETWORK) {
		ath6kl_dbg(ATH6KL_DBG_WLAN_CFG, "ad-hoc %s selected\n",
			   nw_type & ADHOC_CREATOR ? "creator" : "joiner");
		cfg80211_ibss_joined(vif->ndev, bssid, GFP_KERNEL);
>>>>>>> dc0d633e
		return;
	}

	if (vif->sme_state == SME_CONNECTING) {
		/* inform connect result to cfg80211 */
		vif->sme_state = SME_CONNECTED;
		cfg80211_connect_result(vif->ndev, bssid,
					assoc_req_ie, assoc_req_len,
					assoc_resp_ie, assoc_resp_len,
					WLAN_STATUS_SUCCESS, GFP_KERNEL);
	} else if (vif->sme_state == SME_CONNECTED) {
		/* inform roam event to cfg80211 */
		cfg80211_roamed(vif->ndev, chan, bssid,
				assoc_req_ie, assoc_req_len,
				assoc_resp_ie, assoc_resp_len, GFP_KERNEL);
	}
}

static int ath6kl_cfg80211_disconnect(struct wiphy *wiphy,
				      struct net_device *dev, u16 reason_code)
{
<<<<<<< HEAD
	struct ath6kl *ar = (struct ath6kl *)ath6kl_priv(dev);
=======
	struct ath6kl *ar = ath6kl_priv(dev);
>>>>>>> dc0d633e
	struct ath6kl_vif *vif = netdev_priv(dev);

	ath6kl_dbg(ATH6KL_DBG_WLAN_CFG, "%s: reason=%u\n", __func__,
		   reason_code);

<<<<<<< HEAD
=======
	ath6kl_cfg80211_sscan_disable(vif);

>>>>>>> dc0d633e
	if (!ath6kl_cfg80211_ready(vif))
		return -EIO;

	if (test_bit(DESTROY_IN_PROGRESS, &ar->flag)) {
		ath6kl_err("busy, destroy in progress\n");
		return -EBUSY;
	}

	if (down_interruptible(&ar->sem)) {
		ath6kl_err("busy, couldn't get access\n");
		return -ERESTARTSYS;
	}

	vif->reconnect_flag = 0;
	ath6kl_disconnect(vif);
	memset(vif->ssid, 0, sizeof(vif->ssid));
	vif->ssid_len = 0;

	if (!test_bit(SKIP_SCAN, &ar->flag))
		memset(vif->req_bssid, 0, sizeof(vif->req_bssid));

	up(&ar->sem);

	vif->sme_state = SME_DISCONNECTED;

	return 0;
}

void ath6kl_cfg80211_disconnect_event(struct ath6kl_vif *vif, u8 reason,
				      u8 *bssid, u8 assoc_resp_len,
				      u8 *assoc_info, u16 proto_reason)
{
	struct ath6kl *ar = vif->ar;

	if (vif->scan_req) {
		cfg80211_scan_done(vif->scan_req, true);
		vif->scan_req = NULL;
	}

	if (vif->nw_type & ADHOC_NETWORK) {
		if (vif->wdev.iftype != NL80211_IFTYPE_ADHOC) {
			ath6kl_dbg(ATH6KL_DBG_WLAN_CFG,
				   "%s: ath6k not in ibss mode\n", __func__);
			return;
		}
		memset(bssid, 0, ETH_ALEN);
		cfg80211_ibss_joined(vif->ndev, bssid, GFP_KERNEL);
		return;
	}

	if (vif->nw_type & INFRA_NETWORK) {
		if (vif->wdev.iftype != NL80211_IFTYPE_STATION &&
		    vif->wdev.iftype != NL80211_IFTYPE_P2P_CLIENT) {
			ath6kl_dbg(ATH6KL_DBG_WLAN_CFG,
				   "%s: ath6k not in station mode\n", __func__);
			return;
		}
	}

	/*
	 * Send a disconnect command to target when a disconnect event is
	 * received with reason code other than 3 (DISCONNECT_CMD - disconnect
	 * request from host) to make the firmware stop trying to connect even
	 * after giving disconnect event. There will be one more disconnect
	 * event for this disconnect command with reason code DISCONNECT_CMD
	 * which will be notified to cfg80211.
	 */

	if (reason != DISCONNECT_CMD) {
		ath6kl_wmi_disconnect_cmd(ar->wmi, vif->fw_vif_idx);
		return;
	}

	clear_bit(CONNECT_PEND, &vif->flags);

	if (vif->sme_state == SME_CONNECTING) {
		cfg80211_connect_result(vif->ndev,
				bssid, NULL, 0,
				NULL, 0,
				WLAN_STATUS_UNSPECIFIED_FAILURE,
				GFP_KERNEL);
	} else if (vif->sme_state == SME_CONNECTED) {
		cfg80211_disconnected(vif->ndev, reason,
				NULL, 0, GFP_KERNEL);
	}

	vif->sme_state = SME_DISCONNECTED;
}

static int ath6kl_cfg80211_scan(struct wiphy *wiphy, struct net_device *ndev,
				struct cfg80211_scan_request *request)
{
<<<<<<< HEAD
	struct ath6kl *ar = (struct ath6kl *)ath6kl_priv(ndev);
=======
	struct ath6kl *ar = ath6kl_priv(ndev);
>>>>>>> dc0d633e
	struct ath6kl_vif *vif = netdev_priv(ndev);
	s8 n_channels = 0;
	u16 *channels = NULL;
	int ret = 0;
	u32 force_fg_scan = 0;

	if (!ath6kl_cfg80211_ready(vif))
		return -EIO;

	ath6kl_cfg80211_sscan_disable(vif);

	if (!ar->usr_bss_filter) {
		clear_bit(CLEAR_BSSFILTER_ON_BEACON, &vif->flags);
		ret = ath6kl_wmi_bssfilter_cmd(
			ar->wmi, vif->fw_vif_idx,
			(test_bit(CONNECTED, &vif->flags) ?
			 ALL_BUT_BSS_FILTER : ALL_BSS_FILTER), 0);
		if (ret) {
			ath6kl_err("couldn't set bss filtering\n");
			return ret;
		}
	}

	if (request->n_ssids && request->ssids[0].ssid_len) {
		u8 i;

		if (request->n_ssids > (MAX_PROBED_SSID_INDEX - 1))
			request->n_ssids = MAX_PROBED_SSID_INDEX - 1;

		for (i = 0; i < request->n_ssids; i++)
			ath6kl_wmi_probedssid_cmd(ar->wmi, vif->fw_vif_idx,
						  i + 1, SPECIFIC_SSID_FLAG,
						  request->ssids[i].ssid_len,
						  request->ssids[i].ssid);
	}

	/*
	 * FIXME: we should clear the IE in fw if it's not set so just
	 * remove the check altogether
	 */
	if (request->ie) {
		ret = ath6kl_wmi_set_appie_cmd(ar->wmi, vif->fw_vif_idx,
					       WMI_FRAME_PROBE_REQ,
					       request->ie, request->ie_len);
		if (ret) {
			ath6kl_err("failed to set Probe Request appie for "
				   "scan");
			return ret;
		}
	}

	/*
	 * Scan only the requested channels if the request specifies a set of
	 * channels. If the list is longer than the target supports, do not
	 * configure the list and instead, scan all available channels.
	 */
	if (request->n_channels > 0 &&
	    request->n_channels <= WMI_MAX_CHANNELS) {
		u8 i;

		n_channels = request->n_channels;

		channels = kzalloc(n_channels * sizeof(u16), GFP_KERNEL);
		if (channels == NULL) {
			ath6kl_warn("failed to set scan channels, "
				    "scan all channels");
			n_channels = 0;
		}

		for (i = 0; i < n_channels; i++)
			channels[i] = request->channels[i]->center_freq;
	}

	if (test_bit(CONNECTED, &vif->flags))
		force_fg_scan = 1;

<<<<<<< HEAD
	ret = ath6kl_wmi_startscan_cmd(ar->wmi, vif->fw_vif_idx, WMI_LONG_SCAN,
				       force_fg_scan, false, 0, 0, n_channels,
				       channels);
=======
	if (test_bit(ATH6KL_FW_CAPABILITY_STA_P2PDEV_DUPLEX,
		    ar->fw_capabilities)) {
		/*
		 * If capable of doing P2P mgmt operations using
		 * station interface, send additional information like
		 * supported rates to advertise and xmit rates for
		 * probe requests
		 */
		ret = ath6kl_wmi_beginscan_cmd(ar->wmi, vif->fw_vif_idx,
						WMI_LONG_SCAN, force_fg_scan,
						false, 0, 0, n_channels,
						channels, request->no_cck,
						request->rates);
	} else {
		ret = ath6kl_wmi_startscan_cmd(ar->wmi, vif->fw_vif_idx,
						WMI_LONG_SCAN, force_fg_scan,
						false, 0, 0, n_channels,
						channels);
	}
>>>>>>> dc0d633e
	if (ret)
		ath6kl_err("wmi_startscan_cmd failed\n");
	else
		vif->scan_req = request;

	kfree(channels);

	return ret;
}

void ath6kl_cfg80211_scan_complete_event(struct ath6kl_vif *vif, bool aborted)
{
	struct ath6kl *ar = vif->ar;
	int i;

	ath6kl_dbg(ATH6KL_DBG_WLAN_CFG, "%s: status%s\n", __func__,
		   aborted ? " aborted" : "");

	if (!vif->scan_req)
		return;

	if (aborted)
		goto out;

	if (vif->scan_req->n_ssids && vif->scan_req->ssids[0].ssid_len) {
		for (i = 0; i < vif->scan_req->n_ssids; i++) {
			ath6kl_wmi_probedssid_cmd(ar->wmi, vif->fw_vif_idx,
						  i + 1, DISABLE_SSID_FLAG,
						  0, NULL);
		}
	}

out:
	cfg80211_scan_done(vif->scan_req, aborted);
	vif->scan_req = NULL;
}

static int ath6kl_cfg80211_add_key(struct wiphy *wiphy, struct net_device *ndev,
				   u8 key_index, bool pairwise,
				   const u8 *mac_addr,
				   struct key_params *params)
{
<<<<<<< HEAD
	struct ath6kl *ar = (struct ath6kl *)ath6kl_priv(ndev);
=======
	struct ath6kl *ar = ath6kl_priv(ndev);
>>>>>>> dc0d633e
	struct ath6kl_vif *vif = netdev_priv(ndev);
	struct ath6kl_key *key = NULL;
	u8 key_usage;
	u8 key_type;

	if (!ath6kl_cfg80211_ready(vif))
		return -EIO;

	if (params->cipher == CCKM_KRK_CIPHER_SUITE) {
		if (params->key_len != WMI_KRK_LEN)
			return -EINVAL;
		return ath6kl_wmi_add_krk_cmd(ar->wmi, vif->fw_vif_idx,
					      params->key);
	}

	if (key_index < WMI_MIN_KEY_INDEX || key_index > WMI_MAX_KEY_INDEX) {
		ath6kl_dbg(ATH6KL_DBG_WLAN_CFG,
			   "%s: key index %d out of bounds\n", __func__,
			   key_index);
		return -ENOENT;
	}

	key = &vif->keys[key_index];
	memset(key, 0, sizeof(struct ath6kl_key));

	if (pairwise)
		key_usage = PAIRWISE_USAGE;
	else
		key_usage = GROUP_USAGE;

	if (params) {
		int seq_len = params->seq_len;
		if (params->cipher == WLAN_CIPHER_SUITE_SMS4 &&
		    seq_len > ATH6KL_KEY_SEQ_LEN) {
			/* Only first half of the WPI PN is configured */
			seq_len = ATH6KL_KEY_SEQ_LEN;
		}
		if (params->key_len > WLAN_MAX_KEY_LEN ||
		    seq_len > sizeof(key->seq))
			return -EINVAL;

		key->key_len = params->key_len;
		memcpy(key->key, params->key, key->key_len);
		key->seq_len = seq_len;
		memcpy(key->seq, params->seq, key->seq_len);
		key->cipher = params->cipher;
	}

	switch (key->cipher) {
	case WLAN_CIPHER_SUITE_WEP40:
	case WLAN_CIPHER_SUITE_WEP104:
		key_type = WEP_CRYPT;
		break;

	case WLAN_CIPHER_SUITE_TKIP:
		key_type = TKIP_CRYPT;
		break;

	case WLAN_CIPHER_SUITE_CCMP:
		key_type = AES_CRYPT;
		break;
	case WLAN_CIPHER_SUITE_SMS4:
		key_type = WAPI_CRYPT;
		break;

	default:
		return -ENOTSUPP;
	}

	if (((vif->auth_mode == WPA_PSK_AUTH)
	     || (vif->auth_mode == WPA2_PSK_AUTH))
	    && (key_usage & GROUP_USAGE))
		del_timer(&vif->disconnect_timer);

	ath6kl_dbg(ATH6KL_DBG_WLAN_CFG,
		   "%s: index %d, key_len %d, key_type 0x%x, key_usage 0x%x, seq_len %d\n",
		   __func__, key_index, key->key_len, key_type,
		   key_usage, key->seq_len);

<<<<<<< HEAD
	vif->def_txkey_index = key_index;

	if (vif->nw_type == AP_NETWORK && !pairwise &&
	    (key_type == TKIP_CRYPT || key_type == AES_CRYPT) && params) {
=======
	if (vif->nw_type == AP_NETWORK && !pairwise &&
	    (key_type == TKIP_CRYPT || key_type == AES_CRYPT ||
	     key_type == WAPI_CRYPT) && params) {
>>>>>>> dc0d633e
		ar->ap_mode_bkey.valid = true;
		ar->ap_mode_bkey.key_index = key_index;
		ar->ap_mode_bkey.key_type = key_type;
		ar->ap_mode_bkey.key_len = key->key_len;
		memcpy(ar->ap_mode_bkey.key, key->key, key->key_len);
		if (!test_bit(CONNECTED, &vif->flags)) {
			ath6kl_dbg(ATH6KL_DBG_WLAN_CFG, "Delay initial group "
				   "key configuration until AP mode has been "
				   "started\n");
			/*
			 * The key will be set in ath6kl_connect_ap_mode() once
			 * the connected event is received from the target.
			 */
			return 0;
		}
	}

	if (vif->next_mode == AP_NETWORK && key_type == WEP_CRYPT &&
	    !test_bit(CONNECTED, &vif->flags)) {
		/*
		 * Store the key locally so that it can be re-configured after
		 * the AP mode has properly started
		 * (ath6kl_install_statioc_wep_keys).
		 */
		ath6kl_dbg(ATH6KL_DBG_WLAN_CFG, "Delay WEP key configuration "
			   "until AP mode has been started\n");
		vif->wep_key_list[key_index].key_len = key->key_len;
		memcpy(vif->wep_key_list[key_index].key, key->key,
		       key->key_len);
		return 0;
	}

<<<<<<< HEAD
	return ath6kl_wmi_addkey_cmd(ar->wmi, vif->fw_vif_idx,
				     vif->def_txkey_index,
=======
	return ath6kl_wmi_addkey_cmd(ar->wmi, vif->fw_vif_idx, key_index,
>>>>>>> dc0d633e
				     key_type, key_usage, key->key_len,
				     key->seq, key->seq_len, key->key,
				     KEY_OP_INIT_VAL,
				     (u8 *) mac_addr, SYNC_BOTH_WMIFLAG);
}

static int ath6kl_cfg80211_del_key(struct wiphy *wiphy, struct net_device *ndev,
				   u8 key_index, bool pairwise,
				   const u8 *mac_addr)
{
<<<<<<< HEAD
	struct ath6kl *ar = (struct ath6kl *)ath6kl_priv(ndev);
=======
	struct ath6kl *ar = ath6kl_priv(ndev);
>>>>>>> dc0d633e
	struct ath6kl_vif *vif = netdev_priv(ndev);

	ath6kl_dbg(ATH6KL_DBG_WLAN_CFG, "%s: index %d\n", __func__, key_index);

	if (!ath6kl_cfg80211_ready(vif))
		return -EIO;

	if (key_index < WMI_MIN_KEY_INDEX || key_index > WMI_MAX_KEY_INDEX) {
		ath6kl_dbg(ATH6KL_DBG_WLAN_CFG,
			   "%s: key index %d out of bounds\n", __func__,
			   key_index);
		return -ENOENT;
	}

	if (!vif->keys[key_index].key_len) {
		ath6kl_dbg(ATH6KL_DBG_WLAN_CFG,
			   "%s: index %d is empty\n", __func__, key_index);
		return 0;
	}

	vif->keys[key_index].key_len = 0;

	return ath6kl_wmi_deletekey_cmd(ar->wmi, vif->fw_vif_idx, key_index);
}

static int ath6kl_cfg80211_get_key(struct wiphy *wiphy, struct net_device *ndev,
				   u8 key_index, bool pairwise,
				   const u8 *mac_addr, void *cookie,
				   void (*callback) (void *cookie,
						     struct key_params *))
{
	struct ath6kl_vif *vif = netdev_priv(ndev);
	struct ath6kl_key *key = NULL;
	struct key_params params;

	ath6kl_dbg(ATH6KL_DBG_WLAN_CFG, "%s: index %d\n", __func__, key_index);

	if (!ath6kl_cfg80211_ready(vif))
		return -EIO;

	if (key_index < WMI_MIN_KEY_INDEX || key_index > WMI_MAX_KEY_INDEX) {
		ath6kl_dbg(ATH6KL_DBG_WLAN_CFG,
			   "%s: key index %d out of bounds\n", __func__,
			   key_index);
		return -ENOENT;
	}

	key = &vif->keys[key_index];
	memset(&params, 0, sizeof(params));
	params.cipher = key->cipher;
	params.key_len = key->key_len;
	params.seq_len = key->seq_len;
	params.seq = key->seq;
	params.key = key->key;

	callback(cookie, &params);

	return key->key_len ? 0 : -ENOENT;
}

static int ath6kl_cfg80211_set_default_key(struct wiphy *wiphy,
					   struct net_device *ndev,
					   u8 key_index, bool unicast,
					   bool multicast)
{
<<<<<<< HEAD
	struct ath6kl *ar = (struct ath6kl *)ath6kl_priv(ndev);
=======
	struct ath6kl *ar = ath6kl_priv(ndev);
>>>>>>> dc0d633e
	struct ath6kl_vif *vif = netdev_priv(ndev);
	struct ath6kl_key *key = NULL;
	u8 key_usage;
	enum crypto_type key_type = NONE_CRYPT;

	ath6kl_dbg(ATH6KL_DBG_WLAN_CFG, "%s: index %d\n", __func__, key_index);

	if (!ath6kl_cfg80211_ready(vif))
		return -EIO;

	if (key_index < WMI_MIN_KEY_INDEX || key_index > WMI_MAX_KEY_INDEX) {
		ath6kl_dbg(ATH6KL_DBG_WLAN_CFG,
			   "%s: key index %d out of bounds\n",
			   __func__, key_index);
		return -ENOENT;
	}

	if (!vif->keys[key_index].key_len) {
		ath6kl_dbg(ATH6KL_DBG_WLAN_CFG, "%s: invalid key index %d\n",
			   __func__, key_index);
		return -EINVAL;
	}

	vif->def_txkey_index = key_index;
	key = &vif->keys[vif->def_txkey_index];
	key_usage = GROUP_USAGE;
	if (vif->prwise_crypto == WEP_CRYPT)
		key_usage |= TX_USAGE;
	if (unicast)
		key_type = vif->prwise_crypto;
	if (multicast)
		key_type = vif->grp_crypto;

	if (vif->next_mode == AP_NETWORK && !test_bit(CONNECTED, &vif->flags))
		return 0; /* Delay until AP mode has been started */

	return ath6kl_wmi_addkey_cmd(ar->wmi, vif->fw_vif_idx,
				     vif->def_txkey_index,
				     key_type, key_usage,
				     key->key_len, key->seq, key->seq_len,
				     key->key,
				     KEY_OP_INIT_VAL, NULL,
				     SYNC_BOTH_WMIFLAG);
}

void ath6kl_cfg80211_tkip_micerr_event(struct ath6kl_vif *vif, u8 keyid,
				       bool ismcast)
{
	ath6kl_dbg(ATH6KL_DBG_WLAN_CFG,
		   "%s: keyid %d, ismcast %d\n", __func__, keyid, ismcast);

	cfg80211_michael_mic_failure(vif->ndev, vif->bssid,
				     (ismcast ? NL80211_KEYTYPE_GROUP :
				      NL80211_KEYTYPE_PAIRWISE), keyid, NULL,
				     GFP_KERNEL);
}

static int ath6kl_cfg80211_set_wiphy_params(struct wiphy *wiphy, u32 changed)
{
	struct ath6kl *ar = (struct ath6kl *)wiphy_priv(wiphy);
	struct ath6kl_vif *vif;
	int ret;

	ath6kl_dbg(ATH6KL_DBG_WLAN_CFG, "%s: changed 0x%x\n", __func__,
		   changed);

	vif = ath6kl_vif_first(ar);
	if (!vif)
		return -EIO;

	if (!ath6kl_cfg80211_ready(vif))
		return -EIO;

	if (changed & WIPHY_PARAM_RTS_THRESHOLD) {
		ret = ath6kl_wmi_set_rts_cmd(ar->wmi, wiphy->rts_threshold);
		if (ret != 0) {
			ath6kl_err("ath6kl_wmi_set_rts_cmd failed\n");
			return -EIO;
		}
	}

	return 0;
}

/*
 * The type nl80211_tx_power_setting replaces the following
 * data type from 2.6.36 onwards
*/
static int ath6kl_cfg80211_set_txpower(struct wiphy *wiphy,
				       enum nl80211_tx_power_setting type,
				       int mbm)
{
	struct ath6kl *ar = (struct ath6kl *)wiphy_priv(wiphy);
	struct ath6kl_vif *vif;
	u8 ath6kl_dbm;
	int dbm = MBM_TO_DBM(mbm);

	ath6kl_dbg(ATH6KL_DBG_WLAN_CFG, "%s: type 0x%x, dbm %d\n", __func__,
		   type, dbm);

	vif = ath6kl_vif_first(ar);
	if (!vif)
		return -EIO;

	if (!ath6kl_cfg80211_ready(vif))
		return -EIO;

	switch (type) {
	case NL80211_TX_POWER_AUTOMATIC:
		return 0;
	case NL80211_TX_POWER_LIMITED:
		ar->tx_pwr = ath6kl_dbm = dbm;
		break;
	default:
		ath6kl_dbg(ATH6KL_DBG_WLAN_CFG, "%s: type 0x%x not supported\n",
			   __func__, type);
		return -EOPNOTSUPP;
	}

	ath6kl_wmi_set_tx_pwr_cmd(ar->wmi, vif->fw_vif_idx, ath6kl_dbm);

	return 0;
}

static int ath6kl_cfg80211_get_txpower(struct wiphy *wiphy, int *dbm)
{
	struct ath6kl *ar = (struct ath6kl *)wiphy_priv(wiphy);
	struct ath6kl_vif *vif;
<<<<<<< HEAD

	vif = ath6kl_vif_first(ar);
	if (!vif)
		return -EIO;

	if (!ath6kl_cfg80211_ready(vif))
		return -EIO;

=======

	vif = ath6kl_vif_first(ar);
	if (!vif)
		return -EIO;

	if (!ath6kl_cfg80211_ready(vif))
		return -EIO;

>>>>>>> dc0d633e
	if (test_bit(CONNECTED, &vif->flags)) {
		ar->tx_pwr = 0;

		if (ath6kl_wmi_get_tx_pwr_cmd(ar->wmi, vif->fw_vif_idx) != 0) {
			ath6kl_err("ath6kl_wmi_get_tx_pwr_cmd failed\n");
			return -EIO;
		}

		wait_event_interruptible_timeout(ar->event_wq, ar->tx_pwr != 0,
						 5 * HZ);

		if (signal_pending(current)) {
			ath6kl_err("target did not respond\n");
			return -EINTR;
		}
	}

	*dbm = ar->tx_pwr;
	return 0;
}

static int ath6kl_cfg80211_set_power_mgmt(struct wiphy *wiphy,
					  struct net_device *dev,
					  bool pmgmt, int timeout)
{
	struct ath6kl *ar = ath6kl_priv(dev);
	struct wmi_power_mode_cmd mode;
	struct ath6kl_vif *vif = netdev_priv(dev);

	ath6kl_dbg(ATH6KL_DBG_WLAN_CFG, "%s: pmgmt %d, timeout %d\n",
		   __func__, pmgmt, timeout);

	if (!ath6kl_cfg80211_ready(vif))
		return -EIO;

	if (pmgmt) {
		ath6kl_dbg(ATH6KL_DBG_WLAN_CFG, "%s: max perf\n", __func__);
		mode.pwr_mode = REC_POWER;
	} else {
		ath6kl_dbg(ATH6KL_DBG_WLAN_CFG, "%s: rec power\n", __func__);
		mode.pwr_mode = MAX_PERF_POWER;
	}

	if (ath6kl_wmi_powermode_cmd(ar->wmi, vif->fw_vif_idx,
	     mode.pwr_mode) != 0) {
		ath6kl_err("wmi_powermode_cmd failed\n");
		return -EIO;
	}

	return 0;
}

static struct net_device *ath6kl_cfg80211_add_iface(struct wiphy *wiphy,
						    char *name,
						    enum nl80211_iftype type,
						    u32 *flags,
						    struct vif_params *params)
{
	struct ath6kl *ar = wiphy_priv(wiphy);
	struct net_device *ndev;
	u8 if_idx, nw_type;

<<<<<<< HEAD
	if (ar->num_vif == MAX_NUM_VIF) {
=======
	if (ar->num_vif == ar->vif_max) {
>>>>>>> dc0d633e
		ath6kl_err("Reached maximum number of supported vif\n");
		return ERR_PTR(-EINVAL);
	}

	if (!ath6kl_is_valid_iftype(ar, type, &if_idx, &nw_type)) {
		ath6kl_err("Not a supported interface type\n");
		return ERR_PTR(-EINVAL);
	}

	ndev = ath6kl_interface_add(ar, name, type, if_idx, nw_type);
	if (!ndev)
		return ERR_PTR(-ENOMEM);

	ar->num_vif++;

	return ndev;
}

static int ath6kl_cfg80211_del_iface(struct wiphy *wiphy,
				     struct net_device *ndev)
{
	struct ath6kl *ar = wiphy_priv(wiphy);
	struct ath6kl_vif *vif = netdev_priv(ndev);

	spin_lock_bh(&ar->list_lock);
	list_del(&vif->list);
	spin_unlock_bh(&ar->list_lock);

	ath6kl_cleanup_vif(vif, test_bit(WMI_READY, &ar->flag));

	ath6kl_deinit_if_data(vif);

	return 0;
}

static int ath6kl_cfg80211_change_iface(struct wiphy *wiphy,
					struct net_device *ndev,
					enum nl80211_iftype type, u32 *flags,
					struct vif_params *params)
{
	struct ath6kl_vif *vif = netdev_priv(ndev);

	ath6kl_dbg(ATH6KL_DBG_WLAN_CFG, "%s: type %u\n", __func__, type);

<<<<<<< HEAD
	if (!ath6kl_cfg80211_ready(vif))
		return -EIO;

=======
>>>>>>> dc0d633e
	switch (type) {
	case NL80211_IFTYPE_STATION:
		vif->next_mode = INFRA_NETWORK;
		break;
	case NL80211_IFTYPE_ADHOC:
		vif->next_mode = ADHOC_NETWORK;
		break;
	case NL80211_IFTYPE_AP:
		vif->next_mode = AP_NETWORK;
		break;
	case NL80211_IFTYPE_P2P_CLIENT:
		vif->next_mode = INFRA_NETWORK;
		break;
	case NL80211_IFTYPE_P2P_GO:
		vif->next_mode = AP_NETWORK;
		break;
	default:
		ath6kl_err("invalid interface type %u\n", type);
		return -EOPNOTSUPP;
	}

	vif->wdev.iftype = type;

	return 0;
}

static int ath6kl_cfg80211_join_ibss(struct wiphy *wiphy,
				     struct net_device *dev,
				     struct cfg80211_ibss_params *ibss_param)
{
	struct ath6kl *ar = ath6kl_priv(dev);
	struct ath6kl_vif *vif = netdev_priv(dev);
	int status;

	if (!ath6kl_cfg80211_ready(vif))
		return -EIO;

	vif->ssid_len = ibss_param->ssid_len;
	memcpy(vif->ssid, ibss_param->ssid, vif->ssid_len);

	if (ibss_param->channel)
		vif->ch_hint = ibss_param->channel->center_freq;

	if (ibss_param->channel_fixed) {
		/*
		 * TODO: channel_fixed: The channel should be fixed, do not
		 * search for IBSSs to join on other channels. Target
		 * firmware does not support this feature, needs to be
		 * updated.
		 */
		return -EOPNOTSUPP;
	}

	memset(vif->req_bssid, 0, sizeof(vif->req_bssid));
	if (ibss_param->bssid && !is_broadcast_ether_addr(ibss_param->bssid))
		memcpy(vif->req_bssid, ibss_param->bssid,
		       sizeof(vif->req_bssid));

	ath6kl_set_wpa_version(vif, 0);

	status = ath6kl_set_auth_type(vif, NL80211_AUTHTYPE_OPEN_SYSTEM);
	if (status)
		return status;

	if (ibss_param->privacy) {
		ath6kl_set_cipher(vif, WLAN_CIPHER_SUITE_WEP40, true);
		ath6kl_set_cipher(vif, WLAN_CIPHER_SUITE_WEP40, false);
	} else {
		ath6kl_set_cipher(vif, 0, true);
		ath6kl_set_cipher(vif, 0, false);
	}

	vif->nw_type = vif->next_mode;

	ath6kl_dbg(ATH6KL_DBG_WLAN_CFG,
		   "%s: connect called with authmode %d dot11 auth %d"
		   " PW crypto %d PW crypto len %d GRP crypto %d"
		   " GRP crypto len %d channel hint %u\n",
		   __func__,
		   vif->auth_mode, vif->dot11_auth_mode, vif->prwise_crypto,
		   vif->prwise_crypto_len, vif->grp_crypto,
		   vif->grp_crypto_len, vif->ch_hint);

	status = ath6kl_wmi_connect_cmd(ar->wmi, vif->fw_vif_idx, vif->nw_type,
					vif->dot11_auth_mode, vif->auth_mode,
					vif->prwise_crypto,
					vif->prwise_crypto_len,
					vif->grp_crypto, vif->grp_crypto_len,
					vif->ssid_len, vif->ssid,
					vif->req_bssid, vif->ch_hint,
<<<<<<< HEAD
					ar->connect_ctrl_flags);
=======
					ar->connect_ctrl_flags, SUBTYPE_NONE);
>>>>>>> dc0d633e
	set_bit(CONNECT_PEND, &vif->flags);

	return 0;
}

static int ath6kl_cfg80211_leave_ibss(struct wiphy *wiphy,
				      struct net_device *dev)
{
	struct ath6kl_vif *vif = netdev_priv(dev);

	if (!ath6kl_cfg80211_ready(vif))
		return -EIO;

	ath6kl_disconnect(vif);
	memset(vif->ssid, 0, sizeof(vif->ssid));
	vif->ssid_len = 0;

	return 0;
}

static const u32 cipher_suites[] = {
	WLAN_CIPHER_SUITE_WEP40,
	WLAN_CIPHER_SUITE_WEP104,
	WLAN_CIPHER_SUITE_TKIP,
	WLAN_CIPHER_SUITE_CCMP,
	CCKM_KRK_CIPHER_SUITE,
<<<<<<< HEAD
=======
	WLAN_CIPHER_SUITE_SMS4,
>>>>>>> dc0d633e
};

static bool is_rate_legacy(s32 rate)
{
	static const s32 legacy[] = { 1000, 2000, 5500, 11000,
		6000, 9000, 12000, 18000, 24000,
		36000, 48000, 54000
	};
	u8 i;

	for (i = 0; i < ARRAY_SIZE(legacy); i++)
		if (rate == legacy[i])
			return true;

	return false;
}

static bool is_rate_ht20(s32 rate, u8 *mcs, bool *sgi)
{
	static const s32 ht20[] = { 6500, 13000, 19500, 26000, 39000,
		52000, 58500, 65000, 72200
	};
	u8 i;

	for (i = 0; i < ARRAY_SIZE(ht20); i++) {
		if (rate == ht20[i]) {
			if (i == ARRAY_SIZE(ht20) - 1)
				/* last rate uses sgi */
				*sgi = true;
			else
				*sgi = false;

			*mcs = i;
			return true;
		}
	}
	return false;
}

static bool is_rate_ht40(s32 rate, u8 *mcs, bool *sgi)
{
	static const s32 ht40[] = { 13500, 27000, 40500, 54000,
		81000, 108000, 121500, 135000,
		150000
	};
	u8 i;

	for (i = 0; i < ARRAY_SIZE(ht40); i++) {
		if (rate == ht40[i]) {
			if (i == ARRAY_SIZE(ht40) - 1)
				/* last rate uses sgi */
				*sgi = true;
			else
				*sgi = false;

			*mcs = i;
			return true;
		}
	}

	return false;
}

static int ath6kl_get_station(struct wiphy *wiphy, struct net_device *dev,
			      u8 *mac, struct station_info *sinfo)
{
	struct ath6kl *ar = ath6kl_priv(dev);
	struct ath6kl_vif *vif = netdev_priv(dev);
	long left;
	bool sgi;
	s32 rate;
	int ret;
	u8 mcs;

	if (memcmp(mac, vif->bssid, ETH_ALEN) != 0)
		return -ENOENT;

	if (down_interruptible(&ar->sem))
		return -EBUSY;

	set_bit(STATS_UPDATE_PEND, &vif->flags);

	ret = ath6kl_wmi_get_stats_cmd(ar->wmi, vif->fw_vif_idx);

	if (ret != 0) {
		up(&ar->sem);
		return -EIO;
	}

	left = wait_event_interruptible_timeout(ar->event_wq,
						!test_bit(STATS_UPDATE_PEND,
							  &vif->flags),
						WMI_TIMEOUT);

	up(&ar->sem);

	if (left == 0)
		return -ETIMEDOUT;
	else if (left < 0)
		return left;

	if (vif->target_stats.rx_byte) {
		sinfo->rx_bytes = vif->target_stats.rx_byte;
		sinfo->filled |= STATION_INFO_RX_BYTES;
		sinfo->rx_packets = vif->target_stats.rx_pkt;
		sinfo->filled |= STATION_INFO_RX_PACKETS;
	}

	if (vif->target_stats.tx_byte) {
		sinfo->tx_bytes = vif->target_stats.tx_byte;
		sinfo->filled |= STATION_INFO_TX_BYTES;
		sinfo->tx_packets = vif->target_stats.tx_pkt;
		sinfo->filled |= STATION_INFO_TX_PACKETS;
	}

	sinfo->signal = vif->target_stats.cs_rssi;
	sinfo->filled |= STATION_INFO_SIGNAL;

	rate = vif->target_stats.tx_ucast_rate;

	if (is_rate_legacy(rate)) {
		sinfo->txrate.legacy = rate / 100;
	} else if (is_rate_ht20(rate, &mcs, &sgi)) {
		if (sgi) {
			sinfo->txrate.flags |= RATE_INFO_FLAGS_SHORT_GI;
			sinfo->txrate.mcs = mcs - 1;
		} else {
			sinfo->txrate.mcs = mcs;
		}

		sinfo->txrate.flags |= RATE_INFO_FLAGS_MCS;
	} else if (is_rate_ht40(rate, &mcs, &sgi)) {
		if (sgi) {
			sinfo->txrate.flags |= RATE_INFO_FLAGS_SHORT_GI;
			sinfo->txrate.mcs = mcs - 1;
		} else {
			sinfo->txrate.mcs = mcs;
		}

		sinfo->txrate.flags |= RATE_INFO_FLAGS_40_MHZ_WIDTH;
		sinfo->txrate.flags |= RATE_INFO_FLAGS_MCS;
	} else {
		ath6kl_dbg(ATH6KL_DBG_WLAN_CFG,
			   "invalid rate from stats: %d\n", rate);
		ath6kl_debug_war(ar, ATH6KL_WAR_INVALID_RATE);
		return 0;
	}

	sinfo->filled |= STATION_INFO_TX_BITRATE;

	if (test_bit(CONNECTED, &vif->flags) &&
	    test_bit(DTIM_PERIOD_AVAIL, &vif->flags) &&
	    vif->nw_type == INFRA_NETWORK) {
		sinfo->filled |= STATION_INFO_BSS_PARAM;
		sinfo->bss_param.flags = 0;
		sinfo->bss_param.dtim_period = vif->assoc_bss_dtim_period;
		sinfo->bss_param.beacon_interval = vif->assoc_bss_beacon_int;
	}

	return 0;
}

static int ath6kl_set_pmksa(struct wiphy *wiphy, struct net_device *netdev,
			    struct cfg80211_pmksa *pmksa)
{
	struct ath6kl *ar = ath6kl_priv(netdev);
	struct ath6kl_vif *vif = netdev_priv(netdev);

	return ath6kl_wmi_setpmkid_cmd(ar->wmi, vif->fw_vif_idx, pmksa->bssid,
				       pmksa->pmkid, true);
}

static int ath6kl_del_pmksa(struct wiphy *wiphy, struct net_device *netdev,
			    struct cfg80211_pmksa *pmksa)
{
	struct ath6kl *ar = ath6kl_priv(netdev);
	struct ath6kl_vif *vif = netdev_priv(netdev);

	return ath6kl_wmi_setpmkid_cmd(ar->wmi, vif->fw_vif_idx, pmksa->bssid,
				       pmksa->pmkid, false);
}

static int ath6kl_flush_pmksa(struct wiphy *wiphy, struct net_device *netdev)
{
	struct ath6kl *ar = ath6kl_priv(netdev);
	struct ath6kl_vif *vif = netdev_priv(netdev);

	if (test_bit(CONNECTED, &vif->flags))
		return ath6kl_wmi_setpmkid_cmd(ar->wmi, vif->fw_vif_idx,
					       vif->bssid, NULL, false);
	return 0;
}

static int ath6kl_wow_suspend(struct ath6kl *ar, struct cfg80211_wowlan *wow)
{
	struct ath6kl_vif *vif;
	int ret, pos, left;
	u32 filter = 0;
	u16 i;
	u8 mask[WOW_MASK_SIZE];

	vif = ath6kl_vif_first(ar);
	if (!vif)
		return -EIO;

	if (!ath6kl_cfg80211_ready(vif))
		return -EIO;

	if (!test_bit(CONNECTED, &vif->flags))
		return -EINVAL;

	/* Clear existing WOW patterns */
	for (i = 0; i < WOW_MAX_FILTERS_PER_LIST; i++)
		ath6kl_wmi_del_wow_pattern_cmd(ar->wmi, vif->fw_vif_idx,
					       WOW_LIST_ID, i);
	/* Configure new WOW patterns */
	for (i = 0; i < wow->n_patterns; i++) {

		/*
		 * Convert given nl80211 specific mask value to equivalent
		 * driver specific mask value and send it to the chip along
		 * with patterns. For example, If the mask value defined in
		 * struct cfg80211_wowlan is 0xA (equivalent binary is 1010),
		 * then equivalent driver specific mask value is
		 * "0xFF 0x00 0xFF 0x00".
		 */
		memset(&mask, 0, sizeof(mask));
		for (pos = 0; pos < wow->patterns[i].pattern_len; pos++) {
			if (wow->patterns[i].mask[pos / 8] & (0x1 << (pos % 8)))
				mask[pos] = 0xFF;
		}
		/*
		 * Note: Pattern's offset is not passed as part of wowlan
		 * parameter from CFG layer. So it's always passed as ZERO
		 * to the firmware. It means, given WOW patterns are always
		 * matched from the first byte of received pkt in the firmware.
		 */
		ret = ath6kl_wmi_add_wow_pattern_cmd(ar->wmi,
					vif->fw_vif_idx, WOW_LIST_ID,
					wow->patterns[i].pattern_len,
					0 /* pattern offset */,
					wow->patterns[i].pattern, mask);
		if (ret)
			return ret;
	}

	if (wow->disconnect)
		filter |= WOW_FILTER_OPTION_NWK_DISASSOC;

	if (wow->magic_pkt)
		filter |= WOW_FILTER_OPTION_MAGIC_PACKET;

	if (wow->gtk_rekey_failure)
		filter |= WOW_FILTER_OPTION_GTK_ERROR;

	if (wow->eap_identity_req)
		filter |= WOW_FILTER_OPTION_EAP_REQ;

	if (wow->four_way_handshake)
		filter |= WOW_FILTER_OPTION_8021X_4WAYHS;

	ret = ath6kl_wmi_set_wow_mode_cmd(ar->wmi, vif->fw_vif_idx,
					  ATH6KL_WOW_MODE_ENABLE,
					  filter,
					  WOW_HOST_REQ_DELAY);
	if (ret)
		return ret;

	ret = ath6kl_wmi_set_host_sleep_mode_cmd(ar->wmi, vif->fw_vif_idx,
						 ATH6KL_HOST_MODE_ASLEEP);
	if (ret)
		return ret;

	if (ar->tx_pending[ar->ctrl_ep]) {
		left = wait_event_interruptible_timeout(ar->event_wq,
				ar->tx_pending[ar->ctrl_ep] == 0, WMI_TIMEOUT);
		if (left == 0) {
			ath6kl_warn("clear wmi ctrl data timeout\n");
			ret = -ETIMEDOUT;
		} else if (left < 0) {
			ath6kl_warn("clear wmi ctrl data failed: %d\n", left);
			ret = left;
		}
	}

	return ret;
}

static int ath6kl_wow_resume(struct ath6kl *ar)
{
	struct ath6kl_vif *vif;
	int ret;

	vif = ath6kl_vif_first(ar);
	if (!vif)
		return -EIO;

	ret = ath6kl_wmi_set_host_sleep_mode_cmd(ar->wmi, vif->fw_vif_idx,
						 ATH6KL_HOST_MODE_AWAKE);
	return ret;
}

int ath6kl_cfg80211_suspend(struct ath6kl *ar,
			    enum ath6kl_cfg_suspend_mode mode,
			    struct cfg80211_wowlan *wow)
{
	int ret;

	switch (mode) {
	case ATH6KL_CFG_SUSPEND_WOW:

		ath6kl_dbg(ATH6KL_DBG_SUSPEND, "wow mode suspend\n");

		/* Flush all non control pkts in TX path */
		ath6kl_tx_data_cleanup(ar);

		ret = ath6kl_wow_suspend(ar, wow);
		if (ret) {
			ath6kl_err("wow suspend failed: %d\n", ret);
			return ret;
		}
		ar->state = ATH6KL_STATE_WOW;
		break;

	case ATH6KL_CFG_SUSPEND_DEEPSLEEP:

<<<<<<< HEAD
		ath6kl_cfg80211_stop(ar);
=======
		ath6kl_cfg80211_stop_all(ar);
>>>>>>> dc0d633e

		/* save the current power mode before enabling power save */
		ar->wmi->saved_pwr_mode = ar->wmi->pwr_mode;

		ret = ath6kl_wmi_powermode_cmd(ar->wmi, 0, REC_POWER);
		if (ret) {
			ath6kl_warn("wmi powermode command failed during suspend: %d\n",
				    ret);
		}

		ar->state = ATH6KL_STATE_DEEPSLEEP;

		break;

	case ATH6KL_CFG_SUSPEND_CUTPOWER:

<<<<<<< HEAD
		ath6kl_cfg80211_stop(ar);
=======
		ath6kl_cfg80211_stop_all(ar);
>>>>>>> dc0d633e

		if (ar->state == ATH6KL_STATE_OFF) {
			ath6kl_dbg(ATH6KL_DBG_SUSPEND,
				   "suspend hw off, no action for cutpower\n");
			break;
		}

		ath6kl_dbg(ATH6KL_DBG_SUSPEND, "suspend cutting power\n");

		ret = ath6kl_init_hw_stop(ar);
		if (ret) {
			ath6kl_warn("failed to stop hw during suspend: %d\n",
				    ret);
		}

		ar->state = ATH6KL_STATE_CUTPOWER;

		break;

<<<<<<< HEAD
=======
	case ATH6KL_CFG_SUSPEND_SCHED_SCAN:
		/*
		 * Nothing needed for schedule scan, firmware is already in
		 * wow mode and sleeping most of the time.
		 */
		break;

>>>>>>> dc0d633e
	default:
		break;
	}

	return 0;
}

int ath6kl_cfg80211_resume(struct ath6kl *ar)
{
	int ret;

	switch (ar->state) {
	case  ATH6KL_STATE_WOW:
		ath6kl_dbg(ATH6KL_DBG_SUSPEND, "wow mode resume\n");

		ret = ath6kl_wow_resume(ar);
		if (ret) {
			ath6kl_warn("wow mode resume failed: %d\n", ret);
			return ret;
		}

		ar->state = ATH6KL_STATE_ON;
		break;

	case ATH6KL_STATE_DEEPSLEEP:
		if (ar->wmi->pwr_mode != ar->wmi->saved_pwr_mode) {
			ret = ath6kl_wmi_powermode_cmd(ar->wmi, 0,
						       ar->wmi->saved_pwr_mode);
			if (ret) {
				ath6kl_warn("wmi powermode command failed during resume: %d\n",
					    ret);
			}
		}

		ar->state = ATH6KL_STATE_ON;

		break;

	case ATH6KL_STATE_CUTPOWER:
		ath6kl_dbg(ATH6KL_DBG_SUSPEND, "resume restoring power\n");

		ret = ath6kl_init_hw_start(ar);
		if (ret) {
			ath6kl_warn("Failed to boot hw in resume: %d\n", ret);
			return ret;
		}
		break;

<<<<<<< HEAD
=======
	case ATH6KL_STATE_SCHED_SCAN:
		break;

>>>>>>> dc0d633e
	default:
		break;
	}

	return 0;
}

#ifdef CONFIG_PM

/* hif layer decides what suspend mode to use */
static int __ath6kl_cfg80211_suspend(struct wiphy *wiphy,
				 struct cfg80211_wowlan *wow)
{
	struct ath6kl *ar = wiphy_priv(wiphy);

	return ath6kl_hif_suspend(ar, wow);
}

static int __ath6kl_cfg80211_resume(struct wiphy *wiphy)
{
	struct ath6kl *ar = wiphy_priv(wiphy);

	return ath6kl_hif_resume(ar);
}

/*
 * FIXME: WOW suspend mode is selected if the host sdio controller supports
 * both sdio irq wake up and keep power. The target pulls sdio data line to
 * wake up the host when WOW pattern matches. This causes sdio irq handler
 * is being called in the host side which internally hits ath6kl's RX path.
 *
 * Since sdio interrupt is not disabled, RX path executes even before
 * the host executes the actual resume operation from PM module.
 *
 * In the current scenario, WOW resume should happen before start processing
 * any data from the target. So It's required to perform WOW resume in RX path.
 * Ideally we should perform WOW resume only in the actual platform
 * resume path. This area needs bit rework to avoid WOW resume in RX path.
 *
 * ath6kl_check_wow_status() is called from ath6kl_rx().
 */
void ath6kl_check_wow_status(struct ath6kl *ar)
{
	if (ar->state == ATH6KL_STATE_WOW)
		ath6kl_cfg80211_resume(ar);
}

#else

void ath6kl_check_wow_status(struct ath6kl *ar)
{
}
#endif

static int ath6kl_set_channel(struct wiphy *wiphy, struct net_device *dev,
			      struct ieee80211_channel *chan,
			      enum nl80211_channel_type channel_type)
{
	struct ath6kl_vif *vif = netdev_priv(dev);

	if (!ath6kl_cfg80211_ready(vif))
		return -EIO;

	ath6kl_dbg(ATH6KL_DBG_WLAN_CFG, "%s: center_freq=%u hw_value=%u\n",
		   __func__, chan->center_freq, chan->hw_value);
	vif->next_chan = chan->center_freq;

	return 0;
}

static bool ath6kl_is_p2p_ie(const u8 *pos)
{
	return pos[0] == WLAN_EID_VENDOR_SPECIFIC && pos[1] >= 4 &&
		pos[2] == 0x50 && pos[3] == 0x6f &&
		pos[4] == 0x9a && pos[5] == 0x09;
}

static int ath6kl_set_ap_probe_resp_ies(struct ath6kl_vif *vif,
					const u8 *ies, size_t ies_len)
{
	struct ath6kl *ar = vif->ar;
	const u8 *pos;
	u8 *buf = NULL;
	size_t len = 0;
	int ret;

	/*
	 * Filter out P2P IE(s) since they will be included depending on
	 * the Probe Request frame in ath6kl_send_go_probe_resp().
	 */

	if (ies && ies_len) {
		buf = kmalloc(ies_len, GFP_KERNEL);
		if (buf == NULL)
			return -ENOMEM;
		pos = ies;
		while (pos + 1 < ies + ies_len) {
			if (pos + 2 + pos[1] > ies + ies_len)
				break;
			if (!ath6kl_is_p2p_ie(pos)) {
				memcpy(buf + len, pos, 2 + pos[1]);
				len += 2 + pos[1];
			}
			pos += 2 + pos[1];
		}
	}

	ret = ath6kl_wmi_set_appie_cmd(ar->wmi, vif->fw_vif_idx,
				       WMI_FRAME_PROBE_RESP, buf, len);
	kfree(buf);
	return ret;
}

static int ath6kl_ap_beacon(struct wiphy *wiphy, struct net_device *dev,
			    struct beacon_parameters *info, bool add)
{
	struct ath6kl *ar = ath6kl_priv(dev);
	struct ath6kl_vif *vif = netdev_priv(dev);
	struct ieee80211_mgmt *mgmt;
	u8 *ies;
	int ies_len;
	struct wmi_connect_cmd p;
	int res;
	int i, ret;

	ath6kl_dbg(ATH6KL_DBG_WLAN_CFG, "%s: add=%d\n", __func__, add);

	if (!ath6kl_cfg80211_ready(vif))
		return -EIO;

	if (vif->next_mode != AP_NETWORK)
		return -EOPNOTSUPP;

	if (info->beacon_ies) {
		res = ath6kl_wmi_set_appie_cmd(ar->wmi, vif->fw_vif_idx,
					       WMI_FRAME_BEACON,
					       info->beacon_ies,
					       info->beacon_ies_len);
		if (res)
			return res;
	}
	if (info->proberesp_ies) {
		res = ath6kl_set_ap_probe_resp_ies(vif, info->proberesp_ies,
						   info->proberesp_ies_len);
		if (res)
			return res;
	}
	if (info->assocresp_ies) {
		res = ath6kl_wmi_set_appie_cmd(ar->wmi, vif->fw_vif_idx,
					       WMI_FRAME_ASSOC_RESP,
					       info->assocresp_ies,
					       info->assocresp_ies_len);
		if (res)
			return res;
	}

	if (!add)
		return 0;

	ar->ap_mode_bkey.valid = false;

	/* TODO:
	 * info->interval
	 * info->dtim_period
	 */

	if (info->head == NULL)
		return -EINVAL;
	mgmt = (struct ieee80211_mgmt *) info->head;
	ies = mgmt->u.beacon.variable;
	if (ies > info->head + info->head_len)
		return -EINVAL;
	ies_len = info->head + info->head_len - ies;

	if (info->ssid == NULL)
		return -EINVAL;
	memcpy(vif->ssid, info->ssid, info->ssid_len);
	vif->ssid_len = info->ssid_len;
	if (info->hidden_ssid != NL80211_HIDDEN_SSID_NOT_IN_USE)
		return -EOPNOTSUPP; /* TODO */

<<<<<<< HEAD
	vif->dot11_auth_mode = OPEN_AUTH;
=======
	ret = ath6kl_set_auth_type(vif, info->auth_type);
	if (ret)
		return ret;
>>>>>>> dc0d633e

	memset(&p, 0, sizeof(p));

	for (i = 0; i < info->crypto.n_akm_suites; i++) {
		switch (info->crypto.akm_suites[i]) {
		case WLAN_AKM_SUITE_8021X:
			if (info->crypto.wpa_versions & NL80211_WPA_VERSION_1)
				p.auth_mode |= WPA_AUTH;
			if (info->crypto.wpa_versions & NL80211_WPA_VERSION_2)
				p.auth_mode |= WPA2_AUTH;
			break;
		case WLAN_AKM_SUITE_PSK:
			if (info->crypto.wpa_versions & NL80211_WPA_VERSION_1)
				p.auth_mode |= WPA_PSK_AUTH;
			if (info->crypto.wpa_versions & NL80211_WPA_VERSION_2)
				p.auth_mode |= WPA2_PSK_AUTH;
			break;
		}
	}
	if (p.auth_mode == 0)
		p.auth_mode = NONE_AUTH;
	vif->auth_mode = p.auth_mode;

	for (i = 0; i < info->crypto.n_ciphers_pairwise; i++) {
		switch (info->crypto.ciphers_pairwise[i]) {
		case WLAN_CIPHER_SUITE_WEP40:
		case WLAN_CIPHER_SUITE_WEP104:
			p.prwise_crypto_type |= WEP_CRYPT;
			break;
		case WLAN_CIPHER_SUITE_TKIP:
			p.prwise_crypto_type |= TKIP_CRYPT;
			break;
		case WLAN_CIPHER_SUITE_CCMP:
			p.prwise_crypto_type |= AES_CRYPT;
			break;
		case WLAN_CIPHER_SUITE_SMS4:
			p.prwise_crypto_type |= WAPI_CRYPT;
			break;
		}
	}
	if (p.prwise_crypto_type == 0) {
		p.prwise_crypto_type = NONE_CRYPT;
		ath6kl_set_cipher(vif, 0, true);
	} else if (info->crypto.n_ciphers_pairwise == 1)
		ath6kl_set_cipher(vif, info->crypto.ciphers_pairwise[0], true);

	switch (info->crypto.cipher_group) {
	case WLAN_CIPHER_SUITE_WEP40:
	case WLAN_CIPHER_SUITE_WEP104:
		p.grp_crypto_type = WEP_CRYPT;
		break;
	case WLAN_CIPHER_SUITE_TKIP:
		p.grp_crypto_type = TKIP_CRYPT;
		break;
	case WLAN_CIPHER_SUITE_CCMP:
		p.grp_crypto_type = AES_CRYPT;
		break;
	case WLAN_CIPHER_SUITE_SMS4:
		p.grp_crypto_type = WAPI_CRYPT;
		break;
	default:
		p.grp_crypto_type = NONE_CRYPT;
		break;
	}
	ath6kl_set_cipher(vif, info->crypto.cipher_group, false);

	p.nw_type = AP_NETWORK;
	vif->nw_type = vif->next_mode;

	p.ssid_len = vif->ssid_len;
	memcpy(p.ssid, vif->ssid, vif->ssid_len);
	p.dot11_auth_mode = vif->dot11_auth_mode;
	p.ch = cpu_to_le16(vif->next_chan);

<<<<<<< HEAD
=======
	if (vif->wdev.iftype == NL80211_IFTYPE_P2P_GO) {
		p.nw_subtype = SUBTYPE_P2PGO;
	} else {
		/*
		 * Due to firmware limitation, it is not possible to
		 * do P2P mgmt operations in AP mode
		 */
		p.nw_subtype = SUBTYPE_NONE;
	}

>>>>>>> dc0d633e
	res = ath6kl_wmi_ap_profile_commit(ar->wmi, vif->fw_vif_idx, &p);
	if (res < 0)
		return res;

	return 0;
}

static int ath6kl_add_beacon(struct wiphy *wiphy, struct net_device *dev,
			     struct beacon_parameters *info)
{
	return ath6kl_ap_beacon(wiphy, dev, info, true);
}

static int ath6kl_set_beacon(struct wiphy *wiphy, struct net_device *dev,
			     struct beacon_parameters *info)
{
	return ath6kl_ap_beacon(wiphy, dev, info, false);
}

static int ath6kl_del_beacon(struct wiphy *wiphy, struct net_device *dev)
{
	struct ath6kl *ar = ath6kl_priv(dev);
	struct ath6kl_vif *vif = netdev_priv(dev);

	if (vif->nw_type != AP_NETWORK)
		return -EOPNOTSUPP;
	if (!test_bit(CONNECTED, &vif->flags))
		return -ENOTCONN;

	ath6kl_wmi_disconnect_cmd(ar->wmi, vif->fw_vif_idx);
	clear_bit(CONNECTED, &vif->flags);

	return 0;
}

static int ath6kl_change_station(struct wiphy *wiphy, struct net_device *dev,
				 u8 *mac, struct station_parameters *params)
{
	struct ath6kl *ar = ath6kl_priv(dev);
	struct ath6kl_vif *vif = netdev_priv(dev);

	if (vif->nw_type != AP_NETWORK)
		return -EOPNOTSUPP;

	/* Use this only for authorizing/unauthorizing a station */
	if (!(params->sta_flags_mask & BIT(NL80211_STA_FLAG_AUTHORIZED)))
		return -EOPNOTSUPP;

	if (params->sta_flags_set & BIT(NL80211_STA_FLAG_AUTHORIZED))
		return ath6kl_wmi_ap_set_mlme(ar->wmi, vif->fw_vif_idx,
					      WMI_AP_MLME_AUTHORIZE, mac, 0);
	return ath6kl_wmi_ap_set_mlme(ar->wmi, vif->fw_vif_idx,
				      WMI_AP_MLME_UNAUTHORIZE, mac, 0);
}

static int ath6kl_remain_on_channel(struct wiphy *wiphy,
				    struct net_device *dev,
				    struct ieee80211_channel *chan,
				    enum nl80211_channel_type channel_type,
				    unsigned int duration,
				    u64 *cookie)
{
	struct ath6kl *ar = ath6kl_priv(dev);
	struct ath6kl_vif *vif = netdev_priv(dev);
	u32 id;

	/* TODO: if already pending or ongoing remain-on-channel,
	 * return -EBUSY */
	id = ++vif->last_roc_id;
	if (id == 0) {
		/* Do not use 0 as the cookie value */
		id = ++vif->last_roc_id;
	}
	*cookie = id;

	return ath6kl_wmi_remain_on_chnl_cmd(ar->wmi, vif->fw_vif_idx,
					     chan->center_freq, duration);
}

static int ath6kl_cancel_remain_on_channel(struct wiphy *wiphy,
					   struct net_device *dev,
					   u64 cookie)
{
	struct ath6kl *ar = ath6kl_priv(dev);
	struct ath6kl_vif *vif = netdev_priv(dev);

	if (cookie != vif->last_roc_id)
		return -ENOENT;
	vif->last_cancel_roc_id = cookie;

	return ath6kl_wmi_cancel_remain_on_chnl_cmd(ar->wmi, vif->fw_vif_idx);
}

static int ath6kl_send_go_probe_resp(struct ath6kl_vif *vif,
				     const u8 *buf, size_t len,
				     unsigned int freq)
{
	struct ath6kl *ar = vif->ar;
	const u8 *pos;
	u8 *p2p;
	int p2p_len;
	int ret;
	const struct ieee80211_mgmt *mgmt;

	mgmt = (const struct ieee80211_mgmt *) buf;

	/* Include P2P IE(s) from the frame generated in user space. */

	p2p = kmalloc(len, GFP_KERNEL);
	if (p2p == NULL)
		return -ENOMEM;
	p2p_len = 0;

	pos = mgmt->u.probe_resp.variable;
	while (pos + 1 < buf + len) {
		if (pos + 2 + pos[1] > buf + len)
			break;
		if (ath6kl_is_p2p_ie(pos)) {
			memcpy(p2p + p2p_len, pos, 2 + pos[1]);
			p2p_len += 2 + pos[1];
		}
		pos += 2 + pos[1];
	}

	ret = ath6kl_wmi_send_probe_response_cmd(ar->wmi, vif->fw_vif_idx, freq,
						 mgmt->da, p2p, p2p_len);
	kfree(p2p);
	return ret;
}

static int ath6kl_mgmt_tx(struct wiphy *wiphy, struct net_device *dev,
			  struct ieee80211_channel *chan, bool offchan,
			  enum nl80211_channel_type channel_type,
			  bool channel_type_valid, unsigned int wait,
			  const u8 *buf, size_t len, bool no_cck,
			  bool dont_wait_for_ack, u64 *cookie)
{
	struct ath6kl *ar = ath6kl_priv(dev);
	struct ath6kl_vif *vif = netdev_priv(dev);
	u32 id;
	const struct ieee80211_mgmt *mgmt;

	mgmt = (const struct ieee80211_mgmt *) buf;
	if (buf + len >= mgmt->u.probe_resp.variable &&
	    vif->nw_type == AP_NETWORK && test_bit(CONNECTED, &vif->flags) &&
	    ieee80211_is_probe_resp(mgmt->frame_control)) {
		/*
		 * Send Probe Response frame in AP mode using a separate WMI
		 * command to allow the target to fill in the generic IEs.
		 */
		*cookie = 0; /* TX status not supported */
		return ath6kl_send_go_probe_resp(vif, buf, len,
						 chan->center_freq);
	}

	id = vif->send_action_id++;
	if (id == 0) {
		/*
		 * 0 is a reserved value in the WMI command and shall not be
		 * used for the command.
		 */
		id = vif->send_action_id++;
	}

	*cookie = id;
<<<<<<< HEAD
	return ath6kl_wmi_send_action_cmd(ar->wmi, vif->fw_vif_idx, id,
					  chan->center_freq, wait,
					  buf, len);
=======

	if (test_bit(ATH6KL_FW_CAPABILITY_STA_P2PDEV_DUPLEX,
		    ar->fw_capabilities)) {
		/*
		 * If capable of doing P2P mgmt operations using
		 * station interface, send additional information like
		 * supported rates to advertise and xmit rates for
		 * probe requests
		 */
		return ath6kl_wmi_send_mgmt_cmd(ar->wmi, vif->fw_vif_idx, id,
						chan->center_freq, wait,
						buf, len, no_cck);
	} else {
		return ath6kl_wmi_send_action_cmd(ar->wmi, vif->fw_vif_idx, id,
						  chan->center_freq, wait,
						  buf, len);
	}
>>>>>>> dc0d633e
}

static void ath6kl_mgmt_frame_register(struct wiphy *wiphy,
				       struct net_device *dev,
				       u16 frame_type, bool reg)
{
	struct ath6kl_vif *vif = netdev_priv(dev);

	ath6kl_dbg(ATH6KL_DBG_WLAN_CFG, "%s: frame_type=0x%x reg=%d\n",
		   __func__, frame_type, reg);
	if (frame_type == IEEE80211_STYPE_PROBE_REQ) {
		/*
		 * Note: This notification callback is not allowed to sleep, so
		 * we cannot send WMI_PROBE_REQ_REPORT_CMD here. Instead, we
		 * hardcode target to report Probe Request frames all the time.
		 */
		vif->probe_req_report = reg;
	}
}

static int ath6kl_cfg80211_sscan_start(struct wiphy *wiphy,
			struct net_device *dev,
			struct cfg80211_sched_scan_request *request)
{
	struct ath6kl *ar = ath6kl_priv(dev);
	struct ath6kl_vif *vif = netdev_priv(dev);
	u16 interval;
	int ret;
	u8 i;

	if (ar->state != ATH6KL_STATE_ON)
		return -EIO;

	if (vif->sme_state != SME_DISCONNECTED)
		return -EBUSY;

	for (i = 0; i < ar->wiphy->max_sched_scan_ssids; i++) {
		ath6kl_wmi_probedssid_cmd(ar->wmi, vif->fw_vif_idx,
					  i, DISABLE_SSID_FLAG,
					  0, NULL);
	}

	/* fw uses seconds, also make sure that it's >0 */
	interval = max_t(u16, 1, request->interval / 1000);

	ath6kl_wmi_scanparams_cmd(ar->wmi, vif->fw_vif_idx,
				  interval, interval,
				  10, 0, 0, 0, 3, 0, 0, 0);

	if (request->n_ssids && request->ssids[0].ssid_len) {
		for (i = 0; i < request->n_ssids; i++) {
			ath6kl_wmi_probedssid_cmd(ar->wmi, vif->fw_vif_idx,
						  i, SPECIFIC_SSID_FLAG,
						  request->ssids[i].ssid_len,
						  request->ssids[i].ssid);
		}
	}

	ret = ath6kl_wmi_set_wow_mode_cmd(ar->wmi, vif->fw_vif_idx,
					  ATH6KL_WOW_MODE_ENABLE,
					  WOW_FILTER_SSID,
					  WOW_HOST_REQ_DELAY);
	if (ret) {
		ath6kl_warn("Failed to enable wow with ssid filter: %d\n", ret);
		return ret;
	}

	/* this also clears IE in fw if it's not set */
	ret = ath6kl_wmi_set_appie_cmd(ar->wmi, vif->fw_vif_idx,
				       WMI_FRAME_PROBE_REQ,
				       request->ie, request->ie_len);
	if (ret) {
		ath6kl_warn("Failed to set probe request IE for scheduled scan: %d",
			    ret);
		return ret;
	}

	ret = ath6kl_wmi_set_host_sleep_mode_cmd(ar->wmi, vif->fw_vif_idx,
						 ATH6KL_HOST_MODE_ASLEEP);
	if (ret) {
		ath6kl_warn("Failed to enable host sleep mode for sched scan: %d\n",
			    ret);
		return ret;
	}

	ar->state = ATH6KL_STATE_SCHED_SCAN;

	return ret;
}

static int ath6kl_cfg80211_sscan_stop(struct wiphy *wiphy,
				      struct net_device *dev)
{
	struct ath6kl_vif *vif = netdev_priv(dev);
	bool stopped;

	stopped = __ath6kl_cfg80211_sscan_stop(vif);

	if (!stopped)
		return -EIO;

	return 0;
}

static const struct ieee80211_txrx_stypes
ath6kl_mgmt_stypes[NUM_NL80211_IFTYPES] = {
	[NL80211_IFTYPE_STATION] = {
		.tx = BIT(IEEE80211_STYPE_ACTION >> 4) |
		BIT(IEEE80211_STYPE_PROBE_RESP >> 4),
		.rx = BIT(IEEE80211_STYPE_ACTION >> 4) |
		BIT(IEEE80211_STYPE_PROBE_REQ >> 4)
	},
	[NL80211_IFTYPE_P2P_CLIENT] = {
		.tx = BIT(IEEE80211_STYPE_ACTION >> 4) |
		BIT(IEEE80211_STYPE_PROBE_RESP >> 4),
		.rx = BIT(IEEE80211_STYPE_ACTION >> 4) |
		BIT(IEEE80211_STYPE_PROBE_REQ >> 4)
	},
	[NL80211_IFTYPE_P2P_GO] = {
		.tx = BIT(IEEE80211_STYPE_ACTION >> 4) |
		BIT(IEEE80211_STYPE_PROBE_RESP >> 4),
		.rx = BIT(IEEE80211_STYPE_ACTION >> 4) |
		BIT(IEEE80211_STYPE_PROBE_REQ >> 4)
	},
};

static struct cfg80211_ops ath6kl_cfg80211_ops = {
	.add_virtual_intf = ath6kl_cfg80211_add_iface,
	.del_virtual_intf = ath6kl_cfg80211_del_iface,
	.change_virtual_intf = ath6kl_cfg80211_change_iface,
	.scan = ath6kl_cfg80211_scan,
	.connect = ath6kl_cfg80211_connect,
	.disconnect = ath6kl_cfg80211_disconnect,
	.add_key = ath6kl_cfg80211_add_key,
	.get_key = ath6kl_cfg80211_get_key,
	.del_key = ath6kl_cfg80211_del_key,
	.set_default_key = ath6kl_cfg80211_set_default_key,
	.set_wiphy_params = ath6kl_cfg80211_set_wiphy_params,
	.set_tx_power = ath6kl_cfg80211_set_txpower,
	.get_tx_power = ath6kl_cfg80211_get_txpower,
	.set_power_mgmt = ath6kl_cfg80211_set_power_mgmt,
	.join_ibss = ath6kl_cfg80211_join_ibss,
	.leave_ibss = ath6kl_cfg80211_leave_ibss,
	.get_station = ath6kl_get_station,
	.set_pmksa = ath6kl_set_pmksa,
	.del_pmksa = ath6kl_del_pmksa,
	.flush_pmksa = ath6kl_flush_pmksa,
	CFG80211_TESTMODE_CMD(ath6kl_tm_cmd)
#ifdef CONFIG_PM
	.suspend = __ath6kl_cfg80211_suspend,
	.resume = __ath6kl_cfg80211_resume,
#endif
	.set_channel = ath6kl_set_channel,
	.add_beacon = ath6kl_add_beacon,
	.set_beacon = ath6kl_set_beacon,
	.del_beacon = ath6kl_del_beacon,
	.change_station = ath6kl_change_station,
	.remain_on_channel = ath6kl_remain_on_channel,
	.cancel_remain_on_channel = ath6kl_cancel_remain_on_channel,
	.mgmt_tx = ath6kl_mgmt_tx,
	.mgmt_frame_register = ath6kl_mgmt_frame_register,
	.sched_scan_start = ath6kl_cfg80211_sscan_start,
	.sched_scan_stop = ath6kl_cfg80211_sscan_stop,
};

<<<<<<< HEAD
void ath6kl_cfg80211_stop(struct ath6kl *ar)
{
	struct ath6kl_vif *vif;

	/* FIXME: for multi vif */
=======
void ath6kl_cfg80211_stop(struct ath6kl_vif *vif)
{
	ath6kl_cfg80211_sscan_disable(vif);

	switch (vif->sme_state) {
	case SME_DISCONNECTED:
		break;
	case SME_CONNECTING:
		cfg80211_connect_result(vif->ndev, vif->bssid, NULL, 0,
					NULL, 0,
					WLAN_STATUS_UNSPECIFIED_FAILURE,
					GFP_KERNEL);
		break;
	case SME_CONNECTED:
		cfg80211_disconnected(vif->ndev, 0, NULL, 0, GFP_KERNEL);
		break;
	}

	if (test_bit(CONNECTED, &vif->flags) ||
	    test_bit(CONNECT_PEND, &vif->flags))
		ath6kl_wmi_disconnect_cmd(vif->ar->wmi, vif->fw_vif_idx);

	vif->sme_state = SME_DISCONNECTED;
	clear_bit(CONNECTED, &vif->flags);
	clear_bit(CONNECT_PEND, &vif->flags);

	/* disable scanning */
	if (ath6kl_wmi_scanparams_cmd(vif->ar->wmi, vif->fw_vif_idx, 0xFFFF,
				      0, 0, 0, 0, 0, 0, 0, 0, 0) != 0)
		ath6kl_warn("failed to disable scan during stop\n");

	ath6kl_cfg80211_scan_complete_event(vif, true);
}

void ath6kl_cfg80211_stop_all(struct ath6kl *ar)
{
	struct ath6kl_vif *vif;

>>>>>>> dc0d633e
	vif = ath6kl_vif_first(ar);
	if (!vif) {
		/* save the current power mode before enabling power save */
		ar->wmi->saved_pwr_mode = ar->wmi->pwr_mode;

		if (ath6kl_wmi_powermode_cmd(ar->wmi, 0, REC_POWER) != 0)
			ath6kl_warn("ath6kl_deep_sleep_enable: "
				    "wmi_powermode_cmd failed\n");
		return;
	}

<<<<<<< HEAD
	switch (vif->sme_state) {
	case SME_CONNECTING:
		cfg80211_connect_result(vif->ndev, vif->bssid, NULL, 0,
					NULL, 0,
					WLAN_STATUS_UNSPECIFIED_FAILURE,
					GFP_KERNEL);
		break;
	case SME_CONNECTED:
	default:
		/*
		 * FIXME: oddly enough smeState is in DISCONNECTED during
		 * suspend, why? Need to send disconnected event in that
		 * state.
		 */
		cfg80211_disconnected(vif->ndev, 0, NULL, 0, GFP_KERNEL);
		break;
	}

	if (test_bit(CONNECTED, &vif->flags) ||
	    test_bit(CONNECT_PEND, &vif->flags))
		ath6kl_wmi_disconnect_cmd(ar->wmi, vif->fw_vif_idx);

	vif->sme_state = SME_DISCONNECTED;
	clear_bit(CONNECTED, &vif->flags);
	clear_bit(CONNECT_PEND, &vif->flags);

	/* disable scanning */
	if (ath6kl_wmi_scanparams_cmd(ar->wmi, vif->fw_vif_idx, 0xFFFF, 0, 0,
				      0, 0, 0, 0, 0, 0, 0) != 0)
		printk(KERN_WARNING "ath6kl: failed to disable scan "
		       "during suspend\n");

	ath6kl_cfg80211_scan_complete_event(vif, true);
=======
	/*
	 * FIXME: we should take ar->list_lock to protect changes in the
	 * vif_list, but that's not trivial to do as ath6kl_cfg80211_stop()
	 * sleeps.
	 */
	list_for_each_entry(vif, &ar->vif_list, list)
		ath6kl_cfg80211_stop(vif);
>>>>>>> dc0d633e
}

struct ath6kl *ath6kl_core_alloc(struct device *dev)
{
	struct ath6kl *ar;
	struct wiphy *wiphy;
	u8 ctr;

	/* create a new wiphy for use with cfg80211 */
	wiphy = wiphy_new(&ath6kl_cfg80211_ops, sizeof(struct ath6kl));

	if (!wiphy) {
		ath6kl_err("couldn't allocate wiphy device\n");
		return NULL;
	}

	ar = wiphy_priv(wiphy);
<<<<<<< HEAD
	if (!multi_norm_if_support)
		ar->p2p = !!ath6kl_p2p;
	ar->wiphy = wiphy;
	ar->dev = dev;

	if (multi_norm_if_support)
		ar->max_norm_iface = 2;
	else
		ar->max_norm_iface = 1;

	/* FIXME: Remove this once the multivif support is enabled */
	ar->max_norm_iface = 1;

	spin_lock_init(&ar->lock);
	spin_lock_init(&ar->mcastpsq_lock);
	spin_lock_init(&ar->list_lock);

	init_waitqueue_head(&ar->event_wq);
	sema_init(&ar->sem, 1);

=======
	ar->p2p = !!ath6kl_p2p;
	ar->wiphy = wiphy;
	ar->dev = dev;

	ar->vif_max = 1;

	ar->max_norm_iface = 1;

	spin_lock_init(&ar->lock);
	spin_lock_init(&ar->mcastpsq_lock);
	spin_lock_init(&ar->list_lock);

	init_waitqueue_head(&ar->event_wq);
	sema_init(&ar->sem, 1);

>>>>>>> dc0d633e
	INIT_LIST_HEAD(&ar->amsdu_rx_buffer_queue);
	INIT_LIST_HEAD(&ar->vif_list);

	clear_bit(WMI_ENABLED, &ar->flag);
	clear_bit(SKIP_SCAN, &ar->flag);
	clear_bit(DESTROY_IN_PROGRESS, &ar->flag);

	ar->listen_intvl_t = A_DEFAULT_LISTEN_INTERVAL;
	ar->listen_intvl_b = 0;
	ar->tx_pwr = 0;

	ar->intra_bss = 1;
<<<<<<< HEAD
	memset(&ar->sc_params, 0, sizeof(ar->sc_params));
	ar->sc_params.short_scan_ratio = WMI_SHORTSCANRATIO_DEFAULT;
	ar->sc_params.scan_ctrl_flags = DEFAULT_SCAN_CTRL_FLAGS;
=======
>>>>>>> dc0d633e
	ar->lrssi_roam_threshold = DEF_LRSSI_ROAM_THRESHOLD;

	ar->state = ATH6KL_STATE_OFF;

	memset((u8 *)ar->sta_list, 0,
	       AP_MAX_NUM_STA * sizeof(struct ath6kl_sta));

	/* Init the PS queues */
	for (ctr = 0; ctr < AP_MAX_NUM_STA; ctr++) {
		spin_lock_init(&ar->sta_list[ctr].psq_lock);
		skb_queue_head_init(&ar->sta_list[ctr].psq);
	}

	skb_queue_head_init(&ar->mcastpsq);

	memcpy(ar->ap_country_code, DEF_AP_COUNTRY_CODE, 3);

	return ar;
}

int ath6kl_register_ieee80211_hw(struct ath6kl *ar)
{
	struct wiphy *wiphy = ar->wiphy;
	int ret;

	wiphy->mgmt_stypes = ath6kl_mgmt_stypes;

	wiphy->max_remain_on_channel_duration = 5000;

	/* set device pointer for wiphy */
	set_wiphy_dev(wiphy, ar->dev);

	wiphy->interface_modes = BIT(NL80211_IFTYPE_STATION) |
				 BIT(NL80211_IFTYPE_ADHOC) |
				 BIT(NL80211_IFTYPE_AP);
	if (ar->p2p) {
		wiphy->interface_modes |= BIT(NL80211_IFTYPE_P2P_GO) |
					  BIT(NL80211_IFTYPE_P2P_CLIENT);
	}

	/* max num of ssids that can be probed during scanning */
	wiphy->max_scan_ssids = MAX_PROBED_SSID_INDEX;
	wiphy->max_scan_ie_len = 1000; /* FIX: what is correct limit? */
	wiphy->bands[IEEE80211_BAND_2GHZ] = &ath6kl_band_2ghz;
	wiphy->bands[IEEE80211_BAND_5GHZ] = &ath6kl_band_5ghz;
	wiphy->signal_type = CFG80211_SIGNAL_TYPE_MBM;

	wiphy->cipher_suites = cipher_suites;
	wiphy->n_cipher_suites = ARRAY_SIZE(cipher_suites);

	wiphy->wowlan.flags = WIPHY_WOWLAN_MAGIC_PKT |
			      WIPHY_WOWLAN_DISCONNECT |
			      WIPHY_WOWLAN_GTK_REKEY_FAILURE  |
			      WIPHY_WOWLAN_SUPPORTS_GTK_REKEY |
			      WIPHY_WOWLAN_EAP_IDENTITY_REQ   |
			      WIPHY_WOWLAN_4WAY_HANDSHAKE;
	wiphy->wowlan.n_patterns = WOW_MAX_FILTERS_PER_LIST;
	wiphy->wowlan.pattern_min_len = 1;
	wiphy->wowlan.pattern_max_len = WOW_PATTERN_SIZE;

<<<<<<< HEAD
=======
	wiphy->max_sched_scan_ssids = 10;

>>>>>>> dc0d633e
	ret = wiphy_register(wiphy);
	if (ret < 0) {
		ath6kl_err("couldn't register wiphy device\n");
		return ret;
	}

	return 0;
}

static int ath6kl_init_if_data(struct ath6kl_vif *vif)
{
	vif->aggr_cntxt = aggr_init(vif->ndev);
	if (!vif->aggr_cntxt) {
		ath6kl_err("failed to initialize aggr\n");
		return -ENOMEM;
	}

	setup_timer(&vif->disconnect_timer, disconnect_timer_handler,
		    (unsigned long) vif->ndev);
<<<<<<< HEAD
	set_bit(WMM_ENABLED, &vif->flags);
	spin_lock_init(&vif->if_lock);

	return 0;
}

void ath6kl_deinit_if_data(struct ath6kl_vif *vif)
{
	struct ath6kl *ar = vif->ar;

	aggr_module_destroy(vif->aggr_cntxt);

	ar->avail_idx_map |= BIT(vif->fw_vif_idx);

=======
	setup_timer(&vif->sched_scan_timer, ath6kl_wmi_sscan_timer,
		    (unsigned long) vif);

	set_bit(WMM_ENABLED, &vif->flags);
	spin_lock_init(&vif->if_lock);

	return 0;
}

void ath6kl_deinit_if_data(struct ath6kl_vif *vif)
{
	struct ath6kl *ar = vif->ar;

	aggr_module_destroy(vif->aggr_cntxt);

	ar->avail_idx_map |= BIT(vif->fw_vif_idx);

>>>>>>> dc0d633e
	if (vif->nw_type == ADHOC_NETWORK)
		ar->ibss_if_active = false;

	unregister_netdevice(vif->ndev);

	ar->num_vif--;
}

struct net_device *ath6kl_interface_add(struct ath6kl *ar, char *name,
					enum nl80211_iftype type, u8 fw_vif_idx,
					u8 nw_type)
{
	struct net_device *ndev;
	struct ath6kl_vif *vif;

	ndev = alloc_netdev(sizeof(*vif), name, ether_setup);
	if (!ndev)
		return NULL;

	vif = netdev_priv(ndev);
	ndev->ieee80211_ptr = &vif->wdev;
	vif->wdev.wiphy = ar->wiphy;
	vif->ar = ar;
	vif->ndev = ndev;
	SET_NETDEV_DEV(ndev, wiphy_dev(vif->wdev.wiphy));
	vif->wdev.netdev = ndev;
	vif->wdev.iftype = type;
	vif->fw_vif_idx = fw_vif_idx;
	vif->nw_type = vif->next_mode = nw_type;

	memcpy(ndev->dev_addr, ar->mac_addr, ETH_ALEN);
	if (fw_vif_idx != 0)
		ndev->dev_addr[0] = (ndev->dev_addr[0] ^ (1 << fw_vif_idx)) |
				     0x2;

	init_netdev(ndev);

	ath6kl_init_control_info(vif);

	/* TODO: Pass interface specific pointer instead of ar */
	if (ath6kl_init_if_data(vif))
		goto err;

	if (register_netdevice(ndev))
		goto err;

	ar->avail_idx_map &= ~BIT(fw_vif_idx);
	vif->sme_state = SME_DISCONNECTED;
	set_bit(WLAN_ENABLED, &vif->flags);
	ar->wlan_pwr_state = WLAN_POWER_STATE_ON;
	set_bit(NETDEV_REGISTERED, &vif->flags);

	if (type == NL80211_IFTYPE_ADHOC)
		ar->ibss_if_active = true;

	spin_lock_bh(&ar->list_lock);
	list_add_tail(&vif->list, &ar->vif_list);
	spin_unlock_bh(&ar->list_lock);

	return ndev;

err:
	aggr_module_destroy(vif->aggr_cntxt);
	free_netdev(ndev);
	return NULL;
}

void ath6kl_deinit_ieee80211_hw(struct ath6kl *ar)
{
	wiphy_unregister(ar->wiphy);
	wiphy_free(ar->wiphy);
}<|MERGE_RESOLUTION|>--- conflicted
+++ resolved
@@ -23,10 +23,8 @@
 #include "testmode.h"
 
 static unsigned int ath6kl_p2p;
-static unsigned int multi_norm_if_support;
 
 module_param(ath6kl_p2p, uint, 0644);
-module_param(multi_norm_if_support, uint, 0644);
 
 #define RATETAB_ENT(_rate, _rateid, _flags) {   \
 	.bitrate    = (_rate),                  \
@@ -127,8 +125,6 @@
 
 #define CCKM_KRK_CIPHER_SUITE 0x004096ff /* use for KRK */
 
-<<<<<<< HEAD
-=======
 /* returns true if scheduled scan was stopped */
 static bool __ath6kl_cfg80211_sscan_stop(struct ath6kl_vif *vif)
 {
@@ -160,7 +156,6 @@
 	cfg80211_sched_scan_stopped(ar->wiphy);
 }
 
->>>>>>> dc0d633e
 static int ath6kl_set_wpa_version(struct ath6kl_vif *vif,
 				  enum nl80211_wpa_versions wpa_version)
 {
@@ -393,11 +388,7 @@
 
 	if (type == NL80211_IFTYPE_STATION ||
 	    type == NL80211_IFTYPE_AP || type == NL80211_IFTYPE_ADHOC) {
-<<<<<<< HEAD
-		for (i = 0; i < MAX_NUM_VIF; i++) {
-=======
 		for (i = 0; i < ar->vif_max; i++) {
->>>>>>> dc0d633e
 			if ((ar->avail_idx_map >> i) & BIT(0)) {
 				*if_idx = i;
 				return true;
@@ -407,11 +398,7 @@
 
 	if (type == NL80211_IFTYPE_P2P_CLIENT ||
 	    type == NL80211_IFTYPE_P2P_GO) {
-<<<<<<< HEAD
-		for (i = ar->max_norm_iface; i < MAX_NUM_VIF; i++) {
-=======
 		for (i = ar->max_norm_iface; i < ar->vif_max; i++) {
->>>>>>> dc0d633e
 			if ((ar->avail_idx_map >> i) & BIT(0)) {
 				*if_idx = i;
 				return true;
@@ -476,18 +463,12 @@
 
 	if (sme->ie && (sme->ie_len > 0)) {
 		status = ath6kl_set_assoc_req_ies(vif, sme->ie, sme->ie_len);
-<<<<<<< HEAD
-		if (status)
-			return status;
-	}
-=======
 		if (status) {
 			up(&ar->sem);
 			return status;
 		}
 	} else
 		ar->connect_ctrl_flags &= ~CONNECT_WPS_FLAG;
->>>>>>> dc0d633e
 
 	if (test_bit(CONNECTED, &vif->flags) &&
 	    vif->ssid_len == sme->ssid_len &&
@@ -576,12 +557,9 @@
 	}
 
 	vif->nw_type = vif->next_mode;
-<<<<<<< HEAD
-=======
 
 	if (vif->wdev.iftype == NL80211_IFTYPE_P2P_CLIENT)
 		nw_subtype = SUBTYPE_P2PCLIENT;
->>>>>>> dc0d633e
 
 	ath6kl_dbg(ATH6KL_DBG_WLAN_CFG,
 		   "%s: connect called with authmode %d dot11 auth %d"
@@ -600,11 +578,7 @@
 					vif->grp_crypto, vif->grp_crypto_len,
 					vif->ssid_len, vif->ssid,
 					vif->req_bssid, vif->ch_hint,
-<<<<<<< HEAD
-					ar->connect_ctrl_flags);
-=======
 					ar->connect_ctrl_flags, nw_subtype);
->>>>>>> dc0d633e
 
 	up(&ar->sem);
 
@@ -631,13 +605,9 @@
 	return 0;
 }
 
-<<<<<<< HEAD
-static int ath6kl_add_bss_if_needed(struct ath6kl_vif *vif, const u8 *bssid,
-=======
 static int ath6kl_add_bss_if_needed(struct ath6kl_vif *vif,
 				    enum network_type nw_type,
 				    const u8 *bssid,
->>>>>>> dc0d633e
 				    struct ieee80211_channel *chan,
 				    const u8 *beacon_ie, size_t beacon_ie_len)
 {
@@ -646,11 +616,6 @@
 	u16 cap_mask, cap_val;
 	u8 *ie;
 
-<<<<<<< HEAD
-	bss = cfg80211_get_bss(ar->wiphy, chan, bssid,
-			       vif->ssid, vif->ssid_len, WLAN_CAPABILITY_ESS,
-			       WLAN_CAPABILITY_ESS);
-=======
 	if (nw_type & ADHOC_NETWORK) {
 		cap_mask = WLAN_CAPABILITY_IBSS;
 		cap_val = WLAN_CAPABILITY_IBSS;
@@ -662,7 +627,6 @@
 	bss = cfg80211_get_bss(ar->wiphy, chan, bssid,
 			       vif->ssid, vif->ssid_len,
 			       cap_mask, cap_val);
->>>>>>> dc0d633e
 	if (bss == NULL) {
 		/*
 		 * Since cfg80211 may not yet know about the BSS,
@@ -680,11 +644,7 @@
 		memcpy(ie + 2, vif->ssid, vif->ssid_len);
 		memcpy(ie + 2 + vif->ssid_len, beacon_ie, beacon_ie_len);
 		bss = cfg80211_inform_bss(ar->wiphy, chan,
-<<<<<<< HEAD
-					  bssid, 0, WLAN_CAPABILITY_ESS, 100,
-=======
 					  bssid, 0, cap_val, 100,
->>>>>>> dc0d633e
 					  ie, 2 + vif->ssid_len + beacon_ie_len,
 					  0, GFP_KERNEL);
 		if (bss)
@@ -752,18 +712,6 @@
 
 	chan = ieee80211_get_channel(ar->wiphy, (int) channel);
 
-<<<<<<< HEAD
-
-	if (nw_type & ADHOC_NETWORK) {
-		cfg80211_ibss_joined(vif->ndev, bssid, GFP_KERNEL);
-		return;
-	}
-
-	if (ath6kl_add_bss_if_needed(vif, bssid, chan, assoc_info,
-				     beacon_ie_len) < 0) {
-		ath6kl_err("could not add cfg80211 bss entry for "
-			   "connect/roamed notification\n");
-=======
 	if (ath6kl_add_bss_if_needed(vif, nw_type, bssid, chan, assoc_info,
 				     beacon_ie_len) < 0) {
 		ath6kl_err("could not add cfg80211 bss entry\n");
@@ -774,7 +722,6 @@
 		ath6kl_dbg(ATH6KL_DBG_WLAN_CFG, "ad-hoc %s selected\n",
 			   nw_type & ADHOC_CREATOR ? "creator" : "joiner");
 		cfg80211_ibss_joined(vif->ndev, bssid, GFP_KERNEL);
->>>>>>> dc0d633e
 		return;
 	}
 
@@ -796,21 +743,14 @@
 static int ath6kl_cfg80211_disconnect(struct wiphy *wiphy,
 				      struct net_device *dev, u16 reason_code)
 {
-<<<<<<< HEAD
-	struct ath6kl *ar = (struct ath6kl *)ath6kl_priv(dev);
-=======
 	struct ath6kl *ar = ath6kl_priv(dev);
->>>>>>> dc0d633e
 	struct ath6kl_vif *vif = netdev_priv(dev);
 
 	ath6kl_dbg(ATH6KL_DBG_WLAN_CFG, "%s: reason=%u\n", __func__,
 		   reason_code);
 
-<<<<<<< HEAD
-=======
 	ath6kl_cfg80211_sscan_disable(vif);
 
->>>>>>> dc0d633e
 	if (!ath6kl_cfg80211_ready(vif))
 		return -EIO;
 
@@ -903,11 +843,7 @@
 static int ath6kl_cfg80211_scan(struct wiphy *wiphy, struct net_device *ndev,
 				struct cfg80211_scan_request *request)
 {
-<<<<<<< HEAD
-	struct ath6kl *ar = (struct ath6kl *)ath6kl_priv(ndev);
-=======
 	struct ath6kl *ar = ath6kl_priv(ndev);
->>>>>>> dc0d633e
 	struct ath6kl_vif *vif = netdev_priv(ndev);
 	s8 n_channels = 0;
 	u16 *channels = NULL;
@@ -984,11 +920,6 @@
 	if (test_bit(CONNECTED, &vif->flags))
 		force_fg_scan = 1;
 
-<<<<<<< HEAD
-	ret = ath6kl_wmi_startscan_cmd(ar->wmi, vif->fw_vif_idx, WMI_LONG_SCAN,
-				       force_fg_scan, false, 0, 0, n_channels,
-				       channels);
-=======
 	if (test_bit(ATH6KL_FW_CAPABILITY_STA_P2PDEV_DUPLEX,
 		    ar->fw_capabilities)) {
 		/*
@@ -1008,7 +939,6 @@
 						false, 0, 0, n_channels,
 						channels);
 	}
->>>>>>> dc0d633e
 	if (ret)
 		ath6kl_err("wmi_startscan_cmd failed\n");
 	else
@@ -1051,11 +981,7 @@
 				   const u8 *mac_addr,
 				   struct key_params *params)
 {
-<<<<<<< HEAD
-	struct ath6kl *ar = (struct ath6kl *)ath6kl_priv(ndev);
-=======
 	struct ath6kl *ar = ath6kl_priv(ndev);
->>>>>>> dc0d633e
 	struct ath6kl_vif *vif = netdev_priv(ndev);
 	struct ath6kl_key *key = NULL;
 	u8 key_usage;
@@ -1135,16 +1061,9 @@
 		   __func__, key_index, key->key_len, key_type,
 		   key_usage, key->seq_len);
 
-<<<<<<< HEAD
-	vif->def_txkey_index = key_index;
-
-	if (vif->nw_type == AP_NETWORK && !pairwise &&
-	    (key_type == TKIP_CRYPT || key_type == AES_CRYPT) && params) {
-=======
 	if (vif->nw_type == AP_NETWORK && !pairwise &&
 	    (key_type == TKIP_CRYPT || key_type == AES_CRYPT ||
 	     key_type == WAPI_CRYPT) && params) {
->>>>>>> dc0d633e
 		ar->ap_mode_bkey.valid = true;
 		ar->ap_mode_bkey.key_index = key_index;
 		ar->ap_mode_bkey.key_type = key_type;
@@ -1177,12 +1096,7 @@
 		return 0;
 	}
 
-<<<<<<< HEAD
-	return ath6kl_wmi_addkey_cmd(ar->wmi, vif->fw_vif_idx,
-				     vif->def_txkey_index,
-=======
 	return ath6kl_wmi_addkey_cmd(ar->wmi, vif->fw_vif_idx, key_index,
->>>>>>> dc0d633e
 				     key_type, key_usage, key->key_len,
 				     key->seq, key->seq_len, key->key,
 				     KEY_OP_INIT_VAL,
@@ -1193,11 +1107,7 @@
 				   u8 key_index, bool pairwise,
 				   const u8 *mac_addr)
 {
-<<<<<<< HEAD
-	struct ath6kl *ar = (struct ath6kl *)ath6kl_priv(ndev);
-=======
 	struct ath6kl *ar = ath6kl_priv(ndev);
->>>>>>> dc0d633e
 	struct ath6kl_vif *vif = netdev_priv(ndev);
 
 	ath6kl_dbg(ATH6KL_DBG_WLAN_CFG, "%s: index %d\n", __func__, key_index);
@@ -1263,11 +1173,7 @@
 					   u8 key_index, bool unicast,
 					   bool multicast)
 {
-<<<<<<< HEAD
-	struct ath6kl *ar = (struct ath6kl *)ath6kl_priv(ndev);
-=======
 	struct ath6kl *ar = ath6kl_priv(ndev);
->>>>>>> dc0d633e
 	struct ath6kl_vif *vif = netdev_priv(ndev);
 	struct ath6kl_key *key = NULL;
 	u8 key_usage;
@@ -1396,7 +1302,6 @@
 {
 	struct ath6kl *ar = (struct ath6kl *)wiphy_priv(wiphy);
 	struct ath6kl_vif *vif;
-<<<<<<< HEAD
 
 	vif = ath6kl_vif_first(ar);
 	if (!vif)
@@ -1405,16 +1310,6 @@
 	if (!ath6kl_cfg80211_ready(vif))
 		return -EIO;
 
-=======
-
-	vif = ath6kl_vif_first(ar);
-	if (!vif)
-		return -EIO;
-
-	if (!ath6kl_cfg80211_ready(vif))
-		return -EIO;
-
->>>>>>> dc0d633e
 	if (test_bit(CONNECTED, &vif->flags)) {
 		ar->tx_pwr = 0;
 
@@ -1477,11 +1372,7 @@
 	struct net_device *ndev;
 	u8 if_idx, nw_type;
 
-<<<<<<< HEAD
-	if (ar->num_vif == MAX_NUM_VIF) {
-=======
 	if (ar->num_vif == ar->vif_max) {
->>>>>>> dc0d633e
 		ath6kl_err("Reached maximum number of supported vif\n");
 		return ERR_PTR(-EINVAL);
 	}
@@ -1526,12 +1417,6 @@
 
 	ath6kl_dbg(ATH6KL_DBG_WLAN_CFG, "%s: type %u\n", __func__, type);
 
-<<<<<<< HEAD
-	if (!ath6kl_cfg80211_ready(vif))
-		return -EIO;
-
-=======
->>>>>>> dc0d633e
 	switch (type) {
 	case NL80211_IFTYPE_STATION:
 		vif->next_mode = INFRA_NETWORK;
@@ -1622,11 +1507,7 @@
 					vif->grp_crypto, vif->grp_crypto_len,
 					vif->ssid_len, vif->ssid,
 					vif->req_bssid, vif->ch_hint,
-<<<<<<< HEAD
-					ar->connect_ctrl_flags);
-=======
 					ar->connect_ctrl_flags, SUBTYPE_NONE);
->>>>>>> dc0d633e
 	set_bit(CONNECT_PEND, &vif->flags);
 
 	return 0;
@@ -1653,10 +1534,7 @@
 	WLAN_CIPHER_SUITE_TKIP,
 	WLAN_CIPHER_SUITE_CCMP,
 	CCKM_KRK_CIPHER_SUITE,
-<<<<<<< HEAD
-=======
 	WLAN_CIPHER_SUITE_SMS4,
->>>>>>> dc0d633e
 };
 
 static bool is_rate_legacy(s32 rate)
@@ -1983,11 +1861,7 @@
 
 	case ATH6KL_CFG_SUSPEND_DEEPSLEEP:
 
-<<<<<<< HEAD
-		ath6kl_cfg80211_stop(ar);
-=======
 		ath6kl_cfg80211_stop_all(ar);
->>>>>>> dc0d633e
 
 		/* save the current power mode before enabling power save */
 		ar->wmi->saved_pwr_mode = ar->wmi->pwr_mode;
@@ -2004,11 +1878,7 @@
 
 	case ATH6KL_CFG_SUSPEND_CUTPOWER:
 
-<<<<<<< HEAD
-		ath6kl_cfg80211_stop(ar);
-=======
 		ath6kl_cfg80211_stop_all(ar);
->>>>>>> dc0d633e
 
 		if (ar->state == ATH6KL_STATE_OFF) {
 			ath6kl_dbg(ATH6KL_DBG_SUSPEND,
@@ -2028,8 +1898,6 @@
 
 		break;
 
-<<<<<<< HEAD
-=======
 	case ATH6KL_CFG_SUSPEND_SCHED_SCAN:
 		/*
 		 * Nothing needed for schedule scan, firmware is already in
@@ -2037,7 +1905,6 @@
 		 */
 		break;
 
->>>>>>> dc0d633e
 	default:
 		break;
 	}
@@ -2086,12 +1953,9 @@
 		}
 		break;
 
-<<<<<<< HEAD
-=======
 	case ATH6KL_STATE_SCHED_SCAN:
 		break;
 
->>>>>>> dc0d633e
 	default:
 		break;
 	}
@@ -2273,13 +2137,9 @@
 	if (info->hidden_ssid != NL80211_HIDDEN_SSID_NOT_IN_USE)
 		return -EOPNOTSUPP; /* TODO */
 
-<<<<<<< HEAD
-	vif->dot11_auth_mode = OPEN_AUTH;
-=======
 	ret = ath6kl_set_auth_type(vif, info->auth_type);
 	if (ret)
 		return ret;
->>>>>>> dc0d633e
 
 	memset(&p, 0, sizeof(p));
 
@@ -2354,8 +2214,6 @@
 	p.dot11_auth_mode = vif->dot11_auth_mode;
 	p.ch = cpu_to_le16(vif->next_chan);
 
-<<<<<<< HEAD
-=======
 	if (vif->wdev.iftype == NL80211_IFTYPE_P2P_GO) {
 		p.nw_subtype = SUBTYPE_P2PGO;
 	} else {
@@ -2366,7 +2224,6 @@
 		p.nw_subtype = SUBTYPE_NONE;
 	}
 
->>>>>>> dc0d633e
 	res = ath6kl_wmi_ap_profile_commit(ar->wmi, vif->fw_vif_idx, &p);
 	if (res < 0)
 		return res;
@@ -2532,11 +2389,6 @@
 	}
 
 	*cookie = id;
-<<<<<<< HEAD
-	return ath6kl_wmi_send_action_cmd(ar->wmi, vif->fw_vif_idx, id,
-					  chan->center_freq, wait,
-					  buf, len);
-=======
 
 	if (test_bit(ATH6KL_FW_CAPABILITY_STA_P2PDEV_DUPLEX,
 		    ar->fw_capabilities)) {
@@ -2554,7 +2406,6 @@
 						  chan->center_freq, wait,
 						  buf, len);
 	}
->>>>>>> dc0d633e
 }
 
 static void ath6kl_mgmt_frame_register(struct wiphy *wiphy,
@@ -2720,13 +2571,6 @@
 	.sched_scan_stop = ath6kl_cfg80211_sscan_stop,
 };
 
-<<<<<<< HEAD
-void ath6kl_cfg80211_stop(struct ath6kl *ar)
-{
-	struct ath6kl_vif *vif;
-
-	/* FIXME: for multi vif */
-=======
 void ath6kl_cfg80211_stop(struct ath6kl_vif *vif)
 {
 	ath6kl_cfg80211_sscan_disable(vif);
@@ -2765,7 +2609,6 @@
 {
 	struct ath6kl_vif *vif;
 
->>>>>>> dc0d633e
 	vif = ath6kl_vif_first(ar);
 	if (!vif) {
 		/* save the current power mode before enabling power save */
@@ -2777,41 +2620,6 @@
 		return;
 	}
 
-<<<<<<< HEAD
-	switch (vif->sme_state) {
-	case SME_CONNECTING:
-		cfg80211_connect_result(vif->ndev, vif->bssid, NULL, 0,
-					NULL, 0,
-					WLAN_STATUS_UNSPECIFIED_FAILURE,
-					GFP_KERNEL);
-		break;
-	case SME_CONNECTED:
-	default:
-		/*
-		 * FIXME: oddly enough smeState is in DISCONNECTED during
-		 * suspend, why? Need to send disconnected event in that
-		 * state.
-		 */
-		cfg80211_disconnected(vif->ndev, 0, NULL, 0, GFP_KERNEL);
-		break;
-	}
-
-	if (test_bit(CONNECTED, &vif->flags) ||
-	    test_bit(CONNECT_PEND, &vif->flags))
-		ath6kl_wmi_disconnect_cmd(ar->wmi, vif->fw_vif_idx);
-
-	vif->sme_state = SME_DISCONNECTED;
-	clear_bit(CONNECTED, &vif->flags);
-	clear_bit(CONNECT_PEND, &vif->flags);
-
-	/* disable scanning */
-	if (ath6kl_wmi_scanparams_cmd(ar->wmi, vif->fw_vif_idx, 0xFFFF, 0, 0,
-				      0, 0, 0, 0, 0, 0, 0) != 0)
-		printk(KERN_WARNING "ath6kl: failed to disable scan "
-		       "during suspend\n");
-
-	ath6kl_cfg80211_scan_complete_event(vif, true);
-=======
 	/*
 	 * FIXME: we should take ar->list_lock to protect changes in the
 	 * vif_list, but that's not trivial to do as ath6kl_cfg80211_stop()
@@ -2819,7 +2627,6 @@
 	 */
 	list_for_each_entry(vif, &ar->vif_list, list)
 		ath6kl_cfg80211_stop(vif);
->>>>>>> dc0d633e
 }
 
 struct ath6kl *ath6kl_core_alloc(struct device *dev)
@@ -2837,18 +2644,12 @@
 	}
 
 	ar = wiphy_priv(wiphy);
-<<<<<<< HEAD
-	if (!multi_norm_if_support)
-		ar->p2p = !!ath6kl_p2p;
+	ar->p2p = !!ath6kl_p2p;
 	ar->wiphy = wiphy;
 	ar->dev = dev;
 
-	if (multi_norm_if_support)
-		ar->max_norm_iface = 2;
-	else
-		ar->max_norm_iface = 1;
-
-	/* FIXME: Remove this once the multivif support is enabled */
+	ar->vif_max = 1;
+
 	ar->max_norm_iface = 1;
 
 	spin_lock_init(&ar->lock);
@@ -2858,23 +2659,6 @@
 	init_waitqueue_head(&ar->event_wq);
 	sema_init(&ar->sem, 1);
 
-=======
-	ar->p2p = !!ath6kl_p2p;
-	ar->wiphy = wiphy;
-	ar->dev = dev;
-
-	ar->vif_max = 1;
-
-	ar->max_norm_iface = 1;
-
-	spin_lock_init(&ar->lock);
-	spin_lock_init(&ar->mcastpsq_lock);
-	spin_lock_init(&ar->list_lock);
-
-	init_waitqueue_head(&ar->event_wq);
-	sema_init(&ar->sem, 1);
-
->>>>>>> dc0d633e
 	INIT_LIST_HEAD(&ar->amsdu_rx_buffer_queue);
 	INIT_LIST_HEAD(&ar->vif_list);
 
@@ -2887,12 +2671,6 @@
 	ar->tx_pwr = 0;
 
 	ar->intra_bss = 1;
-<<<<<<< HEAD
-	memset(&ar->sc_params, 0, sizeof(ar->sc_params));
-	ar->sc_params.short_scan_ratio = WMI_SHORTSCANRATIO_DEFAULT;
-	ar->sc_params.scan_ctrl_flags = DEFAULT_SCAN_CTRL_FLAGS;
-=======
->>>>>>> dc0d633e
 	ar->lrssi_roam_threshold = DEF_LRSSI_ROAM_THRESHOLD;
 
 	ar->state = ATH6KL_STATE_OFF;
@@ -2953,11 +2731,8 @@
 	wiphy->wowlan.pattern_min_len = 1;
 	wiphy->wowlan.pattern_max_len = WOW_PATTERN_SIZE;
 
-<<<<<<< HEAD
-=======
 	wiphy->max_sched_scan_ssids = 10;
 
->>>>>>> dc0d633e
 	ret = wiphy_register(wiphy);
 	if (ret < 0) {
 		ath6kl_err("couldn't register wiphy device\n");
@@ -2977,7 +2752,9 @@
 
 	setup_timer(&vif->disconnect_timer, disconnect_timer_handler,
 		    (unsigned long) vif->ndev);
-<<<<<<< HEAD
+	setup_timer(&vif->sched_scan_timer, ath6kl_wmi_sscan_timer,
+		    (unsigned long) vif);
+
 	set_bit(WMM_ENABLED, &vif->flags);
 	spin_lock_init(&vif->if_lock);
 
@@ -2992,25 +2769,6 @@
 
 	ar->avail_idx_map |= BIT(vif->fw_vif_idx);
 
-=======
-	setup_timer(&vif->sched_scan_timer, ath6kl_wmi_sscan_timer,
-		    (unsigned long) vif);
-
-	set_bit(WMM_ENABLED, &vif->flags);
-	spin_lock_init(&vif->if_lock);
-
-	return 0;
-}
-
-void ath6kl_deinit_if_data(struct ath6kl_vif *vif)
-{
-	struct ath6kl *ar = vif->ar;
-
-	aggr_module_destroy(vif->aggr_cntxt);
-
-	ar->avail_idx_map |= BIT(vif->fw_vif_idx);
-
->>>>>>> dc0d633e
 	if (vif->nw_type == ADHOC_NETWORK)
 		ar->ibss_if_active = false;
 
