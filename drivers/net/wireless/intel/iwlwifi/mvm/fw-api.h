--- conflicted
+++ resolved
@@ -68,2741 +68,6 @@
 #ifndef __fw_api_h__
 #define __fw_api_h__
 
-<<<<<<< HEAD
-#include "fw-api-rs.h"
-#include "fw-api-rx.h"
-#include "fw-api-tx.h"
-#include "fw-api-sta.h"
-#include "fw-api-mac.h"
-#include "fw-api-power.h"
-#include "fw-api-d3.h"
-#include "fw-api-coex.h"
-#include "fw-api-scan.h"
-#include "fw-api-stats.h"
-#include "fw-api-tof.h"
-
-/* Tx queue numbers for non-DQA mode */
-enum {
-	IWL_MVM_OFFCHANNEL_QUEUE = 8,
-	IWL_MVM_CMD_QUEUE = 9,
-};
-
-/*
- * DQA queue numbers
- *
- * @IWL_MVM_DQA_CMD_QUEUE: a queue reserved for sending HCMDs to the FW
- * @IWL_MVM_DQA_AUX_QUEUE: a queue reserved for aux frames
- * @IWL_MVM_DQA_P2P_DEVICE_QUEUE: a queue reserved for P2P device frames
- * @IWL_MVM_DQA_GCAST_QUEUE: a queue reserved for P2P GO/SoftAP GCAST frames
- * @IWL_MVM_DQA_BSS_CLIENT_QUEUE: a queue reserved for BSS activity, to ensure
- *	that we are never left without the possibility to connect to an AP.
- * @IWL_MVM_DQA_MIN_MGMT_QUEUE: first TXQ in pool for MGMT and non-QOS frames.
- *	Each MGMT queue is mapped to a single STA
- *	MGMT frames are frames that return true on ieee80211_is_mgmt()
- * @IWL_MVM_DQA_MAX_MGMT_QUEUE: last TXQ in pool for MGMT frames
- * @IWL_MVM_DQA_AP_PROBE_RESP_QUEUE: a queue reserved for P2P GO/SoftAP probe
- *	responses
- * @IWL_MVM_DQA_MIN_DATA_QUEUE: first TXQ in pool for DATA frames.
- *	DATA frames are intended for !ieee80211_is_mgmt() frames, but if
- *	the MGMT TXQ pool is exhausted, mgmt frames can be sent on DATA queues
- *	as well
- * @IWL_MVM_DQA_MAX_DATA_QUEUE: last TXQ in pool for DATA frames
- */
-enum iwl_mvm_dqa_txq {
-	IWL_MVM_DQA_CMD_QUEUE = 0,
-	IWL_MVM_DQA_AUX_QUEUE = 1,
-	IWL_MVM_DQA_P2P_DEVICE_QUEUE = 2,
-	IWL_MVM_DQA_GCAST_QUEUE = 3,
-	IWL_MVM_DQA_BSS_CLIENT_QUEUE = 4,
-	IWL_MVM_DQA_MIN_MGMT_QUEUE = 5,
-	IWL_MVM_DQA_MAX_MGMT_QUEUE = 8,
-	IWL_MVM_DQA_AP_PROBE_RESP_QUEUE = 9,
-	IWL_MVM_DQA_MIN_DATA_QUEUE = 10,
-	IWL_MVM_DQA_MAX_DATA_QUEUE = 31,
-};
-
-enum iwl_mvm_tx_fifo {
-	IWL_MVM_TX_FIFO_BK = 0,
-	IWL_MVM_TX_FIFO_BE,
-	IWL_MVM_TX_FIFO_VI,
-	IWL_MVM_TX_FIFO_VO,
-	IWL_MVM_TX_FIFO_MCAST = 5,
-	IWL_MVM_TX_FIFO_CMD = 7,
-};
-
-
-/**
- * enum iwl_legacy_cmds - legacy group command IDs
- */
-enum iwl_legacy_cmds {
-	/**
-	 * @MVM_ALIVE:
-	 * Alive data from the firmware, as described in
-	 * &struct mvm_alive_resp_v3 or &struct mvm_alive_resp.
-	 */
-	MVM_ALIVE = 0x1,
-
-	/**
-	 * @REPLY_ERROR: Cause an error in the firmware, for testing purposes.
-	 */
-	REPLY_ERROR = 0x2,
-
-	/**
-	 * @ECHO_CMD: Send data to the device to have it returned immediately.
-	 */
-	ECHO_CMD = 0x3,
-
-	/**
-	 * @INIT_COMPLETE_NOTIF: Notification that initialization is complete.
-	 */
-	INIT_COMPLETE_NOTIF = 0x4,
-
-	/**
-	 * @PHY_CONTEXT_CMD:
-	 * Add/modify/remove a PHY context, using &struct iwl_phy_context_cmd.
-	 */
-	PHY_CONTEXT_CMD = 0x8,
-
-	/**
-	 * @DBG_CFG: Debug configuration command.
-	 */
-	DBG_CFG = 0x9,
-
-	/**
-	 * @ANTENNA_COUPLING_NOTIFICATION:
-	 * Antenna coupling data, &struct iwl_mvm_antenna_coupling_notif
-	 */
-	ANTENNA_COUPLING_NOTIFICATION = 0xa,
-
-	/**
-	 * @SCAN_ITERATION_COMPLETE_UMAC:
-	 * Firmware indicates a scan iteration completed, using
-	 * &struct iwl_umac_scan_iter_complete_notif.
-	 */
-	SCAN_ITERATION_COMPLETE_UMAC = 0xb5,
-
-	/**
-	 * @SCAN_CFG_CMD:
-	 * uses &struct iwl_scan_config_v1 or &struct iwl_scan_config
-	 */
-	SCAN_CFG_CMD = 0xc,
-
-	/**
-	 * @SCAN_REQ_UMAC: uses &struct iwl_scan_req_umac
-	 */
-	SCAN_REQ_UMAC = 0xd,
-
-	/**
-	 * @SCAN_ABORT_UMAC: uses &struct iwl_umac_scan_abort
-	 */
-	SCAN_ABORT_UMAC = 0xe,
-
-	/**
-	 * @SCAN_COMPLETE_UMAC: uses &struct iwl_umac_scan_complete
-	 */
-	SCAN_COMPLETE_UMAC = 0xf,
-
-	/**
-	 * @BA_WINDOW_STATUS_NOTIFICATION_ID:
-	 * uses &struct iwl_ba_window_status_notif
-	 */
-	BA_WINDOW_STATUS_NOTIFICATION_ID = 0x13,
-
-	/**
-	 * @ADD_STA_KEY:
-	 * &struct iwl_mvm_add_sta_key_cmd_v1 or
-	 * &struct iwl_mvm_add_sta_key_cmd.
-	 */
-	ADD_STA_KEY = 0x17,
-
-	/**
-	 * @ADD_STA:
-	 * &struct iwl_mvm_add_sta_cmd or &struct iwl_mvm_add_sta_cmd_v7.
-	 */
-	ADD_STA = 0x18,
-
-	/**
-	 * @REMOVE_STA: &struct iwl_mvm_rm_sta_cmd
-	 */
-	REMOVE_STA = 0x19,
-
-	/**
-	 * @FW_GET_ITEM_CMD: uses &struct iwl_fw_get_item_cmd
-	 */
-	FW_GET_ITEM_CMD = 0x1a,
-
-	/**
-	 * @TX_CMD: uses &struct iwl_tx_cmd or &struct iwl_tx_cmd_gen2,
-	 *	response in &struct iwl_mvm_tx_resp or
-	 *	&struct iwl_mvm_tx_resp_v3
-	 */
-	TX_CMD = 0x1c,
-
-	/**
-	 * @TXPATH_FLUSH: &struct iwl_tx_path_flush_cmd
-	 */
-	TXPATH_FLUSH = 0x1e,
-
-	/**
-	 * @MGMT_MCAST_KEY:
-	 * &struct iwl_mvm_mgmt_mcast_key_cmd or
-	 * &struct iwl_mvm_mgmt_mcast_key_cmd_v1
-	 */
-	MGMT_MCAST_KEY = 0x1f,
-
-	/* scheduler config */
-	/**
-	 * @SCD_QUEUE_CFG: &struct iwl_scd_txq_cfg_cmd for older hardware,
-	 *	&struct iwl_tx_queue_cfg_cmd with &struct iwl_tx_queue_cfg_rsp
-	 *	for newer (A000) hardware.
-	 */
-	SCD_QUEUE_CFG = 0x1d,
-
-	/**
-	 * @WEP_KEY: uses &struct iwl_mvm_wep_key_cmd
-	 */
-	WEP_KEY = 0x20,
-
-	/**
-	 * @SHARED_MEM_CFG:
-	 * retrieve shared memory configuration - response in
-	 * &struct iwl_shared_mem_cfg
-	 */
-	SHARED_MEM_CFG = 0x25,
-
-	/**
-	 * @TDLS_CHANNEL_SWITCH_CMD: uses &struct iwl_tdls_channel_switch_cmd
-	 */
-	TDLS_CHANNEL_SWITCH_CMD = 0x27,
-
-	/**
-	 * @TDLS_CHANNEL_SWITCH_NOTIFICATION:
-	 * uses &struct iwl_tdls_channel_switch_notif
-	 */
-	TDLS_CHANNEL_SWITCH_NOTIFICATION = 0xaa,
-
-	/**
-	 * @TDLS_CONFIG_CMD:
-	 * &struct iwl_tdls_config_cmd, response in &struct iwl_tdls_config_res
-	 */
-	TDLS_CONFIG_CMD = 0xa7,
-
-	/**
-	 * @MAC_CONTEXT_CMD: &struct iwl_mac_ctx_cmd
-	 */
-	MAC_CONTEXT_CMD = 0x28,
-
-	/**
-	 * @TIME_EVENT_CMD:
-	 * &struct iwl_time_event_cmd, response in &struct iwl_time_event_resp
-	 */
-	TIME_EVENT_CMD = 0x29, /* both CMD and response */
-
-	/**
-	 * @TIME_EVENT_NOTIFICATION: &struct iwl_time_event_notif
-	 */
-	TIME_EVENT_NOTIFICATION = 0x2a,
-
-	/**
-	 * @BINDING_CONTEXT_CMD:
-	 * &struct iwl_binding_cmd or &struct iwl_binding_cmd_v1
-	 */
-	BINDING_CONTEXT_CMD = 0x2b,
-
-	/**
-	 * @TIME_QUOTA_CMD: &struct iwl_time_quota_cmd
-	 */
-	TIME_QUOTA_CMD = 0x2c,
-
-	/**
-	 * @NON_QOS_TX_COUNTER_CMD:
-	 * command is &struct iwl_nonqos_seq_query_cmd
-	 */
-	NON_QOS_TX_COUNTER_CMD = 0x2d,
-
-	/**
-	 * @LQ_CMD: using &struct iwl_lq_cmd
-	 */
-	LQ_CMD = 0x4e,
-
-	/**
-	 * @FW_PAGING_BLOCK_CMD:
-	 * &struct iwl_fw_paging_cmd
-	 */
-	FW_PAGING_BLOCK_CMD = 0x4f,
-
-	/**
-	 * @SCAN_OFFLOAD_REQUEST_CMD: uses &struct iwl_scan_req_lmac
-	 */
-	SCAN_OFFLOAD_REQUEST_CMD = 0x51,
-
-	/**
-	 * @SCAN_OFFLOAD_ABORT_CMD: abort the scan - no further contents
-	 */
-	SCAN_OFFLOAD_ABORT_CMD = 0x52,
-
-	/**
-	 * @HOT_SPOT_CMD: uses &struct iwl_hs20_roc_req
-	 */
-	HOT_SPOT_CMD = 0x53,
-
-	/**
-	 * @SCAN_OFFLOAD_COMPLETE:
-	 * notification, &struct iwl_periodic_scan_complete
-	 */
-	SCAN_OFFLOAD_COMPLETE = 0x6D,
-
-	/**
-	 * @SCAN_OFFLOAD_UPDATE_PROFILES_CMD:
-	 * update scan offload (scheduled scan) profiles/blacklist/etc.
-	 */
-	SCAN_OFFLOAD_UPDATE_PROFILES_CMD = 0x6E,
-
-	/**
-	 * @MATCH_FOUND_NOTIFICATION: scan match found
-	 */
-	MATCH_FOUND_NOTIFICATION = 0xd9,
-
-	/**
-	 * @SCAN_ITERATION_COMPLETE:
-	 * uses &struct iwl_lmac_scan_complete_notif
-	 */
-	SCAN_ITERATION_COMPLETE = 0xe7,
-
-	/* Phy */
-	/**
-	 * @PHY_CONFIGURATION_CMD: &struct iwl_phy_cfg_cmd
-	 */
-	PHY_CONFIGURATION_CMD = 0x6a,
-
-	/**
-	 * @CALIB_RES_NOTIF_PHY_DB: &struct iwl_calib_res_notif_phy_db
-	 */
-	CALIB_RES_NOTIF_PHY_DB = 0x6b,
-
-	/**
-	 * @PHY_DB_CMD: &struct iwl_phy_db_cmd
-	 */
-	PHY_DB_CMD = 0x6c,
-
-	/**
-	 * @TOF_CMD: &struct iwl_tof_config_cmd
-	 */
-	TOF_CMD = 0x10,
-
-	/**
-	 * @TOF_NOTIFICATION: &struct iwl_tof_gen_resp_cmd
-	 */
-	TOF_NOTIFICATION = 0x11,
-
-	/**
-	 * @POWER_TABLE_CMD: &struct iwl_device_power_cmd
-	 */
-	POWER_TABLE_CMD = 0x77,
-
-	/**
-	 * @PSM_UAPSD_AP_MISBEHAVING_NOTIFICATION:
-	 * &struct iwl_uapsd_misbehaving_ap_notif
-	 */
-	PSM_UAPSD_AP_MISBEHAVING_NOTIFICATION = 0x78,
-
-	/**
-	 * @LTR_CONFIG: &struct iwl_ltr_config_cmd
-	 */
-	LTR_CONFIG = 0xee,
-
-	/**
-	 * @REPLY_THERMAL_MNG_BACKOFF:
-	 * Thermal throttling command
-	 */
-	REPLY_THERMAL_MNG_BACKOFF = 0x7e,
-
-	/**
-	 * @DC2DC_CONFIG_CMD:
-	 * Set/Get DC2DC frequency tune
-	 * Command is &struct iwl_dc2dc_config_cmd,
-	 * response is &struct iwl_dc2dc_config_resp
-	 */
-	DC2DC_CONFIG_CMD = 0x83,
-
-	/**
-	 * @NVM_ACCESS_CMD: using &struct iwl_nvm_access_cmd
-	 */
-	NVM_ACCESS_CMD = 0x88,
-
-	/**
-	 * @BEACON_NOTIFICATION: &struct iwl_extended_beacon_notif
-	 */
-	BEACON_NOTIFICATION = 0x90,
-
-	/**
-	 * @BEACON_TEMPLATE_CMD:
-	 *	Uses one of &struct iwl_mac_beacon_cmd_v6,
-	 *	&struct iwl_mac_beacon_cmd_v7 or &struct iwl_mac_beacon_cmd
-	 *	depending on the device version.
-	 */
-	BEACON_TEMPLATE_CMD = 0x91,
-	/**
-	 * @TX_ANT_CONFIGURATION_CMD: &struct iwl_tx_ant_cfg_cmd
-	 */
-	TX_ANT_CONFIGURATION_CMD = 0x98,
-
-	/**
-	 * @STATISTICS_CMD:
-	 * one of &struct iwl_statistics_cmd,
-	 * &struct iwl_notif_statistics_v11,
-	 * &struct iwl_notif_statistics_v10,
-	 * &struct iwl_notif_statistics_cdb
-	 */
-	STATISTICS_CMD = 0x9c,
-
-	/**
-	 * @STATISTICS_NOTIFICATION:
-	 * one of &struct iwl_notif_statistics_v10,
-	 * &struct iwl_notif_statistics_v11,
-	 * &struct iwl_notif_statistics_cdb
-	 */
-	STATISTICS_NOTIFICATION = 0x9d,
-
-	/**
-	 * @EOSP_NOTIFICATION:
-	 * Notify that a service period ended,
-	 * &struct iwl_mvm_eosp_notification
-	 */
-	EOSP_NOTIFICATION = 0x9e,
-
-	/**
-	 * @REDUCE_TX_POWER_CMD:
-	 * &struct iwl_dev_tx_power_cmd_v3 or &struct iwl_dev_tx_power_cmd
-	 */
-	REDUCE_TX_POWER_CMD = 0x9f,
-
-	/**
-	 * @CARD_STATE_NOTIFICATION:
-	 * Card state (RF/CT kill) notification,
-	 * uses &struct iwl_card_state_notif
-	 */
-	CARD_STATE_NOTIFICATION = 0xa1,
-
-	/**
-	 * @MISSED_BEACONS_NOTIFICATION: &struct iwl_missed_beacons_notif
-	 */
-	MISSED_BEACONS_NOTIFICATION = 0xa2,
-
-	/**
-	 * @MAC_PM_POWER_TABLE: using &struct iwl_mac_power_cmd
-	 */
-	MAC_PM_POWER_TABLE = 0xa9,
-
-	/**
-	 * @MFUART_LOAD_NOTIFICATION: &struct iwl_mfuart_load_notif
-	 */
-	MFUART_LOAD_NOTIFICATION = 0xb1,
-
-	/**
-	 * @RSS_CONFIG_CMD: &struct iwl_rss_config_cmd
-	 */
-	RSS_CONFIG_CMD = 0xb3,
-
-	/**
-	 * @REPLY_RX_PHY_CMD: &struct iwl_rx_phy_info
-	 */
-	REPLY_RX_PHY_CMD = 0xc0,
-
-	/**
-	 * @REPLY_RX_MPDU_CMD:
-	 * &struct iwl_rx_mpdu_res_start or &struct iwl_rx_mpdu_desc
-	 */
-	REPLY_RX_MPDU_CMD = 0xc1,
-
-	/**
-	 * @FRAME_RELEASE:
-	 * Frame release (reorder helper) notification, uses
-	 * &struct iwl_frame_release
-	 */
-	FRAME_RELEASE = 0xc3,
-
-	/**
-	 * @BA_NOTIF:
-	 * BlockAck notification, uses &struct iwl_mvm_compressed_ba_notif
-	 * or &struct iwl_mvm_ba_notif depending on the HW
-	 */
-	BA_NOTIF = 0xc5,
-
-	/* Location Aware Regulatory */
-	/**
-	 * @MCC_UPDATE_CMD: using &struct iwl_mcc_update_cmd
-	 */
-	MCC_UPDATE_CMD = 0xc8,
-
-	/**
-	 * @MCC_CHUB_UPDATE_CMD: using &struct iwl_mcc_chub_notif
-	 */
-	MCC_CHUB_UPDATE_CMD = 0xc9,
-
-	/**
-	 * @MARKER_CMD: trace marker command, uses &struct iwl_mvm_marker
-	 */
-	MARKER_CMD = 0xcb,
-
-	/**
-	 * @BT_PROFILE_NOTIFICATION: &struct iwl_bt_coex_profile_notif
-	 */
-	BT_PROFILE_NOTIFICATION = 0xce,
-
-	/**
-	 * @BT_CONFIG: &struct iwl_bt_coex_cmd
-	 */
-	BT_CONFIG = 0x9b,
-
-	/**
-	 * @BT_COEX_UPDATE_CORUN_LUT:
-	 * &struct iwl_bt_coex_corun_lut_update_cmd
-	 */
-	BT_COEX_UPDATE_CORUN_LUT = 0x5b,
-
-	/**
-	 * @BT_COEX_UPDATE_REDUCED_TXP:
-	 * &struct iwl_bt_coex_reduced_txp_update_cmd
-	 */
-	BT_COEX_UPDATE_REDUCED_TXP = 0x5c,
-
-	/**
-	 * @BT_COEX_CI: &struct iwl_bt_coex_ci_cmd
-	 */
-	BT_COEX_CI = 0x5d,
-
-	/**
-	 * @REPLY_SF_CFG_CMD: &struct iwl_sf_cfg_cmd
-	 */
-	REPLY_SF_CFG_CMD = 0xd1,
-	/**
-	 * @REPLY_BEACON_FILTERING_CMD: &struct iwl_beacon_filter_cmd
-	 */
-	REPLY_BEACON_FILTERING_CMD = 0xd2,
-
-	/**
-	 * @DTS_MEASUREMENT_NOTIFICATION:
-	 * &struct iwl_dts_measurement_notif_v1 or
-	 * &struct iwl_dts_measurement_notif_v2
-	 */
-	DTS_MEASUREMENT_NOTIFICATION = 0xdd,
-
-	/**
-	 * @LDBG_CONFIG_CMD: configure continuous trace recording
-	 */
-	LDBG_CONFIG_CMD = 0xf6,
-
-	/**
-	 * @DEBUG_LOG_MSG: Debugging log data from firmware
-	 */
-	DEBUG_LOG_MSG = 0xf7,
-
-	/**
-	 * @BCAST_FILTER_CMD: &struct iwl_bcast_filter_cmd
-	 */
-	BCAST_FILTER_CMD = 0xcf,
-
-	/**
-	 * @MCAST_FILTER_CMD: &struct iwl_mcast_filter_cmd
-	 */
-	MCAST_FILTER_CMD = 0xd0,
-
-	/**
-	 * @D3_CONFIG_CMD: &struct iwl_d3_manager_config
-	 */
-	D3_CONFIG_CMD = 0xd3,
-
-	/**
-	 * @PROT_OFFLOAD_CONFIG_CMD: Depending on firmware, uses one of
-	 * &struct iwl_proto_offload_cmd_v1, &struct iwl_proto_offload_cmd_v2,
-	 * &struct iwl_proto_offload_cmd_v3_small,
-	 * &struct iwl_proto_offload_cmd_v3_large
-	 */
-	PROT_OFFLOAD_CONFIG_CMD = 0xd4,
-
-	/**
-	 * @OFFLOADS_QUERY_CMD:
-	 * No data in command, response in &struct iwl_wowlan_status
-	 */
-	OFFLOADS_QUERY_CMD = 0xd5,
-
-	/**
-	 * @REMOTE_WAKE_CONFIG_CMD: &struct iwl_wowlan_remote_wake_config
-	 */
-	REMOTE_WAKE_CONFIG_CMD = 0xd6,
-
-	/**
-	 * @D0I3_END_CMD: End D0i3/D3 state, no command data
-	 */
-	D0I3_END_CMD = 0xed,
-
-	/**
-	 * @WOWLAN_PATTERNS: &struct iwl_wowlan_patterns_cmd
-	 */
-	WOWLAN_PATTERNS = 0xe0,
-
-	/**
-	 * @WOWLAN_CONFIGURATION: &struct iwl_wowlan_config_cmd
-	 */
-	WOWLAN_CONFIGURATION = 0xe1,
-
-	/**
-	 * @WOWLAN_TSC_RSC_PARAM: &struct iwl_wowlan_rsc_tsc_params_cmd
-	 */
-	WOWLAN_TSC_RSC_PARAM = 0xe2,
-
-	/**
-	 * @WOWLAN_TKIP_PARAM: &struct iwl_wowlan_tkip_params_cmd
-	 */
-	WOWLAN_TKIP_PARAM = 0xe3,
-
-	/**
-	 * @WOWLAN_KEK_KCK_MATERIAL: &struct iwl_wowlan_kek_kck_material_cmd
-	 */
-	WOWLAN_KEK_KCK_MATERIAL = 0xe4,
-
-	/**
-	 * @WOWLAN_GET_STATUSES: response in &struct iwl_wowlan_status
-	 */
-	WOWLAN_GET_STATUSES = 0xe5,
-
-	/**
-	 * @SCAN_OFFLOAD_PROFILES_QUERY_CMD:
-	 * No command data, response is &struct iwl_scan_offload_profiles_query
-	 */
-	SCAN_OFFLOAD_PROFILES_QUERY_CMD = 0x56,
-};
-
-/* Please keep this enum *SORTED* by hex value.
- * Needed for binary search, otherwise a warning will be triggered.
- */
-enum iwl_mac_conf_subcmd_ids {
-	LINK_QUALITY_MEASUREMENT_CMD = 0x1,
-	LINK_QUALITY_MEASUREMENT_COMPLETE_NOTIF = 0xFE,
-	CHANNEL_SWITCH_NOA_NOTIF = 0xFF,
-};
-
-/**
- * enum iwl_phy_ops_subcmd_ids - PHY group commands
- */
-enum iwl_phy_ops_subcmd_ids {
-	/**
-	 * @CMD_DTS_MEASUREMENT_TRIGGER_WIDE:
-	 * Uses either &struct iwl_dts_measurement_cmd or
-	 * &struct iwl_ext_dts_measurement_cmd
-	 */
-	CMD_DTS_MEASUREMENT_TRIGGER_WIDE = 0x0,
-
-	/**
-	 * @CTDP_CONFIG_CMD: &struct iwl_mvm_ctdp_cmd
-	 */
-	CTDP_CONFIG_CMD = 0x03,
-
-	/**
-	 * @TEMP_REPORTING_THRESHOLDS_CMD: &struct temp_report_ths_cmd
-	 */
-	TEMP_REPORTING_THRESHOLDS_CMD = 0x04,
-
-	/**
-	 * @GEO_TX_POWER_LIMIT: &struct iwl_geo_tx_power_profiles_cmd
-	 */
-	GEO_TX_POWER_LIMIT = 0x05,
-
-	/**
-	 * @CT_KILL_NOTIFICATION: &struct ct_kill_notif
-	 */
-	CT_KILL_NOTIFICATION = 0xFE,
-
-	/**
-	 * @DTS_MEASUREMENT_NOTIF_WIDE:
-	 * &struct iwl_dts_measurement_notif_v1 or
-	 * &struct iwl_dts_measurement_notif_v2
-	 */
-	DTS_MEASUREMENT_NOTIF_WIDE = 0xFF,
-};
-
-/**
- * enum iwl_system_subcmd_ids - system group command IDs
- */
-enum iwl_system_subcmd_ids {
-	/**
-	 * @SHARED_MEM_CFG_CMD:
-	 * response in &struct iwl_shared_mem_cfg or
-	 * &struct iwl_shared_mem_cfg_v2
-	 */
-	SHARED_MEM_CFG_CMD = 0x0,
-
-	/**
-	 * @INIT_EXTENDED_CFG_CMD: &struct iwl_init_extended_cfg_cmd
-	 */
-	INIT_EXTENDED_CFG_CMD = 0x03,
-};
-
-/**
- * enum iwl_data_path_subcmd_ids - data path group commands
- */
-enum iwl_data_path_subcmd_ids {
-	/**
-	 * @DQA_ENABLE_CMD: &struct iwl_dqa_enable_cmd
-	 */
-	DQA_ENABLE_CMD = 0x0,
-
-	/**
-	 * @UPDATE_MU_GROUPS_CMD: &struct iwl_mu_group_mgmt_cmd
-	 */
-	UPDATE_MU_GROUPS_CMD = 0x1,
-
-	/**
-	 * @TRIGGER_RX_QUEUES_NOTIF_CMD: &struct iwl_rxq_sync_cmd
-	 */
-	TRIGGER_RX_QUEUES_NOTIF_CMD = 0x2,
-
-	/**
-	 * @STA_PM_NOTIF: &struct iwl_mvm_pm_state_notification
-	 */
-	STA_PM_NOTIF = 0xFD,
-
-	/**
-	 * @MU_GROUP_MGMT_NOTIF: &struct iwl_mu_group_mgmt_notif
-	 */
-	MU_GROUP_MGMT_NOTIF = 0xFE,
-
-	/**
-	 * @RX_QUEUES_NOTIFICATION: &struct iwl_rxq_sync_notification
-	 */
-	RX_QUEUES_NOTIFICATION = 0xFF,
-};
-
-/**
- * enum iwl_prot_offload_subcmd_ids - protocol offload commands
- */
-enum iwl_prot_offload_subcmd_ids {
-	/**
-	 * @STORED_BEACON_NTF: &struct iwl_stored_beacon_notif
-	 */
-	STORED_BEACON_NTF = 0xFF,
-};
-
-/**
- * enum iwl_regulatory_and_nvm_subcmd_ids - regulatory/NVM commands
- */
-enum iwl_regulatory_and_nvm_subcmd_ids {
-	/**
-	 * @NVM_ACCESS_COMPLETE: &struct iwl_nvm_access_complete_cmd
-	 */
-	NVM_ACCESS_COMPLETE = 0x0,
-
-	/**
-	 * @NVM_GET_INFO:
-	 * Command is &struct iwl_nvm_get_info,
-	 * response is &struct iwl_nvm_get_info_rsp
-	 */
-	NVM_GET_INFO = 0x2,
-};
-
-/**
- * enum iwl_debug_cmds - debug commands
- */
-enum iwl_debug_cmds {
-	/**
-	 * @LMAC_RD_WR:
-	 * LMAC memory read/write, using &struct iwl_dbg_mem_access_cmd and
-	 * &struct iwl_dbg_mem_access_rsp
-	 */
-	LMAC_RD_WR = 0x0,
-	/**
-	 * @UMAC_RD_WR:
-	 * UMAC memory read/write, using &struct iwl_dbg_mem_access_cmd and
-	 * &struct iwl_dbg_mem_access_rsp
-	 */
-	UMAC_RD_WR = 0x1,
-	/**
-	 * @MFU_ASSERT_DUMP_NTF:
-	 * &struct iwl_mfu_assert_dump_notif
-	 */
-	MFU_ASSERT_DUMP_NTF = 0xFE,
-};
-
-/**
- * enum iwl_mvm_command_groups - command groups for the firmware
- * @LEGACY_GROUP: legacy group, uses command IDs from &enum iwl_legacy_cmds
- * @LONG_GROUP: legacy group with long header, also uses command IDs
- *	from &enum iwl_legacy_cmds
- * @SYSTEM_GROUP: system group, uses command IDs from
- *	&enum iwl_system_subcmd_ids
- * @MAC_CONF_GROUP: MAC configuration group, uses command IDs from
- *	&enum iwl_mac_conf_subcmd_ids
- * @PHY_OPS_GROUP: PHY operations group, uses command IDs from
- *	&enum iwl_phy_ops_subcmd_ids
- * @DATA_PATH_GROUP: data path group, uses command IDs from
- *	&enum iwl_data_path_subcmd_ids
- * @NAN_GROUP: NAN group, uses command IDs from &enum iwl_nan_subcmd_ids
- * @TOF_GROUP: TOF group, uses command IDs from &enum iwl_tof_subcmd_ids
- * @PROT_OFFLOAD_GROUP: protocol offload group, uses command IDs from
- *	&enum iwl_prot_offload_subcmd_ids
- * @REGULATORY_AND_NVM_GROUP: regulatory/NVM group, uses command IDs from
- *	&enum iwl_regulatory_and_nvm_subcmd_ids
- * @DEBUG_GROUP: Debug group, uses command IDs from &enum iwl_debug_cmds
- */
-enum iwl_mvm_command_groups {
-	LEGACY_GROUP = 0x0,
-	LONG_GROUP = 0x1,
-	SYSTEM_GROUP = 0x2,
-	MAC_CONF_GROUP = 0x3,
-	PHY_OPS_GROUP = 0x4,
-	DATA_PATH_GROUP = 0x5,
-	PROT_OFFLOAD_GROUP = 0xb,
-	REGULATORY_AND_NVM_GROUP = 0xc,
-	DEBUG_GROUP = 0xf,
-};
-
-/**
- * struct iwl_cmd_response - generic response struct for most commands
- * @status: status of the command asked, changes for each one
- */
-struct iwl_cmd_response {
-	__le32 status;
-};
-
-/*
- * struct iwl_dqa_enable_cmd
- * @cmd_queue: the TXQ number of the command queue
- */
-struct iwl_dqa_enable_cmd {
-	__le32 cmd_queue;
-} __packed; /* DQA_CONTROL_CMD_API_S_VER_1 */
-
-/*
- * struct iwl_tx_ant_cfg_cmd
- * @valid: valid antenna configuration
- */
-struct iwl_tx_ant_cfg_cmd {
-	__le32 valid;
-} __packed;
-
-/**
- * struct iwl_calib_ctrl - Calibration control struct.
- * Sent as part of the phy configuration command.
- * @flow_trigger: bitmap for which calibrations to perform according to
- *		flow triggers, using &enum iwl_calib_cfg
- * @event_trigger: bitmap for which calibrations to perform according to
- *		event triggers, using &enum iwl_calib_cfg
- */
-struct iwl_calib_ctrl {
-	__le32 flow_trigger;
-	__le32 event_trigger;
-} __packed;
-
-/* This enum defines the bitmap of various calibrations to enable in both
- * init ucode and runtime ucode through CALIBRATION_CFG_CMD.
- */
-enum iwl_calib_cfg {
-	IWL_CALIB_CFG_XTAL_IDX			= BIT(0),
-	IWL_CALIB_CFG_TEMPERATURE_IDX		= BIT(1),
-	IWL_CALIB_CFG_VOLTAGE_READ_IDX		= BIT(2),
-	IWL_CALIB_CFG_PAPD_IDX			= BIT(3),
-	IWL_CALIB_CFG_TX_PWR_IDX		= BIT(4),
-	IWL_CALIB_CFG_DC_IDX			= BIT(5),
-	IWL_CALIB_CFG_BB_FILTER_IDX		= BIT(6),
-	IWL_CALIB_CFG_LO_LEAKAGE_IDX		= BIT(7),
-	IWL_CALIB_CFG_TX_IQ_IDX			= BIT(8),
-	IWL_CALIB_CFG_TX_IQ_SKEW_IDX		= BIT(9),
-	IWL_CALIB_CFG_RX_IQ_IDX			= BIT(10),
-	IWL_CALIB_CFG_RX_IQ_SKEW_IDX		= BIT(11),
-	IWL_CALIB_CFG_SENSITIVITY_IDX		= BIT(12),
-	IWL_CALIB_CFG_CHAIN_NOISE_IDX		= BIT(13),
-	IWL_CALIB_CFG_DISCONNECTED_ANT_IDX	= BIT(14),
-	IWL_CALIB_CFG_ANT_COUPLING_IDX		= BIT(15),
-	IWL_CALIB_CFG_DAC_IDX			= BIT(16),
-	IWL_CALIB_CFG_ABS_IDX			= BIT(17),
-	IWL_CALIB_CFG_AGC_IDX			= BIT(18),
-};
-
-/**
- * struct iwl_phy_cfg_cmd - Phy configuration command
- * @phy_cfg: PHY configuration value, uses &enum iwl_fw_phy_cfg
- * @calib_control: calibration control data
- */
-struct iwl_phy_cfg_cmd {
-	__le32	phy_cfg;
-	struct iwl_calib_ctrl calib_control;
-} __packed;
-
-#define PHY_CFG_RADIO_TYPE	(BIT(0) | BIT(1))
-#define PHY_CFG_RADIO_STEP	(BIT(2) | BIT(3))
-#define PHY_CFG_RADIO_DASH	(BIT(4) | BIT(5))
-#define PHY_CFG_PRODUCT_NUMBER	(BIT(6) | BIT(7))
-#define PHY_CFG_TX_CHAIN_A	BIT(8)
-#define PHY_CFG_TX_CHAIN_B	BIT(9)
-#define PHY_CFG_TX_CHAIN_C	BIT(10)
-#define PHY_CFG_RX_CHAIN_A	BIT(12)
-#define PHY_CFG_RX_CHAIN_B	BIT(13)
-#define PHY_CFG_RX_CHAIN_C	BIT(14)
-
-
-/**
- * enum iwl_nvm_access_op - NVM access opcode
- * @IWL_NVM_READ: read NVM
- * @IWL_NVM_WRITE: write NVM
- */
-enum iwl_nvm_access_op {
-	IWL_NVM_READ	= 0,
-	IWL_NVM_WRITE	= 1,
-};
-
-/**
- * enum iwl_nvm_access_target - target of the NVM_ACCESS_CMD
- * @NVM_ACCESS_TARGET_CACHE: access the cache
- * @NVM_ACCESS_TARGET_OTP: access the OTP
- * @NVM_ACCESS_TARGET_EEPROM: access the EEPROM
- */
-enum iwl_nvm_access_target {
-	NVM_ACCESS_TARGET_CACHE = 0,
-	NVM_ACCESS_TARGET_OTP = 1,
-	NVM_ACCESS_TARGET_EEPROM = 2,
-};
-
-/**
- * enum iwl_nvm_section_type - section types for NVM_ACCESS_CMD
- * @NVM_SECTION_TYPE_SW: software section
- * @NVM_SECTION_TYPE_REGULATORY: regulatory section
- * @NVM_SECTION_TYPE_CALIBRATION: calibration section
- * @NVM_SECTION_TYPE_PRODUCTION: production section
- * @NVM_SECTION_TYPE_MAC_OVERRIDE: MAC override section
- * @NVM_SECTION_TYPE_PHY_SKU: PHY SKU section
- * @NVM_MAX_NUM_SECTIONS: number of sections
- */
-enum iwl_nvm_section_type {
-	NVM_SECTION_TYPE_SW = 1,
-	NVM_SECTION_TYPE_REGULATORY = 3,
-	NVM_SECTION_TYPE_CALIBRATION = 4,
-	NVM_SECTION_TYPE_PRODUCTION = 5,
-	NVM_SECTION_TYPE_MAC_OVERRIDE = 11,
-	NVM_SECTION_TYPE_PHY_SKU = 12,
-	NVM_MAX_NUM_SECTIONS = 13,
-};
-
-/**
- * struct iwl_nvm_access_cmd - Request the device to send an NVM section
- * @op_code: &enum iwl_nvm_access_op
- * @target: &enum iwl_nvm_access_target
- * @type: &enum iwl_nvm_section_type
- * @offset: offset in bytes into the section
- * @length: in bytes, to read/write
- * @data: if write operation, the data to write. On read its empty
- */
-struct iwl_nvm_access_cmd {
-	u8 op_code;
-	u8 target;
-	__le16 type;
-	__le16 offset;
-	__le16 length;
-	u8 data[];
-} __packed; /* NVM_ACCESS_CMD_API_S_VER_2 */
-
-#define NUM_OF_FW_PAGING_BLOCKS	33 /* 32 for data and 1 block for CSS */
-
-/**
- * struct iwl_fw_paging_cmd - paging layout
- *
- * (FW_PAGING_BLOCK_CMD = 0x4f)
- *
- * Send to FW the paging layout in the driver.
- *
- * @flags: various flags for the command
- * @block_size: the block size in powers of 2
- * @block_num: number of blocks specified in the command.
- * @device_phy_addr: virtual addresses from device side
- */
-struct iwl_fw_paging_cmd {
-	__le32 flags;
-	__le32 block_size;
-	__le32 block_num;
-	__le32 device_phy_addr[NUM_OF_FW_PAGING_BLOCKS];
-} __packed; /* FW_PAGING_BLOCK_CMD_API_S_VER_1 */
-
-/*
- * Fw items ID's
- *
- * @IWL_FW_ITEM_ID_PAGING: Address of the pages that the FW will upload
- *	download
- */
-enum iwl_fw_item_id {
-	IWL_FW_ITEM_ID_PAGING = 3,
-};
-
-/*
- * struct iwl_fw_get_item_cmd - get an item from the fw
- */
-struct iwl_fw_get_item_cmd {
-	__le32 item_id;
-} __packed; /* FW_GET_ITEM_CMD_API_S_VER_1 */
-
-#define CONT_REC_COMMAND_SIZE	80
-#define ENABLE_CONT_RECORDING	0x15
-#define DISABLE_CONT_RECORDING	0x16
-
-/*
- * struct iwl_continuous_record_mode - recording mode
- */
-struct iwl_continuous_record_mode {
-	__le16 enable_recording;
-} __packed;
-
-/*
- * struct iwl_continuous_record_cmd - enable/disable continuous recording
- */
-struct iwl_continuous_record_cmd {
-	struct iwl_continuous_record_mode record_mode;
-	u8 pad[CONT_REC_COMMAND_SIZE -
-		sizeof(struct iwl_continuous_record_mode)];
-} __packed;
-
-struct iwl_fw_get_item_resp {
-	__le32 item_id;
-	__le32 item_byte_cnt;
-	__le32 item_val;
-} __packed; /* FW_GET_ITEM_RSP_S_VER_1 */
-
-/**
- * struct iwl_nvm_access_resp_ver2 - response to NVM_ACCESS_CMD
- * @offset: offset in bytes into the section
- * @length: in bytes, either how much was written or read
- * @type: NVM_SECTION_TYPE_*
- * @status: 0 for success, fail otherwise
- * @data: if read operation, the data returned. Empty on write.
- */
-struct iwl_nvm_access_resp {
-	__le16 offset;
-	__le16 length;
-	__le16 type;
-	__le16 status;
-	u8 data[];
-} __packed; /* NVM_ACCESS_CMD_RESP_API_S_VER_2 */
-
-/* MVM_ALIVE 0x1 */
-
-/* alive response is_valid values */
-#define ALIVE_RESP_UCODE_OK	BIT(0)
-#define ALIVE_RESP_RFKILL	BIT(1)
-
-/* alive response ver_type values */
-enum {
-	FW_TYPE_HW = 0,
-	FW_TYPE_PROT = 1,
-	FW_TYPE_AP = 2,
-	FW_TYPE_WOWLAN = 3,
-	FW_TYPE_TIMING = 4,
-	FW_TYPE_WIPAN = 5
-};
-
-/* alive response ver_subtype values */
-enum {
-	FW_SUBTYPE_FULL_FEATURE = 0,
-	FW_SUBTYPE_BOOTSRAP = 1, /* Not valid */
-	FW_SUBTYPE_REDUCED = 2,
-	FW_SUBTYPE_ALIVE_ONLY = 3,
-	FW_SUBTYPE_WOWLAN = 4,
-	FW_SUBTYPE_AP_SUBTYPE = 5,
-	FW_SUBTYPE_WIPAN = 6,
-	FW_SUBTYPE_INITIALIZE = 9
-};
-
-#define IWL_ALIVE_STATUS_ERR 0xDEAD
-#define IWL_ALIVE_STATUS_OK 0xCAFE
-
-#define IWL_ALIVE_FLG_RFKILL	BIT(0)
-
-struct iwl_lmac_alive {
-	__le32 ucode_minor;
-	__le32 ucode_major;
-	u8 ver_subtype;
-	u8 ver_type;
-	u8 mac;
-	u8 opt;
-	__le32 timestamp;
-	__le32 error_event_table_ptr;	/* SRAM address for error log */
-	__le32 log_event_table_ptr;	/* SRAM address for LMAC event log */
-	__le32 cpu_register_ptr;
-	__le32 dbgm_config_ptr;
-	__le32 alive_counter_ptr;
-	__le32 scd_base_ptr;		/* SRAM address for SCD */
-	__le32 st_fwrd_addr;		/* pointer to Store and forward */
-	__le32 st_fwrd_size;
-} __packed; /* UCODE_ALIVE_NTFY_API_S_VER_3 */
-
-struct iwl_umac_alive {
-	__le32 umac_minor;		/* UMAC version: minor */
-	__le32 umac_major;		/* UMAC version: major */
-	__le32 error_info_addr;		/* SRAM address for UMAC error log */
-	__le32 dbg_print_buff_addr;
-} __packed; /* UMAC_ALIVE_DATA_API_S_VER_2 */
-
-struct mvm_alive_resp_v3 {
-	__le16 status;
-	__le16 flags;
-	struct iwl_lmac_alive lmac_data;
-	struct iwl_umac_alive umac_data;
-} __packed; /* ALIVE_RES_API_S_VER_3 */
-
-struct mvm_alive_resp {
-	__le16 status;
-	__le16 flags;
-	struct iwl_lmac_alive lmac_data[2];
-	struct iwl_umac_alive umac_data;
-} __packed; /* ALIVE_RES_API_S_VER_4 */
-
-/* Error response/notification */
-enum {
-	FW_ERR_UNKNOWN_CMD = 0x0,
-	FW_ERR_INVALID_CMD_PARAM = 0x1,
-	FW_ERR_SERVICE = 0x2,
-	FW_ERR_ARC_MEMORY = 0x3,
-	FW_ERR_ARC_CODE = 0x4,
-	FW_ERR_WATCH_DOG = 0x5,
-	FW_ERR_WEP_GRP_KEY_INDX = 0x10,
-	FW_ERR_WEP_KEY_SIZE = 0x11,
-	FW_ERR_OBSOLETE_FUNC = 0x12,
-	FW_ERR_UNEXPECTED = 0xFE,
-	FW_ERR_FATAL = 0xFF
-};
-
-/**
- * struct iwl_error_resp - FW error indication
- * ( REPLY_ERROR = 0x2 )
- * @error_type: one of FW_ERR_*
- * @cmd_id: the command ID for which the error occured
- * @reserved1: reserved
- * @bad_cmd_seq_num: sequence number of the erroneous command
- * @error_service: which service created the error, applicable only if
- *	error_type = 2, otherwise 0
- * @timestamp: TSF in usecs.
- */
-struct iwl_error_resp {
-	__le32 error_type;
-	u8 cmd_id;
-	u8 reserved1;
-	__le16 bad_cmd_seq_num;
-	__le32 error_service;
-	__le64 timestamp;
-} __packed;
-
-
-/* Common PHY, MAC and Bindings definitions */
-#define MAX_MACS_IN_BINDING	(3)
-#define MAX_BINDINGS		(4)
-
-/**
- * enum iwl_mvm_id_and_color - ID and color fields in context dword
- * @FW_CTXT_ID_POS: position of the ID
- * @FW_CTXT_ID_MSK: mask of the ID
- * @FW_CTXT_COLOR_POS: position of the color
- * @FW_CTXT_COLOR_MSK: mask of the color
- * @FW_CTXT_INVALID: value used to indicate unused/invalid
- */
-enum iwl_mvm_id_and_color {
-	FW_CTXT_ID_POS		= 0,
-	FW_CTXT_ID_MSK		= 0xff << FW_CTXT_ID_POS,
-	FW_CTXT_COLOR_POS	= 8,
-	FW_CTXT_COLOR_MSK	= 0xff << FW_CTXT_COLOR_POS,
-	FW_CTXT_INVALID		= 0xffffffff,
-};
-
-#define FW_CMD_ID_AND_COLOR(_id, _color) ((_id << FW_CTXT_ID_POS) |\
-					  (_color << FW_CTXT_COLOR_POS))
-
-/* Possible actions on PHYs, MACs and Bindings */
-enum iwl_phy_ctxt_action {
-	FW_CTXT_ACTION_STUB = 0,
-	FW_CTXT_ACTION_ADD,
-	FW_CTXT_ACTION_MODIFY,
-	FW_CTXT_ACTION_REMOVE,
-	FW_CTXT_ACTION_NUM
-}; /* COMMON_CONTEXT_ACTION_API_E_VER_1 */
-
-/* Time Events */
-
-/* Time Event types, according to MAC type */
-enum iwl_time_event_type {
-	/* BSS Station Events */
-	TE_BSS_STA_AGGRESSIVE_ASSOC,
-	TE_BSS_STA_ASSOC,
-	TE_BSS_EAP_DHCP_PROT,
-	TE_BSS_QUIET_PERIOD,
-
-	/* P2P Device Events */
-	TE_P2P_DEVICE_DISCOVERABLE,
-	TE_P2P_DEVICE_LISTEN,
-	TE_P2P_DEVICE_ACTION_SCAN,
-	TE_P2P_DEVICE_FULL_SCAN,
-
-	/* P2P Client Events */
-	TE_P2P_CLIENT_AGGRESSIVE_ASSOC,
-	TE_P2P_CLIENT_ASSOC,
-	TE_P2P_CLIENT_QUIET_PERIOD,
-
-	/* P2P GO Events */
-	TE_P2P_GO_ASSOC_PROT,
-	TE_P2P_GO_REPETITIVET_NOA,
-	TE_P2P_GO_CT_WINDOW,
-
-	/* WiDi Sync Events */
-	TE_WIDI_TX_SYNC,
-
-	/* Channel Switch NoA */
-	TE_CHANNEL_SWITCH_PERIOD,
-
-	TE_MAX
-}; /* MAC_EVENT_TYPE_API_E_VER_1 */
-
-
-
-/* Time event - defines for command API v1 */
-
-/*
- * @TE_V1_FRAG_NONE: fragmentation of the time event is NOT allowed.
- * @TE_V1_FRAG_SINGLE: fragmentation of the time event is allowed, but only
- *	the first fragment is scheduled.
- * @TE_V1_FRAG_DUAL: fragmentation of the time event is allowed, but only
- *	the first 2 fragments are scheduled.
- * @TE_V1_FRAG_ENDLESS: fragmentation of the time event is allowed, and any
- *	number of fragments are valid.
- *
- * Other than the constant defined above, specifying a fragmentation value 'x'
- * means that the event can be fragmented but only the first 'x' will be
- * scheduled.
- */
-enum {
-	TE_V1_FRAG_NONE = 0,
-	TE_V1_FRAG_SINGLE = 1,
-	TE_V1_FRAG_DUAL = 2,
-	TE_V1_FRAG_ENDLESS = 0xffffffff
-};
-
-/* If a Time Event can be fragmented, this is the max number of fragments */
-#define TE_V1_FRAG_MAX_MSK	0x0fffffff
-/* Repeat the time event endlessly (until removed) */
-#define TE_V1_REPEAT_ENDLESS	0xffffffff
-/* If a Time Event has bounded repetitions, this is the maximal value */
-#define TE_V1_REPEAT_MAX_MSK_V1	0x0fffffff
-
-/* Time Event dependencies: none, on another TE, or in a specific time */
-enum {
-	TE_V1_INDEPENDENT		= 0,
-	TE_V1_DEP_OTHER			= BIT(0),
-	TE_V1_DEP_TSF			= BIT(1),
-	TE_V1_EVENT_SOCIOPATHIC		= BIT(2),
-}; /* MAC_EVENT_DEPENDENCY_POLICY_API_E_VER_2 */
-
-/*
- * @TE_V1_NOTIF_NONE: no notifications
- * @TE_V1_NOTIF_HOST_EVENT_START: request/receive notification on event start
- * @TE_V1_NOTIF_HOST_EVENT_END:request/receive notification on event end
- * @TE_V1_NOTIF_INTERNAL_EVENT_START: internal FW use
- * @TE_V1_NOTIF_INTERNAL_EVENT_END: internal FW use.
- * @TE_V1_NOTIF_HOST_FRAG_START: request/receive notification on frag start
- * @TE_V1_NOTIF_HOST_FRAG_END:request/receive notification on frag end
- * @TE_V1_NOTIF_INTERNAL_FRAG_START: internal FW use.
- * @TE_V1_NOTIF_INTERNAL_FRAG_END: internal FW use.
- *
- * Supported Time event notifications configuration.
- * A notification (both event and fragment) includes a status indicating weather
- * the FW was able to schedule the event or not. For fragment start/end
- * notification the status is always success. There is no start/end fragment
- * notification for monolithic events.
- */
-enum {
-	TE_V1_NOTIF_NONE = 0,
-	TE_V1_NOTIF_HOST_EVENT_START = BIT(0),
-	TE_V1_NOTIF_HOST_EVENT_END = BIT(1),
-	TE_V1_NOTIF_INTERNAL_EVENT_START = BIT(2),
-	TE_V1_NOTIF_INTERNAL_EVENT_END = BIT(3),
-	TE_V1_NOTIF_HOST_FRAG_START = BIT(4),
-	TE_V1_NOTIF_HOST_FRAG_END = BIT(5),
-	TE_V1_NOTIF_INTERNAL_FRAG_START = BIT(6),
-	TE_V1_NOTIF_INTERNAL_FRAG_END = BIT(7),
-}; /* MAC_EVENT_ACTION_API_E_VER_2 */
-
-/* Time event - defines for command API */
-
-/*
- * @TE_V2_FRAG_NONE: fragmentation of the time event is NOT allowed.
- * @TE_V2_FRAG_SINGLE: fragmentation of the time event is allowed, but only
- *  the first fragment is scheduled.
- * @TE_V2_FRAG_DUAL: fragmentation of the time event is allowed, but only
- *  the first 2 fragments are scheduled.
- * @TE_V2_FRAG_ENDLESS: fragmentation of the time event is allowed, and any
- *  number of fragments are valid.
- *
- * Other than the constant defined above, specifying a fragmentation value 'x'
- * means that the event can be fragmented but only the first 'x' will be
- * scheduled.
- */
-enum {
-	TE_V2_FRAG_NONE = 0,
-	TE_V2_FRAG_SINGLE = 1,
-	TE_V2_FRAG_DUAL = 2,
-	TE_V2_FRAG_MAX = 0xfe,
-	TE_V2_FRAG_ENDLESS = 0xff
-};
-
-/* Repeat the time event endlessly (until removed) */
-#define TE_V2_REPEAT_ENDLESS	0xff
-/* If a Time Event has bounded repetitions, this is the maximal value */
-#define TE_V2_REPEAT_MAX	0xfe
-
-#define TE_V2_PLACEMENT_POS	12
-#define TE_V2_ABSENCE_POS	15
-
-/**
- * enum iwl_time_event_policy - Time event policy values
- * A notification (both event and fragment) includes a status indicating weather
- * the FW was able to schedule the event or not. For fragment start/end
- * notification the status is always success. There is no start/end fragment
- * notification for monolithic events.
- *
- * @TE_V2_DEFAULT_POLICY: independent, social, present, unoticable
- * @TE_V2_NOTIF_HOST_EVENT_START: request/receive notification on event start
- * @TE_V2_NOTIF_HOST_EVENT_END:request/receive notification on event end
- * @TE_V2_NOTIF_INTERNAL_EVENT_START: internal FW use
- * @TE_V2_NOTIF_INTERNAL_EVENT_END: internal FW use.
- * @TE_V2_NOTIF_HOST_FRAG_START: request/receive notification on frag start
- * @TE_V2_NOTIF_HOST_FRAG_END:request/receive notification on frag end
- * @TE_V2_NOTIF_INTERNAL_FRAG_START: internal FW use.
- * @TE_V2_NOTIF_INTERNAL_FRAG_END: internal FW use.
- * @T2_V2_START_IMMEDIATELY: start time event immediately
- * @TE_V2_DEP_OTHER: depends on another time event
- * @TE_V2_DEP_TSF: depends on a specific time
- * @TE_V2_EVENT_SOCIOPATHIC: can't co-exist with other events of tha same MAC
- * @TE_V2_ABSENCE: are we present or absent during the Time Event.
- */
-enum iwl_time_event_policy {
-	TE_V2_DEFAULT_POLICY = 0x0,
-
-	/* notifications (event start/stop, fragment start/stop) */
-	TE_V2_NOTIF_HOST_EVENT_START = BIT(0),
-	TE_V2_NOTIF_HOST_EVENT_END = BIT(1),
-	TE_V2_NOTIF_INTERNAL_EVENT_START = BIT(2),
-	TE_V2_NOTIF_INTERNAL_EVENT_END = BIT(3),
-
-	TE_V2_NOTIF_HOST_FRAG_START = BIT(4),
-	TE_V2_NOTIF_HOST_FRAG_END = BIT(5),
-	TE_V2_NOTIF_INTERNAL_FRAG_START = BIT(6),
-	TE_V2_NOTIF_INTERNAL_FRAG_END = BIT(7),
-	T2_V2_START_IMMEDIATELY = BIT(11),
-
-	/* placement characteristics */
-	TE_V2_DEP_OTHER = BIT(TE_V2_PLACEMENT_POS),
-	TE_V2_DEP_TSF = BIT(TE_V2_PLACEMENT_POS + 1),
-	TE_V2_EVENT_SOCIOPATHIC = BIT(TE_V2_PLACEMENT_POS + 2),
-
-	/* are we present or absent during the Time Event. */
-	TE_V2_ABSENCE = BIT(TE_V2_ABSENCE_POS),
-};
-
-/**
- * struct iwl_time_event_cmd - configuring Time Events
- * with struct MAC_TIME_EVENT_DATA_API_S_VER_2 (see also
- * with version 1. determined by IWL_UCODE_TLV_FLAGS)
- * ( TIME_EVENT_CMD = 0x29 )
- * @id_and_color: ID and color of the relevant MAC,
- *	&enum iwl_mvm_id_and_color
- * @action: action to perform, one of &enum iwl_phy_ctxt_action
- * @id: this field has two meanings, depending on the action:
- *	If the action is ADD, then it means the type of event to add.
- *	For all other actions it is the unique event ID assigned when the
- *	event was added by the FW.
- * @apply_time: When to start the Time Event (in GP2)
- * @max_delay: maximum delay to event's start (apply time), in TU
- * @depends_on: the unique ID of the event we depend on (if any)
- * @interval: interval between repetitions, in TU
- * @duration: duration of event in TU
- * @repeat: how many repetitions to do, can be TE_REPEAT_ENDLESS
- * @max_frags: maximal number of fragments the Time Event can be divided to
- * @policy: defines whether uCode shall notify the host or other uCode modules
- *	on event and/or fragment start and/or end
- *	using one of TE_INDEPENDENT, TE_DEP_OTHER, TE_DEP_TSF
- *	TE_EVENT_SOCIOPATHIC
- *	using TE_ABSENCE and using TE_NOTIF_*,
- *	&enum iwl_time_event_policy
- */
-struct iwl_time_event_cmd {
-	/* COMMON_INDEX_HDR_API_S_VER_1 */
-	__le32 id_and_color;
-	__le32 action;
-	__le32 id;
-	/* MAC_TIME_EVENT_DATA_API_S_VER_2 */
-	__le32 apply_time;
-	__le32 max_delay;
-	__le32 depends_on;
-	__le32 interval;
-	__le32 duration;
-	u8 repeat;
-	u8 max_frags;
-	__le16 policy;
-} __packed; /* MAC_TIME_EVENT_CMD_API_S_VER_2 */
-
-/**
- * struct iwl_time_event_resp - response structure to iwl_time_event_cmd
- * @status: bit 0 indicates success, all others specify errors
- * @id: the Time Event type
- * @unique_id: the unique ID assigned (in ADD) or given (others) to the TE
- * @id_and_color: ID and color of the relevant MAC,
- *	&enum iwl_mvm_id_and_color
- */
-struct iwl_time_event_resp {
-	__le32 status;
-	__le32 id;
-	__le32 unique_id;
-	__le32 id_and_color;
-} __packed; /* MAC_TIME_EVENT_RSP_API_S_VER_1 */
-
-/**
- * struct iwl_time_event_notif - notifications of time event start/stop
- * ( TIME_EVENT_NOTIFICATION = 0x2a )
- * @timestamp: action timestamp in GP2
- * @session_id: session's unique id
- * @unique_id: unique id of the Time Event itself
- * @id_and_color: ID and color of the relevant MAC
- * @action: &enum iwl_time_event_policy
- * @status: true if scheduled, false otherwise (not executed)
- */
-struct iwl_time_event_notif {
-	__le32 timestamp;
-	__le32 session_id;
-	__le32 unique_id;
-	__le32 id_and_color;
-	__le32 action;
-	__le32 status;
-} __packed; /* MAC_TIME_EVENT_NTFY_API_S_VER_1 */
-
-
-/* Bindings and Time Quota */
-
-/**
- * struct iwl_binding_cmd_v1 - configuring bindings
- * ( BINDING_CONTEXT_CMD = 0x2b )
- * @id_and_color: ID and color of the relevant Binding,
- *	&enum iwl_mvm_id_and_color
- * @action: action to perform, one of FW_CTXT_ACTION_*
- * @macs: array of MAC id and colors which belong to the binding,
- *	&enum iwl_mvm_id_and_color
- * @phy: PHY id and color which belongs to the binding,
- *	&enum iwl_mvm_id_and_color
- */
-struct iwl_binding_cmd_v1 {
-	/* COMMON_INDEX_HDR_API_S_VER_1 */
-	__le32 id_and_color;
-	__le32 action;
-	/* BINDING_DATA_API_S_VER_1 */
-	__le32 macs[MAX_MACS_IN_BINDING];
-	__le32 phy;
-} __packed; /* BINDING_CMD_API_S_VER_1 */
-
-/**
- * struct iwl_binding_cmd - configuring bindings
- * ( BINDING_CONTEXT_CMD = 0x2b )
- * @id_and_color: ID and color of the relevant Binding,
- *	&enum iwl_mvm_id_and_color
- * @action: action to perform, one of FW_CTXT_ACTION_*
- * @macs: array of MAC id and colors which belong to the binding
- *	&enum iwl_mvm_id_and_color
- * @phy: PHY id and color which belongs to the binding
- *	&enum iwl_mvm_id_and_color
- * @lmac_id: the lmac id the binding belongs to
- */
-struct iwl_binding_cmd {
-	/* COMMON_INDEX_HDR_API_S_VER_1 */
-	__le32 id_and_color;
-	__le32 action;
-	/* BINDING_DATA_API_S_VER_1 */
-	__le32 macs[MAX_MACS_IN_BINDING];
-	__le32 phy;
-	__le32 lmac_id;
-} __packed; /* BINDING_CMD_API_S_VER_2 */
-
-#define IWL_BINDING_CMD_SIZE_V1	sizeof(struct iwl_binding_cmd_v1)
-#define IWL_LMAC_24G_INDEX		0
-#define IWL_LMAC_5G_INDEX		1
-
-/* The maximal number of fragments in the FW's schedule session */
-#define IWL_MVM_MAX_QUOTA 128
-
-/**
- * struct iwl_time_quota_data - configuration of time quota per binding
- * @id_and_color: ID and color of the relevant Binding,
- *	&enum iwl_mvm_id_and_color
- * @quota: absolute time quota in TU. The scheduler will try to divide the
- *	remainig quota (after Time Events) according to this quota.
- * @max_duration: max uninterrupted context duration in TU
- */
-struct iwl_time_quota_data {
-	__le32 id_and_color;
-	__le32 quota;
-	__le32 max_duration;
-} __packed; /* TIME_QUOTA_DATA_API_S_VER_1 */
-
-/**
- * struct iwl_time_quota_cmd - configuration of time quota between bindings
- * ( TIME_QUOTA_CMD = 0x2c )
- * @quotas: allocations per binding
- * Note: on non-CDB the fourth one is the auxilary mac and is
- *	essentially zero.
- *	On CDB the fourth one is a regular binding.
- */
-struct iwl_time_quota_cmd {
-	struct iwl_time_quota_data quotas[MAX_BINDINGS];
-} __packed; /* TIME_QUOTA_ALLOCATION_CMD_API_S_VER_1 */
-
-
-/* PHY context */
-
-/* Supported bands */
-#define PHY_BAND_5  (0)
-#define PHY_BAND_24 (1)
-
-/* Supported channel width, vary if there is VHT support */
-#define PHY_VHT_CHANNEL_MODE20	(0x0)
-#define PHY_VHT_CHANNEL_MODE40	(0x1)
-#define PHY_VHT_CHANNEL_MODE80	(0x2)
-#define PHY_VHT_CHANNEL_MODE160	(0x3)
-
-/*
- * Control channel position:
- * For legacy set bit means upper channel, otherwise lower.
- * For VHT - bit-2 marks if the control is lower/upper relative to center-freq
- *   bits-1:0 mark the distance from the center freq. for 20Mhz, offset is 0.
- *                                   center_freq
- *                                        |
- * 40Mhz                          |_______|_______|
- * 80Mhz                  |_______|_______|_______|_______|
- * 160Mhz |_______|_______|_______|_______|_______|_______|_______|_______|
- * code      011     010     001     000  |  100     101     110    111
- */
-#define PHY_VHT_CTRL_POS_1_BELOW  (0x0)
-#define PHY_VHT_CTRL_POS_2_BELOW  (0x1)
-#define PHY_VHT_CTRL_POS_3_BELOW  (0x2)
-#define PHY_VHT_CTRL_POS_4_BELOW  (0x3)
-#define PHY_VHT_CTRL_POS_1_ABOVE  (0x4)
-#define PHY_VHT_CTRL_POS_2_ABOVE  (0x5)
-#define PHY_VHT_CTRL_POS_3_ABOVE  (0x6)
-#define PHY_VHT_CTRL_POS_4_ABOVE  (0x7)
-
-/*
- * @band: PHY_BAND_*
- * @channel: channel number
- * @width: PHY_[VHT|LEGACY]_CHANNEL_*
- * @ctrl channel: PHY_[VHT|LEGACY]_CTRL_*
- */
-struct iwl_fw_channel_info {
-	u8 band;
-	u8 channel;
-	u8 width;
-	u8 ctrl_pos;
-} __packed;
-
-#define PHY_RX_CHAIN_DRIVER_FORCE_POS	(0)
-#define PHY_RX_CHAIN_DRIVER_FORCE_MSK \
-	(0x1 << PHY_RX_CHAIN_DRIVER_FORCE_POS)
-#define PHY_RX_CHAIN_VALID_POS		(1)
-#define PHY_RX_CHAIN_VALID_MSK \
-	(0x7 << PHY_RX_CHAIN_VALID_POS)
-#define PHY_RX_CHAIN_FORCE_SEL_POS	(4)
-#define PHY_RX_CHAIN_FORCE_SEL_MSK \
-	(0x7 << PHY_RX_CHAIN_FORCE_SEL_POS)
-#define PHY_RX_CHAIN_FORCE_MIMO_SEL_POS	(7)
-#define PHY_RX_CHAIN_FORCE_MIMO_SEL_MSK \
-	(0x7 << PHY_RX_CHAIN_FORCE_MIMO_SEL_POS)
-#define PHY_RX_CHAIN_CNT_POS		(10)
-#define PHY_RX_CHAIN_CNT_MSK \
-	(0x3 << PHY_RX_CHAIN_CNT_POS)
-#define PHY_RX_CHAIN_MIMO_CNT_POS	(12)
-#define PHY_RX_CHAIN_MIMO_CNT_MSK \
-	(0x3 << PHY_RX_CHAIN_MIMO_CNT_POS)
-#define PHY_RX_CHAIN_MIMO_FORCE_POS	(14)
-#define PHY_RX_CHAIN_MIMO_FORCE_MSK \
-	(0x1 << PHY_RX_CHAIN_MIMO_FORCE_POS)
-
-/* TODO: fix the value, make it depend on firmware at runtime? */
-#define NUM_PHY_CTX	3
-
-/* TODO: complete missing documentation */
-/**
- * struct iwl_phy_context_cmd - config of the PHY context
- * ( PHY_CONTEXT_CMD = 0x8 )
- * @id_and_color: ID and color of the relevant Binding
- * @action: action to perform, one of FW_CTXT_ACTION_*
- * @apply_time: 0 means immediate apply and context switch.
- *	other value means apply new params after X usecs
- * @tx_param_color: ???
- * @ci: channel info
- * @txchain_info: ???
- * @rxchain_info: ???
- * @acquisition_data: ???
- * @dsp_cfg_flags: set to 0
- */
-struct iwl_phy_context_cmd {
-	/* COMMON_INDEX_HDR_API_S_VER_1 */
-	__le32 id_and_color;
-	__le32 action;
-	/* PHY_CONTEXT_DATA_API_S_VER_1 */
-	__le32 apply_time;
-	__le32 tx_param_color;
-	struct iwl_fw_channel_info ci;
-	__le32 txchain_info;
-	__le32 rxchain_info;
-	__le32 acquisition_data;
-	__le32 dsp_cfg_flags;
-} __packed; /* PHY_CONTEXT_CMD_API_VER_1 */
-
-/*
- * Aux ROC command
- *
- * Command requests the firmware to create a time event for a certain duration
- * and remain on the given channel. This is done by using the Aux framework in
- * the FW.
- * The command was first used for Hot Spot issues - but can be used regardless
- * to Hot Spot.
- *
- * ( HOT_SPOT_CMD 0x53 )
- *
- * @id_and_color: ID and color of the MAC
- * @action: action to perform, one of FW_CTXT_ACTION_*
- * @event_unique_id: If the action FW_CTXT_ACTION_REMOVE then the
- *	event_unique_id should be the id of the time event assigned by ucode.
- *	Otherwise ignore the event_unique_id.
- * @sta_id_and_color: station id and color, resumed during "Remain On Channel"
- *	activity.
- * @channel_info: channel info
- * @node_addr: Our MAC Address
- * @reserved: reserved for alignment
- * @apply_time: GP2 value to start (should always be the current GP2 value)
- * @apply_time_max_delay: Maximum apply time delay value in TU. Defines max
- *	time by which start of the event is allowed to be postponed.
- * @duration: event duration in TU To calculate event duration:
- *	timeEventDuration = min(duration, remainingQuota)
- */
-struct iwl_hs20_roc_req {
-	/* COMMON_INDEX_HDR_API_S_VER_1 hdr */
-	__le32 id_and_color;
-	__le32 action;
-	__le32 event_unique_id;
-	__le32 sta_id_and_color;
-	struct iwl_fw_channel_info channel_info;
-	u8 node_addr[ETH_ALEN];
-	__le16 reserved;
-	__le32 apply_time;
-	__le32 apply_time_max_delay;
-	__le32 duration;
-} __packed; /* HOT_SPOT_CMD_API_S_VER_1 */
-
-/*
- * values for AUX ROC result values
- */
-enum iwl_mvm_hot_spot {
-	HOT_SPOT_RSP_STATUS_OK,
-	HOT_SPOT_RSP_STATUS_TOO_MANY_EVENTS,
-	HOT_SPOT_MAX_NUM_OF_SESSIONS,
-};
-
-/*
- * Aux ROC command response
- *
- * In response to iwl_hs20_roc_req the FW sends this command to notify the
- * driver the uid of the timevent.
- *
- * ( HOT_SPOT_CMD 0x53 )
- *
- * @event_unique_id: Unique ID of time event assigned by ucode
- * @status: Return status 0 is success, all the rest used for specific errors
- */
-struct iwl_hs20_roc_res {
-	__le32 event_unique_id;
-	__le32 status;
-} __packed; /* HOT_SPOT_RSP_API_S_VER_1 */
-
-/**
- * struct iwl_radio_version_notif - information on the radio version
- * ( RADIO_VERSION_NOTIFICATION = 0x68 )
- * @radio_flavor: radio flavor
- * @radio_step: radio version step
- * @radio_dash: radio version dash
- */
-struct iwl_radio_version_notif {
-	__le32 radio_flavor;
-	__le32 radio_step;
-	__le32 radio_dash;
-} __packed; /* RADIO_VERSION_NOTOFICATION_S_VER_1 */
-
-enum iwl_card_state_flags {
-	CARD_ENABLED		= 0x00,
-	HW_CARD_DISABLED	= 0x01,
-	SW_CARD_DISABLED	= 0x02,
-	CT_KILL_CARD_DISABLED	= 0x04,
-	HALT_CARD_DISABLED	= 0x08,
-	CARD_DISABLED_MSK	= 0x0f,
-	CARD_IS_RX_ON		= 0x10,
-};
-
-/**
- * struct iwl_radio_version_notif - information on the radio version
- * ( CARD_STATE_NOTIFICATION = 0xa1 )
- * @flags: %iwl_card_state_flags
- */
-struct iwl_card_state_notif {
-	__le32 flags;
-} __packed; /* CARD_STATE_NTFY_API_S_VER_1 */
-
-/**
- * struct iwl_missed_beacons_notif - information on missed beacons
- * ( MISSED_BEACONS_NOTIFICATION = 0xa2 )
- * @mac_id: interface ID
- * @consec_missed_beacons_since_last_rx: number of consecutive missed
- *	beacons since last RX.
- * @consec_missed_beacons: number of consecutive missed beacons
- * @num_expected_beacons: number of expected beacons
- * @num_recvd_beacons: number of received beacons
- */
-struct iwl_missed_beacons_notif {
-	__le32 mac_id;
-	__le32 consec_missed_beacons_since_last_rx;
-	__le32 consec_missed_beacons;
-	__le32 num_expected_beacons;
-	__le32 num_recvd_beacons;
-} __packed; /* MISSED_BEACON_NTFY_API_S_VER_3 */
-
-/**
- * struct iwl_mfuart_load_notif - mfuart image version & status
- * ( MFUART_LOAD_NOTIFICATION = 0xb1 )
- * @installed_ver: installed image version
- * @external_ver: external image version
- * @status: MFUART loading status
- * @duration: MFUART loading time
- * @image_size: MFUART image size in bytes
-*/
-struct iwl_mfuart_load_notif {
-	__le32 installed_ver;
-	__le32 external_ver;
-	__le32 status;
-	__le32 duration;
-	/* image size valid only in v2 of the command */
-	__le32 image_size;
-} __packed; /*MFU_LOADER_NTFY_API_S_VER_2*/
-
-/**
- * struct iwl_mfu_assert_dump_notif - mfuart dump logs
- * ( MFU_ASSERT_DUMP_NTF = 0xfe )
- * @assert_id: mfuart assert id that cause the notif
- * @curr_reset_num: number of asserts since uptime
- * @index_num: current chunk id
- * @parts_num: total number of chunks
- * @data_size: number of data bytes sent
- * @data: data buffer
- */
-struct iwl_mfu_assert_dump_notif {
-	__le32   assert_id;
-	__le32   curr_reset_num;
-	__le16   index_num;
-	__le16   parts_num;
-	__le32   data_size;
-	__le32   data[0];
-} __packed; /*MFU_DUMP_ASSERT_API_S_VER_1*/
-
-#define MAX_PORT_ID_NUM	2
-#define MAX_MCAST_FILTERING_ADDRESSES 256
-
-/**
- * struct iwl_mcast_filter_cmd - configure multicast filter.
- * @filter_own: Set 1 to filter out multicast packets sent by station itself
- * @port_id:	Multicast MAC addresses array specifier. This is a strange way
- *		to identify network interface adopted in host-device IF.
- *		It is used by FW as index in array of addresses. This array has
- *		MAX_PORT_ID_NUM members.
- * @count:	Number of MAC addresses in the array
- * @pass_all:	Set 1 to pass all multicast packets.
- * @bssid:	current association BSSID.
- * @reserved:	reserved
- * @addr_list:	Place holder for array of MAC addresses.
- *		IMPORTANT: add padding if necessary to ensure DWORD alignment.
- */
-struct iwl_mcast_filter_cmd {
-	u8 filter_own;
-	u8 port_id;
-	u8 count;
-	u8 pass_all;
-	u8 bssid[6];
-	u8 reserved[2];
-	u8 addr_list[0];
-} __packed; /* MCAST_FILTERING_CMD_API_S_VER_1 */
-
-#define MAX_BCAST_FILTERS 8
-#define MAX_BCAST_FILTER_ATTRS 2
-
-/**
- * enum iwl_mvm_bcast_filter_attr_offset - written by fw for each Rx packet
- * @BCAST_FILTER_OFFSET_PAYLOAD_START: offset is from payload start.
- * @BCAST_FILTER_OFFSET_IP_END: offset is from ip header end (i.e.
- *	start of ip payload).
- */
-enum iwl_mvm_bcast_filter_attr_offset {
-	BCAST_FILTER_OFFSET_PAYLOAD_START = 0,
-	BCAST_FILTER_OFFSET_IP_END = 1,
-};
-
-/**
- * struct iwl_fw_bcast_filter_attr - broadcast filter attribute
- * @offset_type:	&enum iwl_mvm_bcast_filter_attr_offset.
- * @offset:	starting offset of this pattern.
- * @reserved1:	reserved
- * @val:	value to match - big endian (MSB is the first
- *		byte to match from offset pos).
- * @mask:	mask to match (big endian).
- */
-struct iwl_fw_bcast_filter_attr {
-	u8 offset_type;
-	u8 offset;
-	__le16 reserved1;
-	__be32 val;
-	__be32 mask;
-} __packed; /* BCAST_FILTER_ATT_S_VER_1 */
-
-/**
- * enum iwl_mvm_bcast_filter_frame_type - filter frame type
- * @BCAST_FILTER_FRAME_TYPE_ALL: consider all frames.
- * @BCAST_FILTER_FRAME_TYPE_IPV4: consider only ipv4 frames
- */
-enum iwl_mvm_bcast_filter_frame_type {
-	BCAST_FILTER_FRAME_TYPE_ALL = 0,
-	BCAST_FILTER_FRAME_TYPE_IPV4 = 1,
-};
-
-/**
- * struct iwl_fw_bcast_filter - broadcast filter
- * @discard: discard frame (1) or let it pass (0).
- * @frame_type: &enum iwl_mvm_bcast_filter_frame_type.
- * @reserved1: reserved
- * @num_attrs: number of valid attributes in this filter.
- * @attrs: attributes of this filter. a filter is considered matched
- *	only when all its attributes are matched (i.e. AND relationship)
- */
-struct iwl_fw_bcast_filter {
-	u8 discard;
-	u8 frame_type;
-	u8 num_attrs;
-	u8 reserved1;
-	struct iwl_fw_bcast_filter_attr attrs[MAX_BCAST_FILTER_ATTRS];
-} __packed; /* BCAST_FILTER_S_VER_1 */
-
-#define BA_WINDOW_STREAMS_MAX		16
-#define BA_WINDOW_STATUS_TID_MSK	0x000F
-#define BA_WINDOW_STATUS_STA_ID_POS	4
-#define BA_WINDOW_STATUS_STA_ID_MSK	0x01F0
-#define BA_WINDOW_STATUS_VALID_MSK	BIT(9)
-
-/**
- * struct iwl_ba_window_status_notif - reordering window's status notification
- * @bitmap: bitmap of received frames [start_seq_num + 0]..[start_seq_num + 63]
- * @ra_tid: bit 3:0 - TID, bit 8:4 - STA_ID, bit 9 - valid
- * @start_seq_num: the start sequence number of the bitmap
- * @mpdu_rx_count: the number of received MPDUs since entering D0i3
- */
-struct iwl_ba_window_status_notif {
-	__le64 bitmap[BA_WINDOW_STREAMS_MAX];
-	__le16 ra_tid[BA_WINDOW_STREAMS_MAX];
-	__le32 start_seq_num[BA_WINDOW_STREAMS_MAX];
-	__le16 mpdu_rx_count[BA_WINDOW_STREAMS_MAX];
-} __packed; /* BA_WINDOW_STATUS_NTFY_API_S_VER_1 */
-
-/**
- * struct iwl_fw_bcast_mac - per-mac broadcast filtering configuration.
- * @default_discard: default action for this mac (discard (1) / pass (0)).
- * @reserved1: reserved
- * @attached_filters: bitmap of relevant filters for this mac.
- */
-struct iwl_fw_bcast_mac {
-	u8 default_discard;
-	u8 reserved1;
-	__le16 attached_filters;
-} __packed; /* BCAST_MAC_CONTEXT_S_VER_1 */
-
-/**
- * struct iwl_bcast_filter_cmd - broadcast filtering configuration
- * @disable: enable (0) / disable (1)
- * @max_bcast_filters: max number of filters (MAX_BCAST_FILTERS)
- * @max_macs: max number of macs (NUM_MAC_INDEX_DRIVER)
- * @reserved1: reserved
- * @filters: broadcast filters
- * @macs: broadcast filtering configuration per-mac
- */
-struct iwl_bcast_filter_cmd {
-	u8 disable;
-	u8 max_bcast_filters;
-	u8 max_macs;
-	u8 reserved1;
-	struct iwl_fw_bcast_filter filters[MAX_BCAST_FILTERS];
-	struct iwl_fw_bcast_mac macs[NUM_MAC_INDEX_DRIVER];
-} __packed; /* BCAST_FILTERING_HCMD_API_S_VER_1 */
-
-/*
- * enum iwl_mvm_marker_id - maker ids
- *
- * The ids for different type of markers to insert into the usniffer logs
- */
-enum iwl_mvm_marker_id {
-	MARKER_ID_TX_FRAME_LATENCY = 1,
-}; /* MARKER_ID_API_E_VER_1 */
-
-/**
- * struct iwl_mvm_marker - mark info into the usniffer logs
- *
- * (MARKER_CMD = 0xcb)
- *
- * Mark the UTC time stamp into the usniffer logs together with additional
- * metadata, so the usniffer output can be parsed.
- * In the command response the ucode will return the GP2 time.
- *
- * @dw_len: The amount of dwords following this byte including this byte.
- * @marker_id: A unique marker id (iwl_mvm_marker_id).
- * @reserved: reserved.
- * @timestamp: in milliseconds since 1970-01-01 00:00:00 UTC
- * @metadata: additional meta data that will be written to the unsiffer log
- */
-struct iwl_mvm_marker {
-	u8 dw_len;
-	u8 marker_id;
-	__le16 reserved;
-	__le64 timestamp;
-	__le32 metadata[0];
-} __packed; /* MARKER_API_S_VER_1 */
-
-/*
- * enum iwl_dc2dc_config_id - flag ids
- *
- * Ids of dc2dc configuration flags
- */
-enum iwl_dc2dc_config_id {
-	DCDC_LOW_POWER_MODE_MSK_SET  = 0x1, /* not used */
-	DCDC_FREQ_TUNE_SET = 0x2,
-}; /* MARKER_ID_API_E_VER_1 */
-
-/**
- * struct iwl_dc2dc_config_cmd - configure dc2dc values
- *
- * (DC2DC_CONFIG_CMD = 0x83)
- *
- * Set/Get & configure dc2dc values.
- * The command always returns the current dc2dc values.
- *
- * @flags: set/get dc2dc
- * @enable_low_power_mode: not used.
- * @dc2dc_freq_tune0: frequency divider - digital domain
- * @dc2dc_freq_tune1: frequency divider - analog domain
- */
-struct iwl_dc2dc_config_cmd {
-	__le32 flags;
-	__le32 enable_low_power_mode; /* not used */
-	__le32 dc2dc_freq_tune0;
-	__le32 dc2dc_freq_tune1;
-} __packed; /* DC2DC_CONFIG_CMD_API_S_VER_1 */
-
-/**
- * struct iwl_dc2dc_config_resp - response for iwl_dc2dc_config_cmd
- *
- * Current dc2dc values returned by the FW.
- *
- * @dc2dc_freq_tune0: frequency divider - digital domain
- * @dc2dc_freq_tune1: frequency divider - analog domain
- */
-struct iwl_dc2dc_config_resp {
-	__le32 dc2dc_freq_tune0;
-	__le32 dc2dc_freq_tune1;
-} __packed; /* DC2DC_CONFIG_RESP_API_S_VER_1 */
-
-/***********************************
- * Smart Fifo API
- ***********************************/
-/* Smart Fifo state */
-enum iwl_sf_state {
-	SF_LONG_DELAY_ON = 0, /* should never be called by driver */
-	SF_FULL_ON,
-	SF_UNINIT,
-	SF_INIT_OFF,
-	SF_HW_NUM_STATES
-};
-
-/* Smart Fifo possible scenario */
-enum iwl_sf_scenario {
-	SF_SCENARIO_SINGLE_UNICAST,
-	SF_SCENARIO_AGG_UNICAST,
-	SF_SCENARIO_MULTICAST,
-	SF_SCENARIO_BA_RESP,
-	SF_SCENARIO_TX_RESP,
-	SF_NUM_SCENARIO
-};
-
-#define SF_TRANSIENT_STATES_NUMBER 2	/* SF_LONG_DELAY_ON and SF_FULL_ON */
-#define SF_NUM_TIMEOUT_TYPES 2		/* Aging timer and Idle timer */
-
-/* smart FIFO default values */
-#define SF_W_MARK_SISO 6144
-#define SF_W_MARK_MIMO2 8192
-#define SF_W_MARK_MIMO3 6144
-#define SF_W_MARK_LEGACY 4096
-#define SF_W_MARK_SCAN 4096
-
-/* SF Scenarios timers for default configuration (aligned to 32 uSec) */
-#define SF_SINGLE_UNICAST_IDLE_TIMER_DEF 160	/* 150 uSec  */
-#define SF_SINGLE_UNICAST_AGING_TIMER_DEF 400	/* 0.4 mSec */
-#define SF_AGG_UNICAST_IDLE_TIMER_DEF 160		/* 150 uSec */
-#define SF_AGG_UNICAST_AGING_TIMER_DEF 400		/* 0.4 mSec */
-#define SF_MCAST_IDLE_TIMER_DEF 160		/* 150 mSec */
-#define SF_MCAST_AGING_TIMER_DEF 400		/* 0.4 mSec */
-#define SF_BA_IDLE_TIMER_DEF 160			/* 150 uSec */
-#define SF_BA_AGING_TIMER_DEF 400			/* 0.4 mSec */
-#define SF_TX_RE_IDLE_TIMER_DEF 160			/* 150 uSec */
-#define SF_TX_RE_AGING_TIMER_DEF 400		/* 0.4 mSec */
-
-/* SF Scenarios timers for BSS MAC configuration (aligned to 32 uSec) */
-#define SF_SINGLE_UNICAST_IDLE_TIMER 320	/* 300 uSec  */
-#define SF_SINGLE_UNICAST_AGING_TIMER 2016	/* 2 mSec */
-#define SF_AGG_UNICAST_IDLE_TIMER 320		/* 300 uSec */
-#define SF_AGG_UNICAST_AGING_TIMER 2016		/* 2 mSec */
-#define SF_MCAST_IDLE_TIMER 2016		/* 2 mSec */
-#define SF_MCAST_AGING_TIMER 10016		/* 10 mSec */
-#define SF_BA_IDLE_TIMER 320			/* 300 uSec */
-#define SF_BA_AGING_TIMER 2016			/* 2 mSec */
-#define SF_TX_RE_IDLE_TIMER 320			/* 300 uSec */
-#define SF_TX_RE_AGING_TIMER 2016		/* 2 mSec */
-
-#define SF_LONG_DELAY_AGING_TIMER 1000000	/* 1 Sec */
-
-#define SF_CFG_DUMMY_NOTIF_OFF	BIT(16)
-
-/**
- * struct iwl_sf_cfg_cmd - Smart Fifo configuration command.
- * @state: smart fifo state, types listed in &enum iwl_sf_state.
- * @watermark: Minimum allowed availabe free space in RXF for transient state.
- * @long_delay_timeouts: aging and idle timer values for each scenario
- * in long delay state.
- * @full_on_timeouts: timer values for each scenario in full on state.
- */
-struct iwl_sf_cfg_cmd {
-	__le32 state;
-	__le32 watermark[SF_TRANSIENT_STATES_NUMBER];
-	__le32 long_delay_timeouts[SF_NUM_SCENARIO][SF_NUM_TIMEOUT_TYPES];
-	__le32 full_on_timeouts[SF_NUM_SCENARIO][SF_NUM_TIMEOUT_TYPES];
-} __packed; /* SF_CFG_API_S_VER_2 */
-
-/***********************************
- * Location Aware Regulatory (LAR) API - MCC updates
- ***********************************/
-
-/**
- * struct iwl_mcc_update_cmd_v1 - Request the device to update geographic
- * regulatory profile according to the given MCC (Mobile Country Code).
- * The MCC is two letter-code, ascii upper case[A-Z] or '00' for world domain.
- * 'ZZ' MCC will be used to switch to NVM default profile; in this case, the
- * MCC in the cmd response will be the relevant MCC in the NVM.
- * @mcc: given mobile country code
- * @source_id: the source from where we got the MCC, see iwl_mcc_source
- * @reserved: reserved for alignment
- */
-struct iwl_mcc_update_cmd_v1 {
-	__le16 mcc;
-	u8 source_id;
-	u8 reserved;
-} __packed; /* LAR_UPDATE_MCC_CMD_API_S_VER_1 */
-
-/**
- * struct iwl_mcc_update_cmd - Request the device to update geographic
- * regulatory profile according to the given MCC (Mobile Country Code).
- * The MCC is two letter-code, ascii upper case[A-Z] or '00' for world domain.
- * 'ZZ' MCC will be used to switch to NVM default profile; in this case, the
- * MCC in the cmd response will be the relevant MCC in the NVM.
- * @mcc: given mobile country code
- * @source_id: the source from where we got the MCC, see iwl_mcc_source
- * @reserved: reserved for alignment
- * @key: integrity key for MCC API OEM testing
- * @reserved2: reserved
- */
-struct iwl_mcc_update_cmd {
-	__le16 mcc;
-	u8 source_id;
-	u8 reserved;
-	__le32 key;
-	u8 reserved2[20];
-} __packed; /* LAR_UPDATE_MCC_CMD_API_S_VER_2 */
-
-/**
- * struct iwl_mcc_update_resp_v1  - response to MCC_UPDATE_CMD.
- * Contains the new channel control profile map, if changed, and the new MCC
- * (mobile country code).
- * The new MCC may be different than what was requested in MCC_UPDATE_CMD.
- * @status: see &enum iwl_mcc_update_status
- * @mcc: the new applied MCC
- * @cap: capabilities for all channels which matches the MCC
- * @source_id: the MCC source, see iwl_mcc_source
- * @n_channels: number of channels in @channels_data (may be 14, 39, 50 or 51
- *		channels, depending on platform)
- * @channels: channel control data map, DWORD for each channel. Only the first
- *	16bits are used.
- */
-struct iwl_mcc_update_resp_v1  {
-	__le32 status;
-	__le16 mcc;
-	u8 cap;
-	u8 source_id;
-	__le32 n_channels;
-	__le32 channels[0];
-} __packed; /* LAR_UPDATE_MCC_CMD_RESP_S_VER_1 */
-
-/**
- * struct iwl_mcc_update_resp - response to MCC_UPDATE_CMD.
- * Contains the new channel control profile map, if changed, and the new MCC
- * (mobile country code).
- * The new MCC may be different than what was requested in MCC_UPDATE_CMD.
- * @status: see &enum iwl_mcc_update_status
- * @mcc: the new applied MCC
- * @cap: capabilities for all channels which matches the MCC
- * @source_id: the MCC source, see iwl_mcc_source
- * @time: time elapsed from the MCC test start (in 30 seconds TU)
- * @reserved: reserved.
- * @n_channels: number of channels in @channels_data (may be 14, 39, 50 or 51
- *		channels, depending on platform)
- * @channels: channel control data map, DWORD for each channel. Only the first
- *	16bits are used.
- */
-struct iwl_mcc_update_resp {
-	__le32 status;
-	__le16 mcc;
-	u8 cap;
-	u8 source_id;
-	__le16 time;
-	__le16 reserved;
-	__le32 n_channels;
-	__le32 channels[0];
-} __packed; /* LAR_UPDATE_MCC_CMD_RESP_S_VER_2 */
-
-/**
- * struct iwl_mcc_chub_notif - chub notifies of mcc change
- * (MCC_CHUB_UPDATE_CMD = 0xc9)
- * The Chub (Communication Hub, CommsHUB) is a HW component that connects to
- * the cellular and connectivity cores that gets updates of the mcc, and
- * notifies the ucode directly of any mcc change.
- * The ucode requests the driver to request the device to update geographic
- * regulatory  profile according to the given MCC (Mobile Country Code).
- * The MCC is two letter-code, ascii upper case[A-Z] or '00' for world domain.
- * 'ZZ' MCC will be used to switch to NVM default profile; in this case, the
- * MCC in the cmd response will be the relevant MCC in the NVM.
- * @mcc: given mobile country code
- * @source_id: identity of the change originator, see iwl_mcc_source
- * @reserved1: reserved for alignment
- */
-struct iwl_mcc_chub_notif {
-	__le16 mcc;
-	u8 source_id;
-	u8 reserved1;
-} __packed; /* LAR_MCC_NOTIFY_S */
-
-enum iwl_mcc_update_status {
-	MCC_RESP_NEW_CHAN_PROFILE,
-	MCC_RESP_SAME_CHAN_PROFILE,
-	MCC_RESP_INVALID,
-	MCC_RESP_NVM_DISABLED,
-	MCC_RESP_ILLEGAL,
-	MCC_RESP_LOW_PRIORITY,
-	MCC_RESP_TEST_MODE_ACTIVE,
-	MCC_RESP_TEST_MODE_NOT_ACTIVE,
-	MCC_RESP_TEST_MODE_DENIAL_OF_SERVICE,
-};
-
-enum iwl_mcc_source {
-	MCC_SOURCE_OLD_FW = 0,
-	MCC_SOURCE_ME = 1,
-	MCC_SOURCE_BIOS = 2,
-	MCC_SOURCE_3G_LTE_HOST = 3,
-	MCC_SOURCE_3G_LTE_DEVICE = 4,
-	MCC_SOURCE_WIFI = 5,
-	MCC_SOURCE_RESERVED = 6,
-	MCC_SOURCE_DEFAULT = 7,
-	MCC_SOURCE_UNINITIALIZED = 8,
-	MCC_SOURCE_MCC_API = 9,
-	MCC_SOURCE_GET_CURRENT = 0x10,
-	MCC_SOURCE_GETTING_MCC_TEST_MODE = 0x11,
-};
-
-/* DTS measurements */
-
-enum iwl_dts_measurement_flags {
-	DTS_TRIGGER_CMD_FLAGS_TEMP	= BIT(0),
-	DTS_TRIGGER_CMD_FLAGS_VOLT	= BIT(1),
-};
-
-/**
- * struct iwl_dts_measurement_cmd - request DTS temp and/or voltage measurements
- *
- * @flags: indicates which measurements we want as specified in
- *	&enum iwl_dts_measurement_flags
- */
-struct iwl_dts_measurement_cmd {
-	__le32 flags;
-} __packed; /* TEMPERATURE_MEASUREMENT_TRIGGER_CMD_S */
-
-/**
-* enum iwl_dts_control_measurement_mode - DTS measurement type
-* @DTS_AUTOMATIC: Automatic mode (full SW control). Provide temperature read
-*                 back (latest value. Not waiting for new value). Use automatic
-*                 SW DTS configuration.
-* @DTS_REQUEST_READ: Request DTS read. Configure DTS with manual settings,
-*                    trigger DTS reading and provide read back temperature read
-*                    when available.
-* @DTS_OVER_WRITE: over-write the DTS temperatures in the SW until next read
-* @DTS_DIRECT_WITHOUT_MEASURE: DTS returns its latest temperature result,
-*                              without measurement trigger.
-*/
-enum iwl_dts_control_measurement_mode {
-	DTS_AUTOMATIC			= 0,
-	DTS_REQUEST_READ		= 1,
-	DTS_OVER_WRITE			= 2,
-	DTS_DIRECT_WITHOUT_MEASURE	= 3,
-};
-
-/**
-* enum iwl_dts_used - DTS to use or used for measurement in the DTS request
-* @DTS_USE_TOP: Top
-* @DTS_USE_CHAIN_A: chain A
-* @DTS_USE_CHAIN_B: chain B
-* @DTS_USE_CHAIN_C: chain C
-* @XTAL_TEMPERATURE: read temperature from xtal
-*/
-enum iwl_dts_used {
-	DTS_USE_TOP		= 0,
-	DTS_USE_CHAIN_A		= 1,
-	DTS_USE_CHAIN_B		= 2,
-	DTS_USE_CHAIN_C		= 3,
-	XTAL_TEMPERATURE	= 4,
-};
-
-/**
-* enum iwl_dts_bit_mode - bit-mode to use in DTS request read mode
-* @DTS_BIT6_MODE: bit 6 mode
-* @DTS_BIT8_MODE: bit 8 mode
-*/
-enum iwl_dts_bit_mode {
-	DTS_BIT6_MODE	= 0,
-	DTS_BIT8_MODE	= 1,
-};
-
-/**
- * struct iwl_ext_dts_measurement_cmd - request extended DTS temp measurements
- * @control_mode: see &enum iwl_dts_control_measurement_mode
- * @temperature: used when over write DTS mode is selected
- * @sensor: set temperature sensor to use. See &enum iwl_dts_used
- * @avg_factor: average factor to DTS in request DTS read mode
- * @bit_mode: value defines the DTS bit mode to use. See &enum iwl_dts_bit_mode
- * @step_duration: step duration for the DTS
- */
-struct iwl_ext_dts_measurement_cmd {
-	__le32 control_mode;
-	__le32 temperature;
-	__le32 sensor;
-	__le32 avg_factor;
-	__le32 bit_mode;
-	__le32 step_duration;
-} __packed; /* XVT_FW_DTS_CONTROL_MEASUREMENT_REQUEST_API_S */
-
-/**
- * struct iwl_dts_measurement_notif_v1 - measurements notification
- *
- * @temp: the measured temperature
- * @voltage: the measured voltage
- */
-struct iwl_dts_measurement_notif_v1 {
-	__le32 temp;
-	__le32 voltage;
-} __packed; /* TEMPERATURE_MEASUREMENT_TRIGGER_NTFY_S_VER_1*/
-
-/**
- * struct iwl_dts_measurement_notif_v2 - measurements notification
- *
- * @temp: the measured temperature
- * @voltage: the measured voltage
- * @threshold_idx: the trip index that was crossed
- */
-struct iwl_dts_measurement_notif_v2 {
-	__le32 temp;
-	__le32 voltage;
-	__le32 threshold_idx;
-} __packed; /* TEMPERATURE_MEASUREMENT_TRIGGER_NTFY_S_VER_2 */
-
-/**
- * struct ct_kill_notif - CT-kill entry notification
- *
- * @temperature: the current temperature in celsius
- * @reserved: reserved
- */
-struct ct_kill_notif {
-	__le16 temperature;
-	__le16 reserved;
-} __packed; /* GRP_PHY_CT_KILL_NTF */
-
-/**
-* enum ctdp_cmd_operation - CTDP command operations
-* @CTDP_CMD_OPERATION_START: update the current budget
-* @CTDP_CMD_OPERATION_STOP: stop ctdp
-* @CTDP_CMD_OPERATION_REPORT: get the average budget
-*/
-enum iwl_mvm_ctdp_cmd_operation {
-	CTDP_CMD_OPERATION_START	= 0x1,
-	CTDP_CMD_OPERATION_STOP		= 0x2,
-	CTDP_CMD_OPERATION_REPORT	= 0x4,
-};/* CTDP_CMD_OPERATION_TYPE_E */
-
-/**
- * struct iwl_mvm_ctdp_cmd - track and manage the FW power consumption budget
- *
- * @operation: see &enum iwl_mvm_ctdp_cmd_operation
- * @budget: the budget in milliwatt
- * @window_size: defined in API but not used
- */
-struct iwl_mvm_ctdp_cmd {
-	__le32 operation;
-	__le32 budget;
-	__le32 window_size;
-} __packed;
-
-#define IWL_MAX_DTS_TRIPS	8
-
-/**
- * struct temp_report_ths_cmd - set temperature thresholds
- *
- * @num_temps: number of temperature thresholds passed
- * @thresholds: array with the thresholds to be configured
- */
-struct temp_report_ths_cmd {
-	__le32 num_temps;
-	__le16 thresholds[IWL_MAX_DTS_TRIPS];
-} __packed; /* GRP_PHY_TEMP_REPORTING_THRESHOLDS_CMD */
-
-/***********************************
- * TDLS API
- ***********************************/
-
-/* Type of TDLS request */
-enum iwl_tdls_channel_switch_type {
-	TDLS_SEND_CHAN_SW_REQ = 0,
-	TDLS_SEND_CHAN_SW_RESP_AND_MOVE_CH,
-	TDLS_MOVE_CH,
-}; /* TDLS_STA_CHANNEL_SWITCH_CMD_TYPE_API_E_VER_1 */
-
-/**
- * struct iwl_tdls_channel_switch_timing - Switch timing in TDLS channel-switch
- * @frame_timestamp: GP2 timestamp of channel-switch request/response packet
- *	received from peer
- * @max_offchan_duration: What amount of microseconds out of a DTIM is given
- *	to the TDLS off-channel communication. For instance if the DTIM is
- *	200TU and the TDLS peer is to be given 25% of the time, the value
- *	given will be 50TU, or 50 * 1024 if translated into microseconds.
- * @switch_time: switch time the peer sent in its channel switch timing IE
- * @switch_timeout: switch timeout the peer sent in its channel switch timing IE
- */
-struct iwl_tdls_channel_switch_timing {
-	__le32 frame_timestamp; /* GP2 time of peer packet Rx */
-	__le32 max_offchan_duration; /* given in micro-seconds */
-	__le32 switch_time; /* given in micro-seconds */
-	__le32 switch_timeout; /* given in micro-seconds */
-} __packed; /* TDLS_STA_CHANNEL_SWITCH_TIMING_DATA_API_S_VER_1 */
-
-#define IWL_TDLS_CH_SW_FRAME_MAX_SIZE 200
-
-/**
- * struct iwl_tdls_channel_switch_frame - TDLS channel switch frame template
- *
- * A template representing a TDLS channel-switch request or response frame
- *
- * @switch_time_offset: offset to the channel switch timing IE in the template
- * @tx_cmd: Tx parameters for the frame
- * @data: frame data
- */
-struct iwl_tdls_channel_switch_frame {
-	__le32 switch_time_offset;
-	struct iwl_tx_cmd tx_cmd;
-	u8 data[IWL_TDLS_CH_SW_FRAME_MAX_SIZE];
-} __packed; /* TDLS_STA_CHANNEL_SWITCH_FRAME_API_S_VER_1 */
-
-/**
- * struct iwl_tdls_channel_switch_cmd - TDLS channel switch command
- *
- * The command is sent to initiate a channel switch and also in response to
- * incoming TDLS channel-switch request/response packets from remote peers.
- *
- * @switch_type: see &enum iwl_tdls_channel_switch_type
- * @peer_sta_id: station id of TDLS peer
- * @ci: channel we switch to
- * @timing: timing related data for command
- * @frame: channel-switch request/response template, depending to switch_type
- */
-struct iwl_tdls_channel_switch_cmd {
-	u8 switch_type;
-	__le32 peer_sta_id;
-	struct iwl_fw_channel_info ci;
-	struct iwl_tdls_channel_switch_timing timing;
-	struct iwl_tdls_channel_switch_frame frame;
-} __packed; /* TDLS_STA_CHANNEL_SWITCH_CMD_API_S_VER_1 */
-
-/**
- * struct iwl_tdls_channel_switch_notif - TDLS channel switch start notification
- *
- * @status: non-zero on success
- * @offchannel_duration: duration given in microseconds
- * @sta_id: peer currently performing the channel-switch with
- */
-struct iwl_tdls_channel_switch_notif {
-	__le32 status;
-	__le32 offchannel_duration;
-	__le32 sta_id;
-} __packed; /* TDLS_STA_CHANNEL_SWITCH_NTFY_API_S_VER_1 */
-
-/**
- * struct iwl_tdls_sta_info - TDLS station info
- *
- * @sta_id: station id of the TDLS peer
- * @tx_to_peer_tid: TID reserved vs. the peer for FW based Tx
- * @tx_to_peer_ssn: initial SSN the FW should use for Tx on its TID vs the peer
- * @is_initiator: 1 if the peer is the TDLS link initiator, 0 otherwise
- */
-struct iwl_tdls_sta_info {
-	u8 sta_id;
-	u8 tx_to_peer_tid;
-	__le16 tx_to_peer_ssn;
-	__le32 is_initiator;
-} __packed; /* TDLS_STA_INFO_VER_1 */
-
-/**
- * struct iwl_tdls_config_cmd - TDLS basic config command
- *
- * @id_and_color: MAC id and color being configured
- * @tdls_peer_count: amount of currently connected TDLS peers
- * @tx_to_ap_tid: TID reverved vs. the AP for FW based Tx
- * @tx_to_ap_ssn: initial SSN the FW should use for Tx on its TID vs. the AP
- * @sta_info: per-station info. Only the first tdls_peer_count entries are set
- * @pti_req_data_offset: offset of network-level data for the PTI template
- * @pti_req_tx_cmd: Tx parameters for PTI request template
- * @pti_req_template: PTI request template data
- */
-struct iwl_tdls_config_cmd {
-	__le32 id_and_color; /* mac id and color */
-	u8 tdls_peer_count;
-	u8 tx_to_ap_tid;
-	__le16 tx_to_ap_ssn;
-	struct iwl_tdls_sta_info sta_info[IWL_MVM_TDLS_STA_COUNT];
-
-	__le32 pti_req_data_offset;
-	struct iwl_tx_cmd pti_req_tx_cmd;
-	u8 pti_req_template[0];
-} __packed; /* TDLS_CONFIG_CMD_API_S_VER_1 */
-
-/**
- * struct iwl_tdls_config_sta_info_res - TDLS per-station config information
- *
- * @sta_id: station id of the TDLS peer
- * @tx_to_peer_last_seq: last sequence number used by FW during FW-based Tx to
- *	the peer
- */
-struct iwl_tdls_config_sta_info_res {
-	__le16 sta_id;
-	__le16 tx_to_peer_last_seq;
-} __packed; /* TDLS_STA_INFO_RSP_VER_1 */
-
-/**
- * struct iwl_tdls_config_res - TDLS config information from FW
- *
- * @tx_to_ap_last_seq: last sequence number used by FW during FW-based Tx to AP
- * @sta_info: per-station TDLS config information
- */
-struct iwl_tdls_config_res {
-	__le32 tx_to_ap_last_seq;
-	struct iwl_tdls_config_sta_info_res sta_info[IWL_MVM_TDLS_STA_COUNT];
-} __packed; /* TDLS_CONFIG_RSP_API_S_VER_1 */
-
-#define TX_FIFO_MAX_NUM_9000		8
-#define TX_FIFO_MAX_NUM			15
-#define RX_FIFO_MAX_NUM			2
-#define TX_FIFO_INTERNAL_MAX_NUM	6
-
-/**
- * struct iwl_shared_mem_cfg_v2 - Shared memory configuration information
- *
- * @shared_mem_addr: shared memory addr (pre 8000 HW set to 0x0 as MARBH is not
- *	accessible)
- * @shared_mem_size: shared memory size
- * @sample_buff_addr: internal sample (mon/adc) buff addr (pre 8000 HW set to
- *	0x0 as accessible only via DBGM RDAT)
- * @sample_buff_size: internal sample buff size
- * @txfifo_addr: start addr of TXF0 (excluding the context table 0.5KB), (pre
- *	8000 HW set to 0x0 as not accessible)
- * @txfifo_size: size of TXF0 ... TXF7
- * @rxfifo_size: RXF1, RXF2 sizes. If there is no RXF2, it'll have a value of 0
- * @page_buff_addr: used by UMAC and performance debug (page miss analysis),
- *	when paging is not supported this should be 0
- * @page_buff_size: size of %page_buff_addr
- * @rxfifo_addr: Start address of rxFifo
- * @internal_txfifo_addr: start address of internalFifo
- * @internal_txfifo_size: internal fifos' size
- *
- * NOTE: on firmware that don't have IWL_UCODE_TLV_CAPA_EXTEND_SHARED_MEM_CFG
- *	 set, the last 3 members don't exist.
- */
-struct iwl_shared_mem_cfg_v2 {
-	__le32 shared_mem_addr;
-	__le32 shared_mem_size;
-	__le32 sample_buff_addr;
-	__le32 sample_buff_size;
-	__le32 txfifo_addr;
-	__le32 txfifo_size[TX_FIFO_MAX_NUM_9000];
-	__le32 rxfifo_size[RX_FIFO_MAX_NUM];
-	__le32 page_buff_addr;
-	__le32 page_buff_size;
-	__le32 rxfifo_addr;
-	__le32 internal_txfifo_addr;
-	__le32 internal_txfifo_size[TX_FIFO_INTERNAL_MAX_NUM];
-} __packed; /* SHARED_MEM_ALLOC_API_S_VER_2 */
-
-/**
- * struct iwl_shared_mem_lmac_cfg - LMAC shared memory configuration
- *
- * @txfifo_addr: start addr of TXF0 (excluding the context table 0.5KB)
- * @txfifo_size: size of TX FIFOs
- * @rxfifo1_addr: RXF1 addr
- * @rxfifo1_size: RXF1 size
- */
-struct iwl_shared_mem_lmac_cfg {
-	__le32 txfifo_addr;
-	__le32 txfifo_size[TX_FIFO_MAX_NUM];
-	__le32 rxfifo1_addr;
-	__le32 rxfifo1_size;
-
-} __packed; /* SHARED_MEM_ALLOC_LMAC_API_S_VER_1 */
-
-/**
- * struct iwl_shared_mem_cfg - Shared memory configuration information
- *
- * @shared_mem_addr: shared memory address
- * @shared_mem_size: shared memory size
- * @sample_buff_addr: internal sample (mon/adc) buff addr
- * @sample_buff_size: internal sample buff size
- * @rxfifo2_addr: start addr of RXF2
- * @rxfifo2_size: size of RXF2
- * @page_buff_addr: used by UMAC and performance debug (page miss analysis),
- *	when paging is not supported this should be 0
- * @page_buff_size: size of %page_buff_addr
- * @lmac_num: number of LMACs (1 or 2)
- * @lmac_smem: per - LMAC smem data
- */
-struct iwl_shared_mem_cfg {
-	__le32 shared_mem_addr;
-	__le32 shared_mem_size;
-	__le32 sample_buff_addr;
-	__le32 sample_buff_size;
-	__le32 rxfifo2_addr;
-	__le32 rxfifo2_size;
-	__le32 page_buff_addr;
-	__le32 page_buff_size;
-	__le32 lmac_num;
-	struct iwl_shared_mem_lmac_cfg lmac_smem[2];
-} __packed; /* SHARED_MEM_ALLOC_API_S_VER_3 */
-
-/**
- * struct iwl_mu_group_mgmt_cmd - VHT MU-MIMO group configuration
- *
- * @reserved: reserved
- * @membership_status: a bitmap of MU groups
- * @user_position:the position of station in a group. If the station is in the
- *	group then bits (group * 2) is the position -1
- */
-struct iwl_mu_group_mgmt_cmd {
-	__le32 reserved;
-	__le32 membership_status[2];
-	__le32 user_position[4];
-} __packed; /* MU_GROUP_ID_MNG_TABLE_API_S_VER_1 */
-
-/**
- * struct iwl_mu_group_mgmt_notif - VHT MU-MIMO group id notification
- *
- * @membership_status: a bitmap of MU groups
- * @user_position: the position of station in a group. If the station is in the
- *	group then bits (group * 2) is the position -1
- */
-struct iwl_mu_group_mgmt_notif {
-	__le32 membership_status[2];
-	__le32 user_position[4];
-} __packed; /* MU_GROUP_MNG_NTFY_API_S_VER_1 */
-
-#define MAX_STORED_BEACON_SIZE 600
-
-/**
- * struct iwl_stored_beacon_notif - Stored beacon notification
- *
- * @system_time: system time on air rise
- * @tsf: TSF on air rise
- * @beacon_timestamp: beacon on air rise
- * @band: band, matches &RX_RES_PHY_FLAGS_BAND_24 definition
- * @channel: channel this beacon was received on
- * @rates: rate in ucode internal format
- * @byte_count: frame's byte count
- * @data: beacon data, length in @byte_count
- */
-struct iwl_stored_beacon_notif {
-	__le32 system_time;
-	__le64 tsf;
-	__le32 beacon_timestamp;
-	__le16 band;
-	__le16 channel;
-	__le32 rates;
-	__le32 byte_count;
-	u8 data[MAX_STORED_BEACON_SIZE];
-} __packed; /* WOWLAN_STROED_BEACON_INFO_S_VER_2 */
-
-#define LQM_NUMBER_OF_STATIONS_IN_REPORT 16
-
-enum iwl_lqm_cmd_operatrions {
-	LQM_CMD_OPERATION_START_MEASUREMENT = 0x01,
-	LQM_CMD_OPERATION_STOP_MEASUREMENT = 0x02,
-};
-
-enum iwl_lqm_status {
-	LQM_STATUS_SUCCESS = 0,
-	LQM_STATUS_TIMEOUT = 1,
-	LQM_STATUS_ABORT = 2,
-};
-
-/**
- * struct iwl_link_qual_msrmnt_cmd - Link Quality Measurement command
- * @cmd_operation: command operation to be performed (start or stop)
- *	as defined above.
- * @mac_id: MAC ID the measurement applies to.
- * @measurement_time: time of the total measurement to be performed, in uSec.
- * @timeout: maximum time allowed until a response is sent, in uSec.
- */
-struct iwl_link_qual_msrmnt_cmd {
-	__le32 cmd_operation;
-	__le32 mac_id;
-	__le32 measurement_time;
-	__le32 timeout;
-} __packed /* LQM_CMD_API_S_VER_1 */;
-
-/**
- * struct iwl_link_qual_msrmnt_notif - Link Quality Measurement notification
- *
- * @frequent_stations_air_time: an array containing the total air time
- *	(in uSec) used by the most frequently transmitting stations.
- * @number_of_stations: the number of uniqe stations included in the array
- *	(a number between 0 to 16)
- * @total_air_time_other_stations: the total air time (uSec) used by all the
- *	stations which are not included in the above report.
- * @time_in_measurement_window: the total time in uSec in which a measurement
- *	took place.
- * @tx_frame_dropped: the number of TX frames dropped due to retry limit during
- *	measurement
- * @mac_id: MAC ID the measurement applies to.
- * @status: return status. may be one of the LQM_STATUS_* defined above.
- * @reserved: reserved.
- */
-struct iwl_link_qual_msrmnt_notif {
-	__le32 frequent_stations_air_time[LQM_NUMBER_OF_STATIONS_IN_REPORT];
-	__le32 number_of_stations;
-	__le32 total_air_time_other_stations;
-	__le32 time_in_measurement_window;
-	__le32 tx_frame_dropped;
-	__le32 mac_id;
-	__le32 status;
-	u8 reserved[12];
-} __packed; /* LQM_MEASUREMENT_COMPLETE_NTF_API_S_VER1 */
-
-/**
- * struct iwl_channel_switch_noa_notif - Channel switch NOA notification
- *
- * @id_and_color: ID and color of the MAC
- */
-struct iwl_channel_switch_noa_notif {
-	__le32 id_and_color;
-} __packed; /* CHANNEL_SWITCH_START_NTFY_API_S_VER_1 */
-
-/* Operation types for the debug mem access */
-enum {
-	DEBUG_MEM_OP_READ = 0,
-	DEBUG_MEM_OP_WRITE = 1,
-	DEBUG_MEM_OP_WRITE_BYTES = 2,
-};
-
-#define DEBUG_MEM_MAX_SIZE_DWORDS 32
-
-/**
- * struct iwl_dbg_mem_access_cmd - Request the device to read/write memory
- * @op: DEBUG_MEM_OP_*
- * @addr: address to read/write from/to
- * @len: in dwords, to read/write
- * @data: for write opeations, contains the source buffer
- */
-struct iwl_dbg_mem_access_cmd {
-	__le32 op;
-	__le32 addr;
-	__le32 len;
-	__le32 data[];
-} __packed; /* DEBUG_(U|L)MAC_RD_WR_CMD_API_S_VER_1 */
-
-/* Status responses for the debug mem access */
-enum {
-	DEBUG_MEM_STATUS_SUCCESS = 0x0,
-	DEBUG_MEM_STATUS_FAILED = 0x1,
-	DEBUG_MEM_STATUS_LOCKED = 0x2,
-	DEBUG_MEM_STATUS_HIDDEN = 0x3,
-	DEBUG_MEM_STATUS_LENGTH = 0x4,
-};
-
-/**
- * struct iwl_dbg_mem_access_rsp - Response to debug mem commands
- * @status: DEBUG_MEM_STATUS_*
- * @len: read dwords (0 for write operations)
- * @data: contains the read DWs
- */
-struct iwl_dbg_mem_access_rsp {
-	__le32 status;
-	__le32 len;
-	__le32 data[];
-} __packed; /* DEBUG_(U|L)MAC_RD_WR_RSP_API_S_VER_1 */
-
-/**
- * struct iwl_nvm_access_complete_cmd - NVM_ACCESS commands are completed
- * @reserved: reserved
- */
-struct iwl_nvm_access_complete_cmd {
-	__le32 reserved;
-} __packed; /* NVM_ACCESS_COMPLETE_CMD_API_S_VER_1 */
-
-/**
- * enum iwl_extended_cfg_flag - commands driver may send before
- *	finishing init flow
- * @IWL_INIT_DEBUG_CFG: driver is going to send debug config command
- * @IWL_INIT_NVM: driver is going to send NVM_ACCESS commands
- * @IWL_INIT_PHY: driver is going to send PHY_DB commands
- */
-enum iwl_extended_cfg_flags {
-	IWL_INIT_DEBUG_CFG,
-	IWL_INIT_NVM,
-	IWL_INIT_PHY,
-};
-
-/**
- * struct iwl_extended_cfg_cmd - mark what commands ucode should wait for
- * before finishing init flows
- * @init_flags: values from iwl_extended_cfg_flags
- */
-struct iwl_init_extended_cfg_cmd {
-	__le32 init_flags;
-} __packed; /* INIT_EXTENDED_CFG_CMD_API_S_VER_1 */
-=======
 #include "fw/api/tdls.h"
 #include "fw/api/mac-cfg.h"
 #include "fw/api/offload.h"
@@ -2831,91 +96,5 @@
 #include "fw/api/stats.h"
 #include "fw/api/tof.h"
 #include "fw/api/tx.h"
->>>>>>> bb176f67
-
-/*
- * struct iwl_nvm_get_info - request to get NVM data
- */
-struct iwl_nvm_get_info {
-	__le32 reserved;
-} __packed; /* GRP_REGULATORY_NVM_GET_INFO_CMD_S_VER_1 */
-
-/**
- * struct iwl_nvm_get_info_general - general NVM data
- * @flags: 1 - empty, 0 - valid
- * @nvm_version: nvm version
- * @board_type: board type
- * @reserved: reserved
- */
-struct iwl_nvm_get_info_general {
-	__le32 flags;
-	__le16 nvm_version;
-	u8 board_type;
-	u8 reserved;
-} __packed; /* GRP_REGULATORY_NVM_GET_INFO_GENERAL_S_VER_1 */
-
-/**
- * struct iwl_nvm_get_info_sku - mac information
- * @enable_24g: band 2.4G enabled
- * @enable_5g: band 5G enabled
- * @enable_11n: 11n enabled
- * @enable_11ac: 11ac enabled
- * @mimo_disable: MIMO enabled
- * @ext_crypto: Extended crypto enabled
- */
-struct iwl_nvm_get_info_sku {
-	__le32 enable_24g;
-	__le32 enable_5g;
-	__le32 enable_11n;
-	__le32 enable_11ac;
-	__le32 mimo_disable;
-	__le32 ext_crypto;
-} __packed; /* GRP_REGULATORY_NVM_GET_INFO_MAC_SKU_SECTION_S_VER_1 */
-
-/**
- * struct iwl_nvm_get_info_phy - phy information
- * @tx_chains: BIT 0 chain A, BIT 1 chain B
- * @rx_chains: BIT 0 chain A, BIT 1 chain B
- */
-struct iwl_nvm_get_info_phy {
-	__le32 tx_chains;
-	__le32 rx_chains;
-} __packed; /* GRP_REGULATORY_NVM_GET_INFO_PHY_SKU_SECTION_S_VER_1 */
-
-#define IWL_NUM_CHANNELS (51)
-
-/**
- * struct iwl_nvm_get_info_regulatory - regulatory information
- * @lar_enabled: is LAR enabled
- * @channel_profile: regulatory data of this channel
- * @reserved: reserved
- */
-struct iwl_nvm_get_info_regulatory {
-	__le32 lar_enabled;
-	__le16 channel_profile[IWL_NUM_CHANNELS];
-	__le16 reserved;
-} __packed; /* GRP_REGULATORY_NVM_GET_INFO_REGULATORY_S_VER_1 */
-
-/**
- * struct iwl_nvm_get_info_rsp - response to get NVM data
- * @general: general NVM data
- * @mac_sku: data relating to MAC sku
- * @phy_sku: data relating to PHY sku
- * @regulatory: regulatory data
- */
-struct iwl_nvm_get_info_rsp {
-	struct iwl_nvm_get_info_general general;
-	struct iwl_nvm_get_info_sku mac_sku;
-	struct iwl_nvm_get_info_phy phy_sku;
-	struct iwl_nvm_get_info_regulatory regulatory;
-} __packed; /* GRP_REGULATORY_NVM_GET_INFO_CMD_RSP_S_VER_1 */
-
-/**
- * struct iwl_mvm_antenna_coupling_notif - antenna coupling notification
- * @isolation: antenna isolation value
- */
-struct iwl_mvm_antenna_coupling_notif {
-	__le32 isolation;
-} __packed;
 
 #endif /* __fw_api_h__ */