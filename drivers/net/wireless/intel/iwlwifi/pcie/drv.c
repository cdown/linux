// SPDX-License-Identifier: GPL-2.0 OR BSD-3-Clause
/*
 * Copyright (C) 2005-2014, 2018-2020 Intel Corporation
 * Copyright (C) 2013-2015 Intel Mobile Communications GmbH
 * Copyright (C) 2016-2017 Intel Deutschland GmbH
 */
#define pr_fmt(fmt) KBUILD_MODNAME ": " fmt

#include <linux/module.h>
#include <linux/pci.h>
#include <linux/acpi.h>

#include "fw/acpi.h"

#include "iwl-trans.h"
#include "iwl-drv.h"
#include "iwl-prph.h"
#include "internal.h"

#define IWL_PCI_DEVICE(dev, subdev, cfg) \
	.vendor = PCI_VENDOR_ID_INTEL,  .device = (dev), \
	.subvendor = PCI_ANY_ID, .subdevice = (subdev), \
	.driver_data = (kernel_ulong_t)&(cfg)

/* Hardware specific file defines the PCI IDs table for that hardware module */
static const struct pci_device_id iwl_hw_card_ids[] = {
#if IS_ENABLED(CONFIG_IWLDVM)
	{IWL_PCI_DEVICE(0x4232, 0x1201, iwl5100_agn_cfg)}, /* Mini Card */
	{IWL_PCI_DEVICE(0x4232, 0x1301, iwl5100_agn_cfg)}, /* Half Mini Card */
	{IWL_PCI_DEVICE(0x4232, 0x1204, iwl5100_agn_cfg)}, /* Mini Card */
	{IWL_PCI_DEVICE(0x4232, 0x1304, iwl5100_agn_cfg)}, /* Half Mini Card */
	{IWL_PCI_DEVICE(0x4232, 0x1205, iwl5100_bgn_cfg)}, /* Mini Card */
	{IWL_PCI_DEVICE(0x4232, 0x1305, iwl5100_bgn_cfg)}, /* Half Mini Card */
	{IWL_PCI_DEVICE(0x4232, 0x1206, iwl5100_abg_cfg)}, /* Mini Card */
	{IWL_PCI_DEVICE(0x4232, 0x1306, iwl5100_abg_cfg)}, /* Half Mini Card */
	{IWL_PCI_DEVICE(0x4232, 0x1221, iwl5100_agn_cfg)}, /* Mini Card */
	{IWL_PCI_DEVICE(0x4232, 0x1321, iwl5100_agn_cfg)}, /* Half Mini Card */
	{IWL_PCI_DEVICE(0x4232, 0x1224, iwl5100_agn_cfg)}, /* Mini Card */
	{IWL_PCI_DEVICE(0x4232, 0x1324, iwl5100_agn_cfg)}, /* Half Mini Card */
	{IWL_PCI_DEVICE(0x4232, 0x1225, iwl5100_bgn_cfg)}, /* Mini Card */
	{IWL_PCI_DEVICE(0x4232, 0x1325, iwl5100_bgn_cfg)}, /* Half Mini Card */
	{IWL_PCI_DEVICE(0x4232, 0x1226, iwl5100_abg_cfg)}, /* Mini Card */
	{IWL_PCI_DEVICE(0x4232, 0x1326, iwl5100_abg_cfg)}, /* Half Mini Card */
	{IWL_PCI_DEVICE(0x4237, 0x1211, iwl5100_agn_cfg)}, /* Mini Card */
	{IWL_PCI_DEVICE(0x4237, 0x1311, iwl5100_agn_cfg)}, /* Half Mini Card */
	{IWL_PCI_DEVICE(0x4237, 0x1214, iwl5100_agn_cfg)}, /* Mini Card */
	{IWL_PCI_DEVICE(0x4237, 0x1314, iwl5100_agn_cfg)}, /* Half Mini Card */
	{IWL_PCI_DEVICE(0x4237, 0x1215, iwl5100_bgn_cfg)}, /* Mini Card */
	{IWL_PCI_DEVICE(0x4237, 0x1315, iwl5100_bgn_cfg)}, /* Half Mini Card */
	{IWL_PCI_DEVICE(0x4237, 0x1216, iwl5100_abg_cfg)}, /* Mini Card */
	{IWL_PCI_DEVICE(0x4237, 0x1316, iwl5100_abg_cfg)}, /* Half Mini Card */

/* 5300 Series WiFi */
	{IWL_PCI_DEVICE(0x4235, 0x1021, iwl5300_agn_cfg)}, /* Mini Card */
	{IWL_PCI_DEVICE(0x4235, 0x1121, iwl5300_agn_cfg)}, /* Half Mini Card */
	{IWL_PCI_DEVICE(0x4235, 0x1024, iwl5300_agn_cfg)}, /* Mini Card */
	{IWL_PCI_DEVICE(0x4235, 0x1124, iwl5300_agn_cfg)}, /* Half Mini Card */
	{IWL_PCI_DEVICE(0x4235, 0x1001, iwl5300_agn_cfg)}, /* Mini Card */
	{IWL_PCI_DEVICE(0x4235, 0x1101, iwl5300_agn_cfg)}, /* Half Mini Card */
	{IWL_PCI_DEVICE(0x4235, 0x1004, iwl5300_agn_cfg)}, /* Mini Card */
	{IWL_PCI_DEVICE(0x4235, 0x1104, iwl5300_agn_cfg)}, /* Half Mini Card */
	{IWL_PCI_DEVICE(0x4236, 0x1011, iwl5300_agn_cfg)}, /* Mini Card */
	{IWL_PCI_DEVICE(0x4236, 0x1111, iwl5300_agn_cfg)}, /* Half Mini Card */
	{IWL_PCI_DEVICE(0x4236, 0x1014, iwl5300_agn_cfg)}, /* Mini Card */
	{IWL_PCI_DEVICE(0x4236, 0x1114, iwl5300_agn_cfg)}, /* Half Mini Card */

/* 5350 Series WiFi/WiMax */
	{IWL_PCI_DEVICE(0x423A, 0x1001, iwl5350_agn_cfg)}, /* Mini Card */
	{IWL_PCI_DEVICE(0x423A, 0x1021, iwl5350_agn_cfg)}, /* Mini Card */
	{IWL_PCI_DEVICE(0x423B, 0x1011, iwl5350_agn_cfg)}, /* Mini Card */

/* 5150 Series Wifi/WiMax */
	{IWL_PCI_DEVICE(0x423C, 0x1201, iwl5150_agn_cfg)}, /* Mini Card */
	{IWL_PCI_DEVICE(0x423C, 0x1301, iwl5150_agn_cfg)}, /* Half Mini Card */
	{IWL_PCI_DEVICE(0x423C, 0x1206, iwl5150_abg_cfg)}, /* Mini Card */
	{IWL_PCI_DEVICE(0x423C, 0x1306, iwl5150_abg_cfg)}, /* Half Mini Card */
	{IWL_PCI_DEVICE(0x423C, 0x1221, iwl5150_agn_cfg)}, /* Mini Card */
	{IWL_PCI_DEVICE(0x423C, 0x1321, iwl5150_agn_cfg)}, /* Half Mini Card */
	{IWL_PCI_DEVICE(0x423C, 0x1326, iwl5150_abg_cfg)}, /* Half Mini Card */

	{IWL_PCI_DEVICE(0x423D, 0x1211, iwl5150_agn_cfg)}, /* Mini Card */
	{IWL_PCI_DEVICE(0x423D, 0x1311, iwl5150_agn_cfg)}, /* Half Mini Card */
	{IWL_PCI_DEVICE(0x423D, 0x1216, iwl5150_abg_cfg)}, /* Mini Card */
	{IWL_PCI_DEVICE(0x423D, 0x1316, iwl5150_abg_cfg)}, /* Half Mini Card */

/* 6x00 Series */
	{IWL_PCI_DEVICE(0x422B, 0x1101, iwl6000_3agn_cfg)},
	{IWL_PCI_DEVICE(0x422B, 0x1108, iwl6000_3agn_cfg)},
	{IWL_PCI_DEVICE(0x422B, 0x1121, iwl6000_3agn_cfg)},
	{IWL_PCI_DEVICE(0x422B, 0x1128, iwl6000_3agn_cfg)},
	{IWL_PCI_DEVICE(0x422C, 0x1301, iwl6000i_2agn_cfg)},
	{IWL_PCI_DEVICE(0x422C, 0x1306, iwl6000i_2abg_cfg)},
	{IWL_PCI_DEVICE(0x422C, 0x1307, iwl6000i_2bg_cfg)},
	{IWL_PCI_DEVICE(0x422C, 0x1321, iwl6000i_2agn_cfg)},
	{IWL_PCI_DEVICE(0x422C, 0x1326, iwl6000i_2abg_cfg)},
	{IWL_PCI_DEVICE(0x4238, 0x1111, iwl6000_3agn_cfg)},
	{IWL_PCI_DEVICE(0x4238, 0x1118, iwl6000_3agn_cfg)},
	{IWL_PCI_DEVICE(0x4239, 0x1311, iwl6000i_2agn_cfg)},
	{IWL_PCI_DEVICE(0x4239, 0x1316, iwl6000i_2abg_cfg)},

/* 6x05 Series */
	{IWL_PCI_DEVICE(0x0082, 0x1301, iwl6005_2agn_cfg)},
	{IWL_PCI_DEVICE(0x0082, 0x1306, iwl6005_2abg_cfg)},
	{IWL_PCI_DEVICE(0x0082, 0x1307, iwl6005_2bg_cfg)},
	{IWL_PCI_DEVICE(0x0082, 0x1308, iwl6005_2agn_cfg)},
	{IWL_PCI_DEVICE(0x0082, 0x1321, iwl6005_2agn_cfg)},
	{IWL_PCI_DEVICE(0x0082, 0x1326, iwl6005_2abg_cfg)},
	{IWL_PCI_DEVICE(0x0082, 0x1328, iwl6005_2agn_cfg)},
	{IWL_PCI_DEVICE(0x0085, 0x1311, iwl6005_2agn_cfg)},
	{IWL_PCI_DEVICE(0x0085, 0x1318, iwl6005_2agn_cfg)},
	{IWL_PCI_DEVICE(0x0085, 0x1316, iwl6005_2abg_cfg)},
	{IWL_PCI_DEVICE(0x0082, 0xC020, iwl6005_2agn_sff_cfg)},
	{IWL_PCI_DEVICE(0x0085, 0xC220, iwl6005_2agn_sff_cfg)},
	{IWL_PCI_DEVICE(0x0085, 0xC228, iwl6005_2agn_sff_cfg)},
	{IWL_PCI_DEVICE(0x0082, 0x4820, iwl6005_2agn_d_cfg)},
	{IWL_PCI_DEVICE(0x0082, 0x1304, iwl6005_2agn_mow1_cfg)},/* low 5GHz active */
	{IWL_PCI_DEVICE(0x0082, 0x1305, iwl6005_2agn_mow2_cfg)},/* high 5GHz active */

/* 6x30 Series */
	{IWL_PCI_DEVICE(0x008A, 0x5305, iwl1030_bgn_cfg)},
	{IWL_PCI_DEVICE(0x008A, 0x5307, iwl1030_bg_cfg)},
	{IWL_PCI_DEVICE(0x008A, 0x5325, iwl1030_bgn_cfg)},
	{IWL_PCI_DEVICE(0x008A, 0x5327, iwl1030_bg_cfg)},
	{IWL_PCI_DEVICE(0x008B, 0x5315, iwl1030_bgn_cfg)},
	{IWL_PCI_DEVICE(0x008B, 0x5317, iwl1030_bg_cfg)},
	{IWL_PCI_DEVICE(0x0090, 0x5211, iwl6030_2agn_cfg)},
	{IWL_PCI_DEVICE(0x0090, 0x5215, iwl6030_2bgn_cfg)},
	{IWL_PCI_DEVICE(0x0090, 0x5216, iwl6030_2abg_cfg)},
	{IWL_PCI_DEVICE(0x0091, 0x5201, iwl6030_2agn_cfg)},
	{IWL_PCI_DEVICE(0x0091, 0x5205, iwl6030_2bgn_cfg)},
	{IWL_PCI_DEVICE(0x0091, 0x5206, iwl6030_2abg_cfg)},
	{IWL_PCI_DEVICE(0x0091, 0x5207, iwl6030_2bg_cfg)},
	{IWL_PCI_DEVICE(0x0091, 0x5221, iwl6030_2agn_cfg)},
	{IWL_PCI_DEVICE(0x0091, 0x5225, iwl6030_2bgn_cfg)},
	{IWL_PCI_DEVICE(0x0091, 0x5226, iwl6030_2abg_cfg)},

/* 6x50 WiFi/WiMax Series */
	{IWL_PCI_DEVICE(0x0087, 0x1301, iwl6050_2agn_cfg)},
	{IWL_PCI_DEVICE(0x0087, 0x1306, iwl6050_2abg_cfg)},
	{IWL_PCI_DEVICE(0x0087, 0x1321, iwl6050_2agn_cfg)},
	{IWL_PCI_DEVICE(0x0087, 0x1326, iwl6050_2abg_cfg)},
	{IWL_PCI_DEVICE(0x0089, 0x1311, iwl6050_2agn_cfg)},
	{IWL_PCI_DEVICE(0x0089, 0x1316, iwl6050_2abg_cfg)},

/* 6150 WiFi/WiMax Series */
	{IWL_PCI_DEVICE(0x0885, 0x1305, iwl6150_bgn_cfg)},
	{IWL_PCI_DEVICE(0x0885, 0x1307, iwl6150_bg_cfg)},
	{IWL_PCI_DEVICE(0x0885, 0x1325, iwl6150_bgn_cfg)},
	{IWL_PCI_DEVICE(0x0885, 0x1327, iwl6150_bg_cfg)},
	{IWL_PCI_DEVICE(0x0886, 0x1315, iwl6150_bgn_cfg)},
	{IWL_PCI_DEVICE(0x0886, 0x1317, iwl6150_bg_cfg)},

/* 1000 Series WiFi */
	{IWL_PCI_DEVICE(0x0083, 0x1205, iwl1000_bgn_cfg)},
	{IWL_PCI_DEVICE(0x0083, 0x1305, iwl1000_bgn_cfg)},
	{IWL_PCI_DEVICE(0x0083, 0x1225, iwl1000_bgn_cfg)},
	{IWL_PCI_DEVICE(0x0083, 0x1325, iwl1000_bgn_cfg)},
	{IWL_PCI_DEVICE(0x0084, 0x1215, iwl1000_bgn_cfg)},
	{IWL_PCI_DEVICE(0x0084, 0x1315, iwl1000_bgn_cfg)},
	{IWL_PCI_DEVICE(0x0083, 0x1206, iwl1000_bg_cfg)},
	{IWL_PCI_DEVICE(0x0083, 0x1306, iwl1000_bg_cfg)},
	{IWL_PCI_DEVICE(0x0083, 0x1226, iwl1000_bg_cfg)},
	{IWL_PCI_DEVICE(0x0083, 0x1326, iwl1000_bg_cfg)},
	{IWL_PCI_DEVICE(0x0084, 0x1216, iwl1000_bg_cfg)},
	{IWL_PCI_DEVICE(0x0084, 0x1316, iwl1000_bg_cfg)},

/* 100 Series WiFi */
	{IWL_PCI_DEVICE(0x08AE, 0x1005, iwl100_bgn_cfg)},
	{IWL_PCI_DEVICE(0x08AE, 0x1007, iwl100_bg_cfg)},
	{IWL_PCI_DEVICE(0x08AF, 0x1015, iwl100_bgn_cfg)},
	{IWL_PCI_DEVICE(0x08AF, 0x1017, iwl100_bg_cfg)},
	{IWL_PCI_DEVICE(0x08AE, 0x1025, iwl100_bgn_cfg)},
	{IWL_PCI_DEVICE(0x08AE, 0x1027, iwl100_bg_cfg)},

/* 130 Series WiFi */
	{IWL_PCI_DEVICE(0x0896, 0x5005, iwl130_bgn_cfg)},
	{IWL_PCI_DEVICE(0x0896, 0x5007, iwl130_bg_cfg)},
	{IWL_PCI_DEVICE(0x0897, 0x5015, iwl130_bgn_cfg)},
	{IWL_PCI_DEVICE(0x0897, 0x5017, iwl130_bg_cfg)},
	{IWL_PCI_DEVICE(0x0896, 0x5025, iwl130_bgn_cfg)},
	{IWL_PCI_DEVICE(0x0896, 0x5027, iwl130_bg_cfg)},

/* 2x00 Series */
	{IWL_PCI_DEVICE(0x0890, 0x4022, iwl2000_2bgn_cfg)},
	{IWL_PCI_DEVICE(0x0891, 0x4222, iwl2000_2bgn_cfg)},
	{IWL_PCI_DEVICE(0x0890, 0x4422, iwl2000_2bgn_cfg)},
	{IWL_PCI_DEVICE(0x0890, 0x4822, iwl2000_2bgn_d_cfg)},

/* 2x30 Series */
	{IWL_PCI_DEVICE(0x0887, 0x4062, iwl2030_2bgn_cfg)},
	{IWL_PCI_DEVICE(0x0888, 0x4262, iwl2030_2bgn_cfg)},
	{IWL_PCI_DEVICE(0x0887, 0x4462, iwl2030_2bgn_cfg)},

/* 6x35 Series */
	{IWL_PCI_DEVICE(0x088E, 0x4060, iwl6035_2agn_cfg)},
	{IWL_PCI_DEVICE(0x088E, 0x406A, iwl6035_2agn_sff_cfg)},
	{IWL_PCI_DEVICE(0x088F, 0x4260, iwl6035_2agn_cfg)},
	{IWL_PCI_DEVICE(0x088F, 0x426A, iwl6035_2agn_sff_cfg)},
	{IWL_PCI_DEVICE(0x088E, 0x4460, iwl6035_2agn_cfg)},
	{IWL_PCI_DEVICE(0x088E, 0x446A, iwl6035_2agn_sff_cfg)},
	{IWL_PCI_DEVICE(0x088E, 0x4860, iwl6035_2agn_cfg)},
	{IWL_PCI_DEVICE(0x088F, 0x5260, iwl6035_2agn_cfg)},

/* 105 Series */
	{IWL_PCI_DEVICE(0x0894, 0x0022, iwl105_bgn_cfg)},
	{IWL_PCI_DEVICE(0x0895, 0x0222, iwl105_bgn_cfg)},
	{IWL_PCI_DEVICE(0x0894, 0x0422, iwl105_bgn_cfg)},
	{IWL_PCI_DEVICE(0x0894, 0x0822, iwl105_bgn_d_cfg)},

/* 135 Series */
	{IWL_PCI_DEVICE(0x0892, 0x0062, iwl135_bgn_cfg)},
	{IWL_PCI_DEVICE(0x0893, 0x0262, iwl135_bgn_cfg)},
	{IWL_PCI_DEVICE(0x0892, 0x0462, iwl135_bgn_cfg)},
#endif /* CONFIG_IWLDVM */

#if IS_ENABLED(CONFIG_IWLMVM)
/* 7260 Series */
	{IWL_PCI_DEVICE(0x08B1, 0x4070, iwl7260_2ac_cfg)},
	{IWL_PCI_DEVICE(0x08B1, 0x4072, iwl7260_2ac_cfg)},
	{IWL_PCI_DEVICE(0x08B1, 0x4170, iwl7260_2ac_cfg)},
	{IWL_PCI_DEVICE(0x08B1, 0x4C60, iwl7260_2ac_cfg)},
	{IWL_PCI_DEVICE(0x08B1, 0x4C70, iwl7260_2ac_cfg)},
	{IWL_PCI_DEVICE(0x08B1, 0x4060, iwl7260_2n_cfg)},
	{IWL_PCI_DEVICE(0x08B1, 0x406A, iwl7260_2n_cfg)},
	{IWL_PCI_DEVICE(0x08B1, 0x4160, iwl7260_2n_cfg)},
	{IWL_PCI_DEVICE(0x08B1, 0x4062, iwl7260_n_cfg)},
	{IWL_PCI_DEVICE(0x08B1, 0x4162, iwl7260_n_cfg)},
	{IWL_PCI_DEVICE(0x08B2, 0x4270, iwl7260_2ac_cfg)},
	{IWL_PCI_DEVICE(0x08B2, 0x4272, iwl7260_2ac_cfg)},
	{IWL_PCI_DEVICE(0x08B2, 0x4260, iwl7260_2n_cfg)},
	{IWL_PCI_DEVICE(0x08B2, 0x426A, iwl7260_2n_cfg)},
	{IWL_PCI_DEVICE(0x08B2, 0x4262, iwl7260_n_cfg)},
	{IWL_PCI_DEVICE(0x08B1, 0x4470, iwl7260_2ac_cfg)},
	{IWL_PCI_DEVICE(0x08B1, 0x4472, iwl7260_2ac_cfg)},
	{IWL_PCI_DEVICE(0x08B1, 0x4460, iwl7260_2n_cfg)},
	{IWL_PCI_DEVICE(0x08B1, 0x446A, iwl7260_2n_cfg)},
	{IWL_PCI_DEVICE(0x08B1, 0x4462, iwl7260_n_cfg)},
	{IWL_PCI_DEVICE(0x08B1, 0x4870, iwl7260_2ac_cfg)},
	{IWL_PCI_DEVICE(0x08B1, 0x486E, iwl7260_2ac_cfg)},
	{IWL_PCI_DEVICE(0x08B1, 0x4A70, iwl7260_2ac_cfg_high_temp)},
	{IWL_PCI_DEVICE(0x08B1, 0x4A6E, iwl7260_2ac_cfg_high_temp)},
	{IWL_PCI_DEVICE(0x08B1, 0x4A6C, iwl7260_2ac_cfg_high_temp)},
	{IWL_PCI_DEVICE(0x08B1, 0x4570, iwl7260_2ac_cfg)},
	{IWL_PCI_DEVICE(0x08B1, 0x4560, iwl7260_2n_cfg)},
	{IWL_PCI_DEVICE(0x08B2, 0x4370, iwl7260_2ac_cfg)},
	{IWL_PCI_DEVICE(0x08B2, 0x4360, iwl7260_2n_cfg)},
	{IWL_PCI_DEVICE(0x08B1, 0x5070, iwl7260_2ac_cfg)},
	{IWL_PCI_DEVICE(0x08B1, 0x5072, iwl7260_2ac_cfg)},
	{IWL_PCI_DEVICE(0x08B1, 0x5170, iwl7260_2ac_cfg)},
	{IWL_PCI_DEVICE(0x08B1, 0x5770, iwl7260_2ac_cfg)},
	{IWL_PCI_DEVICE(0x08B1, 0x4020, iwl7260_2n_cfg)},
	{IWL_PCI_DEVICE(0x08B1, 0x402A, iwl7260_2n_cfg)},
	{IWL_PCI_DEVICE(0x08B2, 0x4220, iwl7260_2n_cfg)},
	{IWL_PCI_DEVICE(0x08B1, 0x4420, iwl7260_2n_cfg)},
	{IWL_PCI_DEVICE(0x08B1, 0xC070, iwl7260_2ac_cfg)},
	{IWL_PCI_DEVICE(0x08B1, 0xC072, iwl7260_2ac_cfg)},
	{IWL_PCI_DEVICE(0x08B1, 0xC170, iwl7260_2ac_cfg)},
	{IWL_PCI_DEVICE(0x08B1, 0xC060, iwl7260_2n_cfg)},
	{IWL_PCI_DEVICE(0x08B1, 0xC06A, iwl7260_2n_cfg)},
	{IWL_PCI_DEVICE(0x08B1, 0xC160, iwl7260_2n_cfg)},
	{IWL_PCI_DEVICE(0x08B1, 0xC062, iwl7260_n_cfg)},
	{IWL_PCI_DEVICE(0x08B1, 0xC162, iwl7260_n_cfg)},
	{IWL_PCI_DEVICE(0x08B1, 0xC770, iwl7260_2ac_cfg)},
	{IWL_PCI_DEVICE(0x08B1, 0xC760, iwl7260_2n_cfg)},
	{IWL_PCI_DEVICE(0x08B2, 0xC270, iwl7260_2ac_cfg)},
	{IWL_PCI_DEVICE(0x08B1, 0xCC70, iwl7260_2ac_cfg)},
	{IWL_PCI_DEVICE(0x08B1, 0xCC60, iwl7260_2ac_cfg)},
	{IWL_PCI_DEVICE(0x08B2, 0xC272, iwl7260_2ac_cfg)},
	{IWL_PCI_DEVICE(0x08B2, 0xC260, iwl7260_2n_cfg)},
	{IWL_PCI_DEVICE(0x08B2, 0xC26A, iwl7260_n_cfg)},
	{IWL_PCI_DEVICE(0x08B2, 0xC262, iwl7260_n_cfg)},
	{IWL_PCI_DEVICE(0x08B1, 0xC470, iwl7260_2ac_cfg)},
	{IWL_PCI_DEVICE(0x08B1, 0xC472, iwl7260_2ac_cfg)},
	{IWL_PCI_DEVICE(0x08B1, 0xC460, iwl7260_2n_cfg)},
	{IWL_PCI_DEVICE(0x08B1, 0xC462, iwl7260_n_cfg)},
	{IWL_PCI_DEVICE(0x08B1, 0xC570, iwl7260_2ac_cfg)},
	{IWL_PCI_DEVICE(0x08B1, 0xC560, iwl7260_2n_cfg)},
	{IWL_PCI_DEVICE(0x08B2, 0xC370, iwl7260_2ac_cfg)},
	{IWL_PCI_DEVICE(0x08B1, 0xC360, iwl7260_2n_cfg)},
	{IWL_PCI_DEVICE(0x08B1, 0xC020, iwl7260_2n_cfg)},
	{IWL_PCI_DEVICE(0x08B1, 0xC02A, iwl7260_2n_cfg)},
	{IWL_PCI_DEVICE(0x08B2, 0xC220, iwl7260_2n_cfg)},
	{IWL_PCI_DEVICE(0x08B1, 0xC420, iwl7260_2n_cfg)},

/* 3160 Series */
	{IWL_PCI_DEVICE(0x08B3, 0x0070, iwl3160_2ac_cfg)},
	{IWL_PCI_DEVICE(0x08B3, 0x0072, iwl3160_2ac_cfg)},
	{IWL_PCI_DEVICE(0x08B3, 0x0170, iwl3160_2ac_cfg)},
	{IWL_PCI_DEVICE(0x08B3, 0x0172, iwl3160_2ac_cfg)},
	{IWL_PCI_DEVICE(0x08B3, 0x0060, iwl3160_2n_cfg)},
	{IWL_PCI_DEVICE(0x08B3, 0x0062, iwl3160_n_cfg)},
	{IWL_PCI_DEVICE(0x08B4, 0x0270, iwl3160_2ac_cfg)},
	{IWL_PCI_DEVICE(0x08B4, 0x0272, iwl3160_2ac_cfg)},
	{IWL_PCI_DEVICE(0x08B3, 0x0470, iwl3160_2ac_cfg)},
	{IWL_PCI_DEVICE(0x08B3, 0x0472, iwl3160_2ac_cfg)},
	{IWL_PCI_DEVICE(0x08B4, 0x0370, iwl3160_2ac_cfg)},
	{IWL_PCI_DEVICE(0x08B3, 0x8070, iwl3160_2ac_cfg)},
	{IWL_PCI_DEVICE(0x08B3, 0x8072, iwl3160_2ac_cfg)},
	{IWL_PCI_DEVICE(0x08B3, 0x8170, iwl3160_2ac_cfg)},
	{IWL_PCI_DEVICE(0x08B3, 0x8172, iwl3160_2ac_cfg)},
	{IWL_PCI_DEVICE(0x08B3, 0x8060, iwl3160_2n_cfg)},
	{IWL_PCI_DEVICE(0x08B3, 0x8062, iwl3160_n_cfg)},
	{IWL_PCI_DEVICE(0x08B4, 0x8270, iwl3160_2ac_cfg)},
	{IWL_PCI_DEVICE(0x08B4, 0x8370, iwl3160_2ac_cfg)},
	{IWL_PCI_DEVICE(0x08B4, 0x8272, iwl3160_2ac_cfg)},
	{IWL_PCI_DEVICE(0x08B3, 0x8470, iwl3160_2ac_cfg)},
	{IWL_PCI_DEVICE(0x08B3, 0x8570, iwl3160_2ac_cfg)},
	{IWL_PCI_DEVICE(0x08B3, 0x1070, iwl3160_2ac_cfg)},
	{IWL_PCI_DEVICE(0x08B3, 0x1170, iwl3160_2ac_cfg)},

/* 3165 Series */
	{IWL_PCI_DEVICE(0x3165, 0x4010, iwl3165_2ac_cfg)},
	{IWL_PCI_DEVICE(0x3165, 0x4012, iwl3165_2ac_cfg)},
	{IWL_PCI_DEVICE(0x3166, 0x4212, iwl3165_2ac_cfg)},
	{IWL_PCI_DEVICE(0x3165, 0x4410, iwl3165_2ac_cfg)},
	{IWL_PCI_DEVICE(0x3165, 0x4510, iwl3165_2ac_cfg)},
	{IWL_PCI_DEVICE(0x3165, 0x4110, iwl3165_2ac_cfg)},
	{IWL_PCI_DEVICE(0x3166, 0x4310, iwl3165_2ac_cfg)},
	{IWL_PCI_DEVICE(0x3166, 0x4210, iwl3165_2ac_cfg)},
	{IWL_PCI_DEVICE(0x3165, 0x8010, iwl3165_2ac_cfg)},
	{IWL_PCI_DEVICE(0x3165, 0x8110, iwl3165_2ac_cfg)},

/* 3168 Series */
	{IWL_PCI_DEVICE(0x24FB, 0x2010, iwl3168_2ac_cfg)},
	{IWL_PCI_DEVICE(0x24FB, 0x2110, iwl3168_2ac_cfg)},
	{IWL_PCI_DEVICE(0x24FB, 0x2050, iwl3168_2ac_cfg)},
	{IWL_PCI_DEVICE(0x24FB, 0x2150, iwl3168_2ac_cfg)},
	{IWL_PCI_DEVICE(0x24FB, 0x0000, iwl3168_2ac_cfg)},

/* 7265 Series */
	{IWL_PCI_DEVICE(0x095A, 0x5010, iwl7265_2ac_cfg)},
	{IWL_PCI_DEVICE(0x095A, 0x5110, iwl7265_2ac_cfg)},
	{IWL_PCI_DEVICE(0x095A, 0x5100, iwl7265_2ac_cfg)},
	{IWL_PCI_DEVICE(0x095B, 0x5310, iwl7265_2ac_cfg)},
	{IWL_PCI_DEVICE(0x095B, 0x5302, iwl7265_n_cfg)},
	{IWL_PCI_DEVICE(0x095B, 0x5210, iwl7265_2ac_cfg)},
	{IWL_PCI_DEVICE(0x095A, 0x5C10, iwl7265_2ac_cfg)},
	{IWL_PCI_DEVICE(0x095A, 0x5012, iwl7265_2ac_cfg)},
	{IWL_PCI_DEVICE(0x095A, 0x5412, iwl7265_2ac_cfg)},
	{IWL_PCI_DEVICE(0x095A, 0x5410, iwl7265_2ac_cfg)},
	{IWL_PCI_DEVICE(0x095A, 0x5510, iwl7265_2ac_cfg)},
	{IWL_PCI_DEVICE(0x095A, 0x5400, iwl7265_2ac_cfg)},
	{IWL_PCI_DEVICE(0x095A, 0x1010, iwl7265_2ac_cfg)},
	{IWL_PCI_DEVICE(0x095A, 0x5000, iwl7265_2n_cfg)},
	{IWL_PCI_DEVICE(0x095A, 0x500A, iwl7265_2n_cfg)},
	{IWL_PCI_DEVICE(0x095B, 0x5200, iwl7265_2n_cfg)},
	{IWL_PCI_DEVICE(0x095A, 0x5002, iwl7265_n_cfg)},
	{IWL_PCI_DEVICE(0x095A, 0x5102, iwl7265_n_cfg)},
	{IWL_PCI_DEVICE(0x095B, 0x5202, iwl7265_n_cfg)},
	{IWL_PCI_DEVICE(0x095A, 0x9010, iwl7265_2ac_cfg)},
	{IWL_PCI_DEVICE(0x095A, 0x9012, iwl7265_2ac_cfg)},
	{IWL_PCI_DEVICE(0x095A, 0x900A, iwl7265_2ac_cfg)},
	{IWL_PCI_DEVICE(0x095A, 0x9110, iwl7265_2ac_cfg)},
	{IWL_PCI_DEVICE(0x095A, 0x9112, iwl7265_2ac_cfg)},
	{IWL_PCI_DEVICE(0x095B, 0x9210, iwl7265_2ac_cfg)},
	{IWL_PCI_DEVICE(0x095B, 0x9200, iwl7265_2ac_cfg)},
	{IWL_PCI_DEVICE(0x095A, 0x9510, iwl7265_2ac_cfg)},
	{IWL_PCI_DEVICE(0x095B, 0x9310, iwl7265_2ac_cfg)},
	{IWL_PCI_DEVICE(0x095A, 0x9410, iwl7265_2ac_cfg)},
	{IWL_PCI_DEVICE(0x095A, 0x5020, iwl7265_2n_cfg)},
	{IWL_PCI_DEVICE(0x095A, 0x502A, iwl7265_2n_cfg)},
	{IWL_PCI_DEVICE(0x095A, 0x5420, iwl7265_2n_cfg)},
	{IWL_PCI_DEVICE(0x095A, 0x5090, iwl7265_2ac_cfg)},
	{IWL_PCI_DEVICE(0x095A, 0x5190, iwl7265_2ac_cfg)},
	{IWL_PCI_DEVICE(0x095A, 0x5590, iwl7265_2ac_cfg)},
	{IWL_PCI_DEVICE(0x095B, 0x5290, iwl7265_2ac_cfg)},
	{IWL_PCI_DEVICE(0x095A, 0x5490, iwl7265_2ac_cfg)},
	{IWL_PCI_DEVICE(0x095A, 0x5F10, iwl7265_2ac_cfg)},
	{IWL_PCI_DEVICE(0x095B, 0x5212, iwl7265_2ac_cfg)},
	{IWL_PCI_DEVICE(0x095B, 0x520A, iwl7265_2ac_cfg)},
	{IWL_PCI_DEVICE(0x095A, 0x9000, iwl7265_2ac_cfg)},
	{IWL_PCI_DEVICE(0x095A, 0x9400, iwl7265_2ac_cfg)},
	{IWL_PCI_DEVICE(0x095A, 0x9E10, iwl7265_2ac_cfg)},

/* 8000 Series */
	{IWL_PCI_DEVICE(0x24F3, 0x0010, iwl8260_2ac_cfg)},
	{IWL_PCI_DEVICE(0x24F3, 0x1010, iwl8260_2ac_cfg)},
	{IWL_PCI_DEVICE(0x24F3, 0x10B0, iwl8260_2ac_cfg)},
	{IWL_PCI_DEVICE(0x24F3, 0x0130, iwl8260_2ac_cfg)},
	{IWL_PCI_DEVICE(0x24F3, 0x1130, iwl8260_2ac_cfg)},
	{IWL_PCI_DEVICE(0x24F3, 0x0132, iwl8260_2ac_cfg)},
	{IWL_PCI_DEVICE(0x24F3, 0x1132, iwl8260_2ac_cfg)},
	{IWL_PCI_DEVICE(0x24F3, 0x0110, iwl8260_2ac_cfg)},
	{IWL_PCI_DEVICE(0x24F3, 0x01F0, iwl8260_2ac_cfg)},
	{IWL_PCI_DEVICE(0x24F3, 0x0012, iwl8260_2ac_cfg)},
	{IWL_PCI_DEVICE(0x24F3, 0x1012, iwl8260_2ac_cfg)},
	{IWL_PCI_DEVICE(0x24F3, 0x1110, iwl8260_2ac_cfg)},
	{IWL_PCI_DEVICE(0x24F3, 0x0050, iwl8260_2ac_cfg)},
	{IWL_PCI_DEVICE(0x24F3, 0x0250, iwl8260_2ac_cfg)},
	{IWL_PCI_DEVICE(0x24F3, 0x1050, iwl8260_2ac_cfg)},
	{IWL_PCI_DEVICE(0x24F3, 0x0150, iwl8260_2ac_cfg)},
	{IWL_PCI_DEVICE(0x24F3, 0x1150, iwl8260_2ac_cfg)},
	{IWL_PCI_DEVICE(0x24F4, 0x0030, iwl8260_2ac_cfg)},
	{IWL_PCI_DEVICE(0x24F4, 0x1030, iwl8260_2ac_cfg)},
	{IWL_PCI_DEVICE(0x24F3, 0xC010, iwl8260_2ac_cfg)},
	{IWL_PCI_DEVICE(0x24F3, 0xC110, iwl8260_2ac_cfg)},
	{IWL_PCI_DEVICE(0x24F3, 0xD010, iwl8260_2ac_cfg)},
	{IWL_PCI_DEVICE(0x24F3, 0xC050, iwl8260_2ac_cfg)},
	{IWL_PCI_DEVICE(0x24F3, 0xD050, iwl8260_2ac_cfg)},
	{IWL_PCI_DEVICE(0x24F3, 0xD0B0, iwl8260_2ac_cfg)},
	{IWL_PCI_DEVICE(0x24F3, 0xB0B0, iwl8260_2ac_cfg)},
	{IWL_PCI_DEVICE(0x24F3, 0x8010, iwl8260_2ac_cfg)},
	{IWL_PCI_DEVICE(0x24F3, 0x8110, iwl8260_2ac_cfg)},
	{IWL_PCI_DEVICE(0x24F3, 0x9010, iwl8260_2ac_cfg)},
	{IWL_PCI_DEVICE(0x24F3, 0x9110, iwl8260_2ac_cfg)},
	{IWL_PCI_DEVICE(0x24F4, 0x8030, iwl8260_2ac_cfg)},
	{IWL_PCI_DEVICE(0x24F4, 0x9030, iwl8260_2ac_cfg)},
	{IWL_PCI_DEVICE(0x24F4, 0xC030, iwl8260_2ac_cfg)},
	{IWL_PCI_DEVICE(0x24F4, 0xD030, iwl8260_2ac_cfg)},
	{IWL_PCI_DEVICE(0x24F3, 0x8130, iwl8260_2ac_cfg)},
	{IWL_PCI_DEVICE(0x24F3, 0x9130, iwl8260_2ac_cfg)},
	{IWL_PCI_DEVICE(0x24F3, 0x8132, iwl8260_2ac_cfg)},
	{IWL_PCI_DEVICE(0x24F3, 0x9132, iwl8260_2ac_cfg)},
	{IWL_PCI_DEVICE(0x24F3, 0x8050, iwl8260_2ac_cfg)},
	{IWL_PCI_DEVICE(0x24F3, 0x8150, iwl8260_2ac_cfg)},
	{IWL_PCI_DEVICE(0x24F3, 0x9050, iwl8260_2ac_cfg)},
	{IWL_PCI_DEVICE(0x24F3, 0x9150, iwl8260_2ac_cfg)},
	{IWL_PCI_DEVICE(0x24F3, 0x0004, iwl8260_2n_cfg)},
	{IWL_PCI_DEVICE(0x24F3, 0x0044, iwl8260_2n_cfg)},
	{IWL_PCI_DEVICE(0x24F5, 0x0010, iwl4165_2ac_cfg)},
	{IWL_PCI_DEVICE(0x24F6, 0x0030, iwl4165_2ac_cfg)},
	{IWL_PCI_DEVICE(0x24F3, 0x0810, iwl8260_2ac_cfg)},
	{IWL_PCI_DEVICE(0x24F3, 0x0910, iwl8260_2ac_cfg)},
	{IWL_PCI_DEVICE(0x24F3, 0x0850, iwl8260_2ac_cfg)},
	{IWL_PCI_DEVICE(0x24F3, 0x0950, iwl8260_2ac_cfg)},
	{IWL_PCI_DEVICE(0x24F3, 0x0930, iwl8260_2ac_cfg)},
	{IWL_PCI_DEVICE(0x24F3, 0x0000, iwl8265_2ac_cfg)},
	{IWL_PCI_DEVICE(0x24F3, 0x4010, iwl8260_2ac_cfg)},
	{IWL_PCI_DEVICE(0x24FD, 0x0010, iwl8265_2ac_cfg)},
	{IWL_PCI_DEVICE(0x24FD, 0x0110, iwl8265_2ac_cfg)},
	{IWL_PCI_DEVICE(0x24FD, 0x1110, iwl8265_2ac_cfg)},
	{IWL_PCI_DEVICE(0x24FD, 0x1130, iwl8265_2ac_cfg)},
	{IWL_PCI_DEVICE(0x24FD, 0x0130, iwl8265_2ac_cfg)},
	{IWL_PCI_DEVICE(0x24FD, 0x1010, iwl8265_2ac_cfg)},
	{IWL_PCI_DEVICE(0x24FD, 0x10D0, iwl8265_2ac_cfg)},
	{IWL_PCI_DEVICE(0x24FD, 0x0050, iwl8265_2ac_cfg)},
	{IWL_PCI_DEVICE(0x24FD, 0x0150, iwl8265_2ac_cfg)},
	{IWL_PCI_DEVICE(0x24FD, 0x9010, iwl8265_2ac_cfg)},
	{IWL_PCI_DEVICE(0x24FD, 0x8110, iwl8265_2ac_cfg)},
	{IWL_PCI_DEVICE(0x24FD, 0x8050, iwl8265_2ac_cfg)},
	{IWL_PCI_DEVICE(0x24FD, 0x8010, iwl8265_2ac_cfg)},
	{IWL_PCI_DEVICE(0x24FD, 0x0810, iwl8265_2ac_cfg)},
	{IWL_PCI_DEVICE(0x24FD, 0x9110, iwl8265_2ac_cfg)},
	{IWL_PCI_DEVICE(0x24FD, 0x8130, iwl8265_2ac_cfg)},
	{IWL_PCI_DEVICE(0x24FD, 0x0910, iwl8265_2ac_cfg)},
	{IWL_PCI_DEVICE(0x24FD, 0x0930, iwl8265_2ac_cfg)},
	{IWL_PCI_DEVICE(0x24FD, 0x0950, iwl8265_2ac_cfg)},
	{IWL_PCI_DEVICE(0x24FD, 0x0850, iwl8265_2ac_cfg)},
	{IWL_PCI_DEVICE(0x24FD, 0x1014, iwl8265_2ac_cfg)},
	{IWL_PCI_DEVICE(0x24FD, 0x3E02, iwl8275_2ac_cfg)},
	{IWL_PCI_DEVICE(0x24FD, 0x3E01, iwl8275_2ac_cfg)},
	{IWL_PCI_DEVICE(0x24FD, 0x1012, iwl8275_2ac_cfg)},
	{IWL_PCI_DEVICE(0x24FD, 0x0012, iwl8275_2ac_cfg)},
	{IWL_PCI_DEVICE(0x24FD, 0x0014, iwl8265_2ac_cfg)},
	{IWL_PCI_DEVICE(0x24FD, 0x9074, iwl8265_2ac_cfg)},

/* 9000 Series */
	{IWL_PCI_DEVICE(0x2526, PCI_ANY_ID, iwl9000_trans_cfg)},
	{IWL_PCI_DEVICE(0x271B, PCI_ANY_ID, iwl9000_trans_cfg)},
	{IWL_PCI_DEVICE(0x271C, PCI_ANY_ID, iwl9000_trans_cfg)},
	{IWL_PCI_DEVICE(0x30DC, PCI_ANY_ID, iwl9560_long_latency_trans_cfg)},
	{IWL_PCI_DEVICE(0x31DC, PCI_ANY_ID, iwl9560_shared_clk_trans_cfg)},
	{IWL_PCI_DEVICE(0x9DF0, PCI_ANY_ID, iwl9560_trans_cfg)},
	{IWL_PCI_DEVICE(0xA370, PCI_ANY_ID, iwl9560_trans_cfg)},

/* Qu devices */
	{IWL_PCI_DEVICE(0x02F0, PCI_ANY_ID, iwl_qu_trans_cfg)},
	{IWL_PCI_DEVICE(0x06F0, PCI_ANY_ID, iwl_qu_trans_cfg)},

	{IWL_PCI_DEVICE(0x34F0, PCI_ANY_ID, iwl_qu_medium_latency_trans_cfg)},
	{IWL_PCI_DEVICE(0x3DF0, PCI_ANY_ID, iwl_qu_medium_latency_trans_cfg)},
	{IWL_PCI_DEVICE(0x4DF0, PCI_ANY_ID, iwl_qu_medium_latency_trans_cfg)},

	{IWL_PCI_DEVICE(0x43F0, PCI_ANY_ID, iwl_qu_long_latency_trans_cfg)},
	{IWL_PCI_DEVICE(0xA0F0, PCI_ANY_ID, iwl_qu_long_latency_trans_cfg)},

	{IWL_PCI_DEVICE(0x2720, PCI_ANY_ID, iwl_qnj_trans_cfg)},

	{IWL_PCI_DEVICE(0x2723, PCI_ANY_ID, iwl_ax200_trans_cfg)},

	{IWL_PCI_DEVICE(0x2725, 0x0090, iwlax211_2ax_cfg_so_gf_a0)},
	{IWL_PCI_DEVICE(0x2725, 0x0020, iwlax210_2ax_cfg_ty_gf_a0)},
	{IWL_PCI_DEVICE(0x2725, 0x0024, iwlax210_2ax_cfg_ty_gf_a0)},
	{IWL_PCI_DEVICE(0x2725, 0x0310, iwlax210_2ax_cfg_ty_gf_a0)},
	{IWL_PCI_DEVICE(0x2725, 0x0510, iwlax210_2ax_cfg_ty_gf_a0)},
	{IWL_PCI_DEVICE(0x2725, 0x0A10, iwlax210_2ax_cfg_ty_gf_a0)},
	{IWL_PCI_DEVICE(0x2725, 0xE020, iwlax210_2ax_cfg_ty_gf_a0)},
	{IWL_PCI_DEVICE(0x2725, 0xE024, iwlax210_2ax_cfg_ty_gf_a0)},
	{IWL_PCI_DEVICE(0x2725, 0x4020, iwlax210_2ax_cfg_ty_gf_a0)},
	{IWL_PCI_DEVICE(0x2725, 0x6020, iwlax210_2ax_cfg_ty_gf_a0)},
	{IWL_PCI_DEVICE(0x2725, 0x6024, iwlax210_2ax_cfg_ty_gf_a0)},
	{IWL_PCI_DEVICE(0x2725, 0x00B0, iwlax411_2ax_cfg_sosnj_gf4_a0)},
	{IWL_PCI_DEVICE(0x2726, 0x0070, iwlax201_cfg_snj_hr_b0)},
	{IWL_PCI_DEVICE(0x2726, 0x0074, iwlax201_cfg_snj_hr_b0)},
	{IWL_PCI_DEVICE(0x2726, 0x0078, iwlax201_cfg_snj_hr_b0)},
	{IWL_PCI_DEVICE(0x2726, 0x007C, iwlax201_cfg_snj_hr_b0)},
	{IWL_PCI_DEVICE(0x2726, 0x0090, iwlax211_cfg_snj_gf_a0)},
	{IWL_PCI_DEVICE(0x2726, 0x0098, iwlax211_cfg_snj_gf_a0)},
	{IWL_PCI_DEVICE(0x2726, 0x00B0, iwlax411_2ax_cfg_sosnj_gf4_a0)},
	{IWL_PCI_DEVICE(0x2726, 0x0510, iwlax211_cfg_snj_gf_a0)},
	{IWL_PCI_DEVICE(0x2726, 0x2074, iwlax201_cfg_snj_hr_b0)},
	{IWL_PCI_DEVICE(0x2726, 0x4070, iwlax201_cfg_snj_hr_b0)},
	{IWL_PCI_DEVICE(0x7A70, 0x0090, iwlax211_2ax_cfg_so_gf_a0_long)},
	{IWL_PCI_DEVICE(0x7A70, 0x0098, iwlax211_2ax_cfg_so_gf_a0_long)},
	{IWL_PCI_DEVICE(0x7A70, 0x00B0, iwlax411_2ax_cfg_so_gf4_a0_long)},
	{IWL_PCI_DEVICE(0x7A70, 0x0310, iwlax211_2ax_cfg_so_gf_a0_long)},
	{IWL_PCI_DEVICE(0x7A70, 0x0510, iwlax211_2ax_cfg_so_gf_a0_long)},
	{IWL_PCI_DEVICE(0x7A70, 0x0A10, iwlax211_2ax_cfg_so_gf_a0_long)},
	{IWL_PCI_DEVICE(0x7AF0, 0x0090, iwlax211_2ax_cfg_so_gf_a0)},
	{IWL_PCI_DEVICE(0x7AF0, 0x0098, iwlax211_2ax_cfg_so_gf_a0)},
	{IWL_PCI_DEVICE(0x7AF0, 0x00B0, iwlax411_2ax_cfg_so_gf4_a0)},
	{IWL_PCI_DEVICE(0x7AF0, 0x0310, iwlax211_2ax_cfg_so_gf_a0)},
	{IWL_PCI_DEVICE(0x7AF0, 0x0510, iwlax211_2ax_cfg_so_gf_a0)},
	{IWL_PCI_DEVICE(0x7AF0, 0x0A10, iwlax211_2ax_cfg_so_gf_a0)},

/* Ma devices */
	{IWL_PCI_DEVICE(0x2729, PCI_ANY_ID, iwl_ma_trans_cfg)},
	{IWL_PCI_DEVICE(0x7E80, PCI_ANY_ID, iwl_ma_trans_cfg)},

#endif /* CONFIG_IWLMVM */

	{0}
};
MODULE_DEVICE_TABLE(pci, iwl_hw_card_ids);

#define _IWL_DEV_INFO(_device, _subdevice, _mac_type, _mac_step, _rf_type, \
		      _rf_id, _no_160, _cores, _cfg, _name)		   \
	{ .device = (_device), .subdevice = (_subdevice), .cfg = &(_cfg),  \
	  .name = _name, .mac_type = _mac_type, .rf_type = _rf_type,	   \
	  .no_160 = _no_160, .cores = _cores, .rf_id = _rf_id,		   \
	  .mac_step = _mac_step }

#define IWL_DEV_INFO(_device, _subdevice, _cfg, _name) \
	_IWL_DEV_INFO(_device, _subdevice, IWL_CFG_ANY, IWL_CFG_ANY,	   \
		      IWL_CFG_ANY, IWL_CFG_ANY, IWL_CFG_ANY, IWL_CFG_ANY,  \
		      _cfg, _name)

static const struct iwl_dev_info iwl_dev_info_table[] = {
#if IS_ENABLED(CONFIG_IWLMVM)
/* 9000 */
	IWL_DEV_INFO(0x2526, 0x1550, iwl9260_2ac_cfg, iwl9260_killer_1550_name),
	IWL_DEV_INFO(0x2526, 0x1551, iwl9560_2ac_cfg_soc, iwl9560_killer_1550s_name),
	IWL_DEV_INFO(0x2526, 0x1552, iwl9560_2ac_cfg_soc, iwl9560_killer_1550i_name),
	IWL_DEV_INFO(0x30DC, 0x1551, iwl9560_2ac_cfg_soc, iwl9560_killer_1550s_name),
	IWL_DEV_INFO(0x30DC, 0x1552, iwl9560_2ac_cfg_soc, iwl9560_killer_1550i_name),
	IWL_DEV_INFO(0x31DC, 0x1551, iwl9560_2ac_cfg_soc, iwl9560_killer_1550s_name),
	IWL_DEV_INFO(0x31DC, 0x1552, iwl9560_2ac_cfg_soc, iwl9560_killer_1550i_name),
	IWL_DEV_INFO(0xA370, 0x1551, iwl9560_2ac_cfg_soc, iwl9560_killer_1550s_name),
	IWL_DEV_INFO(0xA370, 0x1552, iwl9560_2ac_cfg_soc, iwl9560_killer_1550i_name),

	IWL_DEV_INFO(0x271C, 0x0214, iwl9260_2ac_cfg, iwl9260_1_name),

/* AX200 */
	IWL_DEV_INFO(0x2723, 0x1653, iwl_ax200_cfg_cc, iwl_ax200_killer_1650w_name),
	IWL_DEV_INFO(0x2723, 0x1654, iwl_ax200_cfg_cc, iwl_ax200_killer_1650x_name),
	IWL_DEV_INFO(0x2723, IWL_CFG_ANY, iwl_ax200_cfg_cc, iwl_ax200_name),

	/* QnJ with Hr */
	IWL_DEV_INFO(0x2720, IWL_CFG_ANY, iwl_qnj_b0_hr_b0_cfg, iwl_ax201_name),

	/* SnJ with HR*/
	IWL_DEV_INFO(0x2726, 0x0244, iwlax201_cfg_snj_hr_b0, iwl_ax101_name),
	IWL_DEV_INFO(0x2726, 0x1651, iwlax201_cfg_snj_hr_b0, iwl_ax201_killer_1650s_name),
	IWL_DEV_INFO(0x2726, 0x1652, iwlax201_cfg_snj_hr_b0, iwl_ax201_killer_1650i_name),
	IWL_DEV_INFO(0x2726, 0x4244, iwlax201_cfg_snj_hr_b0, iwl_ax101_name),

	/* Qu with Hr */
	IWL_DEV_INFO(0x43F0, 0x0070, iwl_ax201_cfg_qu_hr, NULL),
	IWL_DEV_INFO(0x43F0, 0x0074, iwl_ax201_cfg_qu_hr, NULL),
	IWL_DEV_INFO(0x43F0, 0x0078, iwl_ax201_cfg_qu_hr, NULL),
	IWL_DEV_INFO(0x43F0, 0x007C, iwl_ax201_cfg_qu_hr, NULL),
	IWL_DEV_INFO(0x43F0, 0x2074, iwl_ax201_cfg_qu_hr, NULL),
	IWL_DEV_INFO(0x43F0, 0x4070, iwl_ax201_cfg_qu_hr, NULL),
	IWL_DEV_INFO(0xA0F0, 0x0070, iwl_ax201_cfg_qu_hr, NULL),
	IWL_DEV_INFO(0xA0F0, 0x0074, iwl_ax201_cfg_qu_hr, NULL),
	IWL_DEV_INFO(0xA0F0, 0x0078, iwl_ax201_cfg_qu_hr, NULL),
	IWL_DEV_INFO(0xA0F0, 0x007C, iwl_ax201_cfg_qu_hr, NULL),
	IWL_DEV_INFO(0xA0F0, 0x0A10, iwl_ax201_cfg_qu_hr, NULL),
	IWL_DEV_INFO(0xA0F0, 0x1651, killer1650s_2ax_cfg_qu_b0_hr_b0, NULL),
	IWL_DEV_INFO(0xA0F0, 0x1652, killer1650i_2ax_cfg_qu_b0_hr_b0, NULL),
	IWL_DEV_INFO(0xA0F0, 0x2074, iwl_ax201_cfg_qu_hr, NULL),
	IWL_DEV_INFO(0xA0F0, 0x4070, iwl_ax201_cfg_qu_hr, NULL),
	IWL_DEV_INFO(0x02F0, 0x0070, iwl_ax201_cfg_quz_hr, NULL),
	IWL_DEV_INFO(0x02F0, 0x0074, iwl_ax201_cfg_quz_hr, NULL),
	IWL_DEV_INFO(0x02F0, 0x6074, iwl_ax201_cfg_quz_hr, NULL),
	IWL_DEV_INFO(0x02F0, 0x0078, iwl_ax201_cfg_quz_hr, NULL),
	IWL_DEV_INFO(0x02F0, 0x007C, iwl_ax201_cfg_quz_hr, NULL),
	IWL_DEV_INFO(0x02F0, 0x0310, iwl_ax201_cfg_quz_hr, NULL),
	IWL_DEV_INFO(0x02F0, 0x1651, iwl_ax1650s_cfg_quz_hr, NULL),
	IWL_DEV_INFO(0x02F0, 0x1652, iwl_ax1650i_cfg_quz_hr, NULL),
	IWL_DEV_INFO(0x02F0, 0x2074, iwl_ax201_cfg_quz_hr, NULL),
	IWL_DEV_INFO(0x02F0, 0x4070, iwl_ax201_cfg_quz_hr, NULL),
	IWL_DEV_INFO(0x06F0, 0x0070, iwl_ax201_cfg_quz_hr, NULL),
	IWL_DEV_INFO(0x06F0, 0x0074, iwl_ax201_cfg_quz_hr, NULL),
	IWL_DEV_INFO(0x06F0, 0x0078, iwl_ax201_cfg_quz_hr, NULL),
	IWL_DEV_INFO(0x06F0, 0x007C, iwl_ax201_cfg_quz_hr, NULL),
	IWL_DEV_INFO(0x06F0, 0x0310, iwl_ax201_cfg_quz_hr, NULL),
	IWL_DEV_INFO(0x06F0, 0x1651, iwl_ax1650s_cfg_quz_hr, NULL),
	IWL_DEV_INFO(0x06F0, 0x1652, iwl_ax1650i_cfg_quz_hr, NULL),
	IWL_DEV_INFO(0x06F0, 0x2074, iwl_ax201_cfg_quz_hr, NULL),
	IWL_DEV_INFO(0x06F0, 0x4070, iwl_ax201_cfg_quz_hr, NULL),
	IWL_DEV_INFO(0x34F0, 0x0070, iwl_ax201_cfg_qu_hr, NULL),
	IWL_DEV_INFO(0x34F0, 0x0074, iwl_ax201_cfg_qu_hr, NULL),
	IWL_DEV_INFO(0x34F0, 0x0078, iwl_ax201_cfg_qu_hr, NULL),
	IWL_DEV_INFO(0x34F0, 0x007C, iwl_ax201_cfg_qu_hr, NULL),
	IWL_DEV_INFO(0x34F0, 0x0310, iwl_ax201_cfg_qu_hr, NULL),
	IWL_DEV_INFO(0x34F0, 0x1651, killer1650s_2ax_cfg_qu_b0_hr_b0, NULL),
	IWL_DEV_INFO(0x34F0, 0x1652, killer1650i_2ax_cfg_qu_b0_hr_b0, NULL),
	IWL_DEV_INFO(0x34F0, 0x2074, iwl_ax201_cfg_qu_hr, NULL),
	IWL_DEV_INFO(0x34F0, 0x4070, iwl_ax201_cfg_qu_hr, NULL),

	IWL_DEV_INFO(0x3DF0, 0x0070, iwl_ax201_cfg_qu_hr, NULL),
	IWL_DEV_INFO(0x3DF0, 0x0074, iwl_ax201_cfg_qu_hr, NULL),
	IWL_DEV_INFO(0x3DF0, 0x0078, iwl_ax201_cfg_qu_hr, NULL),
	IWL_DEV_INFO(0x3DF0, 0x007C, iwl_ax201_cfg_qu_hr, NULL),
	IWL_DEV_INFO(0x3DF0, 0x0310, iwl_ax201_cfg_qu_hr, NULL),
	IWL_DEV_INFO(0x3DF0, 0x1651, killer1650s_2ax_cfg_qu_b0_hr_b0, NULL),
	IWL_DEV_INFO(0x3DF0, 0x1652, killer1650i_2ax_cfg_qu_b0_hr_b0, NULL),
	IWL_DEV_INFO(0x3DF0, 0x2074, iwl_ax201_cfg_qu_hr, NULL),
	IWL_DEV_INFO(0x3DF0, 0x4070, iwl_ax201_cfg_qu_hr, NULL),

	IWL_DEV_INFO(0x4DF0, 0x0070, iwl_ax201_cfg_qu_hr, NULL),
	IWL_DEV_INFO(0x4DF0, 0x0074, iwl_ax201_cfg_qu_hr, NULL),
	IWL_DEV_INFO(0x4DF0, 0x0078, iwl_ax201_cfg_qu_hr, NULL),
	IWL_DEV_INFO(0x4DF0, 0x007C, iwl_ax201_cfg_qu_hr, NULL),
	IWL_DEV_INFO(0x4DF0, 0x0310, iwl_ax201_cfg_qu_hr, NULL),
	IWL_DEV_INFO(0x4DF0, 0x1651, killer1650s_2ax_cfg_qu_b0_hr_b0, NULL),
	IWL_DEV_INFO(0x4DF0, 0x1652, killer1650i_2ax_cfg_qu_b0_hr_b0, NULL),
	IWL_DEV_INFO(0x4DF0, 0x2074, iwl_ax201_cfg_qu_hr, NULL),
	IWL_DEV_INFO(0x4DF0, 0x4070, iwl_ax201_cfg_qu_hr, NULL),

	_IWL_DEV_INFO(IWL_CFG_ANY, IWL_CFG_ANY,
		      IWL_CFG_MAC_TYPE_PU, IWL_CFG_ANY,
		      IWL_CFG_RF_TYPE_JF1, IWL_CFG_RF_ID_JF1,
		      IWL_CFG_160, IWL_CFG_CORES_BT,
		      iwl9560_2ac_cfg_soc, iwl9461_160_name),
	_IWL_DEV_INFO(IWL_CFG_ANY, IWL_CFG_ANY,
		      IWL_CFG_MAC_TYPE_PU, IWL_CFG_ANY,
		      IWL_CFG_RF_TYPE_JF1, IWL_CFG_RF_ID_JF1,
		      IWL_CFG_NO_160, IWL_CFG_CORES_BT,
		      iwl9560_2ac_cfg_soc, iwl9461_name),
	_IWL_DEV_INFO(IWL_CFG_ANY, IWL_CFG_ANY,
		      IWL_CFG_MAC_TYPE_PU, IWL_CFG_ANY,
		      IWL_CFG_RF_TYPE_JF1, IWL_CFG_RF_ID_JF1_DIV,
		      IWL_CFG_160, IWL_CFG_CORES_BT,
		      iwl9560_2ac_cfg_soc, iwl9462_160_name),
	_IWL_DEV_INFO(IWL_CFG_ANY, IWL_CFG_ANY,
		      IWL_CFG_MAC_TYPE_PU, IWL_CFG_ANY,
		      IWL_CFG_RF_TYPE_JF1, IWL_CFG_RF_ID_JF1_DIV,
		      IWL_CFG_NO_160, IWL_CFG_CORES_BT,
		      iwl9560_2ac_cfg_soc, iwl9462_name),

	_IWL_DEV_INFO(IWL_CFG_ANY, IWL_CFG_ANY,
		      IWL_CFG_MAC_TYPE_PU, IWL_CFG_ANY,
		      IWL_CFG_RF_TYPE_JF2, IWL_CFG_RF_ID_JF,
		      IWL_CFG_160, IWL_CFG_CORES_BT,
		      iwl9560_2ac_cfg_soc, iwl9560_160_name),
	_IWL_DEV_INFO(IWL_CFG_ANY, IWL_CFG_ANY,
		      IWL_CFG_MAC_TYPE_PU, IWL_CFG_ANY,
		      IWL_CFG_RF_TYPE_JF2, IWL_CFG_RF_ID_JF,
		      IWL_CFG_NO_160, IWL_CFG_CORES_BT,
		      iwl9560_2ac_cfg_soc, iwl9560_name),

	_IWL_DEV_INFO(0x2526, IWL_CFG_ANY,
		      IWL_CFG_MAC_TYPE_PNJ, IWL_CFG_ANY,
		      IWL_CFG_RF_TYPE_JF1, IWL_CFG_RF_ID_JF1,
		      IWL_CFG_160, IWL_CFG_CORES_BT,
		      iwl9260_2ac_cfg, iwl9461_160_name),
	_IWL_DEV_INFO(0x2526, IWL_CFG_ANY,
		      IWL_CFG_MAC_TYPE_PNJ, IWL_CFG_ANY,
		      IWL_CFG_RF_TYPE_JF1, IWL_CFG_RF_ID_JF1,
		      IWL_CFG_NO_160, IWL_CFG_CORES_BT,
		      iwl9260_2ac_cfg, iwl9461_name),
	_IWL_DEV_INFO(0x2526, IWL_CFG_ANY,
		      IWL_CFG_MAC_TYPE_PNJ, IWL_CFG_ANY,
		      IWL_CFG_RF_TYPE_JF1, IWL_CFG_RF_ID_JF1_DIV,
		      IWL_CFG_160, IWL_CFG_CORES_BT,
		      iwl9260_2ac_cfg, iwl9462_160_name),
	_IWL_DEV_INFO(0x2526, IWL_CFG_ANY,
		      IWL_CFG_MAC_TYPE_PNJ, IWL_CFG_ANY,
		      IWL_CFG_RF_TYPE_JF1, IWL_CFG_RF_ID_JF1_DIV,
		      IWL_CFG_NO_160, IWL_CFG_CORES_BT,
		      iwl9260_2ac_cfg, iwl9462_name),

	_IWL_DEV_INFO(0x2526, IWL_CFG_ANY,
		      IWL_CFG_MAC_TYPE_PNJ, IWL_CFG_ANY,
		      IWL_CFG_RF_TYPE_JF2, IWL_CFG_RF_ID_JF,
		      IWL_CFG_160, IWL_CFG_CORES_BT,
		      iwl9260_2ac_cfg, iwl9560_160_name),
	_IWL_DEV_INFO(0x2526, IWL_CFG_ANY,
		      IWL_CFG_MAC_TYPE_PNJ, IWL_CFG_ANY,
		      IWL_CFG_RF_TYPE_JF2, IWL_CFG_RF_ID_JF,
		      IWL_CFG_NO_160, IWL_CFG_CORES_BT,
		      iwl9260_2ac_cfg, iwl9560_name),

	_IWL_DEV_INFO(0x2526, IWL_CFG_ANY,
		      IWL_CFG_MAC_TYPE_TH, IWL_CFG_ANY,
		      IWL_CFG_RF_TYPE_TH, IWL_CFG_ANY,
		      IWL_CFG_160, IWL_CFG_CORES_BT_GNSS,
		      iwl9260_2ac_cfg, iwl9270_160_name),
	_IWL_DEV_INFO(0x2526, IWL_CFG_ANY,
		      IWL_CFG_MAC_TYPE_TH, IWL_CFG_ANY,
		      IWL_CFG_RF_TYPE_TH, IWL_CFG_ANY,
		      IWL_CFG_NO_160, IWL_CFG_CORES_BT_GNSS,
		      iwl9260_2ac_cfg, iwl9270_name),

	_IWL_DEV_INFO(0x271B, IWL_CFG_ANY,
		      IWL_CFG_MAC_TYPE_TH, IWL_CFG_ANY,
		      IWL_CFG_RF_TYPE_TH1, IWL_CFG_ANY,
		      IWL_CFG_160, IWL_CFG_CORES_BT,
		      iwl9260_2ac_cfg, iwl9162_160_name),
	_IWL_DEV_INFO(0x271B, IWL_CFG_ANY,
		      IWL_CFG_MAC_TYPE_TH, IWL_CFG_ANY,
		      IWL_CFG_RF_TYPE_TH1, IWL_CFG_ANY,
		      IWL_CFG_NO_160, IWL_CFG_CORES_BT,
		      iwl9260_2ac_cfg, iwl9162_name),

	_IWL_DEV_INFO(0x2526, IWL_CFG_ANY,
		      IWL_CFG_MAC_TYPE_TH, IWL_CFG_ANY,
		      IWL_CFG_RF_TYPE_TH, IWL_CFG_ANY,
		      IWL_CFG_160, IWL_CFG_CORES_BT,
		      iwl9260_2ac_cfg, iwl9260_160_name),
	_IWL_DEV_INFO(0x2526, IWL_CFG_ANY,
		      IWL_CFG_MAC_TYPE_TH, IWL_CFG_ANY,
		      IWL_CFG_RF_TYPE_TH, IWL_CFG_ANY,
		      IWL_CFG_NO_160, IWL_CFG_CORES_BT,
		      iwl9260_2ac_cfg, iwl9260_name),

/* Qu with Jf */
	/* Qu B step */
	_IWL_DEV_INFO(IWL_CFG_ANY, IWL_CFG_ANY,
		      IWL_CFG_MAC_TYPE_QU, SILICON_B_STEP,
		      IWL_CFG_RF_TYPE_JF1, IWL_CFG_RF_ID_JF1,
		      IWL_CFG_160, IWL_CFG_CORES_BT,
		      iwl9560_qu_b0_jf_b0_cfg, iwl9461_160_name),
	_IWL_DEV_INFO(IWL_CFG_ANY, IWL_CFG_ANY,
		      IWL_CFG_MAC_TYPE_QU, SILICON_B_STEP,
		      IWL_CFG_RF_TYPE_JF1, IWL_CFG_RF_ID_JF1,
		      IWL_CFG_NO_160, IWL_CFG_CORES_BT,
		      iwl9560_qu_b0_jf_b0_cfg, iwl9461_name),
	_IWL_DEV_INFO(IWL_CFG_ANY, IWL_CFG_ANY,
		      IWL_CFG_MAC_TYPE_QU, SILICON_B_STEP,
		      IWL_CFG_RF_TYPE_JF1, IWL_CFG_RF_ID_JF1_DIV,
		      IWL_CFG_160, IWL_CFG_CORES_BT,
		      iwl9560_qu_b0_jf_b0_cfg, iwl9462_160_name),
	_IWL_DEV_INFO(IWL_CFG_ANY, IWL_CFG_ANY,
		      IWL_CFG_MAC_TYPE_QU, SILICON_B_STEP,
		      IWL_CFG_RF_TYPE_JF1, IWL_CFG_RF_ID_JF1_DIV,
		      IWL_CFG_NO_160, IWL_CFG_CORES_BT,
		      iwl9560_qu_b0_jf_b0_cfg, iwl9462_name),

	_IWL_DEV_INFO(IWL_CFG_ANY, IWL_CFG_ANY,
		      IWL_CFG_MAC_TYPE_QU, SILICON_B_STEP,
		      IWL_CFG_RF_TYPE_JF2, IWL_CFG_RF_ID_JF,
		      IWL_CFG_160, IWL_CFG_CORES_BT,
		      iwl9560_qu_b0_jf_b0_cfg, iwl9560_160_name),
	_IWL_DEV_INFO(IWL_CFG_ANY, IWL_CFG_ANY,
		      IWL_CFG_MAC_TYPE_QU, SILICON_B_STEP,
		      IWL_CFG_RF_TYPE_JF2, IWL_CFG_RF_ID_JF,
		      IWL_CFG_NO_160, IWL_CFG_CORES_BT,
		      iwl9560_qu_b0_jf_b0_cfg, iwl9560_name),

	_IWL_DEV_INFO(IWL_CFG_ANY, 0x1551,
		      IWL_CFG_MAC_TYPE_QU, SILICON_B_STEP,
		      IWL_CFG_RF_TYPE_JF2, IWL_CFG_RF_ID_JF,
		      IWL_CFG_NO_160, IWL_CFG_CORES_BT,
		      iwl9560_qu_b0_jf_b0_cfg, iwl9560_killer_1550s_name),
	_IWL_DEV_INFO(IWL_CFG_ANY, 0x1552,
		      IWL_CFG_MAC_TYPE_QU, SILICON_B_STEP,
		      IWL_CFG_RF_TYPE_JF2, IWL_CFG_RF_ID_JF,
		      IWL_CFG_NO_160, IWL_CFG_CORES_BT,
		      iwl9560_qu_b0_jf_b0_cfg, iwl9560_killer_1550i_name),

	/* Qu C step */
	_IWL_DEV_INFO(IWL_CFG_ANY, IWL_CFG_ANY,
		      IWL_CFG_MAC_TYPE_QU, SILICON_C_STEP,
		      IWL_CFG_RF_TYPE_JF1, IWL_CFG_RF_ID_JF1,
		      IWL_CFG_160, IWL_CFG_CORES_BT,
		      iwl9560_qu_c0_jf_b0_cfg, iwl9461_160_name),
	_IWL_DEV_INFO(IWL_CFG_ANY, IWL_CFG_ANY,
		      IWL_CFG_MAC_TYPE_QU, SILICON_C_STEP,
		      IWL_CFG_RF_TYPE_JF1, IWL_CFG_RF_ID_JF1,
		      IWL_CFG_NO_160, IWL_CFG_CORES_BT,
		      iwl9560_qu_c0_jf_b0_cfg, iwl9461_name),
	_IWL_DEV_INFO(IWL_CFG_ANY, IWL_CFG_ANY,
		      IWL_CFG_MAC_TYPE_QU, SILICON_C_STEP,
		      IWL_CFG_RF_TYPE_JF1, IWL_CFG_RF_ID_JF1_DIV,
		      IWL_CFG_160, IWL_CFG_CORES_BT,
		      iwl9560_qu_c0_jf_b0_cfg, iwl9462_160_name),
	_IWL_DEV_INFO(IWL_CFG_ANY, IWL_CFG_ANY,
		      IWL_CFG_MAC_TYPE_QU, SILICON_C_STEP,
		      IWL_CFG_RF_TYPE_JF1, IWL_CFG_RF_ID_JF1_DIV,
		      IWL_CFG_NO_160, IWL_CFG_CORES_BT,
		      iwl9560_qu_c0_jf_b0_cfg, iwl9462_name),

	_IWL_DEV_INFO(IWL_CFG_ANY, IWL_CFG_ANY,
		      IWL_CFG_MAC_TYPE_QU, SILICON_C_STEP,
		      IWL_CFG_RF_TYPE_JF2, IWL_CFG_RF_ID_JF,
		      IWL_CFG_160, IWL_CFG_CORES_BT,
		      iwl9560_qu_c0_jf_b0_cfg, iwl9560_160_name),
	_IWL_DEV_INFO(IWL_CFG_ANY, IWL_CFG_ANY,
		      IWL_CFG_MAC_TYPE_QU, SILICON_C_STEP,
		      IWL_CFG_RF_TYPE_JF2, IWL_CFG_RF_ID_JF,
		      IWL_CFG_NO_160, IWL_CFG_CORES_BT,
		      iwl9560_qu_c0_jf_b0_cfg, iwl9560_name),

	_IWL_DEV_INFO(IWL_CFG_ANY, 0x1551,
		      IWL_CFG_MAC_TYPE_QU, SILICON_C_STEP,
		      IWL_CFG_RF_TYPE_JF2, IWL_CFG_RF_ID_JF,
		      IWL_CFG_160, IWL_CFG_CORES_BT,
		      iwl9560_qu_c0_jf_b0_cfg, iwl9560_killer_1550s_name),
	_IWL_DEV_INFO(IWL_CFG_ANY, 0x1552,
		      IWL_CFG_MAC_TYPE_QU, SILICON_C_STEP,
		      IWL_CFG_RF_TYPE_JF2, IWL_CFG_RF_ID_JF,
		      IWL_CFG_NO_160, IWL_CFG_CORES_BT,
		      iwl9560_qu_c0_jf_b0_cfg, iwl9560_killer_1550i_name),

	/* QuZ */
	_IWL_DEV_INFO(IWL_CFG_ANY, IWL_CFG_ANY,
		      IWL_CFG_MAC_TYPE_QUZ, IWL_CFG_ANY,
		      IWL_CFG_RF_TYPE_JF1, IWL_CFG_RF_ID_JF1,
		      IWL_CFG_160, IWL_CFG_CORES_BT,
		      iwl9560_quz_a0_jf_b0_cfg, iwl9461_160_name),
	_IWL_DEV_INFO(IWL_CFG_ANY, IWL_CFG_ANY,
		      IWL_CFG_MAC_TYPE_QUZ, IWL_CFG_ANY,
		      IWL_CFG_RF_TYPE_JF1, IWL_CFG_RF_ID_JF1,
		      IWL_CFG_NO_160, IWL_CFG_CORES_BT,
		      iwl9560_quz_a0_jf_b0_cfg, iwl9461_name),
	_IWL_DEV_INFO(IWL_CFG_ANY, IWL_CFG_ANY,
		      IWL_CFG_MAC_TYPE_QUZ, IWL_CFG_ANY,
		      IWL_CFG_RF_TYPE_JF1, IWL_CFG_RF_ID_JF1_DIV,
		      IWL_CFG_160, IWL_CFG_CORES_BT,
		      iwl9560_quz_a0_jf_b0_cfg, iwl9462_160_name),
	_IWL_DEV_INFO(IWL_CFG_ANY, IWL_CFG_ANY,
		      IWL_CFG_MAC_TYPE_QUZ, IWL_CFG_ANY,
		      IWL_CFG_RF_TYPE_JF1, IWL_CFG_RF_ID_JF1_DIV,
		      IWL_CFG_NO_160, IWL_CFG_CORES_BT,
		      iwl9560_quz_a0_jf_b0_cfg, iwl9462_name),

	_IWL_DEV_INFO(IWL_CFG_ANY, IWL_CFG_ANY,
		      IWL_CFG_MAC_TYPE_QUZ, IWL_CFG_ANY,
		      IWL_CFG_RF_TYPE_JF2, IWL_CFG_RF_ID_JF,
		      IWL_CFG_160, IWL_CFG_CORES_BT,
		      iwl9560_quz_a0_jf_b0_cfg, iwl9560_160_name),
	_IWL_DEV_INFO(IWL_CFG_ANY, IWL_CFG_ANY,
		      IWL_CFG_MAC_TYPE_QUZ, IWL_CFG_ANY,
		      IWL_CFG_RF_TYPE_JF2, IWL_CFG_RF_ID_JF,
		      IWL_CFG_NO_160, IWL_CFG_CORES_BT,
		      iwl9560_quz_a0_jf_b0_cfg, iwl9560_name),

	_IWL_DEV_INFO(IWL_CFG_ANY, 0x1551,
		      IWL_CFG_MAC_TYPE_QUZ, IWL_CFG_ANY,
		      IWL_CFG_RF_TYPE_JF2, IWL_CFG_RF_ID_JF,
		      IWL_CFG_160, IWL_CFG_CORES_BT,
		      iwl9560_quz_a0_jf_b0_cfg, iwl9560_killer_1550s_name),
	_IWL_DEV_INFO(IWL_CFG_ANY, 0x1552,
		      IWL_CFG_MAC_TYPE_QUZ, IWL_CFG_ANY,
		      IWL_CFG_RF_TYPE_JF2, IWL_CFG_RF_ID_JF,
		      IWL_CFG_NO_160, IWL_CFG_CORES_BT,
		      iwl9560_quz_a0_jf_b0_cfg, iwl9560_killer_1550i_name),

	/* QnJ */
	_IWL_DEV_INFO(IWL_CFG_ANY, IWL_CFG_ANY,
		      IWL_CFG_MAC_TYPE_QNJ, IWL_CFG_ANY,
		      IWL_CFG_RF_TYPE_JF1, IWL_CFG_RF_ID_JF1,
		      IWL_CFG_160, IWL_CFG_CORES_BT,
		      iwl9560_qnj_b0_jf_b0_cfg, iwl9461_160_name),
	_IWL_DEV_INFO(IWL_CFG_ANY, IWL_CFG_ANY,
		      IWL_CFG_MAC_TYPE_QNJ, IWL_CFG_ANY,
		      IWL_CFG_RF_TYPE_JF1, IWL_CFG_RF_ID_JF1,
		      IWL_CFG_NO_160, IWL_CFG_CORES_BT,
		      iwl9560_qnj_b0_jf_b0_cfg, iwl9461_name),
	_IWL_DEV_INFO(IWL_CFG_ANY, IWL_CFG_ANY,
		      IWL_CFG_MAC_TYPE_QNJ, IWL_CFG_ANY,
		      IWL_CFG_RF_TYPE_JF1, IWL_CFG_RF_ID_JF1_DIV,
		      IWL_CFG_160, IWL_CFG_CORES_BT,
		      iwl9560_qnj_b0_jf_b0_cfg, iwl9462_160_name),
	_IWL_DEV_INFO(IWL_CFG_ANY, IWL_CFG_ANY,
		      IWL_CFG_MAC_TYPE_QNJ, IWL_CFG_ANY,
		      IWL_CFG_RF_TYPE_JF1, IWL_CFG_RF_ID_JF1_DIV,
		      IWL_CFG_NO_160, IWL_CFG_CORES_BT,
		      iwl9560_qnj_b0_jf_b0_cfg, iwl9462_name),

	_IWL_DEV_INFO(IWL_CFG_ANY, IWL_CFG_ANY,
		      IWL_CFG_MAC_TYPE_QNJ, IWL_CFG_ANY,
		      IWL_CFG_RF_TYPE_JF2, IWL_CFG_RF_ID_JF,
		      IWL_CFG_160, IWL_CFG_CORES_BT,
		      iwl9560_qnj_b0_jf_b0_cfg, iwl9560_160_name),
	_IWL_DEV_INFO(IWL_CFG_ANY, IWL_CFG_ANY,
		      IWL_CFG_MAC_TYPE_QNJ, IWL_CFG_ANY,
		      IWL_CFG_RF_TYPE_JF2, IWL_CFG_RF_ID_JF,
		      IWL_CFG_NO_160, IWL_CFG_CORES_BT,
		      iwl9560_qnj_b0_jf_b0_cfg, iwl9560_name),

	_IWL_DEV_INFO(IWL_CFG_ANY, 0x1551,
		      IWL_CFG_MAC_TYPE_QNJ, IWL_CFG_ANY,
		      IWL_CFG_RF_TYPE_JF2, IWL_CFG_RF_ID_JF,
		      IWL_CFG_160, IWL_CFG_CORES_BT,
		      iwl9560_qnj_b0_jf_b0_cfg, iwl9560_killer_1550s_name),
	_IWL_DEV_INFO(IWL_CFG_ANY, 0x1552,
		      IWL_CFG_MAC_TYPE_QNJ, IWL_CFG_ANY,
		      IWL_CFG_RF_TYPE_JF2, IWL_CFG_RF_ID_JF,
		      IWL_CFG_NO_160, IWL_CFG_CORES_BT,
		      iwl9560_qnj_b0_jf_b0_cfg, iwl9560_killer_1550i_name),

/* Qu with Hr */
	/* Qu B step */
	_IWL_DEV_INFO(IWL_CFG_ANY, IWL_CFG_ANY,
		      IWL_CFG_MAC_TYPE_QU, SILICON_B_STEP,
		      IWL_CFG_RF_TYPE_HR1, IWL_CFG_ANY,
		      IWL_CFG_ANY, IWL_CFG_ANY,
		      iwl_qu_b0_hr1_b0, iwl_ax101_name),

	/* Qu C step */
	_IWL_DEV_INFO(IWL_CFG_ANY, IWL_CFG_ANY,
		      IWL_CFG_MAC_TYPE_QU, SILICON_C_STEP,
		      IWL_CFG_RF_TYPE_HR1, IWL_CFG_ANY,
		      IWL_CFG_ANY, IWL_CFG_ANY,
		      iwl_qu_c0_hr1_b0, iwl_ax101_name),

	/* QuZ */
	_IWL_DEV_INFO(IWL_CFG_ANY, IWL_CFG_ANY,
		      IWL_CFG_MAC_TYPE_QUZ, IWL_CFG_ANY,
		      IWL_CFG_RF_TYPE_HR1, IWL_CFG_ANY,
		      IWL_CFG_ANY, IWL_CFG_ANY,
		      iwl_quz_a0_hr1_b0, iwl_ax101_name),

/* Ma */
	_IWL_DEV_INFO(IWL_CFG_ANY, IWL_CFG_ANY,
		      IWL_CFG_MAC_TYPE_MA, IWL_CFG_ANY,
		      IWL_CFG_RF_TYPE_GF, IWL_CFG_ANY,
		      IWL_CFG_ANY, IWL_CFG_ANY,
		      iwl_cfg_ma_a0_gf_a0, iwl_ax211_name),
	_IWL_DEV_INFO(IWL_CFG_ANY, IWL_CFG_ANY,
		      IWL_CFG_MAC_TYPE_MA, IWL_CFG_ANY,
		      IWL_CFG_RF_TYPE_MR, IWL_CFG_ANY,
		      IWL_CFG_ANY, IWL_CFG_ANY,
		      iwl_cfg_ma_a0_mr_a0, iwl_ma_name),
<<<<<<< HEAD
=======
	_IWL_DEV_INFO(IWL_CFG_ANY, IWL_CFG_ANY,
		      IWL_CFG_MAC_TYPE_SNJ, IWL_CFG_ANY,
		      IWL_CFG_RF_TYPE_MR, IWL_CFG_ANY,
		      IWL_CFG_ANY, IWL_CFG_ANY,
		      iwl_cfg_snj_a0_mr_a0, iwl_ma_name),

>>>>>>> 356006a6

#endif /* CONFIG_IWLMVM */
};

/* PCI registers */
#define PCI_CFG_RETRY_TIMEOUT	0x041

static int iwl_pci_probe(struct pci_dev *pdev, const struct pci_device_id *ent)
{
	const struct iwl_cfg_trans_params *trans =
		(struct iwl_cfg_trans_params *)(ent->driver_data);
	const struct iwl_cfg *cfg_7265d __maybe_unused = NULL;
	struct iwl_trans *iwl_trans;
	struct iwl_trans_pcie *trans_pcie;
	int i, ret;
	/*
	 * This is needed for backwards compatibility with the old
	 * tables, so we don't need to change all the config structs
	 * at the same time.  The cfg is used to compare with the old
	 * full cfg structs.
	 */
	const struct iwl_cfg *cfg = (struct iwl_cfg *)(ent->driver_data);

	/* make sure trans is the first element in iwl_cfg */
	BUILD_BUG_ON(offsetof(struct iwl_cfg, trans));

	iwl_trans = iwl_trans_pcie_alloc(pdev, ent, trans);
	if (IS_ERR(iwl_trans))
		return PTR_ERR(iwl_trans);

	trans_pcie = IWL_TRANS_GET_PCIE_TRANS(iwl_trans);

	iwl_trans->hw_rf_id = iwl_read32(iwl_trans, CSR_HW_RF_ID);

	for (i = 0; i < ARRAY_SIZE(iwl_dev_info_table); i++) {
		const struct iwl_dev_info *dev_info = &iwl_dev_info_table[i];
		if ((dev_info->device == (u16)IWL_CFG_ANY ||
		     dev_info->device == pdev->device) &&
		    (dev_info->subdevice == (u16)IWL_CFG_ANY ||
		     dev_info->subdevice == pdev->subsystem_device) &&
		    (dev_info->mac_type == (u16)IWL_CFG_ANY ||
		     dev_info->mac_type ==
		     CSR_HW_REV_TYPE(iwl_trans->hw_rev)) &&
		    (dev_info->mac_step == (u8)IWL_CFG_ANY ||
		     dev_info->mac_step ==
		     CSR_HW_REV_STEP(iwl_trans->hw_rev)) &&
		    (dev_info->rf_type == (u16)IWL_CFG_ANY ||
		     dev_info->rf_type ==
		     CSR_HW_RFID_TYPE(iwl_trans->hw_rf_id)) &&
		    (dev_info->rf_id == (u8)IWL_CFG_ANY ||
		     dev_info->rf_id ==
		     IWL_SUBDEVICE_RF_ID(pdev->subsystem_device)) &&
		    (dev_info->no_160 == (u8)IWL_CFG_ANY ||
		     dev_info->no_160 ==
		     IWL_SUBDEVICE_NO_160(pdev->subsystem_device)) &&
		    (dev_info->cores == (u8)IWL_CFG_ANY ||
		     dev_info->cores ==
		     IWL_SUBDEVICE_CORES(pdev->subsystem_device))) {
			iwl_trans->cfg = dev_info->cfg;
			iwl_trans->name = dev_info->name;
		}
	}

#if IS_ENABLED(CONFIG_IWLMVM)
	/*
	 * special-case 7265D, it has the same PCI IDs.
	 *
	 * Note that because we already pass the cfg to the transport above,
	 * all the parameters that the transport uses must, until that is
	 * changed, be identical to the ones in the 7265D configuration.
	 */
	if (cfg == &iwl7265_2ac_cfg)
		cfg_7265d = &iwl7265d_2ac_cfg;
	else if (cfg == &iwl7265_2n_cfg)
		cfg_7265d = &iwl7265d_2n_cfg;
	else if (cfg == &iwl7265_n_cfg)
		cfg_7265d = &iwl7265d_n_cfg;
	if (cfg_7265d &&
	    (iwl_trans->hw_rev & CSR_HW_REV_TYPE_MSK) == CSR_HW_REV_TYPE_7265D)
		iwl_trans->cfg = cfg_7265d;

	if (cfg == &iwlax210_2ax_cfg_so_hr_a0) {
		if (iwl_trans->hw_rev == CSR_HW_REV_TYPE_TY) {
			iwl_trans->cfg = &iwlax210_2ax_cfg_ty_gf_a0;
		} else if (CSR_HW_RF_ID_TYPE_CHIP_ID(iwl_trans->hw_rf_id) ==
			   CSR_HW_RF_ID_TYPE_CHIP_ID(CSR_HW_RF_ID_TYPE_JF)) {
			iwl_trans->cfg = &iwlax210_2ax_cfg_so_jf_a0;
		} else if (CSR_HW_RF_ID_TYPE_CHIP_ID(iwl_trans->hw_rf_id) ==
			   CSR_HW_RF_ID_TYPE_CHIP_ID(CSR_HW_RF_ID_TYPE_GF)) {
			iwl_trans->cfg = &iwlax211_2ax_cfg_so_gf_a0;
		} else if (CSR_HW_RF_ID_TYPE_CHIP_ID(iwl_trans->hw_rf_id) ==
			   CSR_HW_RF_ID_TYPE_CHIP_ID(CSR_HW_RF_ID_TYPE_GF4)) {
			iwl_trans->cfg = &iwlax411_2ax_cfg_so_gf4_a0;
		}
	}

	/*
	 * This is a hack to switch from Qu B0 to Qu C0.  We need to
	 * do this for all cfgs that use Qu B0, except for those using
	 * Jf, which have already been moved to the new table.  The
	 * rest must be removed once we convert Qu with Hr as well.
	 */
	if (iwl_trans->hw_rev == CSR_HW_REV_TYPE_QU_C0) {
		if (iwl_trans->cfg == &iwl_ax201_cfg_qu_hr)
			iwl_trans->cfg = &iwl_ax201_cfg_qu_c0_hr_b0;
		else if (iwl_trans->cfg == &killer1650s_2ax_cfg_qu_b0_hr_b0)
			iwl_trans->cfg = &killer1650s_2ax_cfg_qu_c0_hr_b0;
		else if (iwl_trans->cfg == &killer1650i_2ax_cfg_qu_b0_hr_b0)
			iwl_trans->cfg = &killer1650i_2ax_cfg_qu_c0_hr_b0;
	}

	/* same thing for QuZ... */
	if (iwl_trans->hw_rev == CSR_HW_REV_TYPE_QUZ) {
		if (iwl_trans->cfg == &iwl_ax201_cfg_qu_hr)
			iwl_trans->cfg = &iwl_ax201_cfg_quz_hr;
		else if (iwl_trans->cfg == &killer1650s_2ax_cfg_qu_b0_hr_b0)
			iwl_trans->cfg = &iwl_ax1650s_cfg_quz_hr;
		else if (iwl_trans->cfg == &killer1650i_2ax_cfg_qu_b0_hr_b0)
			iwl_trans->cfg = &iwl_ax1650i_cfg_quz_hr;
	}

#endif
	/*
	 * If we didn't set the cfg yet, assume the trans is actually
	 * a full cfg from the old tables.
	 */
	if (!iwl_trans->cfg)
		iwl_trans->cfg = cfg;

	/* if we don't have a name yet, copy name from the old cfg */
	if (!iwl_trans->name)
		iwl_trans->name = iwl_trans->cfg->name;

	if (iwl_trans->trans_cfg->mq_rx_supported) {
		if (WARN_ON(!iwl_trans->cfg->num_rbds)) {
			ret = -EINVAL;
			goto out_free_trans;
		}
		trans_pcie->num_rx_bufs = iwl_trans->cfg->num_rbds;
	} else {
		trans_pcie->num_rx_bufs = RX_QUEUE_SIZE;
	}

	pci_set_drvdata(pdev, iwl_trans);
	iwl_trans->drv = iwl_drv_start(iwl_trans);

	if (IS_ERR(iwl_trans->drv)) {
		ret = PTR_ERR(iwl_trans->drv);
		goto out_free_trans;
	}

	/* register transport layer debugfs here */
	iwl_trans_pcie_dbgfs_register(iwl_trans);

	return 0;

out_free_trans:
	iwl_trans_pcie_free(iwl_trans);
	return ret;
}

static void iwl_pci_remove(struct pci_dev *pdev)
{
	struct iwl_trans *trans = pci_get_drvdata(pdev);

	iwl_drv_stop(trans->drv);

	iwl_trans_pcie_free(trans);
}

#ifdef CONFIG_PM_SLEEP

static int iwl_pci_suspend(struct device *device)
{
	/* Before you put code here, think about WoWLAN. You cannot check here
	 * whether WoWLAN is enabled or not, and your code will run even if
	 * WoWLAN is enabled - don't kill the NIC, someone may need it in Sx.
	 */

	return 0;
}

static int iwl_pci_resume(struct device *device)
{
	struct pci_dev *pdev = to_pci_dev(device);
	struct iwl_trans *trans = pci_get_drvdata(pdev);
	struct iwl_trans_pcie *trans_pcie = IWL_TRANS_GET_PCIE_TRANS(trans);

	/* Before you put code here, think about WoWLAN. You cannot check here
	 * whether WoWLAN is enabled or not, and your code will run even if
	 * WoWLAN is enabled - the NIC may be alive.
	 */

	/*
	 * We disable the RETRY_TIMEOUT register (0x41) to keep
	 * PCI Tx retries from interfering with C3 CPU state.
	 */
	pci_write_config_byte(pdev, PCI_CFG_RETRY_TIMEOUT, 0x00);

	if (!trans->op_mode)
		return 0;

	/* In WOWLAN, let iwl_trans_pcie_d3_resume do the rest of the work */
	if (test_bit(STATUS_DEVICE_ENABLED, &trans->status))
		return 0;

	/* reconfigure the MSI-X mapping to get the correct IRQ for rfkill */
	iwl_pcie_conf_msix_hw(trans_pcie);

	/*
	 * Enable rfkill interrupt (in order to keep track of the rfkill
	 * status). Must be locked to avoid processing a possible rfkill
	 * interrupt while in iwl_pcie_check_hw_rf_kill().
	 */
	mutex_lock(&trans_pcie->mutex);
	iwl_enable_rfkill_int(trans);
	iwl_pcie_check_hw_rf_kill(trans);
	mutex_unlock(&trans_pcie->mutex);

	return 0;
}

static const struct dev_pm_ops iwl_dev_pm_ops = {
	SET_SYSTEM_SLEEP_PM_OPS(iwl_pci_suspend,
				iwl_pci_resume)
};

#define IWL_PM_OPS	(&iwl_dev_pm_ops)

#else /* CONFIG_PM_SLEEP */

#define IWL_PM_OPS	NULL

#endif /* CONFIG_PM_SLEEP */

static struct pci_driver iwl_pci_driver = {
	.name = DRV_NAME,
	.id_table = iwl_hw_card_ids,
	.probe = iwl_pci_probe,
	.remove = iwl_pci_remove,
	.driver.pm = IWL_PM_OPS,
};

int __must_check iwl_pci_register_driver(void)
{
	int ret;
	ret = pci_register_driver(&iwl_pci_driver);
	if (ret)
		pr_err("Unable to initialize PCI module\n");

	return ret;
}

void iwl_pci_unregister_driver(void)
{
	pci_unregister_driver(&iwl_pci_driver);
}<|MERGE_RESOLUTION|>--- conflicted
+++ resolved
@@ -936,15 +936,12 @@
 		      IWL_CFG_RF_TYPE_MR, IWL_CFG_ANY,
 		      IWL_CFG_ANY, IWL_CFG_ANY,
 		      iwl_cfg_ma_a0_mr_a0, iwl_ma_name),
-<<<<<<< HEAD
-=======
 	_IWL_DEV_INFO(IWL_CFG_ANY, IWL_CFG_ANY,
 		      IWL_CFG_MAC_TYPE_SNJ, IWL_CFG_ANY,
 		      IWL_CFG_RF_TYPE_MR, IWL_CFG_ANY,
 		      IWL_CFG_ANY, IWL_CFG_ANY,
 		      iwl_cfg_snj_a0_mr_a0, iwl_ma_name),
 
->>>>>>> 356006a6
 
 #endif /* CONFIG_IWLMVM */
 };
