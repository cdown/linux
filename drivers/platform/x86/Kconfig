#
# X86 Platform Specific Drivers
#

menuconfig X86_PLATFORM_DEVICES
	bool "X86 Platform Specific Device Drivers"
	default y
	---help---
	  Say Y here to get to see options for device drivers for various
	  x86 platforms, including vendor-specific laptop extension drivers.
	  This option alone does not add any kernel code.

	  If you say N, all options in this submenu will be skipped and disabled.

if X86_PLATFORM_DEVICES

config ACER_WMI
	tristate "Acer WMI Laptop Extras"
	depends on ACPI
	depends on LEDS_CLASS
	depends on NEW_LEDS
	depends on BACKLIGHT_CLASS_DEVICE
	depends on SERIO_I8042
	depends on RFKILL || RFKILL = n
	select ACPI_WMI
	---help---
	  This is a driver for newer Acer (and Wistron) laptops. It adds
	  wireless radio and bluetooth control, and on some laptops,
	  exposes the mail LED and LCD backlight.

	  For more information about this driver see
	  <file:Documentation/laptops/acer-wmi.txt>

	  If you have an ACPI-WMI compatible Acer/ Wistron laptop, say Y or M
	  here.

config ACERHDF
	tristate "Acer Aspire One temperature and fan driver"
	depends on THERMAL && THERMAL_HWMON && ACPI
	---help---
	  This is a driver for Acer Aspire One netbooks. It allows to access
	  the temperature sensor and to control the fan.

	  After loading this driver the BIOS is still in control of the fan.
	  To let the kernel handle the fan, do:
	  echo -n enabled > /sys/class/thermal/thermal_zone0/mode

	  For more information about this driver see
	  <http://piie.net/files/acerhdf_README.txt>

	  If you have an Acer Aspire One netbook, say Y or M
	  here.

config ASUS_LAPTOP
	tristate "Asus Laptop Extras"
	depends on ACPI
	depends on !ACPI_ASUS
	select LEDS_CLASS
	select NEW_LEDS
	select BACKLIGHT_CLASS_DEVICE
	depends on INPUT
	---help---
	  This is the new Linux driver for Asus laptops. It may also support some
	  MEDION, JVC or VICTOR laptops. It makes all the extra buttons generate
	  standard ACPI events and input events. It also adds
	  support for video output switching, LCD backlight control, Bluetooth and
	  Wlan control, and most importantly, allows you to blink those fancy LEDs.

	  For more information and a userspace daemon for handling the extra
	  buttons see <http://acpi4asus.sf.net>.

	  If you have an ACPI-compatible ASUS laptop, say Y or M here.

config DELL_LAPTOP
	tristate "Dell Laptop Extras (EXPERIMENTAL)"
	depends on X86
	depends on DCDBAS
	depends on EXPERIMENTAL
	depends on BACKLIGHT_CLASS_DEVICE
	depends on RFKILL || RFKILL = n
	depends on POWER_SUPPLY
	default n
	---help---
	This driver adds support for rfkill and backlight control to Dell
	laptops.

config DELL_WMI
	tristate "Dell WMI extras"
	depends on ACPI_WMI
	depends on INPUT
	---help---
	  Say Y here if you want to support WMI-based hotkeys on Dell laptops.

	  To compile this driver as a module, choose M here: the module will
	  be called dell-wmi.

config FUJITSU_LAPTOP
	tristate "Fujitsu Laptop Extras"
	depends on ACPI
	depends on INPUT
	depends on BACKLIGHT_CLASS_DEVICE
	depends on LEDS_CLASS || LEDS_CLASS=n
	---help---
	  This is a driver for laptops built by Fujitsu:

	    * P2xxx/P5xxx/S6xxx/S7xxx series Lifebooks
	    * Possibly other Fujitsu laptop models
	    * Tested with S6410 and S7020

	  It adds support for LCD brightness control and some hotkeys.

	  If you have a Fujitsu laptop, say Y or M here.

config FUJITSU_LAPTOP_DEBUG
	bool "Verbose debug mode for Fujitsu Laptop Extras"
	depends on FUJITSU_LAPTOP
	default n
	---help---
	  Enables extra debug output from the fujitsu extras driver, at the
	  expense of a slight increase in driver size.

	  If you are not sure, say N here.

config TC1100_WMI
	tristate "HP Compaq TC1100 Tablet WMI Extras (EXPERIMENTAL)"
	depends on !X86_64
	depends on EXPERIMENTAL
	depends on ACPI
	select ACPI_WMI
	---help---
	  This is a driver for the WMI extensions (wireless and bluetooth power
	  control) of the HP Compaq TC1100 tablet.

config HP_WMI
	tristate "HP WMI extras"
	depends on ACPI_WMI
	depends on INPUT
	depends on RFKILL || RFKILL = n
	help
	 Say Y here if you want to support WMI-based hotkeys on HP laptops and
	 to read data from WMI such as docking or ambient light sensor state.

	 To compile this driver as a module, choose M here: the module will
	 be called hp-wmi.

config MSI_LAPTOP
	tristate "MSI Laptop Extras"
	depends on ACPI
	depends on BACKLIGHT_CLASS_DEVICE
	---help---
	  This is a driver for laptops built by MSI (MICRO-STAR
	  INTERNATIONAL):

	  MSI MegaBook S270 (MS-1013)
	  Cytron/TCM/Medion/Tchibo MD96100/SAM2000

	  It adds support for Bluetooth, WLAN and LCD brightness control.

	  More information about this driver is available at
	  <http://0pointer.de/lennart/tchibo.html>.

	  If you have an MSI S270 laptop, say Y or M here.

config PANASONIC_LAPTOP
	tristate "Panasonic Laptop Extras"
	depends on INPUT && ACPI
	depends on BACKLIGHT_CLASS_DEVICE
	---help---
	  This driver adds support for access to backlight control and hotkeys
	  on Panasonic Let's Note laptops.

	  If you have a Panasonic Let's note laptop (such as the R1(N variant),
	  R2, R3, R5, T2, W2 and Y2 series), say Y.

config COMPAL_LAPTOP
	tristate "Compal Laptop Extras"
	depends on ACPI
	depends on BACKLIGHT_CLASS_DEVICE
	---help---
	  This is a driver for laptops built by Compal:

	  Compal FL90/IFL90
	  Compal FL91/IFL91
	  Compal FL92/JFL92
	  Compal FT00/IFT00

	  It adds support for Bluetooth, WLAN and LCD brightness control.

	  If you have an Compal FL9x/IFL9x/FT00 laptop, say Y or M here.

config SONY_LAPTOP
	tristate "Sony Laptop Extras"
	depends on ACPI
	select BACKLIGHT_CLASS_DEVICE
	depends on INPUT
	depends on RFKILL
	  ---help---
	  This mini-driver drives the SNC and SPIC devices present in the ACPI
	  BIOS of the Sony Vaio laptops.

	  It gives access to some extra laptop functionalities like Bluetooth,
	  screen brightness control, Fn keys and allows powering on/off some
	  devices.

	  Read <file:Documentation/laptops/sony-laptop.txt> for more information.

config SONYPI_COMPAT
	bool "Sonypi compatibility"
	depends on SONY_LAPTOP
	  ---help---
	  Build the sonypi driver compatibility code into the sony-laptop driver.

config THINKPAD_ACPI
	tristate "ThinkPad ACPI Laptop Extras"
	depends on ACPI
	depends on INPUT
	depends on RFKILL || RFKILL = n
	select BACKLIGHT_LCD_SUPPORT
	select BACKLIGHT_CLASS_DEVICE
	select HWMON
	select NVRAM
	select NEW_LEDS
	select LEDS_CLASS
	---help---
	  This is a driver for the IBM and Lenovo ThinkPad laptops. It adds
	  support for Fn-Fx key combinations, Bluetooth control, video
	  output switching, ThinkLight control, UltraBay eject and more.
	  For more information about this driver see
	  <file:Documentation/laptops/thinkpad-acpi.txt> and
	  <http://ibm-acpi.sf.net/> .

	  This driver was formerly known as ibm-acpi.

	  Extra functionality will be available if the rfkill (CONFIG_RFKILL)
	  and/or ALSA (CONFIG_SND) subsystems are available in the kernel.
	  Note that if you want ThinkPad-ACPI to be built-in instead of
	  modular, ALSA and rfkill will also have to be built-in.

	  If you have an IBM or Lenovo ThinkPad laptop, say Y or M here.

config THINKPAD_ACPI_ALSA_SUPPORT
	bool "Console audio control ALSA interface"
	depends on THINKPAD_ACPI
	depends on SND
	depends on SND = y || THINKPAD_ACPI = SND
	default y
	---help---
	  Enables monitoring of the built-in console audio output control
	  (headphone and speakers), which is operated by the mute and (in
	  some ThinkPad models) volume hotkeys.

	  If this option is enabled, ThinkPad-ACPI will export an ALSA card
	  with a single read-only mixer control, which should be used for
	  on-screen-display feedback purposes by the Desktop Environment.

	  Optionally, the driver will also allow software control (the
	  ALSA mixer will be made read-write).  Please refer to the driver
	  documentation for details.

	  All IBM models have both volume and mute control.  Newer Lenovo
	  models only have mute control (the volume hotkeys are just normal
	  keys and volume control is done through the main HDA mixer).

config THINKPAD_ACPI_DEBUGFACILITIES
	bool "Maintainer debug facilities"
	depends on THINKPAD_ACPI
	default n
	---help---
	  Enables extra stuff in the thinkpad-acpi which is completely useless
	  for normal use.  Read the driver source to find out what it does.

	  Say N here, unless you were told by a kernel maintainer to do
	  otherwise.

config THINKPAD_ACPI_DEBUG
	bool "Verbose debug mode"
	depends on THINKPAD_ACPI
	default n
	---help---
	  Enables extra debugging information, at the expense of a slightly
	  increase in driver size.

	  If you are not sure, say N here.

config THINKPAD_ACPI_UNSAFE_LEDS
	bool "Allow control of important LEDs (unsafe)"
	depends on THINKPAD_ACPI
	default n
	---help---
	  Overriding LED state on ThinkPads can mask important
	  firmware alerts (like critical battery condition), or misled
	  the user into damaging the hardware (undocking or ejecting
	  the bay while buses are still active), etc.

	  LED control on the ThinkPad is write-only (with very few
	  exceptions on very ancient models), which makes it
	  impossible to know beforehand if important information will
	  be lost when one changes LED state.

	  Users that know what they are doing can enable this option
	  and the driver will allow control of every LED, including
	  the ones on the dock stations.

	  Never enable this option on a distribution kernel.

	  Say N here, unless you are building a kernel for your own
	  use, and need to control the important firmware LEDs.

config THINKPAD_ACPI_VIDEO
	bool "Video output control support"
	depends on THINKPAD_ACPI
	default y
	---help---
	  Allows the thinkpad_acpi driver to provide an interface to control
	  the various video output ports.

	  This feature often won't work well, depending on ThinkPad model,
	  display state, video output devices in use, whether there is a X
	  server running, phase of the moon, and the current mood of
	  Schroedinger's cat.  If you can use X.org's RandR to control
	  your ThinkPad's video output ports instead of this feature,
	  don't think twice: do it and say N here to save some memory.

	  If you are not sure, say Y here.

config THINKPAD_ACPI_HOTKEY_POLL
	bool "Support NVRAM polling for hot keys"
	depends on THINKPAD_ACPI
	default y
	---help---
	  Some thinkpad models benefit from NVRAM polling to detect a few of
	  the hot key press events.  If you know your ThinkPad model does not
	  need to do NVRAM polling to support any of the hot keys you use,
	  unselecting this option will save about 1kB of memory.

	  ThinkPads T40 and newer, R52 and newer, and X31 and newer are
	  unlikely to need NVRAM polling in their latest BIOS versions.

	  NVRAM polling can detect at most the following keys: ThinkPad/Access
	  IBM, Zoom, Switch Display (fn+F7), ThinkLight, Volume up/down/mute,
	  Brightness up/down, Display Expand (fn+F8), Hibernate (fn+F12).

	  If you are not sure, say Y here.  The driver enables polling only if
	  it is strictly necessary to do so.

config INTEL_MENLOW
	tristate "Thermal Management driver for Intel menlow platform"
	depends on ACPI_THERMAL
	select THERMAL
	---help---
	  ACPI thermal management enhancement driver on
	  Intel Menlow platform.

	  If unsure, say N.

config EEEPC_LAPTOP
	tristate "Eee PC Hotkey Driver (EXPERIMENTAL)"
	depends on ACPI
	depends on INPUT
	depends on EXPERIMENTAL
	depends on RFKILL || RFKILL = n
	depends on HOTPLUG_PCI
	select BACKLIGHT_CLASS_DEVICE
	select HWMON
	select LEDS_CLASS
	select NEW_LEDS
<<<<<<< HEAD
=======
	select INPUT_SPARSEKMAP
>>>>>>> 6be32571
	---help---
	  This driver supports the Fn-Fx keys on Eee PC laptops.

	  It  also gives access to some extra laptop functionalities like
	  Bluetooth, backlight and allows powering on/off some other
	  devices.

	  If you have an Eee PC laptop, say Y or M here.


config ACPI_WMI
	tristate "WMI"
	depends on ACPI
	help
	  This driver adds support for the ACPI-WMI (Windows Management
	  Instrumentation) mapper device (PNP0C14) found on some systems.

	  ACPI-WMI is a proprietary extension to ACPI to expose parts of the
	  ACPI firmware to userspace - this is done through various vendor
	  defined methods and data blocks in a PNP0C14 device, which are then
	  made available for userspace to call.

	  The implementation of this in Linux currently only exposes this to
	  other kernel space drivers.

	  This driver is a required dependency to build the firmware specific
	  drivers needed on many machines, including Acer and HP laptops.

	  It is safe to enable this driver even if your DSDT doesn't define
	  any ACPI-WMI devices.

config MSI_WMI
	tristate "MSI WMI extras"
	depends on ACPI_WMI
	depends on INPUT
	depends on BACKLIGHT_CLASS_DEVICE
	select INPUT_SPARSEKMAP
	help
	 Say Y here if you want to support WMI-based hotkeys on MSI laptops.

	 To compile this driver as a module, choose M here: the module will
	 be called msi-wmi.

config ACPI_ASUS
	tristate "ASUS/Medion Laptop Extras (DEPRECATED)"
	depends on ACPI
	select BACKLIGHT_CLASS_DEVICE
	---help---
	  This driver provides support for extra features of ACPI-compatible
	  ASUS laptops. As some of Medion laptops are made by ASUS, it may also
	  support some Medion laptops (such as 9675 for example).  It makes all
	  the extra buttons generate standard ACPI events that go through
	  /proc/acpi/events, and (on some models) adds support for changing the
	  display brightness and output, switching the LCD backlight on and off,
	  and most importantly, allows you to blink those fancy LEDs intended
	  for reporting mail and wireless status.

	  Note: display switching code is currently considered EXPERIMENTAL,
	  toying with these values may even lock your machine.

	  All settings are changed via /proc/acpi/asus directory entries. Owner
	  and group for these entries can be set with asus_uid and asus_gid
	  parameters.

	  More information and a userspace daemon for handling the extra buttons
	  at <http://acpi4asus.sf.net>.

	  If you have an ACPI-compatible ASUS laptop, say Y or M here. This
	  driver is still under development, so if your laptop is unsupported or
	  something works not quite as expected, please use the mailing list
	  available on the above page (acpi4asus-user@lists.sourceforge.net).

	  NOTE: This driver is deprecated and will probably be removed soon,
	  use asus-laptop instead.

config TOPSTAR_LAPTOP
	tristate "Topstar Laptop Extras"
	depends on ACPI
	depends on INPUT
	---help---
	  This driver adds support for hotkeys found on Topstar laptops.

	  If you have a Topstar laptop, say Y or M here.

config ACPI_TOSHIBA
	tristate "Toshiba Laptop Extras"
	depends on ACPI
	depends on INPUT
	depends on RFKILL || RFKILL = n
	select INPUT_POLLDEV
	select BACKLIGHT_CLASS_DEVICE
	---help---
	  This driver adds support for access to certain system settings
	  on "legacy free" Toshiba laptops.  These laptops can be recognized by
	  their lack of a BIOS setup menu and APM support.

	  On these machines, all system configuration is handled through the
	  ACPI.  This driver is required for access to controls not covered
	  by the general ACPI drivers, such as LCD brightness, video output,
	  etc.

	  This driver differs from the non-ACPI Toshiba laptop driver (located
	  under "Processor type and features") in several aspects.
	  Configuration is accessed by reading and writing text files in the
	  /proc tree instead of by program interface to /dev.  Furthermore, no
	  power management functions are exposed, as those are handled by the
	  general ACPI drivers.

	  More information about this driver is available at
	  <http://memebeam.org/toys/ToshibaAcpiDriver>.

	  If you have a legacy free Toshiba laptop (such as the Libretto L1
	  series), say Y.

config TOSHIBA_BT_RFKILL
	tristate "Toshiba Bluetooth RFKill switch support"
	depends on ACPI
	---help---
	  This driver adds support for Bluetooth events for the RFKill
	  switch on modern Toshiba laptops with full ACPI support and
	  an RFKill switch.

	  This driver handles RFKill events for the TOS6205 Bluetooth,
	  and re-enables it when the switch is set back to the 'on'
	  position.

	  If you have a modern Toshiba laptop with a Bluetooth and an
	  RFKill switch (such as the Portege R500), say Y.
<<<<<<< HEAD
=======

config ACPI_CMPC
	tristate "CMPC Laptop Extras"
	depends on X86 && ACPI
	select INPUT
	select BACKLIGHT_CLASS_DEVICE
	default n
	help
	  Support for Intel Classmate PC ACPI devices, including some
	  keys as input device, backlight device, tablet and accelerometer
	  devices.

>>>>>>> 6be32571
endif # X86_PLATFORM_DEVICES<|MERGE_RESOLUTION|>--- conflicted
+++ resolved
@@ -364,10 +364,7 @@
 	select HWMON
 	select LEDS_CLASS
 	select NEW_LEDS
-<<<<<<< HEAD
-=======
 	select INPUT_SPARSEKMAP
->>>>>>> 6be32571
 	---help---
 	  This driver supports the Fn-Fx keys on Eee PC laptops.
 
@@ -496,8 +493,6 @@
 
 	  If you have a modern Toshiba laptop with a Bluetooth and an
 	  RFKill switch (such as the Portege R500), say Y.
-<<<<<<< HEAD
-=======
 
 config ACPI_CMPC
 	tristate "CMPC Laptop Extras"
@@ -510,5 +505,4 @@
 	  keys as input device, backlight device, tablet and accelerometer
 	  devices.
 
->>>>>>> 6be32571
 endif # X86_PLATFORM_DEVICES