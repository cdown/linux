/**********************************************************************
* 			LEAKYBUCKET.C
*	This file contains the routines related to Leaky Bucket Algorithm.
***********************************************************************/
#include "headers.h"

/*********************************************************************
* Function    - UpdateTokenCount()
*
* Description - This function calculates the token count for each
*				channel and updates the same in Adapter strucuture.
*
* Parameters  - Adapter: Pointer to the Adapter structure.
*
* Returns     - None
**********************************************************************/

static VOID UpdateTokenCount(register struct bcm_mini_adapter *Adapter)
{
	ULONG liCurrentTime;
	INT i = 0;
	struct timeval tv;

	BCM_DEBUG_PRINT(Adapter, DBG_TYPE_TX, TOKEN_COUNTS, DBG_LVL_ALL,
			"=====>\n");
	if (NULL == Adapter) {
		BCM_DEBUG_PRINT(Adapter, DBG_TYPE_TX, TOKEN_COUNTS,
				DBG_LVL_ALL, "Adapter found NULL!\n");
		return;
	}

	do_gettimeofday(&tv);
	for (i = 0; i < NO_OF_QUEUES; i++) {
		if (TRUE == Adapter->PackInfo[i].bValid &&
		    (1 == Adapter->PackInfo[i].ucDirection)) {
			liCurrentTime = ((tv.tv_sec-
				Adapter->PackInfo[i].stLastUpdateTokenAt.tv_sec)*1000 +
				(tv.tv_usec-Adapter->PackInfo[i].stLastUpdateTokenAt.tv_usec)/
				1000);
			if (0 != liCurrentTime) {
				Adapter->PackInfo[i].uiCurrentTokenCount += (ULONG)
					((Adapter->PackInfo[i].uiMaxAllowedRate) *
					((ULONG)((liCurrentTime)))/1000);
				memcpy(&Adapter->PackInfo[i].stLastUpdateTokenAt,
					&tv, sizeof(struct timeval));
				Adapter->PackInfo[i].liLastUpdateTokenAt = liCurrentTime;
				if (Adapter->PackInfo[i].uiCurrentTokenCount >=
				    Adapter->PackInfo[i].uiMaxBucketSize) {
					Adapter->PackInfo[i].uiCurrentTokenCount =
						Adapter->PackInfo[i].uiMaxBucketSize;
				}
			}
		}
	}
	BCM_DEBUG_PRINT(Adapter, DBG_TYPE_TX, TOKEN_COUNTS, DBG_LVL_ALL, "<=====\n");
	return;

}


/*********************************************************************
* Function    - IsPacketAllowedForFlow()
*
* Description - This function checks whether the given packet from the
*				specified queue can be allowed for transmission by
*				checking the token count.
*
* Parameters  - Adapter	      :	Pointer to the Adpater structure.
* 			  - iQIndex	      :	The queue Identifier.
* 			  - ulPacketLength:	Number of bytes to be transmitted.
*
* Returns     - The number of bytes allowed for transmission.
*
***********************************************************************/
static ULONG GetSFTokenCount(struct bcm_mini_adapter *Adapter, struct bcm_packet_info *psSF)
{
	BCM_DEBUG_PRINT(Adapter, DBG_TYPE_TX, TOKEN_COUNTS, DBG_LVL_ALL, "IsPacketAllowedForFlow ===>");
	/* Validate the parameters */
	if (NULL == Adapter || (psSF < Adapter->PackInfo &&
	    (uintptr_t)psSF > (uintptr_t) &Adapter->PackInfo[HiPriority])) {
		BCM_DEBUG_PRINT(Adapter, DBG_TYPE_TX, TOKEN_COUNTS, DBG_LVL_ALL, "IPAFF: Got wrong Parameters:Adapter: %p, QIndex: %zd\n", Adapter, (psSF-Adapter->PackInfo));
		return 0;
	}

<<<<<<< HEAD
	if (FALSE != psSF->bValid && psSF->ucDirection) {
=======
	if (false != psSF->bValid && psSF->ucDirection) {
>>>>>>> d8ec26d7
		if (0 != psSF->uiCurrentTokenCount) {
				return psSF->uiCurrentTokenCount;
		} else {
			BCM_DEBUG_PRINT(Adapter, DBG_TYPE_TX, TOKEN_COUNTS, DBG_LVL_ALL, "Not enough tokens in queue %zd Available %u\n",
				psSF-Adapter->PackInfo, psSF->uiCurrentTokenCount);
			psSF->uiPendedLast = 1;
		}
	} else {
		BCM_DEBUG_PRINT(Adapter, DBG_TYPE_TX, TOKEN_COUNTS, DBG_LVL_ALL, "IPAFF: Queue %zd not valid\n", psSF-Adapter->PackInfo);
	}
	BCM_DEBUG_PRINT(Adapter, DBG_TYPE_TX, TOKEN_COUNTS, DBG_LVL_ALL, "IsPacketAllowedForFlow <===");
	return 0;
}

/**
@ingroup tx_functions
This function despatches packet from the specified queue.
@return Zero(success) or Negative value(failure)
*/
static INT SendPacketFromQueue(struct bcm_mini_adapter *Adapter,/**<Logical Adapter*/
			struct bcm_packet_info *psSF, /**<Queue identifier*/
			       struct sk_buff *Packet)	/**<Pointer to the packet to be sent*/
{
	INT Status = STATUS_FAILURE;
	UINT uiIndex = 0, PktLen = 0;

	BCM_DEBUG_PRINT(Adapter, DBG_TYPE_TX, SEND_QUEUE, DBG_LVL_ALL, "=====>");
	if (!Adapter || !Packet || !psSF) {
		BCM_DEBUG_PRINT(Adapter, DBG_TYPE_TX, SEND_QUEUE, DBG_LVL_ALL, "Got NULL Adapter or Packet");
		return -EINVAL;
	}

	if (psSF->liDrainCalculated == 0)
		psSF->liDrainCalculated = jiffies;
	/* send the packet to the fifo.. */
	PktLen = Packet->len;
	Status = SetupNextSend(Adapter, Packet, psSF->usVCID_Value);
	if (Status == 0) {
		for (uiIndex = 0; uiIndex < MIBS_MAX_HIST_ENTRIES; uiIndex++) {
			if ((PktLen <= MIBS_PKTSIZEHIST_RANGE*(uiIndex+1)) && (PktLen > MIBS_PKTSIZEHIST_RANGE*(uiIndex)))
				Adapter->aTxPktSizeHist[uiIndex]++;
		}
	}
	BCM_DEBUG_PRINT(Adapter, DBG_TYPE_TX, SEND_QUEUE, DBG_LVL_ALL, "<=====");
	return Status;
}

/************************************************************************
* Function    - CheckAndSendPacketFromIndex()
*
* Description - This function dequeues the data/control packet from the
*				specified queue for transmission.
*
* Parameters  - Adapter : Pointer to the driver control structure.
* 			  - iQIndex : The queue Identifier.
*
* Returns     - None.
*
****************************************************************************/
static VOID CheckAndSendPacketFromIndex(struct bcm_mini_adapter *Adapter, struct bcm_packet_info *psSF)
{
	struct sk_buff *QueuePacket = NULL;
	char *pControlPacket = NULL;
	INT Status = 0;
	int iPacketLen = 0;


	BCM_DEBUG_PRINT(Adapter, DBG_TYPE_TX, TX_PACKETS, DBG_LVL_ALL, "%zd ====>", (psSF-Adapter->PackInfo));
	if ((psSF != &Adapter->PackInfo[HiPriority]) && Adapter->LinkUpStatus && atomic_read(&psSF->uiPerSFTxResourceCount)) { /* Get data packet */
		if (!psSF->ucDirection)
			return;

		BCM_DEBUG_PRINT(Adapter, DBG_TYPE_TX, TX_PACKETS, DBG_LVL_ALL, "UpdateTokenCount ");
		if (Adapter->IdleMode || Adapter->bPreparingForLowPowerMode)
			return;	/* in idle mode */

		/* Check for Free Descriptors */
		if (atomic_read(&Adapter->CurrNumFreeTxDesc) <= MINIMUM_PENDING_DESCRIPTORS) {
			BCM_DEBUG_PRINT(Adapter, DBG_TYPE_TX, TX_PACKETS, DBG_LVL_ALL, " No Free Tx Descriptor(%d) is available for Data pkt..", atomic_read(&Adapter->CurrNumFreeTxDesc));
			return;
		}

		spin_lock_bh(&psSF->SFQueueLock);
		QueuePacket = psSF->FirstTxQueue;

		if (QueuePacket) {
			BCM_DEBUG_PRINT(Adapter, DBG_TYPE_TX, TX_PACKETS, DBG_LVL_ALL, "Dequeuing Data Packet");

			if (psSF->bEthCSSupport)
				iPacketLen = QueuePacket->len;
			else
				iPacketLen = QueuePacket->len-ETH_HLEN;

			iPacketLen <<= 3;
			if (iPacketLen <= GetSFTokenCount(Adapter, psSF)) {
				BCM_DEBUG_PRINT(Adapter, DBG_TYPE_TX, TX_PACKETS, DBG_LVL_ALL, "Allowed bytes %d",
					(iPacketLen >> 3));

				DEQUEUEPACKET(psSF->FirstTxQueue, psSF->LastTxQueue);
				psSF->uiCurrentBytesOnHost -= (QueuePacket->len);
				psSF->uiCurrentPacketsOnHost--;
				atomic_dec(&Adapter->TotalPacketCount);
				spin_unlock_bh(&psSF->SFQueueLock);

				Status = SendPacketFromQueue(Adapter, psSF, QueuePacket);
<<<<<<< HEAD
				psSF->uiPendedLast = FALSE;
=======
				psSF->uiPendedLast = false;
>>>>>>> d8ec26d7
			} else {
				BCM_DEBUG_PRINT(Adapter, DBG_TYPE_TX, TX_PACKETS, DBG_LVL_ALL, "For Queue: %zd\n", psSF-Adapter->PackInfo);
				BCM_DEBUG_PRINT(Adapter, DBG_TYPE_TX, TX_PACKETS, DBG_LVL_ALL, "\nAvailable Tokens = %d required = %d\n",
					psSF->uiCurrentTokenCount, iPacketLen);
				/*
				this part indicates that because of non-availability of the tokens
				pkt has not been send out hence setting the pending flag indicating the host to send it out
				first next iteration.
				*/
				psSF->uiPendedLast = TRUE;
				spin_unlock_bh(&psSF->SFQueueLock);
			}
		} else {
			spin_unlock_bh(&psSF->SFQueueLock);
		}
	} else {

		if ((atomic_read(&Adapter->CurrNumFreeTxDesc) > 0) &&
		    (atomic_read(&Adapter->index_rd_txcntrlpkt) !=
		     atomic_read(&Adapter->index_wr_txcntrlpkt))) {
			pControlPacket = Adapter->txctlpacket
			[(atomic_read(&Adapter->index_rd_txcntrlpkt)%MAX_CNTRL_PKTS)];
			if (pControlPacket) {
				BCM_DEBUG_PRINT(Adapter, DBG_TYPE_TX, TX_PACKETS, DBG_LVL_ALL, "Sending Control packet");
				Status = SendControlPacket(Adapter, pControlPacket);
				if (STATUS_SUCCESS == Status) {
					spin_lock_bh(&psSF->SFQueueLock);
					psSF->NumOfPacketsSent++;
					psSF->uiSentBytes += ((struct bcm_leader *)pControlPacket)->PLength;
					psSF->uiSentPackets++;
					atomic_dec(&Adapter->TotalPacketCount);
					psSF->uiCurrentBytesOnHost -= ((struct bcm_leader *)pControlPacket)->PLength;
					psSF->uiCurrentPacketsOnHost--;
					atomic_inc(&Adapter->index_rd_txcntrlpkt);
					spin_unlock_bh(&psSF->SFQueueLock);
				} else {
					BCM_DEBUG_PRINT(Adapter, DBG_TYPE_TX, TX_PACKETS, DBG_LVL_ALL, "SendControlPacket Failed\n");
				}
			} else {
					BCM_DEBUG_PRINT(Adapter, DBG_TYPE_TX, TX_PACKETS, DBG_LVL_ALL, " Control Pkt is not available, Indexing is wrong....");
			}
		}
	}
}


/*******************************************************************
* Function    - transmit_packets()
*
* Description - This function transmits the packets from different
*				queues, if free descriptors are available on target.
*
* Parameters  - Adapter:  Pointer to the Adapter structure.
*
* Returns     - None.
********************************************************************/
VOID transmit_packets(struct bcm_mini_adapter *Adapter)
{
	UINT uiPrevTotalCount = 0;
	int iIndex = 0;

<<<<<<< HEAD
	BOOLEAN exit_flag = TRUE;
=======
	bool exit_flag = TRUE;
>>>>>>> d8ec26d7

	BCM_DEBUG_PRINT(Adapter, DBG_TYPE_TX, TX_PACKETS, DBG_LVL_ALL, "=====>");

	if (NULL == Adapter) {
		BCM_DEBUG_PRINT(Adapter, DBG_TYPE_TX, TX_PACKETS, DBG_LVL_ALL, "Got NULL Adapter");
		return;
	}
	if (Adapter->device_removed == TRUE) {
		BCM_DEBUG_PRINT(Adapter, DBG_TYPE_TX, TX_PACKETS, DBG_LVL_ALL, "Device removed");
		return;
	}

	BCM_DEBUG_PRINT(Adapter, DBG_TYPE_TX, TX_PACKETS, DBG_LVL_ALL, "\nUpdateTokenCount ====>\n");

	UpdateTokenCount(Adapter);

	BCM_DEBUG_PRINT(Adapter, DBG_TYPE_TX, TX_PACKETS, DBG_LVL_ALL, "\nPruneQueueAllSF ====>\n");

	PruneQueueAllSF(Adapter);

	uiPrevTotalCount = atomic_read(&Adapter->TotalPacketCount);

	for (iIndex = HiPriority; iIndex >= 0; iIndex--) {
		if (!uiPrevTotalCount || (TRUE == Adapter->device_removed))
				break;

		if (Adapter->PackInfo[iIndex].bValid &&
		    Adapter->PackInfo[iIndex].uiPendedLast &&
		    Adapter->PackInfo[iIndex].uiCurrentBytesOnHost) {
			BCM_DEBUG_PRINT(Adapter, DBG_TYPE_TX, TX_PACKETS, DBG_LVL_ALL, "Calling CheckAndSendPacketFromIndex..");
			CheckAndSendPacketFromIndex(Adapter, &Adapter->PackInfo[iIndex]);
			uiPrevTotalCount--;
		}
	}

	while (uiPrevTotalCount > 0 && !Adapter->device_removed) {
		exit_flag = TRUE;
		/* second iteration to parse non-pending queues */
		for (iIndex = HiPriority; iIndex >= 0; iIndex--) {
			if (!uiPrevTotalCount || (TRUE == Adapter->device_removed))
				break;

			if (Adapter->PackInfo[iIndex].bValid &&
			    Adapter->PackInfo[iIndex].uiCurrentBytesOnHost &&
			    !Adapter->PackInfo[iIndex].uiPendedLast) {
				BCM_DEBUG_PRINT(Adapter, DBG_TYPE_TX, TX_PACKETS, DBG_LVL_ALL, "Calling CheckAndSendPacketFromIndex..");
				CheckAndSendPacketFromIndex(Adapter, &Adapter->PackInfo[iIndex]);
				uiPrevTotalCount--;
				exit_flag = false;
			}
		}

		if (Adapter->IdleMode || Adapter->bPreparingForLowPowerMode) {
			BCM_DEBUG_PRINT(Adapter, DBG_TYPE_TX, TX_PACKETS, DBG_LVL_ALL, "In Idle Mode\n");
			break;
		}
		if (exit_flag == TRUE)
			break;
	} /* end of inner while loop */

	update_per_cid_rx(Adapter);
	Adapter->txtransmit_running = 0;
	BCM_DEBUG_PRINT(Adapter, DBG_TYPE_TX, TX_PACKETS, DBG_LVL_ALL, "<======");
}<|MERGE_RESOLUTION|>--- conflicted
+++ resolved
@@ -82,11 +82,7 @@
 		return 0;
 	}
 
-<<<<<<< HEAD
-	if (FALSE != psSF->bValid && psSF->ucDirection) {
-=======
 	if (false != psSF->bValid && psSF->ucDirection) {
->>>>>>> d8ec26d7
 		if (0 != psSF->uiCurrentTokenCount) {
 				return psSF->uiCurrentTokenCount;
 		} else {
@@ -192,11 +188,7 @@
 				spin_unlock_bh(&psSF->SFQueueLock);
 
 				Status = SendPacketFromQueue(Adapter, psSF, QueuePacket);
-<<<<<<< HEAD
-				psSF->uiPendedLast = FALSE;
-=======
 				psSF->uiPendedLast = false;
->>>>>>> d8ec26d7
 			} else {
 				BCM_DEBUG_PRINT(Adapter, DBG_TYPE_TX, TX_PACKETS, DBG_LVL_ALL, "For Queue: %zd\n", psSF-Adapter->PackInfo);
 				BCM_DEBUG_PRINT(Adapter, DBG_TYPE_TX, TX_PACKETS, DBG_LVL_ALL, "\nAvailable Tokens = %d required = %d\n",
@@ -258,11 +250,7 @@
 	UINT uiPrevTotalCount = 0;
 	int iIndex = 0;
 
-<<<<<<< HEAD
-	BOOLEAN exit_flag = TRUE;
-=======
 	bool exit_flag = TRUE;
->>>>>>> d8ec26d7
 
 	BCM_DEBUG_PRINT(Adapter, DBG_TYPE_TX, TX_PACKETS, DBG_LVL_ALL, "=====>");
 
