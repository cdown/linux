--- conflicted
+++ resolved
@@ -290,11 +290,8 @@
 {
 	struct drm_i915_fence_reg *fence = vma->fence;
 
-<<<<<<< HEAD
-=======
 	assert_rpm_wakelock_held(to_i915(vma->vm->dev));
 
->>>>>>> d06e622d
 	if (!fence)
 		return 0;
 
@@ -345,11 +342,8 @@
 {
 	struct drm_i915_fence_reg *fence;
 	struct i915_vma *set = i915_gem_object_is_tiled(vma->obj) ? vma : NULL;
-<<<<<<< HEAD
-=======
 
 	assert_rpm_wakelock_held(to_i915(vma->vm->dev));
->>>>>>> d06e622d
 
 	/* Just update our place in the LRU if our fence is getting reused. */
 	if (vma->fence) {
@@ -395,12 +389,6 @@
 		 * Commit delayed tiling changes if we have an object still
 		 * attached to the fence, otherwise just clear the fence.
 		 */
-<<<<<<< HEAD
-		if (vma && !i915_gem_object_is_tiled(vma->obj))
-			vma = NULL;
-
-		fence_update(reg, vma);
-=======
 		if (vma && !i915_gem_object_is_tiled(vma->obj)) {
 			GEM_BUG_ON(!reg->dirty);
 			GEM_BUG_ON(vma->obj->fault_mappable);
@@ -412,7 +400,6 @@
 
 		fence_write(reg, vma);
 		reg->vma = vma;
->>>>>>> d06e622d
 	}
 }
 
