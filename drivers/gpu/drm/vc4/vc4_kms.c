--- conflicted
+++ resolved
@@ -348,11 +348,11 @@
 	int i;
 
 	old_hvs_state = vc4_hvs_get_old_global_state(state);
-	if (WARN_ON(!old_hvs_state))
+	if (WARN_ON(IS_ERR(old_hvs_state)))
 		return;
 
 	new_hvs_state = vc4_hvs_get_new_global_state(state);
-	if (WARN_ON(!new_hvs_state))
+	if (WARN_ON(IS_ERR(new_hvs_state)))
 		return;
 
 	for_each_new_crtc_in_state(state, crtc, new_crtc_state, i) {
@@ -365,11 +365,25 @@
 		vc4_hvs_mask_underrun(dev, vc4_crtc_state->assigned_channel);
 	}
 
-<<<<<<< HEAD
-	old_hvs_state = vc4_hvs_get_old_global_state(state);
-	if (IS_ERR(old_hvs_state))
-		return;
-=======
+	for (channel = 0; channel < HVS_NUM_CHANNELS; channel++) {
+		struct drm_crtc_commit *commit;
+		int ret;
+
+		if (!old_hvs_state->fifo_state[channel].in_use)
+			continue;
+
+		commit = old_hvs_state->fifo_state[channel].pending_commit;
+		if (!commit)
+			continue;
+
+		ret = drm_crtc_commit_wait(commit);
+		if (ret)
+			drm_err(dev, "Timed out waiting for commit\n");
+
+		drm_crtc_commit_put(commit);
+		old_hvs_state->fifo_state[channel].pending_commit = NULL;
+	}
+
 	if (vc4->hvs->hvs5) {
 		unsigned long core_rate = max_t(unsigned long,
 						500000000,
@@ -377,29 +391,6 @@
 
 		clk_set_min_rate(hvs->core_clk, core_rate);
 	}
->>>>>>> 211b4dbc
-
-	for (channel = 0; channel < HVS_NUM_CHANNELS; channel++) {
-		struct drm_crtc_commit *commit;
-		int ret;
-
-		if (!old_hvs_state->fifo_state[channel].in_use)
-			continue;
-
-		commit = old_hvs_state->fifo_state[channel].pending_commit;
-		if (!commit)
-			continue;
-
-		ret = drm_crtc_commit_wait(commit);
-		if (ret)
-			drm_err(dev, "Timed out waiting for commit\n");
-
-		drm_crtc_commit_put(commit);
-		old_hvs_state->fifo_state[channel].pending_commit = NULL;
-	}
-
-	if (vc4->hvs->hvs5)
-		clk_set_min_rate(hvs->core_clk, 500000000);
 
 	drm_atomic_helper_commit_modeset_disables(dev, state);
 
@@ -686,16 +677,7 @@
 
 	for (i = 0; i < HVS_NUM_CHANNELS; i++) {
 		state->fifo_state[i].in_use = old_state->fifo_state[i].in_use;
-<<<<<<< HEAD
-=======
 		state->fifo_state[i].fifo_load = old_state->fifo_state[i].fifo_load;
-
-		if (!old_state->fifo_state[i].pending_commit)
-			continue;
-
-		state->fifo_state[i].pending_commit =
-			drm_crtc_commit_get(old_state->fifo_state[i].pending_commit);
->>>>>>> 211b4dbc
 	}
 
 	state->core_clock_rate = old_state->core_clock_rate;
@@ -876,8 +858,8 @@
 	load_state = to_vc4_load_tracker_state(priv_state);
 
 	hvs_new_state = vc4_hvs_get_global_state(state);
-	if (!hvs_new_state)
-		return -EINVAL;
+	if (IS_ERR(hvs_new_state))
+		return PTR_ERR(hvs_new_state);
 
 	for_each_oldnew_crtc_in_state(state, crtc,
 				      old_crtc_state,
