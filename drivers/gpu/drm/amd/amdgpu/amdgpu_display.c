/*
 * Copyright 2007-8 Advanced Micro Devices, Inc.
 * Copyright 2008 Red Hat Inc.
 *
 * Permission is hereby granted, free of charge, to any person obtaining a
 * copy of this software and associated documentation files (the "Software"),
 * to deal in the Software without restriction, including without limitation
 * the rights to use, copy, modify, merge, publish, distribute, sublicense,
 * and/or sell copies of the Software, and to permit persons to whom the
 * Software is furnished to do so, subject to the following conditions:
 *
 * The above copyright notice and this permission notice shall be included in
 * all copies or substantial portions of the Software.
 *
 * THE SOFTWARE IS PROVIDED "AS IS", WITHOUT WARRANTY OF ANY KIND, EXPRESS OR
 * IMPLIED, INCLUDING BUT NOT LIMITED TO THE WARRANTIES OF MERCHANTABILITY,
 * FITNESS FOR A PARTICULAR PURPOSE AND NONINFRINGEMENT.  IN NO EVENT SHALL
 * THE COPYRIGHT HOLDER(S) OR AUTHOR(S) BE LIABLE FOR ANY CLAIM, DAMAGES OR
 * OTHER LIABILITY, WHETHER IN AN ACTION OF CONTRACT, TORT OR OTHERWISE,
 * ARISING FROM, OUT OF OR IN CONNECTION WITH THE SOFTWARE OR THE USE OR
 * OTHER DEALINGS IN THE SOFTWARE.
 *
 * Authors: Dave Airlie
 *          Alex Deucher
 */

#include <drm/amdgpu_drm.h>
#include "amdgpu.h"
#include "amdgpu_i2c.h"
#include "atom.h"
#include "amdgpu_connectors.h"
#include "amdgpu_display.h"
#include <asm/div64.h>

#include <linux/pci.h>
#include <linux/pm_runtime.h>
#include <drm/drm_crtc_helper.h>
#include <drm/drm_edid.h>
#include <drm/drm_gem_framebuffer_helper.h>
#include <drm/drm_fb_helper.h>
#include <drm/drm_fourcc.h>
#include <drm/drm_vblank.h>

static void amdgpu_display_flip_callback(struct dma_fence *f,
					 struct dma_fence_cb *cb)
{
	struct amdgpu_flip_work *work =
		container_of(cb, struct amdgpu_flip_work, cb);

	dma_fence_put(f);
	schedule_work(&work->flip_work.work);
}

static bool amdgpu_display_flip_handle_fence(struct amdgpu_flip_work *work,
					     struct dma_fence **f)
{
	struct dma_fence *fence= *f;

	if (fence == NULL)
		return false;

	*f = NULL;

	if (!dma_fence_add_callback(fence, &work->cb,
				    amdgpu_display_flip_callback))
		return true;

	dma_fence_put(fence);
	return false;
}

static void amdgpu_display_flip_work_func(struct work_struct *__work)
{
	struct delayed_work *delayed_work =
		container_of(__work, struct delayed_work, work);
	struct amdgpu_flip_work *work =
		container_of(delayed_work, struct amdgpu_flip_work, flip_work);
	struct amdgpu_device *adev = work->adev;
	struct amdgpu_crtc *amdgpu_crtc = adev->mode_info.crtcs[work->crtc_id];

	struct drm_crtc *crtc = &amdgpu_crtc->base;
	unsigned long flags;
	unsigned i;
	int vpos, hpos;

	if (amdgpu_display_flip_handle_fence(work, &work->excl))
		return;

	for (i = 0; i < work->shared_count; ++i)
		if (amdgpu_display_flip_handle_fence(work, &work->shared[i]))
			return;

	/* Wait until we're out of the vertical blank period before the one
	 * targeted by the flip
	 */
	if (amdgpu_crtc->enabled &&
	    (amdgpu_display_get_crtc_scanoutpos(adev_to_drm(adev), work->crtc_id, 0,
						&vpos, &hpos, NULL, NULL,
						&crtc->hwmode)
	     & (DRM_SCANOUTPOS_VALID | DRM_SCANOUTPOS_IN_VBLANK)) ==
	    (DRM_SCANOUTPOS_VALID | DRM_SCANOUTPOS_IN_VBLANK) &&
	    (int)(work->target_vblank -
		  amdgpu_get_vblank_counter_kms(crtc)) > 0) {
		schedule_delayed_work(&work->flip_work, usecs_to_jiffies(1000));
		return;
	}

	/* We borrow the event spin lock for protecting flip_status */
	spin_lock_irqsave(&crtc->dev->event_lock, flags);

	/* Do the flip (mmio) */
	adev->mode_info.funcs->page_flip(adev, work->crtc_id, work->base, work->async);

	/* Set the flip status */
	amdgpu_crtc->pflip_status = AMDGPU_FLIP_SUBMITTED;
	spin_unlock_irqrestore(&crtc->dev->event_lock, flags);


	DRM_DEBUG_DRIVER("crtc:%d[%p], pflip_stat:AMDGPU_FLIP_SUBMITTED, work: %p,\n",
					 amdgpu_crtc->crtc_id, amdgpu_crtc, work);

}

/*
 * Handle unpin events outside the interrupt handler proper.
 */
static void amdgpu_display_unpin_work_func(struct work_struct *__work)
{
	struct amdgpu_flip_work *work =
		container_of(__work, struct amdgpu_flip_work, unpin_work);
	int r;

	/* unpin of the old buffer */
	r = amdgpu_bo_reserve(work->old_abo, true);
	if (likely(r == 0)) {
		amdgpu_bo_unpin(work->old_abo);
		amdgpu_bo_unreserve(work->old_abo);
	} else
		DRM_ERROR("failed to reserve buffer after flip\n");

	amdgpu_bo_unref(&work->old_abo);
	kfree(work->shared);
	kfree(work);
}

int amdgpu_display_crtc_page_flip_target(struct drm_crtc *crtc,
				struct drm_framebuffer *fb,
				struct drm_pending_vblank_event *event,
				uint32_t page_flip_flags, uint32_t target,
				struct drm_modeset_acquire_ctx *ctx)
{
	struct drm_device *dev = crtc->dev;
	struct amdgpu_device *adev = drm_to_adev(dev);
	struct amdgpu_crtc *amdgpu_crtc = to_amdgpu_crtc(crtc);
	struct drm_gem_object *obj;
	struct amdgpu_flip_work *work;
	struct amdgpu_bo *new_abo;
	unsigned long flags;
	u64 tiling_flags;
	int i, r;

	work = kzalloc(sizeof *work, GFP_KERNEL);
	if (work == NULL)
		return -ENOMEM;

	INIT_DELAYED_WORK(&work->flip_work, amdgpu_display_flip_work_func);
	INIT_WORK(&work->unpin_work, amdgpu_display_unpin_work_func);

	work->event = event;
	work->adev = adev;
	work->crtc_id = amdgpu_crtc->crtc_id;
	work->async = (page_flip_flags & DRM_MODE_PAGE_FLIP_ASYNC) != 0;

	/* schedule unpin of the old buffer */
	obj = crtc->primary->fb->obj[0];

	/* take a reference to the old object */
	work->old_abo = gem_to_amdgpu_bo(obj);
	amdgpu_bo_ref(work->old_abo);

	obj = fb->obj[0];
	new_abo = gem_to_amdgpu_bo(obj);

	/* pin the new buffer */
	r = amdgpu_bo_reserve(new_abo, false);
	if (unlikely(r != 0)) {
		DRM_ERROR("failed to reserve new abo buffer before flip\n");
		goto cleanup;
	}

	if (!adev->enable_virtual_display) {
		r = amdgpu_bo_pin(new_abo,
				  amdgpu_display_supported_domains(adev, new_abo->flags));
		if (unlikely(r != 0)) {
			DRM_ERROR("failed to pin new abo buffer before flip\n");
			goto unreserve;
		}
	}

	r = amdgpu_ttm_alloc_gart(&new_abo->tbo);
	if (unlikely(r != 0)) {
		DRM_ERROR("%p bind failed\n", new_abo);
		goto unpin;
	}

	r = dma_resv_get_fences_rcu(new_abo->tbo.base.resv, &work->excl,
					      &work->shared_count,
					      &work->shared);
	if (unlikely(r != 0)) {
		DRM_ERROR("failed to get fences for buffer\n");
		goto unpin;
	}

	amdgpu_bo_get_tiling_flags(new_abo, &tiling_flags);
	amdgpu_bo_unreserve(new_abo);

	if (!adev->enable_virtual_display)
		work->base = amdgpu_bo_gpu_offset(new_abo);
	work->target_vblank = target - (uint32_t)drm_crtc_vblank_count(crtc) +
		amdgpu_get_vblank_counter_kms(crtc);

	/* we borrow the event spin lock for protecting flip_wrok */
	spin_lock_irqsave(&crtc->dev->event_lock, flags);
	if (amdgpu_crtc->pflip_status != AMDGPU_FLIP_NONE) {
		DRM_DEBUG_DRIVER("flip queue: crtc already busy\n");
		spin_unlock_irqrestore(&crtc->dev->event_lock, flags);
		r = -EBUSY;
		goto pflip_cleanup;
	}

	amdgpu_crtc->pflip_status = AMDGPU_FLIP_PENDING;
	amdgpu_crtc->pflip_works = work;


	DRM_DEBUG_DRIVER("crtc:%d[%p], pflip_stat:AMDGPU_FLIP_PENDING, work: %p,\n",
					 amdgpu_crtc->crtc_id, amdgpu_crtc, work);
	/* update crtc fb */
	crtc->primary->fb = fb;
	spin_unlock_irqrestore(&crtc->dev->event_lock, flags);
	amdgpu_display_flip_work_func(&work->flip_work.work);
	return 0;

pflip_cleanup:
	if (unlikely(amdgpu_bo_reserve(new_abo, false) != 0)) {
		DRM_ERROR("failed to reserve new abo in error path\n");
		goto cleanup;
	}
unpin:
	if (!adev->enable_virtual_display)
		amdgpu_bo_unpin(new_abo);

unreserve:
	amdgpu_bo_unreserve(new_abo);

cleanup:
	amdgpu_bo_unref(&work->old_abo);
	dma_fence_put(work->excl);
	for (i = 0; i < work->shared_count; ++i)
		dma_fence_put(work->shared[i]);
	kfree(work->shared);
	kfree(work);

	return r;
}

int amdgpu_display_crtc_set_config(struct drm_mode_set *set,
				   struct drm_modeset_acquire_ctx *ctx)
{
	struct drm_device *dev;
	struct amdgpu_device *adev;
	struct drm_crtc *crtc;
	bool active = false;
	int ret;

	if (!set || !set->crtc)
		return -EINVAL;

	dev = set->crtc->dev;

	ret = pm_runtime_get_sync(dev->dev);
	if (ret < 0)
		goto out;

	ret = drm_crtc_helper_set_config(set, ctx);

	list_for_each_entry(crtc, &dev->mode_config.crtc_list, head)
		if (crtc->enabled)
			active = true;

	pm_runtime_mark_last_busy(dev->dev);

	adev = drm_to_adev(dev);
	/* if we have active crtcs and we don't have a power ref,
	   take the current one */
	if (active && !adev->have_disp_power_ref) {
		adev->have_disp_power_ref = true;
		return ret;
	}
	/* if we have no active crtcs, then drop the power ref
	   we got before */
	if (!active && adev->have_disp_power_ref) {
		pm_runtime_put_autosuspend(dev->dev);
		adev->have_disp_power_ref = false;
	}

out:
	/* drop the power reference we got coming in here */
	pm_runtime_put_autosuspend(dev->dev);
	return ret;
}

static const char *encoder_names[41] = {
	"NONE",
	"INTERNAL_LVDS",
	"INTERNAL_TMDS1",
	"INTERNAL_TMDS2",
	"INTERNAL_DAC1",
	"INTERNAL_DAC2",
	"INTERNAL_SDVOA",
	"INTERNAL_SDVOB",
	"SI170B",
	"CH7303",
	"CH7301",
	"INTERNAL_DVO1",
	"EXTERNAL_SDVOA",
	"EXTERNAL_SDVOB",
	"TITFP513",
	"INTERNAL_LVTM1",
	"VT1623",
	"HDMI_SI1930",
	"HDMI_INTERNAL",
	"INTERNAL_KLDSCP_TMDS1",
	"INTERNAL_KLDSCP_DVO1",
	"INTERNAL_KLDSCP_DAC1",
	"INTERNAL_KLDSCP_DAC2",
	"SI178",
	"MVPU_FPGA",
	"INTERNAL_DDI",
	"VT1625",
	"HDMI_SI1932",
	"DP_AN9801",
	"DP_DP501",
	"INTERNAL_UNIPHY",
	"INTERNAL_KLDSCP_LVTMA",
	"INTERNAL_UNIPHY1",
	"INTERNAL_UNIPHY2",
	"NUTMEG",
	"TRAVIS",
	"INTERNAL_VCE",
	"INTERNAL_UNIPHY3",
	"HDMI_ANX9805",
	"INTERNAL_AMCLK",
	"VIRTUAL",
};

static const char *hpd_names[6] = {
	"HPD1",
	"HPD2",
	"HPD3",
	"HPD4",
	"HPD5",
	"HPD6",
};

void amdgpu_display_print_display_setup(struct drm_device *dev)
{
	struct drm_connector *connector;
	struct amdgpu_connector *amdgpu_connector;
	struct drm_encoder *encoder;
	struct amdgpu_encoder *amdgpu_encoder;
	struct drm_connector_list_iter iter;
	uint32_t devices;
	int i = 0;

	drm_connector_list_iter_begin(dev, &iter);
	DRM_INFO("AMDGPU Display Connectors\n");
	drm_for_each_connector_iter(connector, &iter) {
		amdgpu_connector = to_amdgpu_connector(connector);
		DRM_INFO("Connector %d:\n", i);
		DRM_INFO("  %s\n", connector->name);
		if (amdgpu_connector->hpd.hpd != AMDGPU_HPD_NONE)
			DRM_INFO("  %s\n", hpd_names[amdgpu_connector->hpd.hpd]);
		if (amdgpu_connector->ddc_bus) {
			DRM_INFO("  DDC: 0x%x 0x%x 0x%x 0x%x 0x%x 0x%x 0x%x 0x%x\n",
				 amdgpu_connector->ddc_bus->rec.mask_clk_reg,
				 amdgpu_connector->ddc_bus->rec.mask_data_reg,
				 amdgpu_connector->ddc_bus->rec.a_clk_reg,
				 amdgpu_connector->ddc_bus->rec.a_data_reg,
				 amdgpu_connector->ddc_bus->rec.en_clk_reg,
				 amdgpu_connector->ddc_bus->rec.en_data_reg,
				 amdgpu_connector->ddc_bus->rec.y_clk_reg,
				 amdgpu_connector->ddc_bus->rec.y_data_reg);
			if (amdgpu_connector->router.ddc_valid)
				DRM_INFO("  DDC Router 0x%x/0x%x\n",
					 amdgpu_connector->router.ddc_mux_control_pin,
					 amdgpu_connector->router.ddc_mux_state);
			if (amdgpu_connector->router.cd_valid)
				DRM_INFO("  Clock/Data Router 0x%x/0x%x\n",
					 amdgpu_connector->router.cd_mux_control_pin,
					 amdgpu_connector->router.cd_mux_state);
		} else {
			if (connector->connector_type == DRM_MODE_CONNECTOR_VGA ||
			    connector->connector_type == DRM_MODE_CONNECTOR_DVII ||
			    connector->connector_type == DRM_MODE_CONNECTOR_DVID ||
			    connector->connector_type == DRM_MODE_CONNECTOR_DVIA ||
			    connector->connector_type == DRM_MODE_CONNECTOR_HDMIA ||
			    connector->connector_type == DRM_MODE_CONNECTOR_HDMIB)
				DRM_INFO("  DDC: no ddc bus - possible BIOS bug - please report to xorg-driver-ati@lists.x.org\n");
		}
		DRM_INFO("  Encoders:\n");
		list_for_each_entry(encoder, &dev->mode_config.encoder_list, head) {
			amdgpu_encoder = to_amdgpu_encoder(encoder);
			devices = amdgpu_encoder->devices & amdgpu_connector->devices;
			if (devices) {
				if (devices & ATOM_DEVICE_CRT1_SUPPORT)
					DRM_INFO("    CRT1: %s\n", encoder_names[amdgpu_encoder->encoder_id]);
				if (devices & ATOM_DEVICE_CRT2_SUPPORT)
					DRM_INFO("    CRT2: %s\n", encoder_names[amdgpu_encoder->encoder_id]);
				if (devices & ATOM_DEVICE_LCD1_SUPPORT)
					DRM_INFO("    LCD1: %s\n", encoder_names[amdgpu_encoder->encoder_id]);
				if (devices & ATOM_DEVICE_DFP1_SUPPORT)
					DRM_INFO("    DFP1: %s\n", encoder_names[amdgpu_encoder->encoder_id]);
				if (devices & ATOM_DEVICE_DFP2_SUPPORT)
					DRM_INFO("    DFP2: %s\n", encoder_names[amdgpu_encoder->encoder_id]);
				if (devices & ATOM_DEVICE_DFP3_SUPPORT)
					DRM_INFO("    DFP3: %s\n", encoder_names[amdgpu_encoder->encoder_id]);
				if (devices & ATOM_DEVICE_DFP4_SUPPORT)
					DRM_INFO("    DFP4: %s\n", encoder_names[amdgpu_encoder->encoder_id]);
				if (devices & ATOM_DEVICE_DFP5_SUPPORT)
					DRM_INFO("    DFP5: %s\n", encoder_names[amdgpu_encoder->encoder_id]);
				if (devices & ATOM_DEVICE_DFP6_SUPPORT)
					DRM_INFO("    DFP6: %s\n", encoder_names[amdgpu_encoder->encoder_id]);
				if (devices & ATOM_DEVICE_TV1_SUPPORT)
					DRM_INFO("    TV1: %s\n", encoder_names[amdgpu_encoder->encoder_id]);
				if (devices & ATOM_DEVICE_CV_SUPPORT)
					DRM_INFO("    CV: %s\n", encoder_names[amdgpu_encoder->encoder_id]);
			}
		}
		i++;
	}
	drm_connector_list_iter_end(&iter);
}

bool amdgpu_display_ddc_probe(struct amdgpu_connector *amdgpu_connector,
			      bool use_aux)
{
	u8 out = 0x0;
	u8 buf[8];
	int ret;
	struct i2c_msg msgs[] = {
		{
			.addr = DDC_ADDR,
			.flags = 0,
			.len = 1,
			.buf = &out,
		},
		{
			.addr = DDC_ADDR,
			.flags = I2C_M_RD,
			.len = 8,
			.buf = buf,
		}
	};

	/* on hw with routers, select right port */
	if (amdgpu_connector->router.ddc_valid)
		amdgpu_i2c_router_select_ddc_port(amdgpu_connector);

	if (use_aux) {
		ret = i2c_transfer(&amdgpu_connector->ddc_bus->aux.ddc, msgs, 2);
	} else {
		ret = i2c_transfer(&amdgpu_connector->ddc_bus->adapter, msgs, 2);
	}

	if (ret != 2)
		/* Couldn't find an accessible DDC on this connector */
		return false;
	/* Probe also for valid EDID header
	 * EDID header starts with:
	 * 0x00,0xFF,0xFF,0xFF,0xFF,0xFF,0xFF,0x00.
	 * Only the first 6 bytes must be valid as
	 * drm_edid_block_valid() can fix the last 2 bytes */
	if (drm_edid_header_is_valid(buf) < 6) {
		/* Couldn't find an accessible EDID on this
		 * connector */
		return false;
	}
	return true;
}

static const struct drm_framebuffer_funcs amdgpu_fb_funcs = {
	.destroy = drm_gem_fb_destroy,
	.create_handle = drm_gem_fb_create_handle,
};

uint32_t amdgpu_display_supported_domains(struct amdgpu_device *adev,
					  uint64_t bo_flags)
{
	uint32_t domain = AMDGPU_GEM_DOMAIN_VRAM;

#if defined(CONFIG_DRM_AMD_DC)
	/*
	 * if amdgpu_bo_support_uswc returns false it means that USWC mappings
	 * is not supported for this board. But this mapping is required
	 * to avoid hang caused by placement of scanout BO in GTT on certain
	 * APUs. So force the BO placement to VRAM in case this architecture
	 * will not allow USWC mappings.
	 * Also, don't allow GTT domain if the BO doesn't have USWC flag set.
	 */
	if ((bo_flags & AMDGPU_GEM_CREATE_CPU_GTT_USWC) &&
	    amdgpu_bo_support_uswc(bo_flags) &&
	    amdgpu_device_asic_has_dc_support(adev->asic_type)) {
		switch (adev->asic_type) {
		case CHIP_CARRIZO:
		case CHIP_STONEY:
			domain |= AMDGPU_GEM_DOMAIN_GTT;
			break;
		case CHIP_RAVEN:
			/* enable S/G on PCO and RV2 */
			if ((adev->apu_flags & AMD_APU_IS_RAVEN2) ||
			    (adev->apu_flags & AMD_APU_IS_PICASSO))
				domain |= AMDGPU_GEM_DOMAIN_GTT;
			break;
		case CHIP_RENOIR:
		case CHIP_VANGOGH:
			domain |= AMDGPU_GEM_DOMAIN_GTT;
			break;

		default:
			break;
		}
	}
#endif

	return domain;
}

static const struct drm_format_info dcc_formats[] = {
	{ .format = DRM_FORMAT_XRGB8888, .depth = 24, .num_planes = 2,
	  .cpp = { 4, 0, }, .block_w = {1, 1, 1}, .block_h = {1, 1, 1}, .hsub = 1, .vsub = 1, },
	 { .format = DRM_FORMAT_XBGR8888, .depth = 24, .num_planes = 2,
	  .cpp = { 4, 0, }, .block_w = {1, 1, 1}, .block_h = {1, 1, 1}, .hsub = 1, .vsub = 1, },
	{ .format = DRM_FORMAT_ARGB8888, .depth = 32, .num_planes = 2,
	  .cpp = { 4, 0, }, .block_w = {1, 1, 1}, .block_h = {1, 1, 1}, .hsub = 1, .vsub = 1,
	   .has_alpha = true, },
	{ .format = DRM_FORMAT_ABGR8888, .depth = 32, .num_planes = 2,
	  .cpp = { 4, 0, }, .block_w = {1, 1, 1}, .block_h = {1, 1, 1}, .hsub = 1, .vsub = 1,
	  .has_alpha = true, },
	{ .format = DRM_FORMAT_BGRA8888, .depth = 32, .num_planes = 2,
	  .cpp = { 4, 0, }, .block_w = {1, 1, 1}, .block_h = {1, 1, 1}, .hsub = 1, .vsub = 1,
	  .has_alpha = true, },
	{ .format = DRM_FORMAT_XRGB2101010, .depth = 30, .num_planes = 2,
	  .cpp = { 4, 0, }, .block_w = {1, 1, 1}, .block_h = {1, 1, 1}, .hsub = 1, .vsub = 1, },
	{ .format = DRM_FORMAT_XBGR2101010, .depth = 30, .num_planes = 2,
	  .cpp = { 4, 0, }, .block_w = {1, 1, 1}, .block_h = {1, 1, 1}, .hsub = 1, .vsub = 1, },
	{ .format = DRM_FORMAT_ARGB2101010, .depth = 30, .num_planes = 2,
	  .cpp = { 4, 0, }, .block_w = {1, 1, 1}, .block_h = {1, 1, 1}, .hsub = 1, .vsub = 1,
	  .has_alpha = true, },
	{ .format = DRM_FORMAT_ABGR2101010, .depth = 30, .num_planes = 2,
	  .cpp = { 4, 0, }, .block_w = {1, 1, 1}, .block_h = {1, 1, 1}, .hsub = 1, .vsub = 1,
	  .has_alpha = true, },
	{ .format = DRM_FORMAT_RGB565, .depth = 16, .num_planes = 2,
	  .cpp = { 2, 0, }, .block_w = {1, 1, 1}, .block_h = {1, 1, 1}, .hsub = 1, .vsub = 1, },
};

static const struct drm_format_info dcc_retile_formats[] = {
	{ .format = DRM_FORMAT_XRGB8888, .depth = 24, .num_planes = 3,
	  .cpp = { 4, 0, 0 }, .block_w = {1, 1, 1}, .block_h = {1, 1, 1}, .hsub = 1, .vsub = 1, },
	 { .format = DRM_FORMAT_XBGR8888, .depth = 24, .num_planes = 3,
	  .cpp = { 4, 0, 0 }, .block_w = {1, 1, 1}, .block_h = {1, 1, 1}, .hsub = 1, .vsub = 1, },
	{ .format = DRM_FORMAT_ARGB8888, .depth = 32, .num_planes = 3,
	  .cpp = { 4, 0, 0 }, .block_w = {1, 1, 1}, .block_h = {1, 1, 1}, .hsub = 1, .vsub = 1,
	   .has_alpha = true, },
	{ .format = DRM_FORMAT_ABGR8888, .depth = 32, .num_planes = 3,
	  .cpp = { 4, 0, 0 }, .block_w = {1, 1, 1}, .block_h = {1, 1, 1}, .hsub = 1, .vsub = 1,
	  .has_alpha = true, },
	{ .format = DRM_FORMAT_BGRA8888, .depth = 32, .num_planes = 3,
	  .cpp = { 4, 0, 0 }, .block_w = {1, 1, 1}, .block_h = {1, 1, 1}, .hsub = 1, .vsub = 1,
	  .has_alpha = true, },
	{ .format = DRM_FORMAT_XRGB2101010, .depth = 30, .num_planes = 3,
	  .cpp = { 4, 0, 0 }, .block_w = {1, 1, 1}, .block_h = {1, 1, 1}, .hsub = 1, .vsub = 1, },
	{ .format = DRM_FORMAT_XBGR2101010, .depth = 30, .num_planes = 3,
	  .cpp = { 4, 0, 0 }, .block_w = {1, 1, 1}, .block_h = {1, 1, 1}, .hsub = 1, .vsub = 1, },
	{ .format = DRM_FORMAT_ARGB2101010, .depth = 30, .num_planes = 3,
	  .cpp = { 4, 0, 0 }, .block_w = {1, 1, 1}, .block_h = {1, 1, 1}, .hsub = 1, .vsub = 1,
	  .has_alpha = true, },
	{ .format = DRM_FORMAT_ABGR2101010, .depth = 30, .num_planes = 3,
	  .cpp = { 4, 0, 0 }, .block_w = {1, 1, 1}, .block_h = {1, 1, 1}, .hsub = 1, .vsub = 1,
	  .has_alpha = true, },
	{ .format = DRM_FORMAT_RGB565, .depth = 16, .num_planes = 3,
	  .cpp = { 2, 0, 0 }, .block_w = {1, 1, 1}, .block_h = {1, 1, 1}, .hsub = 1, .vsub = 1, },
};

static const struct drm_format_info *
lookup_format_info(const struct drm_format_info formats[],
		  int num_formats, u32 format)
{
	int i;

	for (i = 0; i < num_formats; i++) {
		if (formats[i].format == format)
			return &formats[i];
	}

	return NULL;
}

const struct drm_format_info *
amdgpu_lookup_format_info(u32 format, uint64_t modifier)
{
	if (!IS_AMD_FMT_MOD(modifier))
		return NULL;

	if (AMD_FMT_MOD_GET(DCC_RETILE, modifier))
		return lookup_format_info(dcc_retile_formats,
					  ARRAY_SIZE(dcc_retile_formats),
					  format);

	if (AMD_FMT_MOD_GET(DCC, modifier))
		return lookup_format_info(dcc_formats, ARRAY_SIZE(dcc_formats),
					  format);

	/* returning NULL will cause the default format structs to be used. */
	return NULL;
}


/*
 * Tries to extract the renderable DCC offset from the opaque metadata attached
 * to the buffer.
 */
static int
extract_render_dcc_offset(struct amdgpu_device *adev,
			  struct drm_gem_object *obj,
			  uint64_t *offset)
{
	struct amdgpu_bo *rbo;
	int r = 0;
	uint32_t metadata[10]; /* Something that fits a descriptor + header. */
	uint32_t size;

	rbo = gem_to_amdgpu_bo(obj);
	r = amdgpu_bo_reserve(rbo, false);

	if (unlikely(r)) {
		/* Don't show error message when returning -ERESTARTSYS */
		if (r != -ERESTARTSYS)
			DRM_ERROR("Unable to reserve buffer: %d\n", r);
		return r;
	}

	r = amdgpu_bo_get_metadata(rbo, metadata, sizeof(metadata), &size, NULL);
	amdgpu_bo_unreserve(rbo);

	if (r)
		return r;

	/*
	 * The first word is the metadata version, and we need space for at least
	 * the version + pci vendor+device id + 8 words for a descriptor.
	 */
	if (size < 40  || metadata[0] != 1)
		return -EINVAL;

	if (adev->family >= AMDGPU_FAMILY_NV) {
		/* resource word 6/7 META_DATA_ADDRESS{_LO} */
		*offset = ((u64)metadata[9] << 16u) |
			  ((metadata[8] & 0xFF000000u) >> 16);
	} else {
		/* resource word 5/7 META_DATA_ADDRESS */
		*offset = ((u64)metadata[9] << 8u) |
			  ((u64)(metadata[7] & 0x1FE0000u) << 23);
	}

	return 0;
}

static int convert_tiling_flags_to_modifier(struct amdgpu_framebuffer *afb)
{
	struct amdgpu_device *adev = drm_to_adev(afb->base.dev);
	uint64_t modifier = 0;

	if (!afb->tiling_flags || !AMDGPU_TILING_GET(afb->tiling_flags, SWIZZLE_MODE)) {
		modifier = DRM_FORMAT_MOD_LINEAR;
	} else {
		int swizzle = AMDGPU_TILING_GET(afb->tiling_flags, SWIZZLE_MODE);
		bool has_xor = swizzle >= 16;
		int block_size_bits;
		int version;
		int pipe_xor_bits = 0;
		int bank_xor_bits = 0;
		int packers = 0;
		int rb = 0;
		int pipes = ilog2(adev->gfx.config.gb_addr_config_fields.num_pipes);
		uint32_t dcc_offset = AMDGPU_TILING_GET(afb->tiling_flags, DCC_OFFSET_256B);

		switch (swizzle >> 2) {
		case 0: /* 256B */
			block_size_bits = 8;
			break;
		case 1: /* 4KiB */
		case 5: /* 4KiB _X */
			block_size_bits = 12;
			break;
		case 2: /* 64KiB */
		case 4: /* 64 KiB _T */
		case 6: /* 64 KiB _X */
			block_size_bits = 16;
			break;
		default:
			/* RESERVED or VAR */
			return -EINVAL;
		}

		if (adev->asic_type >= CHIP_SIENNA_CICHLID)
			version = AMD_FMT_MOD_TILE_VER_GFX10_RBPLUS;
		else if (adev->family == AMDGPU_FAMILY_NV)
			version = AMD_FMT_MOD_TILE_VER_GFX10;
		else
			version = AMD_FMT_MOD_TILE_VER_GFX9;

		switch (swizzle & 3) {
		case 0: /* Z microtiling */
			return -EINVAL;
		case 1: /* S microtiling */
			if (!has_xor)
				version = AMD_FMT_MOD_TILE_VER_GFX9;
			break;
		case 2:
			if (!has_xor && afb->base.format->cpp[0] != 4)
				version = AMD_FMT_MOD_TILE_VER_GFX9;
			break;
		case 3:
			break;
		}

		if (has_xor) {
			switch (version) {
			case AMD_FMT_MOD_TILE_VER_GFX10_RBPLUS:
				pipe_xor_bits = min(block_size_bits - 8, pipes);
				packers = min(block_size_bits - 8 - pipe_xor_bits,
					      ilog2(adev->gfx.config.gb_addr_config_fields.num_pkrs));
				break;
			case AMD_FMT_MOD_TILE_VER_GFX10:
				pipe_xor_bits = min(block_size_bits - 8, pipes);
				break;
			case AMD_FMT_MOD_TILE_VER_GFX9:
				rb = ilog2(adev->gfx.config.gb_addr_config_fields.num_se) +
				     ilog2(adev->gfx.config.gb_addr_config_fields.num_rb_per_se);
				pipe_xor_bits = min(block_size_bits - 8, pipes +
						    ilog2(adev->gfx.config.gb_addr_config_fields.num_se));
				bank_xor_bits = min(block_size_bits - 8 - pipe_xor_bits,
						    ilog2(adev->gfx.config.gb_addr_config_fields.num_banks));
				break;
			}
		}

		modifier = AMD_FMT_MOD |
			   AMD_FMT_MOD_SET(TILE, AMDGPU_TILING_GET(afb->tiling_flags, SWIZZLE_MODE)) |
			   AMD_FMT_MOD_SET(TILE_VERSION, version) |
			   AMD_FMT_MOD_SET(PIPE_XOR_BITS, pipe_xor_bits) |
			   AMD_FMT_MOD_SET(BANK_XOR_BITS, bank_xor_bits) |
			   AMD_FMT_MOD_SET(PACKERS, packers);

		if (dcc_offset != 0) {
			bool dcc_i64b = AMDGPU_TILING_GET(afb->tiling_flags, DCC_INDEPENDENT_64B) != 0;
			bool dcc_i128b = version >= AMD_FMT_MOD_TILE_VER_GFX10_RBPLUS;
			const struct drm_format_info *format_info;
			u64 render_dcc_offset;

			/* Enable constant encode on RAVEN2 and later. */
			bool dcc_constant_encode = adev->asic_type > CHIP_RAVEN ||
						   (adev->asic_type == CHIP_RAVEN &&
						    adev->external_rev_id >= 0x81);

			int max_cblock_size = dcc_i64b ? AMD_FMT_MOD_DCC_BLOCK_64B :
					      dcc_i128b ? AMD_FMT_MOD_DCC_BLOCK_128B :
					      AMD_FMT_MOD_DCC_BLOCK_256B;

			modifier |= AMD_FMT_MOD_SET(DCC, 1) |
				    AMD_FMT_MOD_SET(DCC_CONSTANT_ENCODE, dcc_constant_encode) |
				    AMD_FMT_MOD_SET(DCC_INDEPENDENT_64B, dcc_i64b) |
				    AMD_FMT_MOD_SET(DCC_INDEPENDENT_128B, dcc_i128b) |
				    AMD_FMT_MOD_SET(DCC_MAX_COMPRESSED_BLOCK, max_cblock_size);

			afb->base.offsets[1] = dcc_offset * 256 + afb->base.offsets[0];
			afb->base.pitches[1] =
				AMDGPU_TILING_GET(afb->tiling_flags, DCC_PITCH_MAX) + 1;

			/*
			 * If the userspace driver uses retiling the tiling flags do not contain
			 * info on the renderable DCC buffer. Luckily the opaque metadata contains
			 * the info so we can try to extract it. The kernel does not use this info
			 * but we should convert it to a modifier plane for getfb2, so the
			 * userspace driver that gets it doesn't have to juggle around another DCC
			 * plane internally.
			 */
			if (extract_render_dcc_offset(adev, afb->base.obj[0],
						      &render_dcc_offset) == 0 &&
			    render_dcc_offset != 0 &&
			    render_dcc_offset != afb->base.offsets[1] &&
			    render_dcc_offset < UINT_MAX) {
				uint32_t dcc_block_bits;  /* of base surface data */

				modifier |= AMD_FMT_MOD_SET(DCC_RETILE, 1);
				afb->base.offsets[2] = render_dcc_offset;

				if (adev->family >= AMDGPU_FAMILY_NV) {
					int extra_pipe = 0;

					if (adev->asic_type >= CHIP_SIENNA_CICHLID &&
					    pipes == packers && pipes > 1)
						extra_pipe = 1;

					dcc_block_bits = max(20, 16 + pipes + extra_pipe);
				} else {
					modifier |= AMD_FMT_MOD_SET(RB, rb) |
						    AMD_FMT_MOD_SET(PIPE, pipes);
					dcc_block_bits = max(20, 18 + rb);
				}

				dcc_block_bits -= ilog2(afb->base.format->cpp[0]);
				afb->base.pitches[2] = ALIGN(afb->base.width,
							     1u << ((dcc_block_bits + 1) / 2));
			}
			format_info = amdgpu_lookup_format_info(afb->base.format->format,
								modifier);
			if (!format_info)
				return -EINVAL;

			afb->base.format = format_info;
		}
	}

	afb->base.modifier = modifier;
	afb->base.flags |= DRM_MODE_FB_MODIFIERS;
	return 0;
}

static void get_block_dimensions(unsigned int block_log2, unsigned int cpp,
				 unsigned int *width, unsigned int *height)
{
	unsigned int cpp_log2 = ilog2(cpp);
	unsigned int pixel_log2 = block_log2 - cpp_log2;
	unsigned int width_log2 = (pixel_log2 + 1) / 2;
	unsigned int height_log2 = pixel_log2 - width_log2;

	*width = 1 << width_log2;
	*height = 1 << height_log2;
}

static unsigned int get_dcc_block_size(uint64_t modifier, bool rb_aligned,
				       bool pipe_aligned)
{
	unsigned int ver = AMD_FMT_MOD_GET(TILE_VERSION, modifier);

	switch (ver) {
	case AMD_FMT_MOD_TILE_VER_GFX9: {
		/*
		 * TODO: for pipe aligned we may need to check the alignment of the
		 * total size of the surface, which may need to be bigger than the
		 * natural alignment due to some HW workarounds
		 */
		return max(10 + (rb_aligned ? (int)AMD_FMT_MOD_GET(RB, modifier) : 0), 12);
	}
	case AMD_FMT_MOD_TILE_VER_GFX10:
	case AMD_FMT_MOD_TILE_VER_GFX10_RBPLUS: {
		int pipes_log2 = AMD_FMT_MOD_GET(PIPE_XOR_BITS, modifier);

		if (ver == AMD_FMT_MOD_TILE_VER_GFX10_RBPLUS && pipes_log2 > 1 &&
		    AMD_FMT_MOD_GET(PACKERS, modifier) == pipes_log2)
			++pipes_log2;

		return max(8 + (pipe_aligned ? pipes_log2 : 0), 12);
	}
	default:
		return 0;
	}
}

static int amdgpu_display_verify_plane(struct amdgpu_framebuffer *rfb, int plane,
				       const struct drm_format_info *format,
				       unsigned int block_width, unsigned int block_height,
				       unsigned int block_size_log2)
{
	unsigned int width = rfb->base.width /
		((plane && plane < format->num_planes) ? format->hsub : 1);
	unsigned int height = rfb->base.height /
		((plane && plane < format->num_planes) ? format->vsub : 1);
	unsigned int cpp = plane < format->num_planes ? format->cpp[plane] : 1;
	unsigned int block_pitch = block_width * cpp;
	unsigned int min_pitch = ALIGN(width * cpp, block_pitch);
	unsigned int block_size = 1 << block_size_log2;
	uint64_t size;

	if (rfb->base.pitches[plane] % block_pitch) {
		drm_dbg_kms(rfb->base.dev,
			    "pitch %d for plane %d is not a multiple of block pitch %d\n",
			    rfb->base.pitches[plane], plane, block_pitch);
		return -EINVAL;
	}
	if (rfb->base.pitches[plane] < min_pitch) {
		drm_dbg_kms(rfb->base.dev,
			    "pitch %d for plane %d is less than minimum pitch %d\n",
			    rfb->base.pitches[plane], plane, min_pitch);
		return -EINVAL;
	}

	/* Force at least natural alignment. */
	if (rfb->base.offsets[plane] % block_size) {
		drm_dbg_kms(rfb->base.dev,
			    "offset 0x%x for plane %d is not a multiple of block pitch 0x%x\n",
			    rfb->base.offsets[plane], plane, block_size);
		return -EINVAL;
	}

	size = rfb->base.offsets[plane] +
		(uint64_t)rfb->base.pitches[plane] / block_pitch *
		block_size * DIV_ROUND_UP(height, block_height);

	if (rfb->base.obj[0]->size < size) {
		drm_dbg_kms(rfb->base.dev,
			    "BO size 0x%zx is less than 0x%llx required for plane %d\n",
			    rfb->base.obj[0]->size, size, plane);
		return -EINVAL;
	}

	return 0;
}


static int amdgpu_display_verify_sizes(struct amdgpu_framebuffer *rfb)
{
	const struct drm_format_info *format_info = drm_format_info(rfb->base.format->format);
	uint64_t modifier = rfb->base.modifier;
	int ret;
	unsigned int i, block_width, block_height, block_size_log2;

	if (!rfb->base.dev->mode_config.allow_fb_modifiers)
		return 0;

	for (i = 0; i < format_info->num_planes; ++i) {
		if (modifier == DRM_FORMAT_MOD_LINEAR) {
			block_width = 256 / format_info->cpp[i];
			block_height = 1;
			block_size_log2 = 8;
		} else {
			int swizzle = AMD_FMT_MOD_GET(TILE, modifier);

			switch ((swizzle & ~3) + 1) {
			case DC_SW_256B_S:
				block_size_log2 = 8;
				break;
			case DC_SW_4KB_S:
			case DC_SW_4KB_S_X:
				block_size_log2 = 12;
				break;
			case DC_SW_64KB_S:
			case DC_SW_64KB_S_T:
			case DC_SW_64KB_S_X:
				block_size_log2 = 16;
				break;
			default:
				drm_dbg_kms(rfb->base.dev,
					    "Swizzle mode with unknown block size: %d\n", swizzle);
				return -EINVAL;
			}

			get_block_dimensions(block_size_log2, format_info->cpp[i],
					     &block_width, &block_height);
		}

		ret = amdgpu_display_verify_plane(rfb, i, format_info,
						  block_width, block_height, block_size_log2);
		if (ret)
			return ret;
	}

	if (AMD_FMT_MOD_GET(DCC, modifier)) {
		if (AMD_FMT_MOD_GET(DCC_RETILE, modifier)) {
			block_size_log2 = get_dcc_block_size(modifier, false, false);
			get_block_dimensions(block_size_log2 + 8, format_info->cpp[0],
					     &block_width, &block_height);
			ret = amdgpu_display_verify_plane(rfb, i, format_info,
							  block_width, block_height,
							  block_size_log2);
			if (ret)
				return ret;

			++i;
			block_size_log2 = get_dcc_block_size(modifier, true, true);
		} else {
			bool pipe_aligned = AMD_FMT_MOD_GET(DCC_PIPE_ALIGN, modifier);

			block_size_log2 = get_dcc_block_size(modifier, true, pipe_aligned);
		}
		get_block_dimensions(block_size_log2 + 8, format_info->cpp[0],
				     &block_width, &block_height);
		ret = amdgpu_display_verify_plane(rfb, i, format_info,
						  block_width, block_height, block_size_log2);
		if (ret)
			return ret;
	}

	return 0;
}

static int amdgpu_display_get_fb_info(const struct amdgpu_framebuffer *amdgpu_fb,
				      uint64_t *tiling_flags, bool *tmz_surface)
{
	struct amdgpu_bo *rbo;
	int r;

	if (!amdgpu_fb) {
		*tiling_flags = 0;
		*tmz_surface = false;
		return 0;
	}

	rbo = gem_to_amdgpu_bo(amdgpu_fb->base.obj[0]);
	r = amdgpu_bo_reserve(rbo, false);

	if (unlikely(r)) {
		/* Don't show error message when returning -ERESTARTSYS */
		if (r != -ERESTARTSYS)
			DRM_ERROR("Unable to reserve buffer: %d\n", r);
		return r;
	}

	if (tiling_flags)
		amdgpu_bo_get_tiling_flags(rbo, tiling_flags);

	if (tmz_surface)
		*tmz_surface = amdgpu_bo_encrypted(rbo);

	amdgpu_bo_unreserve(rbo);

	return r;
}

int amdgpu_display_gem_fb_init(struct drm_device *dev,
			       struct amdgpu_framebuffer *rfb,
			       const struct drm_mode_fb_cmd2 *mode_cmd,
			       struct drm_gem_object *obj)
{
	int ret;

	rfb->base.obj[0] = obj;
	drm_helper_mode_fill_fb_struct(dev, &rfb->base, mode_cmd);

	ret = amdgpu_display_framebuffer_init(dev, rfb, mode_cmd, obj);
	if (ret)
		goto err;

	ret = drm_framebuffer_init(dev, &rfb->base, &amdgpu_fb_funcs);
	if (ret)
		goto err;

	return 0;
err:
	drm_dbg_kms(dev, "Failed to init gem fb: %d\n", ret);
	rfb->base.obj[0] = NULL;
	return ret;
}

int amdgpu_display_gem_fb_verify_and_init(
	struct drm_device *dev, struct amdgpu_framebuffer *rfb,
	struct drm_file *file_priv, const struct drm_mode_fb_cmd2 *mode_cmd,
	struct drm_gem_object *obj)
{
	int ret;

	rfb->base.obj[0] = obj;
	drm_helper_mode_fill_fb_struct(dev, &rfb->base, mode_cmd);
	/* Verify that the modifier is supported. */
	if (!drm_any_plane_has_format(dev, mode_cmd->pixel_format,
				      mode_cmd->modifier[0])) {
		struct drm_format_name_buf format_name;
		drm_dbg_kms(dev,
			    "unsupported pixel format %s / modifier 0x%llx\n",
			    drm_get_format_name(mode_cmd->pixel_format,
						&format_name),
			    mode_cmd->modifier[0]);

		ret = -EINVAL;
		goto err;
	}

	ret = amdgpu_display_framebuffer_init(dev, rfb, mode_cmd, obj);
	if (ret)
		goto err;

	ret = drm_framebuffer_init(dev, &rfb->base, &amdgpu_fb_funcs);
	if (ret)
		goto err;

	return 0;
err:
	drm_dbg_kms(dev, "Failed to verify and init gem fb: %d\n", ret);
	rfb->base.obj[0] = NULL;
	return ret;
}

int amdgpu_display_framebuffer_init(struct drm_device *dev,
				    struct amdgpu_framebuffer *rfb,
				    const struct drm_mode_fb_cmd2 *mode_cmd,
				    struct drm_gem_object *obj)
{
	int ret, i;

	/*
	 * This needs to happen before modifier conversion as that might change
	 * the number of planes.
	 */
	for (i = 1; i < rfb->base.format->num_planes; ++i) {
		if (mode_cmd->handles[i] != mode_cmd->handles[0]) {
			drm_dbg_kms(dev, "Plane 0 and %d have different BOs: %u vs. %u\n",
				    i, mode_cmd->handles[0], mode_cmd->handles[i]);
			ret = -EINVAL;
			return ret;
		}
	}

	ret = amdgpu_display_get_fb_info(rfb, &rfb->tiling_flags, &rfb->tmz_surface);
	if (ret)
		return ret;

	if (dev->mode_config.allow_fb_modifiers &&
	    !(rfb->base.flags & DRM_MODE_FB_MODIFIERS)) {
		ret = convert_tiling_flags_to_modifier(rfb);
		if (ret) {
			drm_dbg_kms(dev, "Failed to convert tiling flags 0x%llX to a modifier",
				    rfb->tiling_flags);
			return ret;
		}
	}

	ret = amdgpu_display_verify_sizes(rfb);
	if (ret)
		return ret;

	for (i = 0; i < rfb->base.format->num_planes; ++i) {
		drm_gem_object_get(rfb->base.obj[0]);
		rfb->base.obj[i] = rfb->base.obj[0];
	}

	return 0;
}

struct drm_framebuffer *
amdgpu_display_user_framebuffer_create(struct drm_device *dev,
				       struct drm_file *file_priv,
				       const struct drm_mode_fb_cmd2 *mode_cmd)
{
	struct amdgpu_framebuffer *amdgpu_fb;
	struct drm_gem_object *obj;
	struct amdgpu_bo *bo;
	uint32_t domains;
	int ret;

	obj = drm_gem_object_lookup(file_priv, mode_cmd->handles[0]);
	if (obj ==  NULL) {
		drm_dbg_kms(dev, "No GEM object associated to handle 0x%08X, "
			    "can't create framebuffer\n", mode_cmd->handles[0]);
		return ERR_PTR(-ENOENT);
	}

	/* Handle is imported dma-buf, so cannot be migrated to VRAM for scanout */
	bo = gem_to_amdgpu_bo(obj);
	domains = amdgpu_display_supported_domains(drm_to_adev(dev), bo->flags);
	if (obj->import_attach && !(domains & AMDGPU_GEM_DOMAIN_GTT)) {
		drm_dbg_kms(dev, "Cannot create framebuffer from imported dma_buf\n");
		drm_gem_object_put(obj);
		return ERR_PTR(-EINVAL);
	}

	amdgpu_fb = kzalloc(sizeof(*amdgpu_fb), GFP_KERNEL);
	if (amdgpu_fb == NULL) {
		drm_gem_object_put(obj);
		return ERR_PTR(-ENOMEM);
	}

	ret = amdgpu_display_gem_fb_verify_and_init(dev, amdgpu_fb, file_priv,
						    mode_cmd, obj);
	if (ret) {
		kfree(amdgpu_fb);
		drm_gem_object_put(obj);
		return ERR_PTR(ret);
	}

	drm_gem_object_put(obj);
	return &amdgpu_fb->base;
}

const struct drm_mode_config_funcs amdgpu_mode_funcs = {
	.fb_create = amdgpu_display_user_framebuffer_create,
	.output_poll_changed = drm_fb_helper_output_poll_changed,
};

static const struct drm_prop_enum_list amdgpu_underscan_enum_list[] =
{	{ UNDERSCAN_OFF, "off" },
	{ UNDERSCAN_ON, "on" },
	{ UNDERSCAN_AUTO, "auto" },
};

static const struct drm_prop_enum_list amdgpu_audio_enum_list[] =
{	{ AMDGPU_AUDIO_DISABLE, "off" },
	{ AMDGPU_AUDIO_ENABLE, "on" },
	{ AMDGPU_AUDIO_AUTO, "auto" },
};

/* XXX support different dither options? spatial, temporal, both, etc. */
static const struct drm_prop_enum_list amdgpu_dither_enum_list[] =
{	{ AMDGPU_FMT_DITHER_DISABLE, "off" },
	{ AMDGPU_FMT_DITHER_ENABLE, "on" },
};

int amdgpu_display_modeset_create_props(struct amdgpu_device *adev)
{
	int sz;

	adev->mode_info.coherent_mode_property =
		drm_property_create_range(adev_to_drm(adev), 0, "coherent", 0, 1);
	if (!adev->mode_info.coherent_mode_property)
		return -ENOMEM;

	adev->mode_info.load_detect_property =
		drm_property_create_range(adev_to_drm(adev), 0, "load detection", 0, 1);
	if (!adev->mode_info.load_detect_property)
		return -ENOMEM;

	drm_mode_create_scaling_mode_property(adev_to_drm(adev));

	sz = ARRAY_SIZE(amdgpu_underscan_enum_list);
	adev->mode_info.underscan_property =
		drm_property_create_enum(adev_to_drm(adev), 0,
					 "underscan",
					 amdgpu_underscan_enum_list, sz);

	adev->mode_info.underscan_hborder_property =
		drm_property_create_range(adev_to_drm(adev), 0,
					  "underscan hborder", 0, 128);
	if (!adev->mode_info.underscan_hborder_property)
		return -ENOMEM;

	adev->mode_info.underscan_vborder_property =
		drm_property_create_range(adev_to_drm(adev), 0,
					  "underscan vborder", 0, 128);
	if (!adev->mode_info.underscan_vborder_property)
		return -ENOMEM;

	sz = ARRAY_SIZE(amdgpu_audio_enum_list);
	adev->mode_info.audio_property =
		drm_property_create_enum(adev_to_drm(adev), 0,
					 "audio",
					 amdgpu_audio_enum_list, sz);

	sz = ARRAY_SIZE(amdgpu_dither_enum_list);
	adev->mode_info.dither_property =
		drm_property_create_enum(adev_to_drm(adev), 0,
					 "dither",
					 amdgpu_dither_enum_list, sz);

	if (amdgpu_device_has_dc_support(adev)) {
		adev->mode_info.abm_level_property =
			drm_property_create_range(adev_to_drm(adev), 0,
						  "abm level", 0, 4);
		if (!adev->mode_info.abm_level_property)
			return -ENOMEM;
	}

	return 0;
}

void amdgpu_display_update_priority(struct amdgpu_device *adev)
{
	/* adjustment options for the display watermarks */
	if ((amdgpu_disp_priority == 0) || (amdgpu_disp_priority > 2))
		adev->mode_info.disp_priority = 0;
	else
		adev->mode_info.disp_priority = amdgpu_disp_priority;

}

static bool amdgpu_display_is_hdtv_mode(const struct drm_display_mode *mode)
{
	/* try and guess if this is a tv or a monitor */
	if ((mode->vdisplay == 480 && mode->hdisplay == 720) || /* 480p */
	    (mode->vdisplay == 576) || /* 576p */
	    (mode->vdisplay == 720) || /* 720p */
	    (mode->vdisplay == 1080)) /* 1080p */
		return true;
	else
		return false;
}

bool amdgpu_display_crtc_scaling_mode_fixup(struct drm_crtc *crtc,
					const struct drm_display_mode *mode,
					struct drm_display_mode *adjusted_mode)
{
	struct drm_device *dev = crtc->dev;
	struct drm_encoder *encoder;
	struct amdgpu_crtc *amdgpu_crtc = to_amdgpu_crtc(crtc);
	struct amdgpu_encoder *amdgpu_encoder;
	struct drm_connector *connector;
	u32 src_v = 1, dst_v = 1;
	u32 src_h = 1, dst_h = 1;

	amdgpu_crtc->h_border = 0;
	amdgpu_crtc->v_border = 0;

	list_for_each_entry(encoder, &dev->mode_config.encoder_list, head) {
		if (encoder->crtc != crtc)
			continue;
		amdgpu_encoder = to_amdgpu_encoder(encoder);
		connector = amdgpu_get_connector_for_encoder(encoder);

		/* set scaling */
		if (amdgpu_encoder->rmx_type == RMX_OFF)
			amdgpu_crtc->rmx_type = RMX_OFF;
		else if (mode->hdisplay < amdgpu_encoder->native_mode.hdisplay ||
			 mode->vdisplay < amdgpu_encoder->native_mode.vdisplay)
			amdgpu_crtc->rmx_type = amdgpu_encoder->rmx_type;
		else
			amdgpu_crtc->rmx_type = RMX_OFF;
		/* copy native mode */
		memcpy(&amdgpu_crtc->native_mode,
		       &amdgpu_encoder->native_mode,
		       sizeof(struct drm_display_mode));
		src_v = crtc->mode.vdisplay;
		dst_v = amdgpu_crtc->native_mode.vdisplay;
		src_h = crtc->mode.hdisplay;
		dst_h = amdgpu_crtc->native_mode.hdisplay;

		/* fix up for overscan on hdmi */
		if ((!(mode->flags & DRM_MODE_FLAG_INTERLACE)) &&
		    ((amdgpu_encoder->underscan_type == UNDERSCAN_ON) ||
		     ((amdgpu_encoder->underscan_type == UNDERSCAN_AUTO) &&
		      drm_detect_hdmi_monitor(amdgpu_connector_edid(connector)) &&
		      amdgpu_display_is_hdtv_mode(mode)))) {
			if (amdgpu_encoder->underscan_hborder != 0)
				amdgpu_crtc->h_border = amdgpu_encoder->underscan_hborder;
			else
				amdgpu_crtc->h_border = (mode->hdisplay >> 5) + 16;
			if (amdgpu_encoder->underscan_vborder != 0)
				amdgpu_crtc->v_border = amdgpu_encoder->underscan_vborder;
			else
				amdgpu_crtc->v_border = (mode->vdisplay >> 5) + 16;
			amdgpu_crtc->rmx_type = RMX_FULL;
			src_v = crtc->mode.vdisplay;
			dst_v = crtc->mode.vdisplay - (amdgpu_crtc->v_border * 2);
			src_h = crtc->mode.hdisplay;
			dst_h = crtc->mode.hdisplay - (amdgpu_crtc->h_border * 2);
		}
	}
	if (amdgpu_crtc->rmx_type != RMX_OFF) {
		fixed20_12 a, b;
		a.full = dfixed_const(src_v);
		b.full = dfixed_const(dst_v);
		amdgpu_crtc->vsc.full = dfixed_div(a, b);
		a.full = dfixed_const(src_h);
		b.full = dfixed_const(dst_h);
		amdgpu_crtc->hsc.full = dfixed_div(a, b);
	} else {
		amdgpu_crtc->vsc.full = dfixed_const(1);
		amdgpu_crtc->hsc.full = dfixed_const(1);
	}
	return true;
}

/*
 * Retrieve current video scanout position of crtc on a given gpu, and
 * an optional accurate timestamp of when query happened.
 *
 * \param dev Device to query.
 * \param pipe Crtc to query.
 * \param flags Flags from caller (DRM_CALLED_FROM_VBLIRQ or 0).
 *              For driver internal use only also supports these flags:
 *
 *              USE_REAL_VBLANKSTART to use the real start of vblank instead
 *              of a fudged earlier start of vblank.
 *
 *              GET_DISTANCE_TO_VBLANKSTART to return distance to the
 *              fudged earlier start of vblank in *vpos and the distance
 *              to true start of vblank in *hpos.
 *
 * \param *vpos Location where vertical scanout position should be stored.
 * \param *hpos Location where horizontal scanout position should go.
 * \param *stime Target location for timestamp taken immediately before
 *               scanout position query. Can be NULL to skip timestamp.
 * \param *etime Target location for timestamp taken immediately after
 *               scanout position query. Can be NULL to skip timestamp.
 *
 * Returns vpos as a positive number while in active scanout area.
 * Returns vpos as a negative number inside vblank, counting the number
 * of scanlines to go until end of vblank, e.g., -1 means "one scanline
 * until start of active scanout / end of vblank."
 *
 * \return Flags, or'ed together as follows:
 *
 * DRM_SCANOUTPOS_VALID = Query successful.
 * DRM_SCANOUTPOS_INVBL = Inside vblank.
 * DRM_SCANOUTPOS_ACCURATE = Returned position is accurate. A lack of
 * this flag means that returned position may be offset by a constant but
 * unknown small number of scanlines wrt. real scanout position.
 *
 */
int amdgpu_display_get_crtc_scanoutpos(struct drm_device *dev,
			unsigned int pipe, unsigned int flags, int *vpos,
			int *hpos, ktime_t *stime, ktime_t *etime,
			const struct drm_display_mode *mode)
{
	u32 vbl = 0, position = 0;
	int vbl_start, vbl_end, vtotal, ret = 0;
	bool in_vbl = true;

	struct amdgpu_device *adev = drm_to_adev(dev);

	/* preempt_disable_rt() should go right here in PREEMPT_RT patchset. */

	/* Get optional system timestamp before query. */
	if (stime)
		*stime = ktime_get();

	if (amdgpu_display_page_flip_get_scanoutpos(adev, pipe, &vbl, &position) == 0)
		ret |= DRM_SCANOUTPOS_VALID;

	/* Get optional system timestamp after query. */
	if (etime)
		*etime = ktime_get();

	/* preempt_enable_rt() should go right here in PREEMPT_RT patchset. */

	/* Decode into vertical and horizontal scanout position. */
	*vpos = position & 0x1fff;
	*hpos = (position >> 16) & 0x1fff;

	/* Valid vblank area boundaries from gpu retrieved? */
	if (vbl > 0) {
		/* Yes: Decode. */
		ret |= DRM_SCANOUTPOS_ACCURATE;
		vbl_start = vbl & 0x1fff;
		vbl_end = (vbl >> 16) & 0x1fff;
	}
	else {
		/* No: Fake something reasonable which gives at least ok results. */
		vbl_start = mode->crtc_vdisplay;
		vbl_end = 0;
	}

	/* Called from driver internal vblank counter query code? */
	if (flags & GET_DISTANCE_TO_VBLANKSTART) {
	    /* Caller wants distance from real vbl_start in *hpos */
	    *hpos = *vpos - vbl_start;
	}

	/* Fudge vblank to start a few scanlines earlier to handle the
	 * problem that vblank irqs fire a few scanlines before start
	 * of vblank. Some driver internal callers need the true vblank
	 * start to be used and signal this via the USE_REAL_VBLANKSTART flag.
	 *
	 * The cause of the "early" vblank irq is that the irq is triggered
	 * by the line buffer logic when the line buffer read position enters
	 * the vblank, whereas our crtc scanout position naturally lags the
	 * line buffer read position.
	 */
	if (!(flags & USE_REAL_VBLANKSTART))
		vbl_start -= adev->mode_info.crtcs[pipe]->lb_vblank_lead_lines;

	/* Test scanout position against vblank region. */
	if ((*vpos < vbl_start) && (*vpos >= vbl_end))
		in_vbl = false;

	/* In vblank? */
	if (in_vbl)
	    ret |= DRM_SCANOUTPOS_IN_VBLANK;

	/* Called from driver internal vblank counter query code? */
	if (flags & GET_DISTANCE_TO_VBLANKSTART) {
		/* Caller wants distance from fudged earlier vbl_start */
		*vpos -= vbl_start;
		return ret;
	}

	/* Check if inside vblank area and apply corrective offsets:
	 * vpos will then be >=0 in video scanout area, but negative
	 * within vblank area, counting down the number of lines until
	 * start of scanout.
	 */

	/* Inside "upper part" of vblank area? Apply corrective offset if so: */
	if (in_vbl && (*vpos >= vbl_start)) {
		vtotal = mode->crtc_vtotal;

		/* With variable refresh rate displays the vpos can exceed
		 * the vtotal value. Clamp to 0 to return -vbl_end instead
		 * of guessing the remaining number of lines until scanout.
		 */
		*vpos = (*vpos < vtotal) ? (*vpos - vtotal) : 0;
	}

	/* Correct for shifted end of vbl at vbl_end. */
	*vpos = *vpos - vbl_end;

	return ret;
}

int amdgpu_display_crtc_idx_to_irq_type(struct amdgpu_device *adev, int crtc)
{
	if (crtc < 0 || crtc >= adev->mode_info.num_crtc)
		return AMDGPU_CRTC_IRQ_NONE;

	switch (crtc) {
	case 0:
		return AMDGPU_CRTC_IRQ_VBLANK1;
	case 1:
		return AMDGPU_CRTC_IRQ_VBLANK2;
	case 2:
		return AMDGPU_CRTC_IRQ_VBLANK3;
	case 3:
		return AMDGPU_CRTC_IRQ_VBLANK4;
	case 4:
		return AMDGPU_CRTC_IRQ_VBLANK5;
	case 5:
		return AMDGPU_CRTC_IRQ_VBLANK6;
	default:
		return AMDGPU_CRTC_IRQ_NONE;
	}
}

bool amdgpu_crtc_get_scanout_position(struct drm_crtc *crtc,
			bool in_vblank_irq, int *vpos,
			int *hpos, ktime_t *stime, ktime_t *etime,
			const struct drm_display_mode *mode)
{
	struct drm_device *dev = crtc->dev;
	unsigned int pipe = crtc->index;

	return amdgpu_display_get_crtc_scanoutpos(dev, pipe, 0, vpos, hpos,
						  stime, etime, mode);
}

int amdgpu_display_suspend_helper(struct amdgpu_device *adev)
{
	struct drm_device *dev = adev_to_drm(adev);
	struct drm_crtc *crtc;
	struct drm_connector *connector;
	struct drm_connector_list_iter iter;
	int r;

	/* turn off display hw */
	drm_modeset_lock_all(dev);
	drm_connector_list_iter_begin(dev, &iter);
	drm_for_each_connector_iter(connector, &iter)
		drm_helper_connector_dpms(connector,
					  DRM_MODE_DPMS_OFF);
	drm_connector_list_iter_end(&iter);
	drm_modeset_unlock_all(dev);
	/* unpin the front buffers and cursors */
	list_for_each_entry(crtc, &dev->mode_config.crtc_list, head) {
		struct amdgpu_crtc *amdgpu_crtc = to_amdgpu_crtc(crtc);
		struct drm_framebuffer *fb = crtc->primary->fb;
		struct amdgpu_bo *robj;

		if (amdgpu_crtc->cursor_bo && !adev->enable_virtual_display) {
			struct amdgpu_bo *aobj = gem_to_amdgpu_bo(amdgpu_crtc->cursor_bo);
			r = amdgpu_bo_reserve(aobj, true);
			if (r == 0) {
				amdgpu_bo_unpin(aobj);
				amdgpu_bo_unreserve(aobj);
			}
		}

		if (fb == NULL || fb->obj[0] == NULL) {
			continue;
		}
		robj = gem_to_amdgpu_bo(fb->obj[0]);
		/* don't unpin kernel fb objects */
		if (!amdgpu_fbdev_robj_is_fb(adev, robj)) {
			r = amdgpu_bo_reserve(robj, true);
			if (r == 0) {
				amdgpu_bo_unpin(robj);
				amdgpu_bo_unreserve(robj);
			}
		}
	}
<<<<<<< HEAD
	return r;
=======
	return 0;
>>>>>>> 11e4b63a
}

int amdgpu_display_resume_helper(struct amdgpu_device *adev)
{
	struct drm_device *dev = adev_to_drm(adev);
	struct drm_connector *connector;
	struct drm_connector_list_iter iter;
	struct drm_crtc *crtc;
	int r;

	/* pin cursors */
	list_for_each_entry(crtc, &dev->mode_config.crtc_list, head) {
		struct amdgpu_crtc *amdgpu_crtc = to_amdgpu_crtc(crtc);

		if (amdgpu_crtc->cursor_bo && !adev->enable_virtual_display) {
			struct amdgpu_bo *aobj = gem_to_amdgpu_bo(amdgpu_crtc->cursor_bo);
			r = amdgpu_bo_reserve(aobj, true);
			if (r == 0) {
				r = amdgpu_bo_pin(aobj, AMDGPU_GEM_DOMAIN_VRAM);
				if (r != 0)
					dev_err(adev->dev, "Failed to pin cursor BO (%d)\n", r);
				amdgpu_crtc->cursor_addr = amdgpu_bo_gpu_offset(aobj);
				amdgpu_bo_unreserve(aobj);
			}
		}
	}

	drm_helper_resume_force_mode(dev);

	/* turn on display hw */
	drm_modeset_lock_all(dev);

	drm_connector_list_iter_begin(dev, &iter);
	drm_for_each_connector_iter(connector, &iter)
		drm_helper_connector_dpms(connector,
					  DRM_MODE_DPMS_ON);
	drm_connector_list_iter_end(&iter);

	drm_modeset_unlock_all(dev);

	return 0;
}
<|MERGE_RESOLUTION|>--- conflicted
+++ resolved
@@ -1584,11 +1584,7 @@
 			}
 		}
 	}
-<<<<<<< HEAD
-	return r;
-=======
 	return 0;
->>>>>>> 11e4b63a
 }
 
 int amdgpu_display_resume_helper(struct amdgpu_device *adev)
