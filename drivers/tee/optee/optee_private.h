--- conflicted
+++ resolved
@@ -250,12 +250,6 @@
 	mp->u.value.c = p->u.value.c;
 }
 
-<<<<<<< HEAD
-#define PTA_CMD_GET_DEVICES		0x0
-#define PTA_CMD_GET_DEVICES_SUPP	0x1
-int optee_enumerate_devices(u32 func);
-void optee_unregister_devices(void);
-=======
 void optee_cq_wait_init(struct optee_call_queue *cq,
 			struct optee_call_waiter *w);
 void optee_cq_wait_for_completion(struct optee_call_queue *cq,
@@ -270,7 +264,6 @@
 void optee_rpc_cmd_free_suppl(struct tee_context *ctx, struct tee_shm *shm);
 void optee_rpc_cmd(struct tee_context *ctx, struct optee *optee,
 		   struct optee_msg_arg *arg);
->>>>>>> 20f6d958
 
 /*
  * Small helpers
