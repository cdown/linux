// SPDX-License-Identifier: GPL-2.0-only
/*
 * VDPA simulator for networking device.
 *
 * Copyright (c) 2020, Red Hat Inc. All rights reserved.
 *     Author: Jason Wang <jasowang@redhat.com>
 *
 */

#include <linux/init.h>
#include <linux/module.h>
#include <linux/device.h>
#include <linux/kernel.h>
#include <linux/sched.h>
#include <linux/etherdevice.h>
#include <linux/vringh.h>
#include <linux/vdpa.h>
#include <uapi/linux/virtio_net.h>

#include "vdpa_sim.h"

#define DRV_VERSION  "0.1"
#define DRV_AUTHOR   "Jason Wang <jasowang@redhat.com>"
#define DRV_DESC     "vDPA Device Simulator for networking device"
#define DRV_LICENSE  "GPL v2"

#define VDPASIM_NET_FEATURES	(VDPASIM_FEATURES | \
				 (1ULL << VIRTIO_NET_F_MAC))

#define VDPASIM_NET_VQ_NUM	2

static char *macaddr;
module_param(macaddr, charp, 0);
MODULE_PARM_DESC(macaddr, "Ethernet MAC address");

static u8 macaddr_buf[ETH_ALEN];

static void vdpasim_net_work(struct work_struct *work)
{
	struct vdpasim *vdpasim = container_of(work, struct vdpasim, work);
	struct vdpasim_virtqueue *txq = &vdpasim->vqs[1];
	struct vdpasim_virtqueue *rxq = &vdpasim->vqs[0];
	ssize_t read, write;
	size_t total_write;
	int pkts = 0;
	int err;

	spin_lock(&vdpasim->lock);

	if (!(vdpasim->status & VIRTIO_CONFIG_S_DRIVER_OK))
		goto out;

	if (!txq->ready || !rxq->ready)
		goto out;

	while (true) {
		total_write = 0;
		err = vringh_getdesc_iotlb(&txq->vring, &txq->out_iov, NULL,
					   &txq->head, GFP_ATOMIC);
		if (err <= 0)
			break;

		err = vringh_getdesc_iotlb(&rxq->vring, NULL, &rxq->in_iov,
					   &rxq->head, GFP_ATOMIC);
		if (err <= 0) {
			vringh_complete_iotlb(&txq->vring, txq->head, 0);
			break;
		}

		while (true) {
			read = vringh_iov_pull_iotlb(&txq->vring, &txq->out_iov,
						     vdpasim->buffer,
						     PAGE_SIZE);
			if (read <= 0)
				break;

			write = vringh_iov_push_iotlb(&rxq->vring, &rxq->in_iov,
						      vdpasim->buffer, read);
			if (write <= 0)
				break;

			total_write += write;
		}

		/* Make sure data is wrote before advancing index */
		smp_wmb();

		vringh_complete_iotlb(&txq->vring, txq->head, 0);
		vringh_complete_iotlb(&rxq->vring, rxq->head, total_write);

		/* Make sure used is visible before rasing the interrupt. */
		smp_wmb();

		local_bh_disable();
		if (vringh_need_notify_iotlb(&txq->vring) > 0)
			vringh_notify(&txq->vring);
		if (vringh_need_notify_iotlb(&rxq->vring) > 0)
			vringh_notify(&rxq->vring);
		local_bh_enable();

		if (++pkts > 4) {
			schedule_work(&vdpasim->work);
			goto out;
		}
	}

out:
	spin_unlock(&vdpasim->lock);
}

static void vdpasim_net_get_config(struct vdpasim *vdpasim, void *config)
{
	struct virtio_net_config *net_config = config;

	net_config->mtu = cpu_to_vdpasim16(vdpasim, 1500);
	net_config->status = cpu_to_vdpasim16(vdpasim, VIRTIO_NET_S_LINK_UP);
	memcpy(net_config->mac, macaddr_buf, ETH_ALEN);
}

static void vdpasim_net_mgmtdev_release(struct device *dev)
{
}

static struct device vdpasim_net_mgmtdev = {
	.init_name = "vdpasim_net",
	.release = vdpasim_net_mgmtdev_release,
};

static int vdpasim_net_dev_add(struct vdpa_mgmt_dev *mdev, const char *name)
{
	struct vdpasim_dev_attr dev_attr = {};
	struct vdpasim *simdev;
	int ret;

	dev_attr.mgmt_dev = mdev;
	dev_attr.name = name;
	dev_attr.id = VIRTIO_ID_NET;
	dev_attr.supported_features = VDPASIM_NET_FEATURES;
	dev_attr.nvqs = VDPASIM_NET_VQ_NUM;
	dev_attr.config_size = sizeof(struct virtio_net_config);
	dev_attr.get_config = vdpasim_net_get_config;
	dev_attr.work_fn = vdpasim_net_work;
	dev_attr.buffer_size = PAGE_SIZE;

	simdev = vdpasim_create(&dev_attr);
	if (IS_ERR(simdev))
		return PTR_ERR(simdev);

<<<<<<< HEAD
	ret = _vdpa_register_device(&simdev->vdpa);
=======
	ret = _vdpa_register_device(&simdev->vdpa, VDPASIM_NET_VQ_NUM);
>>>>>>> 6be388f4
	if (ret)
		goto reg_err;

	return 0;

reg_err:
	put_device(&simdev->vdpa.dev);
	return ret;
}

static void vdpasim_net_dev_del(struct vdpa_mgmt_dev *mdev,
				struct vdpa_device *dev)
{
	struct vdpasim *simdev = container_of(dev, struct vdpasim, vdpa);

	_vdpa_unregister_device(&simdev->vdpa);
}

static const struct vdpa_mgmtdev_ops vdpasim_net_mgmtdev_ops = {
	.dev_add = vdpasim_net_dev_add,
	.dev_del = vdpasim_net_dev_del
};

static struct virtio_device_id id_table[] = {
	{ VIRTIO_ID_NET, VIRTIO_DEV_ANY_ID },
	{ 0 },
};

static struct vdpa_mgmt_dev mgmt_dev = {
	.device = &vdpasim_net_mgmtdev,
	.id_table = id_table,
	.ops = &vdpasim_net_mgmtdev_ops,
};

static int __init vdpasim_net_init(void)
{
	int ret;

	if (macaddr) {
		mac_pton(macaddr, macaddr_buf);
		if (!is_valid_ether_addr(macaddr_buf))
			return -EADDRNOTAVAIL;
	} else {
		eth_random_addr(macaddr_buf);
	}

	ret = device_register(&vdpasim_net_mgmtdev);
	if (ret)
		return ret;

	ret = vdpa_mgmtdev_register(&mgmt_dev);
	if (ret)
		goto parent_err;
	return 0;

parent_err:
	device_unregister(&vdpasim_net_mgmtdev);
	return ret;
}

static void __exit vdpasim_net_exit(void)
{
	vdpa_mgmtdev_unregister(&mgmt_dev);
	device_unregister(&vdpasim_net_mgmtdev);
}

module_init(vdpasim_net_init);
module_exit(vdpasim_net_exit);

MODULE_VERSION(DRV_VERSION);
MODULE_LICENSE(DRV_LICENSE);
MODULE_AUTHOR(DRV_AUTHOR);
MODULE_DESCRIPTION(DRV_DESC);<|MERGE_RESOLUTION|>--- conflicted
+++ resolved
@@ -146,11 +146,7 @@
 	if (IS_ERR(simdev))
 		return PTR_ERR(simdev);
 
-<<<<<<< HEAD
-	ret = _vdpa_register_device(&simdev->vdpa);
-=======
 	ret = _vdpa_register_device(&simdev->vdpa, VDPASIM_NET_VQ_NUM);
->>>>>>> 6be388f4
 	if (ret)
 		goto reg_err;
 
