// SPDX-License-Identifier: GPL-2.0
/*
 * R8A77990 processor support - PFC hardware block.
 *
 * Copyright (C) 2018-2019 Renesas Electronics Corp.
 *
 * This file is based on the drivers/pinctrl/sh-pfc/pfc-r8a7796.c
 *
 * R8A7796 processor support - PFC hardware block.
 *
 * Copyright (C) 2016-2017 Renesas Electronics Corp.
 */

#include <linux/errno.h>
#include <linux/kernel.h>

#include "core.h"
#include "sh_pfc.h"

#define CFG_FLAGS (SH_PFC_PIN_CFG_PULL_UP | \
		   SH_PFC_PIN_CFG_PULL_DOWN)

#define CPU_ALL_PORT(fn, sfx) \
	PORT_GP_CFG_18(0, fn, sfx, CFG_FLAGS), \
	PORT_GP_CFG_23(1, fn, sfx, CFG_FLAGS), \
	PORT_GP_CFG_26(2, fn, sfx, CFG_FLAGS), \
	PORT_GP_CFG_12(3, fn, sfx, CFG_FLAGS | SH_PFC_PIN_CFG_IO_VOLTAGE), \
	PORT_GP_CFG_1(3, 12, fn, sfx, CFG_FLAGS), \
	PORT_GP_CFG_1(3, 13, fn, sfx, CFG_FLAGS), \
	PORT_GP_CFG_1(3, 14, fn, sfx, CFG_FLAGS), \
	PORT_GP_CFG_1(3, 15, fn, sfx, CFG_FLAGS), \
	PORT_GP_CFG_11(4, fn, sfx, CFG_FLAGS | SH_PFC_PIN_CFG_IO_VOLTAGE), \
	PORT_GP_CFG_20(5, fn, sfx, CFG_FLAGS), \
	PORT_GP_CFG_9(6, fn, sfx, CFG_FLAGS), \
	PORT_GP_CFG_1(6, 9, fn, sfx, SH_PFC_PIN_CFG_PULL_UP), \
	PORT_GP_CFG_1(6, 10, fn, sfx, CFG_FLAGS), \
	PORT_GP_CFG_1(6, 11, fn, sfx, CFG_FLAGS), \
	PORT_GP_CFG_1(6, 12, fn, sfx, CFG_FLAGS), \
	PORT_GP_CFG_1(6, 13, fn, sfx, CFG_FLAGS), \
	PORT_GP_CFG_1(6, 14, fn, sfx, CFG_FLAGS), \
	PORT_GP_CFG_1(6, 15, fn, sfx, CFG_FLAGS), \
	PORT_GP_CFG_1(6, 16, fn, sfx, CFG_FLAGS), \
	PORT_GP_CFG_1(6, 17, fn, sfx, CFG_FLAGS)
/*
 * F_() : just information
 * FM() : macro for FN_xxx / xxx_MARK
 */

/* GPSR0 */
#define GPSR0_17	F_(SDA4,		IP7_27_24)
#define GPSR0_16	F_(SCL4,		IP7_23_20)
#define GPSR0_15	F_(D15,			IP7_19_16)
#define GPSR0_14	F_(D14,			IP7_15_12)
#define GPSR0_13	F_(D13,			IP7_11_8)
#define GPSR0_12	F_(D12,			IP7_7_4)
#define GPSR0_11	F_(D11,			IP7_3_0)
#define GPSR0_10	F_(D10,			IP6_31_28)
#define GPSR0_9		F_(D9,			IP6_27_24)
#define GPSR0_8		F_(D8,			IP6_23_20)
#define GPSR0_7		F_(D7,			IP6_19_16)
#define GPSR0_6		F_(D6,			IP6_15_12)
#define GPSR0_5		F_(D5,			IP6_11_8)
#define GPSR0_4		F_(D4,			IP6_7_4)
#define GPSR0_3		F_(D3,			IP6_3_0)
#define GPSR0_2		F_(D2,			IP5_31_28)
#define GPSR0_1		F_(D1,			IP5_27_24)
#define GPSR0_0		F_(D0,			IP5_23_20)

/* GPSR1 */
#define GPSR1_22	F_(WE0_N,		IP5_19_16)
#define GPSR1_21	F_(CS0_N,		IP5_15_12)
#define GPSR1_20	FM(CLKOUT)
#define GPSR1_19	F_(A19,			IP5_11_8)
#define GPSR1_18	F_(A18,			IP5_7_4)
#define GPSR1_17	F_(A17,			IP5_3_0)
#define GPSR1_16	F_(A16,			IP4_31_28)
#define GPSR1_15	F_(A15,			IP4_27_24)
#define GPSR1_14	F_(A14,			IP4_23_20)
#define GPSR1_13	F_(A13,			IP4_19_16)
#define GPSR1_12	F_(A12,			IP4_15_12)
#define GPSR1_11	F_(A11,			IP4_11_8)
#define GPSR1_10	F_(A10,			IP4_7_4)
#define GPSR1_9		F_(A9,			IP4_3_0)
#define GPSR1_8		F_(A8,			IP3_31_28)
#define GPSR1_7		F_(A7,			IP3_27_24)
#define GPSR1_6		F_(A6,			IP3_23_20)
#define GPSR1_5		F_(A5,			IP3_19_16)
#define GPSR1_4		F_(A4,			IP3_15_12)
#define GPSR1_3		F_(A3,			IP3_11_8)
#define GPSR1_2		F_(A2,			IP3_7_4)
#define GPSR1_1		F_(A1,			IP3_3_0)
#define GPSR1_0		F_(A0,			IP2_31_28)

/* GPSR2 */
#define GPSR2_25	F_(EX_WAIT0,		IP2_27_24)
#define GPSR2_24	F_(RD_WR_N,		IP2_23_20)
#define GPSR2_23	F_(RD_N,		IP2_19_16)
#define GPSR2_22	F_(BS_N,		IP2_15_12)
#define GPSR2_21	FM(AVB_PHY_INT)
#define GPSR2_20	F_(AVB_TXCREFCLK,	IP2_3_0)
#define GPSR2_19	FM(AVB_RD3)
#define GPSR2_18	F_(AVB_RD2,		IP1_31_28)
#define GPSR2_17	F_(AVB_RD1,		IP1_27_24)
#define GPSR2_16	F_(AVB_RD0,		IP1_23_20)
#define GPSR2_15	FM(AVB_RXC)
#define GPSR2_14	FM(AVB_RX_CTL)
#define GPSR2_13	F_(RPC_RESET_N,		IP1_19_16)
#define GPSR2_12	F_(RPC_INT_N,		IP1_15_12)
#define GPSR2_11	F_(QSPI1_SSL,		IP1_11_8)
#define GPSR2_10	F_(QSPI1_IO3,		IP1_7_4)
#define GPSR2_9		F_(QSPI1_IO2,		IP1_3_0)
#define GPSR2_8		F_(QSPI1_MISO_IO1,	IP0_31_28)
#define GPSR2_7		F_(QSPI1_MOSI_IO0,	IP0_27_24)
#define GPSR2_6		F_(QSPI1_SPCLK,		IP0_23_20)
#define GPSR2_5		FM(QSPI0_SSL)
#define GPSR2_4		F_(QSPI0_IO3,		IP0_19_16)
#define GPSR2_3		F_(QSPI0_IO2,		IP0_15_12)
#define GPSR2_2		F_(QSPI0_MISO_IO1,	IP0_11_8)
#define GPSR2_1		F_(QSPI0_MOSI_IO0,	IP0_7_4)
#define GPSR2_0		F_(QSPI0_SPCLK,		IP0_3_0)

/* GPSR3 */
#define GPSR3_15	F_(SD1_WP,		IP11_7_4)
#define GPSR3_14	F_(SD1_CD,		IP11_3_0)
#define GPSR3_13	F_(SD0_WP,		IP10_31_28)
#define GPSR3_12	F_(SD0_CD,		IP10_27_24)
#define GPSR3_11	F_(SD1_DAT3,		IP9_11_8)
#define GPSR3_10	F_(SD1_DAT2,		IP9_7_4)
#define GPSR3_9		F_(SD1_DAT1,		IP9_3_0)
#define GPSR3_8		F_(SD1_DAT0,		IP8_31_28)
#define GPSR3_7		F_(SD1_CMD,		IP8_27_24)
#define GPSR3_6		F_(SD1_CLK,		IP8_23_20)
#define GPSR3_5		F_(SD0_DAT3,		IP8_19_16)
#define GPSR3_4		F_(SD0_DAT2,		IP8_15_12)
#define GPSR3_3		F_(SD0_DAT1,		IP8_11_8)
#define GPSR3_2		F_(SD0_DAT0,		IP8_7_4)
#define GPSR3_1		F_(SD0_CMD,		IP8_3_0)
#define GPSR3_0		F_(SD0_CLK,		IP7_31_28)

/* GPSR4 */
#define GPSR4_10	F_(SD3_DS,		IP10_23_20)
#define GPSR4_9		F_(SD3_DAT7,		IP10_19_16)
#define GPSR4_8		F_(SD3_DAT6,		IP10_15_12)
#define GPSR4_7		F_(SD3_DAT5,		IP10_11_8)
#define GPSR4_6		F_(SD3_DAT4,		IP10_7_4)
#define GPSR4_5		F_(SD3_DAT3,		IP10_3_0)
#define GPSR4_4		F_(SD3_DAT2,		IP9_31_28)
#define GPSR4_3		F_(SD3_DAT1,		IP9_27_24)
#define GPSR4_2		F_(SD3_DAT0,		IP9_23_20)
#define GPSR4_1		F_(SD3_CMD,		IP9_19_16)
#define GPSR4_0		F_(SD3_CLK,		IP9_15_12)

/* GPSR5 */
#define GPSR5_19	F_(MLB_DAT,		IP13_23_20)
#define GPSR5_18	F_(MLB_SIG,		IP13_19_16)
#define GPSR5_17	F_(MLB_CLK,		IP13_15_12)
#define GPSR5_16	F_(SSI_SDATA9,		IP13_11_8)
#define GPSR5_15	F_(MSIOF0_SS2,		IP13_7_4)
#define GPSR5_14	F_(MSIOF0_SS1,		IP13_3_0)
#define GPSR5_13	F_(MSIOF0_SYNC,		IP12_31_28)
#define GPSR5_12	F_(MSIOF0_TXD,		IP12_27_24)
#define GPSR5_11	F_(MSIOF0_RXD,		IP12_23_20)
#define GPSR5_10	F_(MSIOF0_SCK,		IP12_19_16)
#define GPSR5_9		F_(RX2_A,		IP12_15_12)
#define GPSR5_8		F_(TX2_A,		IP12_11_8)
#define GPSR5_7		F_(SCK2_A,		IP12_7_4)
#define GPSR5_6		F_(TX1,			IP12_3_0)
#define GPSR5_5		F_(RX1,			IP11_31_28)
#define GPSR5_4		F_(RTS0_N_A,		IP11_23_20)
#define GPSR5_3		F_(CTS0_N_A,		IP11_19_16)
#define GPSR5_2		F_(TX0_A,		IP11_15_12)
#define GPSR5_1		F_(RX0_A,		IP11_11_8)
#define GPSR5_0		F_(SCK0_A,		IP11_27_24)

/* GPSR6 */
#define GPSR6_17	F_(USB30_PWEN,		IP15_27_24)
#define GPSR6_16	F_(SSI_SDATA6,		IP15_19_16)
#define GPSR6_15	F_(SSI_WS6,		IP15_15_12)
#define GPSR6_14	F_(SSI_SCK6,		IP15_11_8)
#define GPSR6_13	F_(SSI_SDATA5,		IP15_7_4)
#define GPSR6_12	F_(SSI_WS5,		IP15_3_0)
#define GPSR6_11	F_(SSI_SCK5,		IP14_31_28)
#define GPSR6_10	F_(SSI_SDATA4,		IP14_27_24)
#define GPSR6_9		F_(USB30_OVC,		IP15_31_28)
#define GPSR6_8		F_(AUDIO_CLKA,		IP15_23_20)
#define GPSR6_7		F_(SSI_SDATA3,		IP14_23_20)
#define GPSR6_6		F_(SSI_WS349,		IP14_19_16)
#define GPSR6_5		F_(SSI_SCK349,		IP14_15_12)
#define GPSR6_4		F_(SSI_SDATA2,		IP14_11_8)
#define GPSR6_3		F_(SSI_SDATA1,		IP14_7_4)
#define GPSR6_2		F_(SSI_SDATA0,		IP14_3_0)
#define GPSR6_1		F_(SSI_WS01239,		IP13_31_28)
#define GPSR6_0		F_(SSI_SCK01239,	IP13_27_24)

/* IPSRx */		/* 0 */			/* 1 */			/* 2 */			/* 3 */			/* 4 */			/* 5 */		/* 6 */		/* 7 */		/* 8 */		/* 9 - F */
#define IP0_3_0		FM(QSPI0_SPCLK)		FM(HSCK4_A)		F_(0, 0)		F_(0, 0)		F_(0, 0)		F_(0, 0)	F_(0, 0)	F_(0, 0)	F_(0, 0)	F_(0, 0) F_(0, 0) F_(0, 0) F_(0, 0) F_(0, 0) F_(0, 0) F_(0, 0)
#define IP0_7_4		FM(QSPI0_MOSI_IO0)	FM(HCTS4_N_A)		F_(0, 0)		F_(0, 0)		F_(0, 0)		F_(0, 0)	F_(0, 0)	F_(0, 0)	F_(0, 0)	F_(0, 0) F_(0, 0) F_(0, 0) F_(0, 0) F_(0, 0) F_(0, 0) F_(0, 0)
#define IP0_11_8	FM(QSPI0_MISO_IO1)	FM(HRTS4_N_A)		F_(0, 0)		F_(0, 0)		F_(0, 0)		F_(0, 0)	F_(0, 0)	F_(0, 0)	F_(0, 0)	F_(0, 0) F_(0, 0) F_(0, 0) F_(0, 0) F_(0, 0) F_(0, 0) F_(0, 0)
#define IP0_15_12	FM(QSPI0_IO2)		FM(HTX4_A)		F_(0, 0)		F_(0, 0)		F_(0, 0)		F_(0, 0)	F_(0, 0)	F_(0, 0)	F_(0, 0)	F_(0, 0) F_(0, 0) F_(0, 0) F_(0, 0) F_(0, 0) F_(0, 0) F_(0, 0)
#define IP0_19_16	FM(QSPI0_IO3)		FM(HRX4_A)		F_(0, 0)		F_(0, 0)		F_(0, 0)		F_(0, 0)	F_(0, 0)	F_(0, 0)	F_(0, 0)	F_(0, 0) F_(0, 0) F_(0, 0) F_(0, 0) F_(0, 0) F_(0, 0) F_(0, 0)
#define IP0_23_20	FM(QSPI1_SPCLK)		FM(RIF2_CLK_A)		FM(HSCK4_B)		FM(VI4_DATA0_A)		F_(0, 0)		F_(0, 0)	F_(0, 0)	F_(0, 0)	F_(0, 0)	F_(0, 0) F_(0, 0) F_(0, 0) F_(0, 0) F_(0, 0) F_(0, 0) F_(0, 0)
#define IP0_27_24	FM(QSPI1_MOSI_IO0)	FM(RIF2_SYNC_A)		FM(HTX4_B)		FM(VI4_DATA1_A)		F_(0, 0)		F_(0, 0)	F_(0, 0)	F_(0, 0)	F_(0, 0)	F_(0, 0) F_(0, 0) F_(0, 0) F_(0, 0) F_(0, 0) F_(0, 0) F_(0, 0)
#define IP0_31_28	FM(QSPI1_MISO_IO1)	FM(RIF2_D0_A)		FM(HRX4_B)		FM(VI4_DATA2_A)		F_(0, 0)		F_(0, 0)	F_(0, 0)	F_(0, 0)	F_(0, 0)	F_(0, 0) F_(0, 0) F_(0, 0) F_(0, 0) F_(0, 0) F_(0, 0) F_(0, 0)
#define IP1_3_0		FM(QSPI1_IO2)		FM(RIF2_D1_A)		FM(HTX3_C)		FM(VI4_DATA3_A)		F_(0, 0)		F_(0, 0)	F_(0, 0)	F_(0, 0)	F_(0, 0)	F_(0, 0) F_(0, 0) F_(0, 0) F_(0, 0) F_(0, 0) F_(0, 0) F_(0, 0)
#define IP1_7_4		FM(QSPI1_IO3)		FM(RIF3_CLK_A)		FM(HRX3_C)		FM(VI4_DATA4_A)		F_(0, 0)		F_(0, 0)	F_(0, 0)	F_(0, 0)	F_(0, 0)	F_(0, 0) F_(0, 0) F_(0, 0) F_(0, 0) F_(0, 0) F_(0, 0) F_(0, 0)
#define IP1_11_8	FM(QSPI1_SSL)		FM(RIF3_SYNC_A)		FM(HSCK3_C)		FM(VI4_DATA5_A)		F_(0, 0)		F_(0, 0)	F_(0, 0)	F_(0, 0)	F_(0, 0)	F_(0, 0) F_(0, 0) F_(0, 0) F_(0, 0) F_(0, 0) F_(0, 0) F_(0, 0)
#define IP1_15_12	FM(RPC_INT_N)		FM(RIF3_D0_A)		FM(HCTS3_N_C)		FM(VI4_DATA6_A)		F_(0, 0)		F_(0, 0)	F_(0, 0)	F_(0, 0)	F_(0, 0)	F_(0, 0) F_(0, 0) F_(0, 0) F_(0, 0) F_(0, 0) F_(0, 0) F_(0, 0)
#define IP1_19_16	FM(RPC_RESET_N)		FM(RIF3_D1_A)		FM(HRTS3_N_C)		FM(VI4_DATA7_A)		F_(0, 0)		F_(0, 0)	F_(0, 0)	F_(0, 0)	F_(0, 0)	F_(0, 0) F_(0, 0) F_(0, 0) F_(0, 0) F_(0, 0) F_(0, 0) F_(0, 0)
#define IP1_23_20	FM(AVB_RD0)		F_(0, 0)		F_(0, 0)		F_(0, 0)		F_(0, 0)		F_(0, 0)	F_(0, 0)	F_(0, 0)	F_(0, 0)	F_(0, 0) F_(0, 0) F_(0, 0) F_(0, 0) F_(0, 0) F_(0, 0) F_(0, 0)
#define IP1_27_24	FM(AVB_RD1)		F_(0, 0)		F_(0, 0)		F_(0, 0)		F_(0, 0)		F_(0, 0)	F_(0, 0)	F_(0, 0)	F_(0, 0)	F_(0, 0) F_(0, 0) F_(0, 0) F_(0, 0) F_(0, 0) F_(0, 0) F_(0, 0)
#define IP1_31_28	FM(AVB_RD2)		F_(0, 0)		F_(0, 0)		F_(0, 0)		F_(0, 0)		F_(0, 0)	F_(0, 0)	F_(0, 0)	F_(0, 0)	F_(0, 0) F_(0, 0) F_(0, 0) F_(0, 0) F_(0, 0) F_(0, 0) F_(0, 0)
#define IP2_3_0		FM(AVB_TXCREFCLK)	F_(0, 0)		F_(0, 0)		F_(0, 0)		F_(0, 0)		F_(0, 0)	F_(0, 0)	F_(0, 0)	F_(0, 0)	F_(0, 0) F_(0, 0) F_(0, 0) F_(0, 0) F_(0, 0) F_(0, 0) F_(0, 0)
#define IP2_7_4		FM(AVB_MDIO)		F_(0, 0)		F_(0, 0)		F_(0, 0)		F_(0, 0)		F_(0, 0)	F_(0, 0)	F_(0, 0)	F_(0, 0)	F_(0, 0) F_(0, 0) F_(0, 0) F_(0, 0) F_(0, 0) F_(0, 0) F_(0, 0)
#define IP2_11_8	FM(AVB_MDC)		F_(0, 0)		F_(0, 0)		F_(0, 0)		F_(0, 0)		F_(0, 0)	F_(0, 0)	F_(0, 0)	F_(0, 0)	F_(0, 0) F_(0, 0) F_(0, 0) F_(0, 0) F_(0, 0) F_(0, 0) F_(0, 0)
#define IP2_15_12	FM(BS_N)		FM(PWM0_A)		FM(AVB_MAGIC)		FM(VI4_CLK)		F_(0, 0)		FM(TX3_C)	F_(0, 0)	FM(VI5_CLK_B)	F_(0, 0)	F_(0, 0) F_(0, 0) F_(0, 0) F_(0, 0) F_(0, 0) F_(0, 0) F_(0, 0)
#define IP2_19_16	FM(RD_N)		FM(PWM1_A)		FM(AVB_LINK)		FM(VI4_FIELD)		F_(0, 0)		FM(RX3_C)	FM(FSCLKST2_N_A) FM(VI5_DATA0_B) F_(0, 0)	F_(0, 0) F_(0, 0) F_(0, 0) F_(0, 0) F_(0, 0) F_(0, 0) F_(0, 0)
#define IP2_23_20	FM(RD_WR_N)		FM(SCL7_A)		FM(AVB_AVTP_MATCH_A)	FM(VI4_VSYNC_N)		FM(TX5_B)		FM(SCK3_C)	FM(PWM5_A)	F_(0, 0)	F_(0, 0)	F_(0, 0) F_(0, 0) F_(0, 0) F_(0, 0) F_(0, 0) F_(0, 0) F_(0, 0)
#define IP2_27_24	FM(EX_WAIT0)		FM(SDA7_A)		FM(AVB_AVTP_CAPTURE_A)	FM(VI4_HSYNC_N)		FM(RX5_B)		FM(PWM6_A)	F_(0, 0)	F_(0, 0)	F_(0, 0)	F_(0, 0) F_(0, 0) F_(0, 0) F_(0, 0) F_(0, 0) F_(0, 0) F_(0, 0)
#define IP2_31_28	FM(A0)			FM(IRQ0)		FM(PWM2_A)		FM(MSIOF3_SS1_B)	FM(VI5_CLK_A)		FM(DU_CDE)	FM(HRX3_D)	FM(IERX)	FM(QSTB_QHE)	F_(0, 0) F_(0, 0) F_(0, 0) F_(0, 0) F_(0, 0) F_(0, 0) F_(0, 0)
#define IP3_3_0		FM(A1)			FM(IRQ1)		FM(PWM3_A)		FM(DU_DOTCLKIN1)	FM(VI5_DATA0_A)		FM(DU_DISP_CDE) FM(SDA6_B)	FM(IETX)	FM(QCPV_QDE)	F_(0, 0) F_(0, 0) F_(0, 0) F_(0, 0) F_(0, 0) F_(0, 0) F_(0, 0)
#define IP3_7_4		FM(A2)			FM(IRQ2)		FM(AVB_AVTP_PPS)	FM(VI4_CLKENB)		FM(VI5_DATA1_A)		FM(DU_DISP)	FM(SCL6_B)	F_(0, 0)	FM(QSTVB_QVE)	F_(0, 0) F_(0, 0) F_(0, 0) F_(0, 0) F_(0, 0) F_(0, 0) F_(0, 0)
#define IP3_11_8	FM(A3)			FM(CTS4_N_A)		FM(PWM4_A)		FM(VI4_DATA12)		F_(0, 0)		FM(DU_DOTCLKOUT0) FM(HTX3_D)	FM(IECLK)	FM(LCDOUT12)	F_(0, 0) F_(0, 0) F_(0, 0) F_(0, 0) F_(0, 0) F_(0, 0) F_(0, 0)
#define IP3_15_12	FM(A4)			FM(RTS4_N_A)		FM(MSIOF3_SYNC_B)	FM(VI4_DATA8)		FM(PWM2_B)		FM(DU_DG4)	FM(RIF2_CLK_B)	F_(0, 0)	F_(0, 0)	F_(0, 0) F_(0, 0) F_(0, 0) F_(0, 0) F_(0, 0) F_(0, 0) F_(0, 0)
#define IP3_19_16	FM(A5)			FM(SCK4_A)		FM(MSIOF3_SCK_B)	FM(VI4_DATA9)		FM(PWM3_B)		F_(0, 0)	FM(RIF2_SYNC_B)	F_(0, 0)	FM(QPOLA)	F_(0, 0) F_(0, 0) F_(0, 0) F_(0, 0) F_(0, 0) F_(0, 0) F_(0, 0)
#define IP3_23_20	FM(A6)			FM(RX4_A)		FM(MSIOF3_RXD_B)	FM(VI4_DATA10)		F_(0, 0)		F_(0, 0)	FM(RIF2_D0_B)	F_(0, 0)	F_(0, 0)	F_(0, 0) F_(0, 0) F_(0, 0) F_(0, 0) F_(0, 0) F_(0, 0) F_(0, 0)
#define IP3_27_24	FM(A7)			FM(TX4_A)		FM(MSIOF3_TXD_B)	FM(VI4_DATA11)		F_(0, 0)		F_(0, 0)	FM(RIF2_D1_B)	F_(0, 0)	F_(0, 0)	F_(0, 0) F_(0, 0) F_(0, 0) F_(0, 0) F_(0, 0) F_(0, 0) F_(0, 0)
#define IP3_31_28	FM(A8)			FM(SDA6_A)		FM(RX3_B)		FM(HRX4_C)		FM(VI5_HSYNC_N_A)	FM(DU_HSYNC)	FM(VI4_DATA0_B)	F_(0, 0)	FM(QSTH_QHS)	F_(0, 0) F_(0, 0) F_(0, 0) F_(0, 0) F_(0, 0) F_(0, 0) F_(0, 0)

/* IPSRx */		/* 0 */			/* 1 */			/* 2 */			/* 3 */			/* 4 */			/* 5 */		/* 6 */		/* 7 */		/* 8 */		/* 9 - F */
#define IP4_3_0		FM(A9)			FM(TX5_A)		FM(IRQ3)		FM(VI4_DATA16)		FM(VI5_VSYNC_N_A)	FM(DU_DG7)	F_(0, 0)	F_(0, 0)	FM(LCDOUT15)	F_(0, 0) F_(0, 0) F_(0, 0) F_(0, 0) F_(0, 0) F_(0, 0) F_(0, 0)
#define IP4_7_4		FM(A10)			FM(IRQ4)		FM(MSIOF2_SYNC_B)	FM(VI4_DATA13)		FM(VI5_FIELD_A)		FM(DU_DG5)	FM(FSCLKST2_N_B) F_(0, 0)	FM(LCDOUT13)	F_(0, 0) F_(0, 0) F_(0, 0) F_(0, 0) F_(0, 0) F_(0, 0) F_(0, 0)
#define IP4_11_8	FM(A11)			FM(SCL6_A)		FM(TX3_B)		FM(HTX4_C)		F_(0, 0)		FM(DU_VSYNC)	FM(VI4_DATA1_B)	F_(0, 0)	FM(QSTVA_QVS)	F_(0, 0) F_(0, 0) F_(0, 0) F_(0, 0) F_(0, 0) F_(0, 0) F_(0, 0)
#define IP4_15_12	FM(A12)			FM(RX5_A)		FM(MSIOF2_SS2_B)	FM(VI4_DATA17)		FM(VI5_DATA3_A)		FM(DU_DG6)	F_(0, 0)	F_(0, 0)	FM(LCDOUT14)	F_(0, 0) F_(0, 0) F_(0, 0) F_(0, 0) F_(0, 0) F_(0, 0) F_(0, 0)
#define IP4_19_16	FM(A13)			FM(SCK5_A)		FM(MSIOF2_SCK_B)	FM(VI4_DATA14)		FM(HRX4_D)		FM(DU_DB2)	F_(0, 0)	F_(0, 0)	FM(LCDOUT2)	F_(0, 0) F_(0, 0) F_(0, 0) F_(0, 0) F_(0, 0) F_(0, 0) F_(0, 0)
#define IP4_23_20	FM(A14)			FM(MSIOF1_SS1)		FM(MSIOF2_RXD_B)	FM(VI4_DATA15)		FM(HTX4_D)		FM(DU_DB3)	F_(0, 0)	F_(0, 0)	FM(LCDOUT3)	F_(0, 0) F_(0, 0) F_(0, 0) F_(0, 0) F_(0, 0) F_(0, 0) F_(0, 0)
#define IP4_27_24	FM(A15)			FM(MSIOF1_SS2)		FM(MSIOF2_TXD_B)	FM(VI4_DATA18)		FM(VI5_DATA4_A)		FM(DU_DB4)	F_(0, 0)	F_(0, 0)	FM(LCDOUT4)	F_(0, 0) F_(0, 0) F_(0, 0) F_(0, 0) F_(0, 0) F_(0, 0) F_(0, 0)
#define IP4_31_28	FM(A16)			FM(MSIOF1_SYNC)		FM(MSIOF2_SS1_B)	FM(VI4_DATA19)		FM(VI5_DATA5_A)		FM(DU_DB5)	F_(0, 0)	F_(0, 0)	FM(LCDOUT5)	F_(0, 0) F_(0, 0) F_(0, 0) F_(0, 0) F_(0, 0) F_(0, 0) F_(0, 0)
#define IP5_3_0		FM(A17)			FM(MSIOF1_RXD)		F_(0, 0)		FM(VI4_DATA20)		FM(VI5_DATA6_A)		FM(DU_DB6)	F_(0, 0)	F_(0, 0)	FM(LCDOUT6)	F_(0, 0) F_(0, 0) F_(0, 0) F_(0, 0) F_(0, 0) F_(0, 0) F_(0, 0)
#define IP5_7_4		FM(A18)			FM(MSIOF1_TXD)		F_(0, 0)		FM(VI4_DATA21)		FM(VI5_DATA7_A)		FM(DU_DB0)	F_(0, 0)	FM(HRX4_E)	FM(LCDOUT0)	F_(0, 0) F_(0, 0) F_(0, 0) F_(0, 0) F_(0, 0) F_(0, 0) F_(0, 0)
#define IP5_11_8	FM(A19)			FM(MSIOF1_SCK)		F_(0, 0)		FM(VI4_DATA22)		FM(VI5_DATA2_A)		FM(DU_DB1)	F_(0, 0)	FM(HTX4_E)	FM(LCDOUT1)	F_(0, 0) F_(0, 0) F_(0, 0) F_(0, 0) F_(0, 0) F_(0, 0) F_(0, 0)
#define IP5_15_12	FM(CS0_N)		FM(SCL5)		F_(0, 0)		F_(0, 0)		F_(0, 0)		FM(DU_DR0)	FM(VI4_DATA2_B)	F_(0, 0)	FM(LCDOUT16)	F_(0, 0) F_(0, 0) F_(0, 0) F_(0, 0) F_(0, 0) F_(0, 0) F_(0, 0)
#define IP5_19_16	FM(WE0_N)		FM(SDA5)		F_(0, 0)		F_(0, 0)		F_(0, 0)		FM(DU_DR1)	FM(VI4_DATA3_B)	F_(0, 0)	FM(LCDOUT17)	F_(0, 0) F_(0, 0) F_(0, 0) F_(0, 0) F_(0, 0) F_(0, 0) F_(0, 0)
#define IP5_23_20	FM(D0)			FM(MSIOF3_SCK_A)	F_(0, 0)		F_(0, 0)		F_(0, 0)		FM(DU_DR2)	FM(CTS4_N_C)	F_(0, 0)	FM(LCDOUT18)	F_(0, 0) F_(0, 0) F_(0, 0) F_(0, 0) F_(0, 0) F_(0, 0) F_(0, 0)
#define IP5_27_24	FM(D1)			FM(MSIOF3_SYNC_A)	FM(SCK3_A)		FM(VI4_DATA23)		FM(VI5_CLKENB_A)	FM(DU_DB7)	FM(RTS4_N_C)	F_(0, 0)	FM(LCDOUT7)	F_(0, 0) F_(0, 0) F_(0, 0) F_(0, 0) F_(0, 0) F_(0, 0) F_(0, 0)
#define IP5_31_28	FM(D2)			FM(MSIOF3_RXD_A)	FM(RX5_C)		F_(0, 0)		FM(VI5_DATA14_A)	FM(DU_DR3)	FM(RX4_C)	F_(0, 0)	FM(LCDOUT19)	F_(0, 0) F_(0, 0) F_(0, 0) F_(0, 0) F_(0, 0) F_(0, 0) F_(0, 0)
#define IP6_3_0		FM(D3)			FM(MSIOF3_TXD_A)	FM(TX5_C)		F_(0, 0)		FM(VI5_DATA15_A)	FM(DU_DR4)	FM(TX4_C)	F_(0, 0)	FM(LCDOUT20)	F_(0, 0) F_(0, 0) F_(0, 0) F_(0, 0) F_(0, 0) F_(0, 0) F_(0, 0)
#define IP6_7_4		FM(D4)			FM(CANFD1_TX)		FM(HSCK3_B)		FM(CAN1_TX)		FM(RTS3_N_A)		FM(MSIOF3_SS2_A) F_(0, 0)	FM(VI5_DATA1_B)	F_(0, 0)	F_(0, 0) F_(0, 0) F_(0, 0) F_(0, 0) F_(0, 0) F_(0, 0) F_(0, 0)
#define IP6_11_8	FM(D5)			FM(RX3_A)		FM(HRX3_B)		F_(0, 0)		F_(0, 0)		FM(DU_DR5)	FM(VI4_DATA4_B)	F_(0, 0)	FM(LCDOUT21)	F_(0, 0) F_(0, 0) F_(0, 0) F_(0, 0) F_(0, 0) F_(0, 0) F_(0, 0)
#define IP6_15_12	FM(D6)			FM(TX3_A)		FM(HTX3_B)		F_(0, 0)		F_(0, 0)		FM(DU_DR6)	FM(VI4_DATA5_B)	F_(0, 0)	FM(LCDOUT22)	F_(0, 0) F_(0, 0) F_(0, 0) F_(0, 0) F_(0, 0) F_(0, 0) F_(0, 0)
#define IP6_19_16	FM(D7)			FM(CANFD1_RX)		FM(IRQ5)		FM(CAN1_RX)		FM(CTS3_N_A)		F_(0, 0)	F_(0, 0)	FM(VI5_DATA2_B)	F_(0, 0)	F_(0, 0) F_(0, 0) F_(0, 0) F_(0, 0) F_(0, 0) F_(0, 0) F_(0, 0)
#define IP6_23_20	FM(D8)			FM(MSIOF2_SCK_A)	FM(SCK4_B)		F_(0, 0)		FM(VI5_DATA12_A)	FM(DU_DR7)	FM(RIF3_CLK_B)	FM(HCTS3_N_E)	FM(LCDOUT23)	F_(0, 0) F_(0, 0) F_(0, 0) F_(0, 0) F_(0, 0) F_(0, 0) F_(0, 0)
#define IP6_27_24	FM(D9)			FM(MSIOF2_SYNC_A)	F_(0, 0)		F_(0, 0)		FM(VI5_DATA10_A)	FM(DU_DG0)	FM(RIF3_SYNC_B)	FM(HRX3_E)	FM(LCDOUT8)	F_(0, 0) F_(0, 0) F_(0, 0) F_(0, 0) F_(0, 0) F_(0, 0) F_(0, 0)
#define IP6_31_28	FM(D10)			FM(MSIOF2_RXD_A)	F_(0, 0)		F_(0, 0)		FM(VI5_DATA13_A)	FM(DU_DG1)	FM(RIF3_D0_B)	FM(HTX3_E)	FM(LCDOUT9)	F_(0, 0) F_(0, 0) F_(0, 0) F_(0, 0) F_(0, 0) F_(0, 0) F_(0, 0)
#define IP7_3_0		FM(D11)			FM(MSIOF2_TXD_A)	F_(0, 0)		F_(0, 0)		FM(VI5_DATA11_A)	FM(DU_DG2)	FM(RIF3_D1_B)	FM(HRTS3_N_E)	FM(LCDOUT10)	F_(0, 0) F_(0, 0) F_(0, 0) F_(0, 0) F_(0, 0) F_(0, 0) F_(0, 0)
#define IP7_7_4		FM(D12)			FM(CANFD0_TX)		FM(TX4_B)		FM(CAN0_TX)		FM(VI5_DATA8_A)		F_(0, 0)	F_(0, 0)	FM(VI5_DATA3_B)	F_(0, 0)	F_(0, 0) F_(0, 0) F_(0, 0) F_(0, 0) F_(0, 0) F_(0, 0) F_(0, 0)
#define IP7_11_8	FM(D13)			FM(CANFD0_RX)		FM(RX4_B)		FM(CAN0_RX)		FM(VI5_DATA9_A)		FM(SCL7_B)	F_(0, 0)	FM(VI5_DATA4_B)	F_(0, 0)	F_(0, 0) F_(0, 0) F_(0, 0) F_(0, 0) F_(0, 0) F_(0, 0) F_(0, 0)
#define IP7_15_12	FM(D14)			FM(CAN_CLK)		FM(HRX3_A)		FM(MSIOF2_SS2_A)	F_(0, 0)		FM(SDA7_B)	F_(0, 0)	FM(VI5_DATA5_B)	F_(0, 0)	F_(0, 0) F_(0, 0) F_(0, 0) F_(0, 0) F_(0, 0) F_(0, 0) F_(0, 0)
#define IP7_19_16	FM(D15)			FM(MSIOF2_SS1_A)	FM(HTX3_A)		FM(MSIOF3_SS1_A)	F_(0, 0)		FM(DU_DG3)	F_(0, 0)	F_(0, 0)	FM(LCDOUT11)	F_(0, 0) F_(0, 0) F_(0, 0) F_(0, 0) F_(0, 0) F_(0, 0) F_(0, 0)
#define IP7_23_20	FM(SCL4)		FM(CS1_N_A26)		F_(0, 0)		F_(0, 0)		F_(0, 0)		FM(DU_DOTCLKIN0) FM(VI4_DATA6_B) FM(VI5_DATA6_B) FM(QCLK)	F_(0, 0) F_(0, 0) F_(0, 0) F_(0, 0) F_(0, 0) F_(0, 0) F_(0, 0)
#define IP7_27_24	FM(SDA4)		FM(WE1_N)		F_(0, 0)		F_(0, 0)		F_(0, 0)		F_(0, 0)	FM(VI4_DATA7_B)	FM(VI5_DATA7_B)	FM(QPOLB)	F_(0, 0) F_(0, 0) F_(0, 0) F_(0, 0) F_(0, 0) F_(0, 0) F_(0, 0)
#define IP7_31_28	FM(SD0_CLK)		FM(NFDATA8)		FM(SCL1_C)		FM(HSCK1_B)		FM(SDA2_E)		FM(FMCLK_B)	F_(0, 0)	F_(0, 0)	F_(0, 0)	F_(0, 0) F_(0, 0) F_(0, 0) F_(0, 0) F_(0, 0) F_(0, 0) F_(0, 0)

/* IPSRx */		/* 0 */			/* 1 */			/* 2 */			/* 3 */			/* 4 */			/* 5 */		/* 6 */		/* 7 */		/* 8 */		/* 9 - F */
#define IP8_3_0		FM(SD0_CMD)		FM(NFDATA9)		F_(0, 0)		FM(HRX1_B)		F_(0, 0)		FM(SPEEDIN_B)	F_(0, 0)	F_(0, 0)	F_(0, 0)	F_(0, 0) F_(0, 0) F_(0, 0) F_(0, 0) F_(0, 0) F_(0, 0) F_(0, 0)
#define IP8_7_4		FM(SD0_DAT0)		FM(NFDATA10)		F_(0, 0)		FM(HTX1_B)		F_(0, 0)		FM(REMOCON_B)	F_(0, 0)	F_(0, 0)	F_(0, 0)	F_(0, 0) F_(0, 0) F_(0, 0) F_(0, 0) F_(0, 0) F_(0, 0) F_(0, 0)
#define IP8_11_8	FM(SD0_DAT1)		FM(NFDATA11)		FM(SDA2_C)		FM(HCTS1_N_B)		F_(0, 0)		FM(FMIN_B)	F_(0, 0)	F_(0, 0)	F_(0, 0)	F_(0, 0) F_(0, 0) F_(0, 0) F_(0, 0) F_(0, 0) F_(0, 0) F_(0, 0)
#define IP8_15_12	FM(SD0_DAT2)		FM(NFDATA12)		FM(SCL2_C)		FM(HRTS1_N_B)		F_(0, 0)		FM(BPFCLK_B)	F_(0, 0)	F_(0, 0)	F_(0, 0)	F_(0, 0) F_(0, 0) F_(0, 0) F_(0, 0) F_(0, 0) F_(0, 0) F_(0, 0)
#define IP8_19_16	FM(SD0_DAT3)		FM(NFDATA13)		FM(SDA1_C)		FM(SCL2_E)		FM(SPEEDIN_C)		FM(REMOCON_C)	F_(0, 0)	F_(0, 0)	F_(0, 0)	F_(0, 0) F_(0, 0) F_(0, 0) F_(0, 0) F_(0, 0) F_(0, 0) F_(0, 0)
#define IP8_23_20	FM(SD1_CLK)		FM(NFDATA14_B)		F_(0, 0)		F_(0, 0)		F_(0, 0)		F_(0, 0)	F_(0, 0)	F_(0, 0)	F_(0, 0)	F_(0, 0) F_(0, 0) F_(0, 0) F_(0, 0) F_(0, 0) F_(0, 0) F_(0, 0)
#define IP8_27_24	FM(SD1_CMD)		FM(NFDATA15_B)		F_(0, 0)		F_(0, 0)		F_(0, 0)		F_(0, 0)	F_(0, 0)	F_(0, 0)	F_(0, 0)	F_(0, 0) F_(0, 0) F_(0, 0) F_(0, 0) F_(0, 0) F_(0, 0) F_(0, 0)
#define IP8_31_28	FM(SD1_DAT0)		FM(NFWP_N_B)		F_(0, 0)		F_(0, 0)		F_(0, 0)		F_(0, 0)	F_(0, 0)	F_(0, 0)	F_(0, 0)	F_(0, 0) F_(0, 0) F_(0, 0) F_(0, 0) F_(0, 0) F_(0, 0) F_(0, 0)
#define IP9_3_0		FM(SD1_DAT1)		FM(NFCE_N_B)		F_(0, 0)		F_(0, 0)		F_(0, 0)		F_(0, 0)	F_(0, 0)	F_(0, 0)	F_(0, 0)	F_(0, 0) F_(0, 0) F_(0, 0) F_(0, 0) F_(0, 0) F_(0, 0) F_(0, 0)
#define IP9_7_4		FM(SD1_DAT2)		FM(NFALE_B)		F_(0, 0)		F_(0, 0)		F_(0, 0)		F_(0, 0)	F_(0, 0)	F_(0, 0)	F_(0, 0)	F_(0, 0) F_(0, 0) F_(0, 0) F_(0, 0) F_(0, 0) F_(0, 0) F_(0, 0)
#define IP9_11_8	FM(SD1_DAT3)		FM(NFRB_N_B)		F_(0, 0)		F_(0, 0)		F_(0, 0)		F_(0, 0)	F_(0, 0)	F_(0, 0)	F_(0, 0)	F_(0, 0) F_(0, 0) F_(0, 0) F_(0, 0) F_(0, 0) F_(0, 0) F_(0, 0)
#define IP9_15_12	FM(SD3_CLK)		FM(NFWE_N)		F_(0, 0)		F_(0, 0)		F_(0, 0)		F_(0, 0)	F_(0, 0)	F_(0, 0)	F_(0, 0)	F_(0, 0) F_(0, 0) F_(0, 0) F_(0, 0) F_(0, 0) F_(0, 0) F_(0, 0)
#define IP9_19_16	FM(SD3_CMD)		FM(NFRE_N)		F_(0, 0)		F_(0, 0)		F_(0, 0)		F_(0, 0)	F_(0, 0)	F_(0, 0)	F_(0, 0)	F_(0, 0) F_(0, 0) F_(0, 0) F_(0, 0) F_(0, 0) F_(0, 0) F_(0, 0)
#define IP9_23_20	FM(SD3_DAT0)		FM(NFDATA0)		F_(0, 0)		F_(0, 0)		F_(0, 0)		F_(0, 0)	F_(0, 0)	F_(0, 0)	F_(0, 0)	F_(0, 0) F_(0, 0) F_(0, 0) F_(0, 0) F_(0, 0) F_(0, 0) F_(0, 0)
#define IP9_27_24	FM(SD3_DAT1)		FM(NFDATA1)		F_(0, 0)		F_(0, 0)		F_(0, 0)		F_(0, 0)	F_(0, 0)	F_(0, 0)	F_(0, 0)	F_(0, 0) F_(0, 0) F_(0, 0) F_(0, 0) F_(0, 0) F_(0, 0) F_(0, 0)
#define IP9_31_28	FM(SD3_DAT2)		FM(NFDATA2)		F_(0, 0)		F_(0, 0)		F_(0, 0)		F_(0, 0)	F_(0, 0)	F_(0, 0)	F_(0, 0)	F_(0, 0) F_(0, 0) F_(0, 0) F_(0, 0) F_(0, 0) F_(0, 0) F_(0, 0)
#define IP10_3_0	FM(SD3_DAT3)		FM(NFDATA3)		F_(0, 0)		F_(0, 0)		F_(0, 0)		F_(0, 0)	F_(0, 0)	F_(0, 0)	F_(0, 0)	F_(0, 0) F_(0, 0) F_(0, 0) F_(0, 0) F_(0, 0) F_(0, 0) F_(0, 0)
#define IP10_7_4	FM(SD3_DAT4)		FM(NFDATA4)		F_(0, 0)		F_(0, 0)		F_(0, 0)		F_(0, 0)	F_(0, 0)	F_(0, 0)	F_(0, 0)	F_(0, 0) F_(0, 0) F_(0, 0) F_(0, 0) F_(0, 0) F_(0, 0) F_(0, 0)
#define IP10_11_8	FM(SD3_DAT5)		FM(NFDATA5)		F_(0, 0)		F_(0, 0)		F_(0, 0)		F_(0, 0)	F_(0, 0)	F_(0, 0)	F_(0, 0)	F_(0, 0) F_(0, 0) F_(0, 0) F_(0, 0) F_(0, 0) F_(0, 0) F_(0, 0)
#define IP10_15_12	FM(SD3_DAT6)		FM(NFDATA6)		F_(0, 0)		F_(0, 0)		F_(0, 0)		F_(0, 0)	F_(0, 0)	F_(0, 0)	F_(0, 0)	F_(0, 0) F_(0, 0) F_(0, 0) F_(0, 0) F_(0, 0) F_(0, 0) F_(0, 0)
#define IP10_19_16	FM(SD3_DAT7)		FM(NFDATA7)		F_(0, 0)		F_(0, 0)		F_(0, 0)		F_(0, 0)	F_(0, 0)	F_(0, 0)	F_(0, 0)	F_(0, 0) F_(0, 0) F_(0, 0) F_(0, 0) F_(0, 0) F_(0, 0) F_(0, 0)
#define IP10_23_20	FM(SD3_DS)		FM(NFCLE)		F_(0, 0)		F_(0, 0)		F_(0, 0)		F_(0, 0)	F_(0, 0)	F_(0, 0)	F_(0, 0)	F_(0, 0) F_(0, 0) F_(0, 0) F_(0, 0) F_(0, 0) F_(0, 0) F_(0, 0)
#define IP10_27_24	FM(SD0_CD)		FM(NFALE_A)		FM(SD3_CD)		FM(RIF0_CLK_B)		FM(SCL2_B)		FM(TCLK1_A)	FM(SSI_SCK2_B)	FM(TS_SCK0)	F_(0, 0)	F_(0, 0) F_(0, 0) F_(0, 0) F_(0, 0) F_(0, 0) F_(0, 0) F_(0, 0)
#define IP10_31_28	FM(SD0_WP)		FM(NFRB_N_A)		FM(SD3_WP)		FM(RIF0_D0_B)		FM(SDA2_B)		FM(TCLK2_A)	FM(SSI_WS2_B)	FM(TS_SDAT0)	F_(0, 0)	F_(0, 0) F_(0, 0) F_(0, 0) F_(0, 0) F_(0, 0) F_(0, 0) F_(0, 0)
#define IP11_3_0	FM(SD1_CD)		FM(NFCE_N_A)		FM(SSI_SCK1)		FM(RIF0_D1_B)		F_(0, 0)		F_(0, 0)	F_(0, 0)	FM(TS_SDEN0)	F_(0, 0)	F_(0, 0) F_(0, 0) F_(0, 0) F_(0, 0) F_(0, 0) F_(0, 0) F_(0, 0)
#define IP11_7_4	FM(SD1_WP)		FM(NFWP_N_A)		FM(SSI_WS1)		FM(RIF0_SYNC_B)		F_(0, 0)		F_(0, 0)	F_(0, 0)	FM(TS_SPSYNC0)	F_(0, 0)	F_(0, 0) F_(0, 0) F_(0, 0) F_(0, 0) F_(0, 0) F_(0, 0) F_(0, 0)
#define IP11_11_8	FM(RX0_A)		FM(HRX1_A)		FM(SSI_SCK2_A)		FM(RIF1_SYNC)		F_(0, 0)		F_(0, 0)	F_(0, 0)	FM(TS_SCK1)	F_(0, 0)	F_(0, 0) F_(0, 0) F_(0, 0) F_(0, 0) F_(0, 0) F_(0, 0) F_(0, 0)
#define IP11_15_12	FM(TX0_A)		FM(HTX1_A)		FM(SSI_WS2_A)		FM(RIF1_D0)		F_(0, 0)		F_(0, 0)	F_(0, 0)	FM(TS_SDAT1)	F_(0, 0)	F_(0, 0) F_(0, 0) F_(0, 0) F_(0, 0) F_(0, 0) F_(0, 0) F_(0, 0)
#define IP11_19_16	FM(CTS0_N_A)		FM(NFDATA14_A)		FM(AUDIO_CLKOUT_A)	FM(RIF1_D1)		FM(SCIF_CLK_A)		FM(FMCLK_A)	F_(0, 0)	F_(0, 0)	F_(0, 0)	F_(0, 0) F_(0, 0) F_(0, 0) F_(0, 0) F_(0, 0) F_(0, 0) F_(0, 0)
#define IP11_23_20	FM(RTS0_N_A)		FM(NFDATA15_A)		FM(AUDIO_CLKOUT1_A)	FM(RIF1_CLK)		FM(SCL2_A)		FM(FMIN_A)	F_(0, 0)	F_(0, 0)	F_(0, 0)	F_(0, 0) F_(0, 0) F_(0, 0) F_(0, 0) F_(0, 0) F_(0, 0) F_(0, 0)
#define IP11_27_24	FM(SCK0_A)		FM(HSCK1_A)		FM(USB3HS0_ID)		FM(RTS1_N)		FM(SDA2_A)		FM(FMCLK_C)	F_(0, 0)	F_(0, 0)	FM(USB0_ID)	F_(0, 0) F_(0, 0) F_(0, 0) F_(0, 0) F_(0, 0) F_(0, 0) F_(0, 0)
#define IP11_31_28	FM(RX1)			FM(HRX2_B)		FM(SSI_SCK9_B)		FM(AUDIO_CLKOUT1_B)	F_(0, 0)		F_(0, 0)	F_(0, 0)	F_(0, 0)	F_(0, 0)	F_(0, 0) F_(0, 0) F_(0, 0) F_(0, 0) F_(0, 0) F_(0, 0) F_(0, 0)

/* IPSRx */		/* 0 */			/* 1 */			/* 2 */			/* 3 */			/* 4 */			/* 5 */		/* 6 */		/* 7 */		/* 8 */		/* 9 - F */
#define IP12_3_0	FM(TX1)			FM(HTX2_B)		FM(SSI_WS9_B)		FM(AUDIO_CLKOUT3_B)	F_(0, 0)		F_(0, 0)	F_(0, 0)	F_(0, 0)	F_(0, 0)	F_(0, 0) F_(0, 0) F_(0, 0) F_(0, 0) F_(0, 0) F_(0, 0) F_(0, 0)
#define IP12_7_4	FM(SCK2_A)		FM(HSCK0_A)		FM(AUDIO_CLKB_A)	FM(CTS1_N)		FM(RIF0_CLK_A)		FM(REMOCON_A)	FM(SCIF_CLK_B)	F_(0, 0)	F_(0, 0)	F_(0, 0) F_(0, 0) F_(0, 0) F_(0, 0) F_(0, 0) F_(0, 0) F_(0, 0)
#define IP12_11_8	FM(TX2_A)		FM(HRX0_A)		FM(AUDIO_CLKOUT2_A)	F_(0, 0)		FM(SCL1_A)		F_(0, 0)	FM(FSO_CFE_0_N_A) FM(TS_SDEN1)	F_(0, 0)	F_(0, 0) F_(0, 0) F_(0, 0) F_(0, 0) F_(0, 0) F_(0, 0) F_(0, 0)
#define IP12_15_12	FM(RX2_A)		FM(HTX0_A)		FM(AUDIO_CLKOUT3_A)	F_(0, 0)		FM(SDA1_A)		F_(0, 0)	FM(FSO_CFE_1_N_A) FM(TS_SPSYNC1) F_(0, 0)	F_(0, 0) F_(0, 0) F_(0, 0) F_(0, 0) F_(0, 0) F_(0, 0) F_(0, 0)
#define IP12_19_16	FM(MSIOF0_SCK)		F_(0, 0)		FM(SSI_SCK78)		F_(0, 0)		F_(0, 0)		F_(0, 0)	F_(0, 0)	F_(0, 0)	F_(0, 0)	F_(0, 0) F_(0, 0) F_(0, 0) F_(0, 0) F_(0, 0) F_(0, 0) F_(0, 0)
#define IP12_23_20	FM(MSIOF0_RXD)		F_(0, 0)		FM(SSI_WS78)		F_(0, 0)		F_(0, 0)		FM(TX2_B)	F_(0, 0)	F_(0, 0)	F_(0, 0)	F_(0, 0) F_(0, 0) F_(0, 0) F_(0, 0) F_(0, 0) F_(0, 0) F_(0, 0)
#define IP12_27_24	FM(MSIOF0_TXD)		F_(0, 0)		FM(SSI_SDATA7)		F_(0, 0)		F_(0, 0)		FM(RX2_B)	F_(0, 0)	F_(0, 0)	F_(0, 0)	F_(0, 0) F_(0, 0) F_(0, 0) F_(0, 0) F_(0, 0) F_(0, 0) F_(0, 0)
#define IP12_31_28	FM(MSIOF0_SYNC)		FM(AUDIO_CLKOUT_B)	FM(SSI_SDATA8)		F_(0, 0)		F_(0, 0)		F_(0, 0)	F_(0, 0)	F_(0, 0)	F_(0, 0)	F_(0, 0) F_(0, 0) F_(0, 0) F_(0, 0) F_(0, 0) F_(0, 0) F_(0, 0)
#define IP13_3_0	FM(MSIOF0_SS1)		FM(HRX2_A)		FM(SSI_SCK4)		FM(HCTS0_N_A)		FM(BPFCLK_C)		FM(SPEEDIN_A)	F_(0, 0)	F_(0, 0)	F_(0, 0)	F_(0, 0) F_(0, 0) F_(0, 0) F_(0, 0) F_(0, 0) F_(0, 0) F_(0, 0)
#define IP13_7_4	FM(MSIOF0_SS2)		FM(HTX2_A)		FM(SSI_WS4)		FM(HRTS0_N_A)		FM(FMIN_C)		FM(BPFCLK_A)	F_(0, 0)	F_(0, 0)	F_(0, 0)	F_(0, 0) F_(0, 0) F_(0, 0) F_(0, 0) F_(0, 0) F_(0, 0) F_(0, 0)
#define IP13_11_8	FM(SSI_SDATA9)		F_(0, 0)		FM(AUDIO_CLKC_A)	FM(SCK1)		F_(0, 0)		F_(0, 0)	F_(0, 0)	F_(0, 0)	F_(0, 0)	F_(0, 0) F_(0, 0) F_(0, 0) F_(0, 0) F_(0, 0) F_(0, 0) F_(0, 0)
#define IP13_15_12	FM(MLB_CLK)		FM(RX0_B)		F_(0, 0)		FM(RIF0_D0_A)		FM(SCL1_B)		FM(TCLK1_B)	F_(0, 0)	F_(0, 0)	FM(SIM0_RST_A)	F_(0, 0) F_(0, 0) F_(0, 0) F_(0, 0) F_(0, 0) F_(0, 0) F_(0, 0)
#define IP13_19_16	FM(MLB_SIG)		FM(SCK0_B)		F_(0, 0)		FM(RIF0_D1_A)		FM(SDA1_B)		FM(TCLK2_B)	F_(0, 0)	F_(0, 0)	FM(SIM0_D_A)	F_(0, 0) F_(0, 0) F_(0, 0) F_(0, 0) F_(0, 0) F_(0, 0) F_(0, 0)
#define IP13_23_20	FM(MLB_DAT)		FM(TX0_B)		F_(0, 0)		FM(RIF0_SYNC_A)		F_(0, 0)		F_(0, 0)	F_(0, 0)	F_(0, 0)	FM(SIM0_CLK_A)	F_(0, 0) F_(0, 0) F_(0, 0) F_(0, 0) F_(0, 0) F_(0, 0) F_(0, 0)
#define IP13_27_24	FM(SSI_SCK01239)	F_(0, 0)		F_(0, 0)		F_(0, 0)		F_(0, 0)		F_(0, 0)	F_(0, 0)	F_(0, 0)	F_(0, 0)	F_(0, 0) F_(0, 0) F_(0, 0) F_(0, 0) F_(0, 0) F_(0, 0) F_(0, 0)
#define IP13_31_28	FM(SSI_WS01239)		F_(0, 0)		F_(0, 0)		F_(0, 0)		F_(0, 0)		F_(0, 0)	F_(0, 0)	F_(0, 0)	F_(0, 0)	F_(0, 0) F_(0, 0) F_(0, 0) F_(0, 0) F_(0, 0) F_(0, 0) F_(0, 0)
#define IP14_3_0	FM(SSI_SDATA0)		F_(0, 0)		F_(0, 0)		F_(0, 0)		F_(0, 0)		F_(0, 0)	F_(0, 0)	F_(0, 0)	F_(0, 0)	F_(0, 0) F_(0, 0) F_(0, 0) F_(0, 0) F_(0, 0) F_(0, 0) F_(0, 0)
#define IP14_7_4	FM(SSI_SDATA1)		FM(AUDIO_CLKC_B)	F_(0, 0)		F_(0, 0)		F_(0, 0)		F_(0, 0)	FM(PWM0_B)	F_(0, 0)	F_(0, 0)	F_(0, 0) F_(0, 0) F_(0, 0) F_(0, 0) F_(0, 0) F_(0, 0) F_(0, 0)
#define IP14_11_8	FM(SSI_SDATA2)		FM(AUDIO_CLKOUT2_B)	FM(SSI_SCK9_A)		F_(0, 0)		F_(0, 0)		F_(0, 0)	FM(PWM1_B)	F_(0, 0)	F_(0, 0)	F_(0, 0) F_(0, 0) F_(0, 0) F_(0, 0) F_(0, 0) F_(0, 0) F_(0, 0)
#define IP14_15_12	FM(SSI_SCK349)		F_(0, 0)		F_(0, 0)		F_(0, 0)		F_(0, 0)		F_(0, 0)	FM(PWM2_C)	F_(0, 0)	F_(0, 0)	F_(0, 0) F_(0, 0) F_(0, 0) F_(0, 0) F_(0, 0) F_(0, 0) F_(0, 0)
#define IP14_19_16	FM(SSI_WS349)		F_(0, 0)		F_(0, 0)		F_(0, 0)		F_(0, 0)		F_(0, 0)	FM(PWM3_C)	F_(0, 0)	F_(0, 0)	F_(0, 0) F_(0, 0) F_(0, 0) F_(0, 0) F_(0, 0) F_(0, 0) F_(0, 0)
#define IP14_23_20	FM(SSI_SDATA3)		FM(AUDIO_CLKOUT1_C)	FM(AUDIO_CLKB_B)	F_(0, 0)		F_(0, 0)		F_(0, 0)	FM(PWM4_B)	F_(0, 0)	F_(0, 0)	F_(0, 0) F_(0, 0) F_(0, 0) F_(0, 0) F_(0, 0) F_(0, 0) F_(0, 0)
#define IP14_27_24	FM(SSI_SDATA4)		F_(0, 0)		FM(SSI_WS9_A)		F_(0, 0)		F_(0, 0)		F_(0, 0)	FM(PWM5_B)	F_(0, 0)	F_(0, 0)	F_(0, 0) F_(0, 0) F_(0, 0) F_(0, 0) F_(0, 0) F_(0, 0) F_(0, 0)
#define IP14_31_28	FM(SSI_SCK5)		FM(HRX0_B)		F_(0, 0)		FM(USB0_PWEN_B)		FM(SCL2_D)		F_(0, 0)	FM(PWM6_B)	F_(0, 0)	F_(0, 0)	F_(0, 0) F_(0, 0) F_(0, 0) F_(0, 0) F_(0, 0) F_(0, 0) F_(0, 0)
#define IP15_3_0	FM(SSI_WS5)		FM(HTX0_B)		F_(0, 0)		FM(USB0_OVC_B)		FM(SDA2_D)		F_(0, 0)	F_(0, 0)	F_(0, 0)	F_(0, 0)	F_(0, 0) F_(0, 0) F_(0, 0) F_(0, 0) F_(0, 0) F_(0, 0) F_(0, 0)
#define IP15_7_4	FM(SSI_SDATA5)		FM(HSCK0_B)		FM(AUDIO_CLKB_C)	FM(TPU0TO0)		F_(0, 0)		F_(0, 0)	F_(0, 0)	F_(0, 0)	F_(0, 0)	F_(0, 0) F_(0, 0) F_(0, 0) F_(0, 0) F_(0, 0) F_(0, 0) F_(0, 0)
#define IP15_11_8	FM(SSI_SCK6)		FM(HSCK2_A)		FM(AUDIO_CLKC_C)	FM(TPU0TO1)		F_(0, 0)		F_(0, 0)	FM(FSO_CFE_0_N_B) F_(0, 0)	FM(SIM0_RST_B)	F_(0, 0) F_(0, 0) F_(0, 0) F_(0, 0) F_(0, 0) F_(0, 0) F_(0, 0)
#define IP15_15_12	FM(SSI_WS6)		FM(HCTS2_N_A)		FM(AUDIO_CLKOUT2_C)	FM(TPU0TO2)		FM(SDA1_D)		F_(0, 0)	FM(FSO_CFE_1_N_B) F_(0, 0)	FM(SIM0_D_B)	F_(0, 0) F_(0, 0) F_(0, 0) F_(0, 0) F_(0, 0) F_(0, 0) F_(0, 0)
#define IP15_19_16	FM(SSI_SDATA6)		FM(HRTS2_N_A)		FM(AUDIO_CLKOUT3_C)	FM(TPU0TO3)		FM(SCL1_D)		F_(0, 0)	FM(FSO_TOE_N_B)	F_(0, 0)	FM(SIM0_CLK_B)	F_(0, 0) F_(0, 0) F_(0, 0) F_(0, 0) F_(0, 0) F_(0, 0) F_(0, 0)
#define IP15_23_20	FM(AUDIO_CLKA)		F_(0, 0)		F_(0, 0)		F_(0, 0)		F_(0, 0)		F_(0, 0)	F_(0, 0)	F_(0, 0)	F_(0, 0)	F_(0, 0) F_(0, 0) F_(0, 0) F_(0, 0) F_(0, 0) F_(0, 0) F_(0, 0)
#define IP15_27_24	FM(USB30_PWEN)		FM(USB0_PWEN_A)		F_(0, 0)		F_(0, 0)		F_(0, 0)		F_(0, 0)	F_(0, 0)	F_(0, 0)	F_(0, 0)	F_(0, 0) F_(0, 0) F_(0, 0) F_(0, 0) F_(0, 0) F_(0, 0) F_(0, 0)
#define IP15_31_28	FM(USB30_OVC)		FM(USB0_OVC_A)		F_(0, 0)		F_(0, 0)		F_(0, 0)		F_(0, 0)	FM(FSO_TOE_N_A)	F_(0, 0)	F_(0, 0)	F_(0, 0) F_(0, 0) F_(0, 0) F_(0, 0) F_(0, 0) F_(0, 0) F_(0, 0)

#define PINMUX_GPSR	\
\
													 \
													 \
													 \
													 \
													 \
													 \
				GPSR2_25								 \
				GPSR2_24								 \
				GPSR2_23								 \
		GPSR1_22	GPSR2_22								 \
		GPSR1_21	GPSR2_21								 \
		GPSR1_20	GPSR2_20								 \
		GPSR1_19	GPSR2_19					GPSR5_19		 \
		GPSR1_18	GPSR2_18					GPSR5_18		 \
GPSR0_17	GPSR1_17	GPSR2_17					GPSR5_17	GPSR6_17 \
GPSR0_16	GPSR1_16	GPSR2_16					GPSR5_16	GPSR6_16 \
GPSR0_15	GPSR1_15	GPSR2_15	GPSR3_15			GPSR5_15	GPSR6_15 \
GPSR0_14	GPSR1_14	GPSR2_14	GPSR3_14			GPSR5_14	GPSR6_14 \
GPSR0_13	GPSR1_13	GPSR2_13	GPSR3_13			GPSR5_13	GPSR6_13 \
GPSR0_12	GPSR1_12	GPSR2_12	GPSR3_12			GPSR5_12	GPSR6_12 \
GPSR0_11	GPSR1_11	GPSR2_11	GPSR3_11			GPSR5_11	GPSR6_11 \
GPSR0_10	GPSR1_10	GPSR2_10	GPSR3_10	GPSR4_10	GPSR5_10	GPSR6_10 \
GPSR0_9		GPSR1_9		GPSR2_9		GPSR3_9		GPSR4_9		GPSR5_9		GPSR6_9 \
GPSR0_8		GPSR1_8		GPSR2_8		GPSR3_8		GPSR4_8		GPSR5_8		GPSR6_8 \
GPSR0_7		GPSR1_7		GPSR2_7		GPSR3_7		GPSR4_7		GPSR5_7		GPSR6_7 \
GPSR0_6		GPSR1_6		GPSR2_6		GPSR3_6		GPSR4_6		GPSR5_6		GPSR6_6 \
GPSR0_5		GPSR1_5		GPSR2_5		GPSR3_5		GPSR4_5		GPSR5_5		GPSR6_5 \
GPSR0_4		GPSR1_4		GPSR2_4		GPSR3_4		GPSR4_4		GPSR5_4		GPSR6_4 \
GPSR0_3		GPSR1_3		GPSR2_3		GPSR3_3		GPSR4_3		GPSR5_3		GPSR6_3 \
GPSR0_2		GPSR1_2		GPSR2_2		GPSR3_2		GPSR4_2		GPSR5_2		GPSR6_2 \
GPSR0_1		GPSR1_1		GPSR2_1		GPSR3_1		GPSR4_1		GPSR5_1		GPSR6_1 \
GPSR0_0		GPSR1_0		GPSR2_0		GPSR3_0		GPSR4_0		GPSR5_0		GPSR6_0

#define PINMUX_IPSR				\
\
FM(IP0_3_0)	IP0_3_0		FM(IP1_3_0)	IP1_3_0		FM(IP2_3_0)	IP2_3_0		FM(IP3_3_0)	IP3_3_0 \
FM(IP0_7_4)	IP0_7_4		FM(IP1_7_4)	IP1_7_4		FM(IP2_7_4)	IP2_7_4		FM(IP3_7_4)	IP3_7_4 \
FM(IP0_11_8)	IP0_11_8	FM(IP1_11_8)	IP1_11_8	FM(IP2_11_8)	IP2_11_8	FM(IP3_11_8)	IP3_11_8 \
FM(IP0_15_12)	IP0_15_12	FM(IP1_15_12)	IP1_15_12	FM(IP2_15_12)	IP2_15_12	FM(IP3_15_12)	IP3_15_12 \
FM(IP0_19_16)	IP0_19_16	FM(IP1_19_16)	IP1_19_16	FM(IP2_19_16)	IP2_19_16	FM(IP3_19_16)	IP3_19_16 \
FM(IP0_23_20)	IP0_23_20	FM(IP1_23_20)	IP1_23_20	FM(IP2_23_20)	IP2_23_20	FM(IP3_23_20)	IP3_23_20 \
FM(IP0_27_24)	IP0_27_24	FM(IP1_27_24)	IP1_27_24	FM(IP2_27_24)	IP2_27_24	FM(IP3_27_24)	IP3_27_24 \
FM(IP0_31_28)	IP0_31_28	FM(IP1_31_28)	IP1_31_28	FM(IP2_31_28)	IP2_31_28	FM(IP3_31_28)	IP3_31_28 \
\
FM(IP4_3_0)	IP4_3_0		FM(IP5_3_0)	IP5_3_0		FM(IP6_3_0)	IP6_3_0		FM(IP7_3_0)	IP7_3_0 \
FM(IP4_7_4)	IP4_7_4		FM(IP5_7_4)	IP5_7_4		FM(IP6_7_4)	IP6_7_4		FM(IP7_7_4)	IP7_7_4 \
FM(IP4_11_8)	IP4_11_8	FM(IP5_11_8)	IP5_11_8	FM(IP6_11_8)	IP6_11_8	FM(IP7_11_8)	IP7_11_8 \
FM(IP4_15_12)	IP4_15_12	FM(IP5_15_12)	IP5_15_12	FM(IP6_15_12)	IP6_15_12	FM(IP7_15_12)	IP7_15_12 \
FM(IP4_19_16)	IP4_19_16	FM(IP5_19_16)	IP5_19_16	FM(IP6_19_16)	IP6_19_16	FM(IP7_19_16)	IP7_19_16 \
FM(IP4_23_20)	IP4_23_20	FM(IP5_23_20)	IP5_23_20	FM(IP6_23_20)	IP6_23_20	FM(IP7_23_20)	IP7_23_20 \
FM(IP4_27_24)	IP4_27_24	FM(IP5_27_24)	IP5_27_24	FM(IP6_27_24)	IP6_27_24	FM(IP7_27_24)	IP7_27_24 \
FM(IP4_31_28)	IP4_31_28	FM(IP5_31_28)	IP5_31_28	FM(IP6_31_28)	IP6_31_28	FM(IP7_31_28)	IP7_31_28 \
\
FM(IP8_3_0)	IP8_3_0		FM(IP9_3_0)	IP9_3_0		FM(IP10_3_0)	IP10_3_0	FM(IP11_3_0)	IP11_3_0 \
FM(IP8_7_4)	IP8_7_4		FM(IP9_7_4)	IP9_7_4		FM(IP10_7_4)	IP10_7_4	FM(IP11_7_4)	IP11_7_4 \
FM(IP8_11_8)	IP8_11_8	FM(IP9_11_8)	IP9_11_8	FM(IP10_11_8)	IP10_11_8	FM(IP11_11_8)	IP11_11_8 \
FM(IP8_15_12)	IP8_15_12	FM(IP9_15_12)	IP9_15_12	FM(IP10_15_12)	IP10_15_12	FM(IP11_15_12)	IP11_15_12 \
FM(IP8_19_16)	IP8_19_16	FM(IP9_19_16)	IP9_19_16	FM(IP10_19_16)	IP10_19_16	FM(IP11_19_16)	IP11_19_16 \
FM(IP8_23_20)	IP8_23_20	FM(IP9_23_20)	IP9_23_20	FM(IP10_23_20)	IP10_23_20	FM(IP11_23_20)	IP11_23_20 \
FM(IP8_27_24)	IP8_27_24	FM(IP9_27_24)	IP9_27_24	FM(IP10_27_24)	IP10_27_24	FM(IP11_27_24)	IP11_27_24 \
FM(IP8_31_28)	IP8_31_28	FM(IP9_31_28)	IP9_31_28	FM(IP10_31_28)	IP10_31_28	FM(IP11_31_28)	IP11_31_28 \
\
FM(IP12_3_0)	IP12_3_0	FM(IP13_3_0)	IP13_3_0	FM(IP14_3_0)	IP14_3_0	FM(IP15_3_0)	IP15_3_0 \
FM(IP12_7_4)	IP12_7_4	FM(IP13_7_4)	IP13_7_4	FM(IP14_7_4)	IP14_7_4	FM(IP15_7_4)	IP15_7_4 \
FM(IP12_11_8)	IP12_11_8	FM(IP13_11_8)	IP13_11_8	FM(IP14_11_8)	IP14_11_8	FM(IP15_11_8)	IP15_11_8 \
FM(IP12_15_12)	IP12_15_12	FM(IP13_15_12)	IP13_15_12	FM(IP14_15_12)	IP14_15_12	FM(IP15_15_12)	IP15_15_12 \
FM(IP12_19_16)	IP12_19_16	FM(IP13_19_16)	IP13_19_16	FM(IP14_19_16)	IP14_19_16	FM(IP15_19_16)	IP15_19_16 \
FM(IP12_23_20)	IP12_23_20	FM(IP13_23_20)	IP13_23_20	FM(IP14_23_20)	IP14_23_20	FM(IP15_23_20)	IP15_23_20 \
FM(IP12_27_24)	IP12_27_24	FM(IP13_27_24)	IP13_27_24	FM(IP14_27_24)	IP14_27_24	FM(IP15_27_24)	IP15_27_24 \
FM(IP12_31_28)	IP12_31_28	FM(IP13_31_28)	IP13_31_28	FM(IP14_31_28)	IP14_31_28	FM(IP15_31_28)	IP15_31_28

/* The bit numbering in MOD_SEL fields is reversed */
#define REV4(f0, f1, f2, f3)			f0 f2 f1 f3
#define REV8(f0, f1, f2, f3, f4, f5, f6, f7)	f0 f4 f2 f6 f1 f5 f3 f7

/* MOD_SEL0 */			/* 0 */				/* 1 */				/* 2 */				/* 3 */			/* 4 */			/* 5 */		/* 6 */		/* 7 */
#define MOD_SEL0_30_29	   REV4(FM(SEL_ADGB_0),			FM(SEL_ADGB_1),			FM(SEL_ADGB_2),			F_(0, 0))
#define MOD_SEL0_28		FM(SEL_DRIF0_0)			FM(SEL_DRIF0_1)
#define MOD_SEL0_27_26	   REV4(FM(SEL_FM_0),			FM(SEL_FM_1),			FM(SEL_FM_2),			F_(0, 0))
#define MOD_SEL0_25		FM(SEL_FSO_0)			FM(SEL_FSO_1)
#define MOD_SEL0_24		FM(SEL_HSCIF0_0)		FM(SEL_HSCIF0_1)
#define MOD_SEL0_23		FM(SEL_HSCIF1_0)		FM(SEL_HSCIF1_1)
#define MOD_SEL0_22		FM(SEL_HSCIF2_0)		FM(SEL_HSCIF2_1)
#define MOD_SEL0_21_20	   REV4(FM(SEL_I2C1_0),			FM(SEL_I2C1_1),			FM(SEL_I2C1_2),			FM(SEL_I2C1_3))
#define MOD_SEL0_19_18_17  REV8(FM(SEL_I2C2_0),			FM(SEL_I2C2_1),			FM(SEL_I2C2_2),			FM(SEL_I2C2_3),		FM(SEL_I2C2_4),		F_(0, 0),	F_(0, 0),	F_(0, 0))
<<<<<<< HEAD
#define MOD_SEL0_16		FM(SEL_NDFC_0)			FM(SEL_NDFC_1)
=======
#define MOD_SEL0_16		FM(SEL_NDF_0)			FM(SEL_NDF_1)
>>>>>>> 0ecfebd2
#define MOD_SEL0_15		FM(SEL_PWM0_0)			FM(SEL_PWM0_1)
#define MOD_SEL0_14		FM(SEL_PWM1_0)			FM(SEL_PWM1_1)
#define MOD_SEL0_13_12	   REV4(FM(SEL_PWM2_0),			FM(SEL_PWM2_1),			FM(SEL_PWM2_2),			F_(0, 0))
#define MOD_SEL0_11_10	   REV4(FM(SEL_PWM3_0),			FM(SEL_PWM3_1),			FM(SEL_PWM3_2),			F_(0, 0))
#define MOD_SEL0_9		FM(SEL_PWM4_0)			FM(SEL_PWM4_1)
#define MOD_SEL0_8		FM(SEL_PWM5_0)			FM(SEL_PWM5_1)
#define MOD_SEL0_7		FM(SEL_PWM6_0)			FM(SEL_PWM6_1)
#define MOD_SEL0_6_5	   REV4(FM(SEL_REMOCON_0),		FM(SEL_REMOCON_1),		FM(SEL_REMOCON_2),		F_(0, 0))
#define MOD_SEL0_4		FM(SEL_SCIF_0)			FM(SEL_SCIF_1)
#define MOD_SEL0_3		FM(SEL_SCIF0_0)			FM(SEL_SCIF0_1)
#define MOD_SEL0_2		FM(SEL_SCIF2_0)			FM(SEL_SCIF2_1)
#define MOD_SEL0_1_0	   REV4(FM(SEL_SPEED_PULSE_IF_0),	FM(SEL_SPEED_PULSE_IF_1),	FM(SEL_SPEED_PULSE_IF_2),	F_(0, 0))

/* MOD_SEL1 */			/* 0 */				/* 1 */				/* 2 */				/* 3 */			/* 4 */			/* 5 */		/* 6 */		/* 7 */
#define MOD_SEL1_29		FM(SEL_TIMER_TMU_0)		FM(SEL_TIMER_TMU_1)
#define MOD_SEL1_28		FM(SEL_USB_20_CH0_0)		FM(SEL_USB_20_CH0_1)
#define MOD_SEL1_26		FM(SEL_DRIF2_0)			FM(SEL_DRIF2_1)
#define MOD_SEL1_25		FM(SEL_DRIF3_0)			FM(SEL_DRIF3_1)
#define MOD_SEL1_24_23_22  REV8(FM(SEL_HSCIF3_0),		FM(SEL_HSCIF3_1),		FM(SEL_HSCIF3_2),		FM(SEL_HSCIF3_3),	FM(SEL_HSCIF3_4),	F_(0, 0),	F_(0, 0),	F_(0, 0))
#define MOD_SEL1_21_20_19  REV8(FM(SEL_HSCIF4_0),		FM(SEL_HSCIF4_1),		FM(SEL_HSCIF4_2),		FM(SEL_HSCIF4_3),	FM(SEL_HSCIF4_4),	F_(0, 0),	F_(0, 0),	F_(0, 0))
#define MOD_SEL1_18		FM(SEL_I2C6_0)			FM(SEL_I2C6_1)
#define MOD_SEL1_17		FM(SEL_I2C7_0)			FM(SEL_I2C7_1)
#define MOD_SEL1_16		FM(SEL_MSIOF2_0)		FM(SEL_MSIOF2_1)
#define MOD_SEL1_15		FM(SEL_MSIOF3_0)		FM(SEL_MSIOF3_1)
#define MOD_SEL1_14_13	   REV4(FM(SEL_SCIF3_0),		FM(SEL_SCIF3_1),		FM(SEL_SCIF3_2),		F_(0, 0))
#define MOD_SEL1_12_11	   REV4(FM(SEL_SCIF4_0),		FM(SEL_SCIF4_1),		FM(SEL_SCIF4_2),		F_(0, 0))
#define MOD_SEL1_10_9	   REV4(FM(SEL_SCIF5_0),		FM(SEL_SCIF5_1),		FM(SEL_SCIF5_2),		F_(0, 0))
#define MOD_SEL1_8		FM(SEL_VIN4_0)			FM(SEL_VIN4_1)
#define MOD_SEL1_7		FM(SEL_VIN5_0)			FM(SEL_VIN5_1)
#define MOD_SEL1_6_5	   REV4(FM(SEL_ADGC_0),			FM(SEL_ADGC_1),			FM(SEL_ADGC_2),			F_(0, 0))
#define MOD_SEL1_4		FM(SEL_SSI9_0)			FM(SEL_SSI9_1)

#define PINMUX_MOD_SELS	\
\
MOD_SEL0_30_29 \
			MOD_SEL1_29 \
MOD_SEL0_28		MOD_SEL1_28 \
MOD_SEL0_27_26 \
			MOD_SEL1_26 \
MOD_SEL0_25		MOD_SEL1_25 \
MOD_SEL0_24		MOD_SEL1_24_23_22 \
MOD_SEL0_23 \
MOD_SEL0_22 \
MOD_SEL0_21_20		MOD_SEL1_21_20_19 \
MOD_SEL0_19_18_17	MOD_SEL1_18 \
			MOD_SEL1_17 \
MOD_SEL0_16		MOD_SEL1_16 \
MOD_SEL0_15		MOD_SEL1_15 \
MOD_SEL0_14		MOD_SEL1_14_13 \
MOD_SEL0_13_12 \
			MOD_SEL1_12_11 \
MOD_SEL0_11_10 \
			MOD_SEL1_10_9 \
MOD_SEL0_9 \
MOD_SEL0_8		MOD_SEL1_8 \
MOD_SEL0_7		MOD_SEL1_7 \
MOD_SEL0_6_5		MOD_SEL1_6_5 \
MOD_SEL0_4		MOD_SEL1_4 \
MOD_SEL0_3 \
MOD_SEL0_2 \
MOD_SEL0_1_0

/*
 * These pins are not able to be muxed but have other properties
 * that can be set, such as pull-up/pull-down enable.
 */
#define PINMUX_STATIC \
	FM(AVB_TX_CTL) FM(AVB_TXC) FM(AVB_TD0) FM(AVB_TD1) FM(AVB_TD2) \
	FM(AVB_TD3) \
	FM(PRESETOUT_N) FM(FSCLKST_N) FM(TRST_N) FM(TCK) FM(TMS) FM(TDI) \
	FM(ASEBRK) \
	FM(MLB_REF)

enum {
	PINMUX_RESERVED = 0,

	PINMUX_DATA_BEGIN,
	GP_ALL(DATA),
	PINMUX_DATA_END,

#define F_(x, y)
#define FM(x)	FN_##x,
	PINMUX_FUNCTION_BEGIN,
	GP_ALL(FN),
	PINMUX_GPSR
	PINMUX_IPSR
	PINMUX_MOD_SELS
	PINMUX_FUNCTION_END,
#undef F_
#undef FM

#define F_(x, y)
#define FM(x)	x##_MARK,
	PINMUX_MARK_BEGIN,
	PINMUX_GPSR
	PINMUX_IPSR
	PINMUX_MOD_SELS
	PINMUX_STATIC
	PINMUX_MARK_END,
#undef F_
#undef FM
};

static const u16 pinmux_data[] = {
	PINMUX_DATA_GP_ALL(),

	PINMUX_SINGLE(CLKOUT),
	PINMUX_SINGLE(AVB_PHY_INT),
	PINMUX_SINGLE(AVB_RD3),
	PINMUX_SINGLE(AVB_RXC),
	PINMUX_SINGLE(AVB_RX_CTL),
	PINMUX_SINGLE(QSPI0_SSL),

	/* IPSR0 */
	PINMUX_IPSR_GPSR(IP0_3_0,		QSPI0_SPCLK),
	PINMUX_IPSR_MSEL(IP0_3_0,		HSCK4_A,	SEL_HSCIF4_0),

	PINMUX_IPSR_GPSR(IP0_7_4,		QSPI0_MOSI_IO0),
	PINMUX_IPSR_MSEL(IP0_7_4,		HCTS4_N_A,	SEL_HSCIF4_0),

	PINMUX_IPSR_GPSR(IP0_11_8,		QSPI0_MISO_IO1),
	PINMUX_IPSR_MSEL(IP0_11_8,		HRTS4_N_A,	SEL_HSCIF4_0),

	PINMUX_IPSR_GPSR(IP0_15_12,		QSPI0_IO2),
	PINMUX_IPSR_GPSR(IP0_15_12,		HTX4_A),

	PINMUX_IPSR_GPSR(IP0_19_16,		QSPI0_IO3),
	PINMUX_IPSR_MSEL(IP0_19_16,		HRX4_A,		SEL_HSCIF4_0),

	PINMUX_IPSR_GPSR(IP0_23_20,		QSPI1_SPCLK),
	PINMUX_IPSR_MSEL(IP0_23_20,		RIF2_CLK_A,	SEL_DRIF2_0),
	PINMUX_IPSR_MSEL(IP0_23_20,		HSCK4_B,	SEL_HSCIF4_1),
	PINMUX_IPSR_MSEL(IP0_23_20,		VI4_DATA0_A,	SEL_VIN4_0),

	PINMUX_IPSR_GPSR(IP0_27_24,		QSPI1_MOSI_IO0),
	PINMUX_IPSR_MSEL(IP0_27_24,		RIF2_SYNC_A,	SEL_DRIF2_0),
	PINMUX_IPSR_GPSR(IP0_27_24,		HTX4_B),
	PINMUX_IPSR_MSEL(IP0_27_24,		VI4_DATA1_A,	SEL_VIN4_0),

	PINMUX_IPSR_GPSR(IP0_31_28,		QSPI1_MISO_IO1),
	PINMUX_IPSR_MSEL(IP0_31_28,		RIF2_D0_A,	SEL_DRIF2_0),
	PINMUX_IPSR_MSEL(IP0_31_28,		HRX4_B,		SEL_HSCIF4_1),
	PINMUX_IPSR_MSEL(IP0_31_28,		VI4_DATA2_A,	SEL_VIN4_0),

	/* IPSR1 */
	PINMUX_IPSR_GPSR(IP1_3_0,		QSPI1_IO2),
	PINMUX_IPSR_MSEL(IP1_3_0,		RIF2_D1_A,	SEL_DRIF2_0),
	PINMUX_IPSR_GPSR(IP1_3_0,		HTX3_C),
	PINMUX_IPSR_MSEL(IP1_3_0,		VI4_DATA3_A,	SEL_VIN4_0),

	PINMUX_IPSR_GPSR(IP1_7_4,		QSPI1_IO3),
	PINMUX_IPSR_MSEL(IP1_7_4,		RIF3_CLK_A,	SEL_DRIF3_0),
	PINMUX_IPSR_MSEL(IP1_7_4,		HRX3_C,		SEL_HSCIF3_2),
	PINMUX_IPSR_MSEL(IP1_7_4,		VI4_DATA4_A,	SEL_VIN4_0),

	PINMUX_IPSR_GPSR(IP1_11_8,		QSPI1_SSL),
	PINMUX_IPSR_MSEL(IP1_11_8,		RIF3_SYNC_A,	SEL_DRIF3_0),
	PINMUX_IPSR_MSEL(IP1_11_8,		HSCK3_C,	SEL_HSCIF3_2),
	PINMUX_IPSR_MSEL(IP1_11_8,		VI4_DATA5_A,	SEL_VIN4_0),

	PINMUX_IPSR_GPSR(IP1_15_12,		RPC_INT_N),
	PINMUX_IPSR_MSEL(IP1_15_12,		RIF3_D0_A,	SEL_DRIF3_0),
	PINMUX_IPSR_MSEL(IP1_15_12,		HCTS3_N_C,	SEL_HSCIF3_2),
	PINMUX_IPSR_MSEL(IP1_15_12,		VI4_DATA6_A,	SEL_VIN4_0),

	PINMUX_IPSR_GPSR(IP1_19_16,		RPC_RESET_N),
	PINMUX_IPSR_MSEL(IP1_19_16,		RIF3_D1_A,	SEL_DRIF3_0),
	PINMUX_IPSR_MSEL(IP1_19_16,		HRTS3_N_C,	SEL_HSCIF3_2),
	PINMUX_IPSR_MSEL(IP1_19_16,		VI4_DATA7_A,	SEL_VIN4_0),

	PINMUX_IPSR_GPSR(IP1_23_20,		AVB_RD0),

	PINMUX_IPSR_GPSR(IP1_27_24,		AVB_RD1),

	PINMUX_IPSR_GPSR(IP1_31_28,		AVB_RD2),

	/* IPSR2 */
	PINMUX_IPSR_GPSR(IP2_3_0,		AVB_TXCREFCLK),

	PINMUX_IPSR_GPSR(IP2_7_4,		AVB_MDIO),

	PINMUX_IPSR_GPSR(IP2_11_8,		AVB_MDC),

	PINMUX_IPSR_GPSR(IP2_15_12,		BS_N),
	PINMUX_IPSR_MSEL(IP2_15_12,		PWM0_A,		SEL_PWM0_0),
	PINMUX_IPSR_GPSR(IP2_15_12,		AVB_MAGIC),
	PINMUX_IPSR_GPSR(IP2_15_12,		VI4_CLK),
	PINMUX_IPSR_GPSR(IP2_15_12,		TX3_C),
	PINMUX_IPSR_MSEL(IP2_15_12,		VI5_CLK_B,	SEL_VIN5_1),

	PINMUX_IPSR_GPSR(IP2_19_16,		RD_N),
	PINMUX_IPSR_MSEL(IP2_19_16,		PWM1_A,		SEL_PWM1_0),
	PINMUX_IPSR_GPSR(IP2_19_16,		AVB_LINK),
	PINMUX_IPSR_GPSR(IP2_19_16,		VI4_FIELD),
	PINMUX_IPSR_MSEL(IP2_19_16,		RX3_C,		SEL_SCIF3_2),
	PINMUX_IPSR_GPSR(IP2_19_16,		FSCLKST2_N_A),
	PINMUX_IPSR_MSEL(IP2_19_16,		VI5_DATA0_B,	SEL_VIN5_1),

	PINMUX_IPSR_GPSR(IP2_23_20,		RD_WR_N),
	PINMUX_IPSR_MSEL(IP2_23_20,		SCL7_A,		SEL_I2C7_0),
	PINMUX_IPSR_GPSR(IP2_23_20,		AVB_AVTP_MATCH_A),
	PINMUX_IPSR_GPSR(IP2_23_20,		VI4_VSYNC_N),
	PINMUX_IPSR_GPSR(IP2_23_20,		TX5_B),
	PINMUX_IPSR_MSEL(IP2_23_20,		SCK3_C,		SEL_SCIF3_2),
	PINMUX_IPSR_MSEL(IP2_23_20,		PWM5_A,		SEL_PWM5_0),

	PINMUX_IPSR_GPSR(IP2_27_24,		EX_WAIT0),
	PINMUX_IPSR_MSEL(IP2_27_24,		SDA7_A,		SEL_I2C7_0),
	PINMUX_IPSR_GPSR(IP2_27_24,		AVB_AVTP_CAPTURE_A),
	PINMUX_IPSR_GPSR(IP2_27_24,		VI4_HSYNC_N),
	PINMUX_IPSR_MSEL(IP2_27_24,		RX5_B,		SEL_SCIF5_1),
	PINMUX_IPSR_MSEL(IP2_27_24,		PWM6_A,		SEL_PWM6_0),

	PINMUX_IPSR_GPSR(IP2_31_28,		A0),
	PINMUX_IPSR_GPSR(IP2_31_28,		IRQ0),
	PINMUX_IPSR_MSEL(IP2_31_28,		PWM2_A,		SEL_PWM2_0),
	PINMUX_IPSR_MSEL(IP2_31_28,		MSIOF3_SS1_B,	SEL_MSIOF3_1),
	PINMUX_IPSR_MSEL(IP2_31_28,		VI5_CLK_A,	SEL_VIN5_0),
	PINMUX_IPSR_GPSR(IP2_31_28,		DU_CDE),
	PINMUX_IPSR_MSEL(IP2_31_28,		HRX3_D,		SEL_HSCIF3_3),
	PINMUX_IPSR_GPSR(IP2_31_28,		IERX),
	PINMUX_IPSR_GPSR(IP2_31_28,		QSTB_QHE),

	/* IPSR3 */
	PINMUX_IPSR_GPSR(IP3_3_0,		A1),
	PINMUX_IPSR_GPSR(IP3_3_0,		IRQ1),
	PINMUX_IPSR_MSEL(IP3_3_0,		PWM3_A,		SEL_PWM3_0),
	PINMUX_IPSR_GPSR(IP3_3_0,		DU_DOTCLKIN1),
	PINMUX_IPSR_MSEL(IP3_3_0,		VI5_DATA0_A,	SEL_VIN5_0),
	PINMUX_IPSR_GPSR(IP3_3_0,		DU_DISP_CDE),
	PINMUX_IPSR_MSEL(IP3_3_0,		SDA6_B,		SEL_I2C6_1),
	PINMUX_IPSR_GPSR(IP3_3_0,		IETX),
	PINMUX_IPSR_GPSR(IP3_3_0,		QCPV_QDE),

	PINMUX_IPSR_GPSR(IP3_7_4,		A2),
	PINMUX_IPSR_GPSR(IP3_7_4,		IRQ2),
	PINMUX_IPSR_GPSR(IP3_7_4,		AVB_AVTP_PPS),
	PINMUX_IPSR_GPSR(IP3_7_4,		VI4_CLKENB),
	PINMUX_IPSR_MSEL(IP3_7_4,		VI5_DATA1_A,	SEL_VIN5_0),
	PINMUX_IPSR_GPSR(IP3_7_4,		DU_DISP),
	PINMUX_IPSR_MSEL(IP3_7_4,		SCL6_B,		SEL_I2C6_1),
	PINMUX_IPSR_GPSR(IP3_7_4,		QSTVB_QVE),

	PINMUX_IPSR_GPSR(IP3_11_8,		A3),
	PINMUX_IPSR_MSEL(IP3_11_8,		CTS4_N_A,	SEL_SCIF4_0),
	PINMUX_IPSR_MSEL(IP3_11_8,		PWM4_A,		SEL_PWM4_0),
	PINMUX_IPSR_GPSR(IP3_11_8,		VI4_DATA12),
	PINMUX_IPSR_GPSR(IP3_11_8,		DU_DOTCLKOUT0),
	PINMUX_IPSR_GPSR(IP3_11_8,		HTX3_D),
	PINMUX_IPSR_GPSR(IP3_11_8,		IECLK),
	PINMUX_IPSR_GPSR(IP3_11_8,		LCDOUT12),

	PINMUX_IPSR_GPSR(IP3_15_12,		A4),
	PINMUX_IPSR_MSEL(IP3_15_12,		RTS4_N_A,	SEL_SCIF4_0),
	PINMUX_IPSR_MSEL(IP3_15_12,		MSIOF3_SYNC_B,	SEL_MSIOF3_1),
	PINMUX_IPSR_GPSR(IP3_15_12,		VI4_DATA8),
	PINMUX_IPSR_MSEL(IP3_15_12,		PWM2_B,		SEL_PWM2_1),
	PINMUX_IPSR_GPSR(IP3_15_12,		DU_DG4),
	PINMUX_IPSR_MSEL(IP3_15_12,		RIF2_CLK_B,	SEL_DRIF2_1),

	PINMUX_IPSR_GPSR(IP3_19_16,		A5),
	PINMUX_IPSR_MSEL(IP3_19_16,		SCK4_A,		SEL_SCIF4_0),
	PINMUX_IPSR_MSEL(IP3_19_16,		MSIOF3_SCK_B,	SEL_MSIOF3_1),
	PINMUX_IPSR_GPSR(IP3_19_16,		VI4_DATA9),
	PINMUX_IPSR_MSEL(IP3_19_16,		PWM3_B,		SEL_PWM3_1),
	PINMUX_IPSR_MSEL(IP3_19_16,		RIF2_SYNC_B,	SEL_DRIF2_1),
	PINMUX_IPSR_GPSR(IP3_19_16,		QPOLA),

	PINMUX_IPSR_GPSR(IP3_23_20,		A6),
	PINMUX_IPSR_MSEL(IP3_23_20,		RX4_A,		SEL_SCIF4_0),
	PINMUX_IPSR_MSEL(IP3_23_20,		MSIOF3_RXD_B,	SEL_MSIOF3_1),
	PINMUX_IPSR_GPSR(IP3_23_20,		VI4_DATA10),
	PINMUX_IPSR_MSEL(IP3_23_20,		RIF2_D0_B,	SEL_DRIF2_1),

	PINMUX_IPSR_GPSR(IP3_27_24,		A7),
	PINMUX_IPSR_GPSR(IP3_27_24,		TX4_A),
	PINMUX_IPSR_GPSR(IP3_27_24,		MSIOF3_TXD_B),
	PINMUX_IPSR_GPSR(IP3_27_24,		VI4_DATA11),
	PINMUX_IPSR_MSEL(IP3_27_24,		RIF2_D1_B,	SEL_DRIF2_1),

	PINMUX_IPSR_GPSR(IP3_31_28,		A8),
	PINMUX_IPSR_MSEL(IP3_31_28,		SDA6_A,		SEL_I2C6_0),
	PINMUX_IPSR_MSEL(IP3_31_28,		RX3_B,		SEL_SCIF3_1),
	PINMUX_IPSR_MSEL(IP3_31_28,		HRX4_C,		SEL_HSCIF4_2),
	PINMUX_IPSR_MSEL(IP3_31_28,		VI5_HSYNC_N_A,	SEL_VIN5_0),
	PINMUX_IPSR_GPSR(IP3_31_28,		DU_HSYNC),
	PINMUX_IPSR_MSEL(IP3_31_28,		VI4_DATA0_B,	SEL_VIN4_1),
	PINMUX_IPSR_GPSR(IP3_31_28,		QSTH_QHS),

	/* IPSR4 */
	PINMUX_IPSR_GPSR(IP4_3_0,		A9),
	PINMUX_IPSR_GPSR(IP4_3_0,		TX5_A),
	PINMUX_IPSR_GPSR(IP4_3_0,		IRQ3),
	PINMUX_IPSR_GPSR(IP4_3_0,		VI4_DATA16),
	PINMUX_IPSR_MSEL(IP4_3_0,		VI5_VSYNC_N_A,	SEL_VIN5_0),
	PINMUX_IPSR_GPSR(IP4_3_0,		DU_DG7),
	PINMUX_IPSR_GPSR(IP4_3_0,		LCDOUT15),

	PINMUX_IPSR_GPSR(IP4_7_4,		A10),
	PINMUX_IPSR_GPSR(IP4_7_4,		IRQ4),
	PINMUX_IPSR_MSEL(IP4_7_4,		MSIOF2_SYNC_B,	SEL_MSIOF2_1),
	PINMUX_IPSR_GPSR(IP4_7_4,		VI4_DATA13),
	PINMUX_IPSR_MSEL(IP4_7_4,		VI5_FIELD_A,	SEL_VIN5_0),
	PINMUX_IPSR_GPSR(IP4_7_4,		DU_DG5),
	PINMUX_IPSR_GPSR(IP4_7_4,		FSCLKST2_N_B),
	PINMUX_IPSR_GPSR(IP4_7_4,		LCDOUT13),

	PINMUX_IPSR_GPSR(IP4_11_8,		A11),
	PINMUX_IPSR_MSEL(IP4_11_8,		SCL6_A,		SEL_I2C6_0),
	PINMUX_IPSR_GPSR(IP4_11_8,		TX3_B),
	PINMUX_IPSR_GPSR(IP4_11_8,		HTX4_C),
	PINMUX_IPSR_GPSR(IP4_11_8,		DU_VSYNC),
	PINMUX_IPSR_MSEL(IP4_11_8,		VI4_DATA1_B,	SEL_VIN4_1),
	PINMUX_IPSR_GPSR(IP4_11_8,		QSTVA_QVS),

	PINMUX_IPSR_GPSR(IP4_15_12,		A12),
	PINMUX_IPSR_MSEL(IP4_15_12,		RX5_A,		SEL_SCIF5_0),
	PINMUX_IPSR_GPSR(IP4_15_12,		MSIOF2_SS2_B),
	PINMUX_IPSR_GPSR(IP4_15_12,		VI4_DATA17),
	PINMUX_IPSR_MSEL(IP4_15_12,		VI5_DATA3_A,	SEL_VIN5_0),
	PINMUX_IPSR_GPSR(IP4_15_12,		DU_DG6),
	PINMUX_IPSR_GPSR(IP4_15_12,		LCDOUT14),

	PINMUX_IPSR_GPSR(IP4_19_16,		A13),
	PINMUX_IPSR_MSEL(IP4_19_16,		SCK5_A,		SEL_SCIF5_0),
	PINMUX_IPSR_MSEL(IP4_19_16,		MSIOF2_SCK_B,	SEL_MSIOF2_1),
	PINMUX_IPSR_GPSR(IP4_19_16,		VI4_DATA14),
	PINMUX_IPSR_MSEL(IP4_19_16,		HRX4_D,		SEL_HSCIF4_3),
	PINMUX_IPSR_GPSR(IP4_19_16,		DU_DB2),
	PINMUX_IPSR_GPSR(IP4_19_16,		LCDOUT2),

	PINMUX_IPSR_GPSR(IP4_23_20,		A14),
	PINMUX_IPSR_GPSR(IP4_23_20,		MSIOF1_SS1),
	PINMUX_IPSR_MSEL(IP4_23_20,		MSIOF2_RXD_B,	SEL_MSIOF2_1),
	PINMUX_IPSR_GPSR(IP4_23_20,		VI4_DATA15),
	PINMUX_IPSR_GPSR(IP4_23_20,		HTX4_D),
	PINMUX_IPSR_GPSR(IP4_23_20,		DU_DB3),
	PINMUX_IPSR_GPSR(IP4_23_20,		LCDOUT3),

	PINMUX_IPSR_GPSR(IP4_27_24,		A15),
	PINMUX_IPSR_GPSR(IP4_27_24,		MSIOF1_SS2),
	PINMUX_IPSR_GPSR(IP4_27_24,		MSIOF2_TXD_B),
	PINMUX_IPSR_GPSR(IP4_27_24,		VI4_DATA18),
	PINMUX_IPSR_MSEL(IP4_27_24,		VI5_DATA4_A,	SEL_VIN5_0),
	PINMUX_IPSR_GPSR(IP4_27_24,		DU_DB4),
	PINMUX_IPSR_GPSR(IP4_27_24,		LCDOUT4),

	PINMUX_IPSR_GPSR(IP4_31_28,		A16),
	PINMUX_IPSR_GPSR(IP4_31_28,		MSIOF1_SYNC),
	PINMUX_IPSR_GPSR(IP4_31_28,		MSIOF2_SS1_B),
	PINMUX_IPSR_GPSR(IP4_31_28,		VI4_DATA19),
	PINMUX_IPSR_MSEL(IP4_31_28,		VI5_DATA5_A,	SEL_VIN5_0),
	PINMUX_IPSR_GPSR(IP4_31_28,		DU_DB5),
	PINMUX_IPSR_GPSR(IP4_31_28,		LCDOUT5),

	/* IPSR5 */
	PINMUX_IPSR_GPSR(IP5_3_0,		A17),
	PINMUX_IPSR_GPSR(IP5_3_0,		MSIOF1_RXD),
	PINMUX_IPSR_GPSR(IP5_3_0,		VI4_DATA20),
	PINMUX_IPSR_MSEL(IP5_3_0,		VI5_DATA6_A,	SEL_VIN5_0),
	PINMUX_IPSR_GPSR(IP5_3_0,		DU_DB6),
	PINMUX_IPSR_GPSR(IP5_3_0,		LCDOUT6),

	PINMUX_IPSR_GPSR(IP5_7_4,		A18),
	PINMUX_IPSR_GPSR(IP5_7_4,		MSIOF1_TXD),
	PINMUX_IPSR_GPSR(IP5_7_4,		VI4_DATA21),
	PINMUX_IPSR_MSEL(IP5_7_4,		VI5_DATA7_A,	SEL_VIN5_0),
	PINMUX_IPSR_GPSR(IP5_7_4,		DU_DB0),
	PINMUX_IPSR_MSEL(IP5_7_4,		HRX4_E,		SEL_HSCIF4_4),
	PINMUX_IPSR_GPSR(IP5_7_4,		LCDOUT0),

	PINMUX_IPSR_GPSR(IP5_11_8,		A19),
	PINMUX_IPSR_GPSR(IP5_11_8,		MSIOF1_SCK),
	PINMUX_IPSR_GPSR(IP5_11_8,		VI4_DATA22),
	PINMUX_IPSR_MSEL(IP5_11_8,		VI5_DATA2_A,	SEL_VIN5_0),
	PINMUX_IPSR_GPSR(IP5_11_8,		DU_DB1),
	PINMUX_IPSR_GPSR(IP5_11_8,		HTX4_E),
	PINMUX_IPSR_GPSR(IP5_11_8,		LCDOUT1),

	PINMUX_IPSR_GPSR(IP5_15_12,		CS0_N),
	PINMUX_IPSR_GPSR(IP5_15_12,		SCL5),
	PINMUX_IPSR_GPSR(IP5_15_12,		DU_DR0),
	PINMUX_IPSR_MSEL(IP5_15_12,		VI4_DATA2_B,	SEL_VIN4_1),
	PINMUX_IPSR_GPSR(IP5_15_12,		LCDOUT16),

	PINMUX_IPSR_GPSR(IP5_19_16,		WE0_N),
	PINMUX_IPSR_GPSR(IP5_19_16,		SDA5),
	PINMUX_IPSR_GPSR(IP5_19_16,		DU_DR1),
	PINMUX_IPSR_MSEL(IP5_19_16,		VI4_DATA3_B,	SEL_VIN4_1),
	PINMUX_IPSR_GPSR(IP5_19_16,		LCDOUT17),

	PINMUX_IPSR_GPSR(IP5_23_20,		D0),
	PINMUX_IPSR_MSEL(IP5_23_20,		MSIOF3_SCK_A,	SEL_MSIOF3_0),
	PINMUX_IPSR_GPSR(IP5_23_20,		DU_DR2),
	PINMUX_IPSR_MSEL(IP5_23_20,		CTS4_N_C,	SEL_SCIF4_2),
	PINMUX_IPSR_GPSR(IP5_23_20,		LCDOUT18),

	PINMUX_IPSR_GPSR(IP5_27_24,		D1),
	PINMUX_IPSR_MSEL(IP5_27_24,		MSIOF3_SYNC_A,	SEL_MSIOF3_0),
	PINMUX_IPSR_MSEL(IP5_27_24,		SCK3_A,		SEL_SCIF3_0),
	PINMUX_IPSR_GPSR(IP5_27_24,		VI4_DATA23),
	PINMUX_IPSR_MSEL(IP5_27_24,		VI5_CLKENB_A,	SEL_VIN5_0),
	PINMUX_IPSR_GPSR(IP5_27_24,		DU_DB7),
	PINMUX_IPSR_MSEL(IP5_27_24,		RTS4_N_C,	SEL_SCIF4_2),
	PINMUX_IPSR_GPSR(IP5_27_24,		LCDOUT7),

	PINMUX_IPSR_GPSR(IP5_31_28,		D2),
	PINMUX_IPSR_MSEL(IP5_31_28,		MSIOF3_RXD_A,	SEL_MSIOF3_0),
	PINMUX_IPSR_MSEL(IP5_31_28,		RX5_C,		SEL_SCIF5_2),
	PINMUX_IPSR_MSEL(IP5_31_28,		VI5_DATA14_A,	SEL_VIN5_0),
	PINMUX_IPSR_GPSR(IP5_31_28,		DU_DR3),
	PINMUX_IPSR_MSEL(IP5_31_28,		RX4_C,		SEL_SCIF4_2),
	PINMUX_IPSR_GPSR(IP5_31_28,		LCDOUT19),

	/* IPSR6 */
	PINMUX_IPSR_GPSR(IP6_3_0,		D3),
	PINMUX_IPSR_GPSR(IP6_3_0,		MSIOF3_TXD_A),
	PINMUX_IPSR_GPSR(IP6_3_0,		TX5_C),
	PINMUX_IPSR_MSEL(IP6_3_0,		VI5_DATA15_A,	SEL_VIN5_0),
	PINMUX_IPSR_GPSR(IP6_3_0,		DU_DR4),
	PINMUX_IPSR_GPSR(IP6_3_0,		TX4_C),
	PINMUX_IPSR_GPSR(IP6_3_0,		LCDOUT20),

	PINMUX_IPSR_GPSR(IP6_7_4,		D4),
	PINMUX_IPSR_GPSR(IP6_7_4,		CANFD1_TX),
	PINMUX_IPSR_MSEL(IP6_7_4,		HSCK3_B,	SEL_HSCIF3_1),
	PINMUX_IPSR_GPSR(IP6_7_4,		CAN1_TX),
	PINMUX_IPSR_MSEL(IP6_7_4,		RTS3_N_A,	SEL_SCIF3_0),
	PINMUX_IPSR_GPSR(IP6_7_4,		MSIOF3_SS2_A),
	PINMUX_IPSR_MSEL(IP6_7_4,		VI5_DATA1_B,	SEL_VIN5_1),

	PINMUX_IPSR_GPSR(IP6_11_8,		D5),
	PINMUX_IPSR_MSEL(IP6_11_8,		RX3_A,		SEL_SCIF3_0),
	PINMUX_IPSR_MSEL(IP6_11_8,		HRX3_B,		SEL_HSCIF3_1),
	PINMUX_IPSR_GPSR(IP6_11_8,		DU_DR5),
	PINMUX_IPSR_MSEL(IP6_11_8,		VI4_DATA4_B,	SEL_VIN4_1),
	PINMUX_IPSR_GPSR(IP6_11_8,		LCDOUT21),

	PINMUX_IPSR_GPSR(IP6_15_12,		D6),
	PINMUX_IPSR_GPSR(IP6_15_12,		TX3_A),
	PINMUX_IPSR_GPSR(IP6_15_12,		HTX3_B),
	PINMUX_IPSR_GPSR(IP6_15_12,		DU_DR6),
	PINMUX_IPSR_MSEL(IP6_15_12,		VI4_DATA5_B,	SEL_VIN4_1),
	PINMUX_IPSR_GPSR(IP6_15_12,		LCDOUT22),

	PINMUX_IPSR_GPSR(IP6_19_16,		D7),
	PINMUX_IPSR_GPSR(IP6_19_16,		CANFD1_RX),
	PINMUX_IPSR_GPSR(IP6_19_16,		IRQ5),
	PINMUX_IPSR_GPSR(IP6_19_16,		CAN1_RX),
	PINMUX_IPSR_MSEL(IP6_19_16,		CTS3_N_A,	SEL_SCIF3_0),
	PINMUX_IPSR_MSEL(IP6_19_16,		VI5_DATA2_B,	SEL_VIN5_1),

	PINMUX_IPSR_GPSR(IP6_23_20,		D8),
	PINMUX_IPSR_MSEL(IP6_23_20,		MSIOF2_SCK_A,	SEL_MSIOF2_0),
	PINMUX_IPSR_MSEL(IP6_23_20,		SCK4_B,		SEL_SCIF4_1),
	PINMUX_IPSR_MSEL(IP6_23_20,		VI5_DATA12_A,	SEL_VIN5_0),
	PINMUX_IPSR_GPSR(IP6_23_20,		DU_DR7),
	PINMUX_IPSR_MSEL(IP6_23_20,		RIF3_CLK_B,	SEL_DRIF3_1),
	PINMUX_IPSR_MSEL(IP6_23_20,		HCTS3_N_E,	SEL_HSCIF3_4),
	PINMUX_IPSR_GPSR(IP6_23_20,		LCDOUT23),

	PINMUX_IPSR_GPSR(IP6_27_24,		D9),
	PINMUX_IPSR_MSEL(IP6_27_24,		MSIOF2_SYNC_A,	SEL_MSIOF2_0),
	PINMUX_IPSR_MSEL(IP6_27_24,		VI5_DATA10_A,	SEL_VIN5_0),
	PINMUX_IPSR_GPSR(IP6_27_24,		DU_DG0),
	PINMUX_IPSR_MSEL(IP6_27_24,		RIF3_SYNC_B,	SEL_DRIF3_1),
	PINMUX_IPSR_MSEL(IP6_27_24,		HRX3_E,		SEL_HSCIF3_4),
	PINMUX_IPSR_GPSR(IP6_27_24,		LCDOUT8),

	PINMUX_IPSR_GPSR(IP6_31_28,		D10),
	PINMUX_IPSR_MSEL(IP6_31_28,		MSIOF2_RXD_A,	SEL_MSIOF2_0),
	PINMUX_IPSR_MSEL(IP6_31_28,		VI5_DATA13_A,	SEL_VIN5_0),
	PINMUX_IPSR_GPSR(IP6_31_28,		DU_DG1),
	PINMUX_IPSR_MSEL(IP6_31_28,		RIF3_D0_B,	SEL_DRIF3_1),
	PINMUX_IPSR_GPSR(IP6_31_28,		HTX3_E),
	PINMUX_IPSR_GPSR(IP6_31_28,		LCDOUT9),

	/* IPSR7 */
	PINMUX_IPSR_GPSR(IP7_3_0,		D11),
	PINMUX_IPSR_GPSR(IP7_3_0,		MSIOF2_TXD_A),
	PINMUX_IPSR_MSEL(IP7_3_0,		VI5_DATA11_A,	SEL_VIN5_0),
	PINMUX_IPSR_GPSR(IP7_3_0,		DU_DG2),
	PINMUX_IPSR_MSEL(IP7_3_0,		RIF3_D1_B,	SEL_DRIF3_1),
	PINMUX_IPSR_MSEL(IP7_3_0,		HRTS3_N_E,	SEL_HSCIF3_4),
	PINMUX_IPSR_GPSR(IP7_3_0,		LCDOUT10),

	PINMUX_IPSR_GPSR(IP7_7_4,		D12),
	PINMUX_IPSR_GPSR(IP7_7_4,		CANFD0_TX),
	PINMUX_IPSR_GPSR(IP7_7_4,		TX4_B),
	PINMUX_IPSR_GPSR(IP7_7_4,		CAN0_TX),
	PINMUX_IPSR_MSEL(IP7_7_4,		VI5_DATA8_A,	SEL_VIN5_0),
	PINMUX_IPSR_MSEL(IP7_7_4,		VI5_DATA3_B,	SEL_VIN5_1),

	PINMUX_IPSR_GPSR(IP7_11_8,		D13),
	PINMUX_IPSR_GPSR(IP7_11_8,		CANFD0_RX),
	PINMUX_IPSR_MSEL(IP7_11_8,		RX4_B,		SEL_SCIF4_1),
	PINMUX_IPSR_GPSR(IP7_11_8,		CAN0_RX),
	PINMUX_IPSR_MSEL(IP7_11_8,		VI5_DATA9_A,	SEL_VIN5_0),
	PINMUX_IPSR_MSEL(IP7_11_8,		SCL7_B,		SEL_I2C7_1),
	PINMUX_IPSR_MSEL(IP7_11_8,		VI5_DATA4_B,	SEL_VIN5_1),

	PINMUX_IPSR_GPSR(IP7_15_12,		D14),
	PINMUX_IPSR_GPSR(IP7_15_12,		CAN_CLK),
	PINMUX_IPSR_MSEL(IP7_15_12,		HRX3_A,		SEL_HSCIF3_0),
	PINMUX_IPSR_GPSR(IP7_15_12,		MSIOF2_SS2_A),
	PINMUX_IPSR_MSEL(IP7_15_12,		SDA7_B,		SEL_I2C7_1),
	PINMUX_IPSR_MSEL(IP7_15_12,		VI5_DATA5_B,	SEL_VIN5_1),

	PINMUX_IPSR_GPSR(IP7_19_16,		D15),
	PINMUX_IPSR_GPSR(IP7_19_16,		MSIOF2_SS1_A),
	PINMUX_IPSR_GPSR(IP7_19_16,		HTX3_A),
	PINMUX_IPSR_GPSR(IP7_19_16,		MSIOF3_SS1_A),
	PINMUX_IPSR_GPSR(IP7_19_16,		DU_DG3),
	PINMUX_IPSR_GPSR(IP7_19_16,		LCDOUT11),

	PINMUX_IPSR_GPSR(IP7_23_20,		SCL4),
	PINMUX_IPSR_GPSR(IP7_23_20,		CS1_N_A26),
	PINMUX_IPSR_GPSR(IP7_23_20,		DU_DOTCLKIN0),
	PINMUX_IPSR_MSEL(IP7_23_20,		VI4_DATA6_B,	SEL_VIN4_1),
	PINMUX_IPSR_MSEL(IP7_23_20,		VI5_DATA6_B,	SEL_VIN5_1),
	PINMUX_IPSR_GPSR(IP7_23_20,		QCLK),

	PINMUX_IPSR_GPSR(IP7_27_24,		SDA4),
	PINMUX_IPSR_GPSR(IP7_27_24,		WE1_N),
	PINMUX_IPSR_MSEL(IP7_27_24,		VI4_DATA7_B,	SEL_VIN4_1),
	PINMUX_IPSR_MSEL(IP7_27_24,		VI5_DATA7_B,	SEL_VIN5_1),
	PINMUX_IPSR_GPSR(IP7_27_24,		QPOLB),

	PINMUX_IPSR_GPSR(IP7_31_28,		SD0_CLK),
	PINMUX_IPSR_GPSR(IP7_31_28,		NFDATA8),
	PINMUX_IPSR_MSEL(IP7_31_28,		SCL1_C,		SEL_I2C1_2),
	PINMUX_IPSR_MSEL(IP7_31_28,		HSCK1_B,	SEL_HSCIF1_1),
	PINMUX_IPSR_MSEL(IP7_31_28,		SDA2_E,		SEL_I2C2_4),
	PINMUX_IPSR_MSEL(IP7_31_28,		FMCLK_B,	SEL_FM_1),

	/* IPSR8 */
	PINMUX_IPSR_GPSR(IP8_3_0,		SD0_CMD),
	PINMUX_IPSR_GPSR(IP8_3_0,		NFDATA9),
	PINMUX_IPSR_MSEL(IP8_3_0,		HRX1_B,		SEL_HSCIF1_1),
	PINMUX_IPSR_MSEL(IP8_3_0,		SPEEDIN_B,	SEL_SPEED_PULSE_IF_1),

	PINMUX_IPSR_GPSR(IP8_7_4,		SD0_DAT0),
	PINMUX_IPSR_GPSR(IP8_7_4,		NFDATA10),
	PINMUX_IPSR_GPSR(IP8_7_4,		HTX1_B),
	PINMUX_IPSR_MSEL(IP8_7_4,		REMOCON_B,	SEL_REMOCON_1),

	PINMUX_IPSR_GPSR(IP8_11_8,		SD0_DAT1),
	PINMUX_IPSR_GPSR(IP8_11_8,		NFDATA11),
	PINMUX_IPSR_MSEL(IP8_11_8,		SDA2_C,		SEL_I2C2_2),
	PINMUX_IPSR_MSEL(IP8_11_8,		HCTS1_N_B,	SEL_HSCIF1_1),
	PINMUX_IPSR_MSEL(IP8_11_8,		FMIN_B,		SEL_FM_1),

	PINMUX_IPSR_GPSR(IP8_15_12,		SD0_DAT2),
	PINMUX_IPSR_GPSR(IP8_15_12,		NFDATA12),
	PINMUX_IPSR_MSEL(IP8_15_12,		SCL2_C,		SEL_I2C2_2),
	PINMUX_IPSR_MSEL(IP8_15_12,		HRTS1_N_B,	SEL_HSCIF1_1),
	PINMUX_IPSR_GPSR(IP8_15_12,		BPFCLK_B),

	PINMUX_IPSR_GPSR(IP8_19_16,		SD0_DAT3),
	PINMUX_IPSR_GPSR(IP8_19_16,		NFDATA13),
	PINMUX_IPSR_MSEL(IP8_19_16,		SDA1_C,		SEL_I2C1_2),
	PINMUX_IPSR_MSEL(IP8_19_16,		SCL2_E,		SEL_I2C2_4),
	PINMUX_IPSR_MSEL(IP8_19_16,		SPEEDIN_C,	SEL_SPEED_PULSE_IF_2),
	PINMUX_IPSR_MSEL(IP8_19_16,		REMOCON_C,	SEL_REMOCON_2),

	PINMUX_IPSR_GPSR(IP8_23_20,		SD1_CLK),
	PINMUX_IPSR_MSEL(IP8_23_20,		NFDATA14_B,	SEL_NDF_1),

	PINMUX_IPSR_GPSR(IP8_27_24,		SD1_CMD),
	PINMUX_IPSR_MSEL(IP8_27_24,		NFDATA15_B,	SEL_NDF_1),

	PINMUX_IPSR_GPSR(IP8_31_28,		SD1_DAT0),
	PINMUX_IPSR_MSEL(IP8_31_28,		NFWP_N_B,	SEL_NDF_1),

	/* IPSR9 */
	PINMUX_IPSR_GPSR(IP9_3_0,		SD1_DAT1),
	PINMUX_IPSR_MSEL(IP9_3_0,		NFCE_N_B,	SEL_NDF_1),

	PINMUX_IPSR_GPSR(IP9_7_4,		SD1_DAT2),
	PINMUX_IPSR_MSEL(IP9_7_4,		NFALE_B,	SEL_NDF_1),

	PINMUX_IPSR_GPSR(IP9_11_8,		SD1_DAT3),
	PINMUX_IPSR_MSEL(IP9_11_8,		NFRB_N_B,	SEL_NDF_1),

	PINMUX_IPSR_GPSR(IP9_15_12,		SD3_CLK),
	PINMUX_IPSR_GPSR(IP9_15_12,		NFWE_N),

	PINMUX_IPSR_GPSR(IP9_19_16,		SD3_CMD),
	PINMUX_IPSR_GPSR(IP9_19_16,		NFRE_N),

	PINMUX_IPSR_GPSR(IP9_23_20,		SD3_DAT0),
	PINMUX_IPSR_GPSR(IP9_23_20,		NFDATA0),

	PINMUX_IPSR_GPSR(IP9_27_24,		SD3_DAT1),
	PINMUX_IPSR_GPSR(IP9_27_24,		NFDATA1),

	PINMUX_IPSR_GPSR(IP9_31_28,		SD3_DAT2),
	PINMUX_IPSR_GPSR(IP9_31_28,		NFDATA2),

	/* IPSR10 */
	PINMUX_IPSR_GPSR(IP10_3_0,		SD3_DAT3),
	PINMUX_IPSR_GPSR(IP10_3_0,		NFDATA3),

	PINMUX_IPSR_GPSR(IP10_7_4,		SD3_DAT4),
	PINMUX_IPSR_GPSR(IP10_7_4,		NFDATA4),

	PINMUX_IPSR_GPSR(IP10_11_8,		SD3_DAT5),
	PINMUX_IPSR_GPSR(IP10_11_8,		NFDATA5),

	PINMUX_IPSR_GPSR(IP10_15_12,		SD3_DAT6),
	PINMUX_IPSR_GPSR(IP10_15_12,		NFDATA6),

	PINMUX_IPSR_GPSR(IP10_19_16,		SD3_DAT7),
	PINMUX_IPSR_GPSR(IP10_19_16,		NFDATA7),

	PINMUX_IPSR_GPSR(IP10_23_20,		SD3_DS),
	PINMUX_IPSR_GPSR(IP10_23_20,		NFCLE),

	PINMUX_IPSR_GPSR(IP10_27_24,		SD0_CD),
	PINMUX_IPSR_MSEL(IP10_27_24,		NFALE_A,	SEL_NDF_0),
	PINMUX_IPSR_GPSR(IP10_27_24,		SD3_CD),
	PINMUX_IPSR_MSEL(IP10_27_24,		RIF0_CLK_B,	SEL_DRIF0_1),
	PINMUX_IPSR_MSEL(IP10_27_24,		SCL2_B,		SEL_I2C2_1),
	PINMUX_IPSR_MSEL(IP10_27_24,		TCLK1_A,	SEL_TIMER_TMU_0),
	PINMUX_IPSR_GPSR(IP10_27_24,		SSI_SCK2_B),
	PINMUX_IPSR_GPSR(IP10_27_24,		TS_SCK0),

	PINMUX_IPSR_GPSR(IP10_31_28,		SD0_WP),
	PINMUX_IPSR_MSEL(IP10_31_28,		NFRB_N_A,	SEL_NDF_0),
	PINMUX_IPSR_GPSR(IP10_31_28,		SD3_WP),
	PINMUX_IPSR_MSEL(IP10_31_28,		RIF0_D0_B,	SEL_DRIF0_1),
	PINMUX_IPSR_MSEL(IP10_31_28,		SDA2_B,		SEL_I2C2_1),
	PINMUX_IPSR_MSEL(IP10_31_28,		TCLK2_A,	SEL_TIMER_TMU_0),
	PINMUX_IPSR_GPSR(IP10_31_28,		SSI_WS2_B),
	PINMUX_IPSR_GPSR(IP10_31_28,		TS_SDAT0),

	/* IPSR11 */
	PINMUX_IPSR_GPSR(IP11_3_0,		SD1_CD),
	PINMUX_IPSR_MSEL(IP11_3_0,		NFCE_N_A,	SEL_NDF_0),
	PINMUX_IPSR_GPSR(IP11_3_0,		SSI_SCK1),
	PINMUX_IPSR_MSEL(IP11_3_0,		RIF0_D1_B,	SEL_DRIF0_1),
	PINMUX_IPSR_GPSR(IP11_3_0,		TS_SDEN0),

	PINMUX_IPSR_GPSR(IP11_7_4,		SD1_WP),
	PINMUX_IPSR_MSEL(IP11_7_4,		NFWP_N_A,	SEL_NDF_0),
	PINMUX_IPSR_GPSR(IP11_7_4,		SSI_WS1),
	PINMUX_IPSR_MSEL(IP11_7_4,		RIF0_SYNC_B,	SEL_DRIF0_1),
	PINMUX_IPSR_GPSR(IP11_7_4,		TS_SPSYNC0),

	PINMUX_IPSR_MSEL(IP11_11_8,		RX0_A,		SEL_SCIF0_0),
	PINMUX_IPSR_MSEL(IP11_11_8,		HRX1_A,		SEL_HSCIF1_0),
	PINMUX_IPSR_GPSR(IP11_11_8,		SSI_SCK2_A),
	PINMUX_IPSR_GPSR(IP11_11_8,		RIF1_SYNC),
	PINMUX_IPSR_GPSR(IP11_11_8,		TS_SCK1),

	PINMUX_IPSR_MSEL(IP11_15_12,		TX0_A,		SEL_SCIF0_0),
	PINMUX_IPSR_GPSR(IP11_15_12,		HTX1_A),
	PINMUX_IPSR_GPSR(IP11_15_12,		SSI_WS2_A),
	PINMUX_IPSR_GPSR(IP11_15_12,		RIF1_D0),
	PINMUX_IPSR_GPSR(IP11_15_12,		TS_SDAT1),

	PINMUX_IPSR_MSEL(IP11_19_16,		CTS0_N_A,	SEL_SCIF0_0),
	PINMUX_IPSR_MSEL(IP11_19_16,		NFDATA14_A,	SEL_NDF_0),
	PINMUX_IPSR_GPSR(IP11_19_16,		AUDIO_CLKOUT_A),
	PINMUX_IPSR_GPSR(IP11_19_16,		RIF1_D1),
	PINMUX_IPSR_MSEL(IP11_19_16,		SCIF_CLK_A,	SEL_SCIF_0),
	PINMUX_IPSR_MSEL(IP11_19_16,		FMCLK_A,	SEL_FM_0),

	PINMUX_IPSR_MSEL(IP11_23_20,		RTS0_N_A,	SEL_SCIF0_0),
	PINMUX_IPSR_MSEL(IP11_23_20,		NFDATA15_A,	SEL_NDF_0),
	PINMUX_IPSR_GPSR(IP11_23_20,		AUDIO_CLKOUT1_A),
	PINMUX_IPSR_GPSR(IP11_23_20,		RIF1_CLK),
	PINMUX_IPSR_MSEL(IP11_23_20,		SCL2_A,		SEL_I2C2_0),
	PINMUX_IPSR_MSEL(IP11_23_20,		FMIN_A,		SEL_FM_0),

	PINMUX_IPSR_MSEL(IP11_27_24,		SCK0_A,		SEL_SCIF0_0),
	PINMUX_IPSR_MSEL(IP11_27_24,		HSCK1_A,	SEL_HSCIF1_0),
	PINMUX_IPSR_GPSR(IP11_27_24,		USB3HS0_ID),
	PINMUX_IPSR_GPSR(IP11_27_24,		RTS1_N),
	PINMUX_IPSR_MSEL(IP11_27_24,		SDA2_A,		SEL_I2C2_0),
	PINMUX_IPSR_MSEL(IP11_27_24,		FMCLK_C,	SEL_FM_2),
	PINMUX_IPSR_GPSR(IP11_27_24,		USB0_ID),

	PINMUX_IPSR_GPSR(IP11_31_28,		RX1),
	PINMUX_IPSR_MSEL(IP11_31_28,		HRX2_B,		SEL_HSCIF2_1),
	PINMUX_IPSR_MSEL(IP11_31_28,		SSI_SCK9_B,	SEL_SSI9_1),
	PINMUX_IPSR_GPSR(IP11_31_28,		AUDIO_CLKOUT1_B),

	/* IPSR12 */
	PINMUX_IPSR_GPSR(IP12_3_0,		TX1),
	PINMUX_IPSR_GPSR(IP12_3_0,		HTX2_B),
	PINMUX_IPSR_MSEL(IP12_3_0,		SSI_WS9_B,	SEL_SSI9_1),
	PINMUX_IPSR_GPSR(IP12_3_0,		AUDIO_CLKOUT3_B),

	PINMUX_IPSR_MSEL(IP12_7_4,		SCK2_A,		SEL_SCIF2_0),
	PINMUX_IPSR_MSEL(IP12_7_4,		HSCK0_A,	SEL_HSCIF0_0),
	PINMUX_IPSR_MSEL(IP12_7_4,		AUDIO_CLKB_A,	SEL_ADGB_0),
	PINMUX_IPSR_GPSR(IP12_7_4,		CTS1_N),
	PINMUX_IPSR_MSEL(IP12_7_4,		RIF0_CLK_A,	SEL_DRIF0_0),
	PINMUX_IPSR_MSEL(IP12_7_4,		REMOCON_A,	SEL_REMOCON_0),
	PINMUX_IPSR_MSEL(IP12_7_4,		SCIF_CLK_B,	SEL_SCIF_1),

	PINMUX_IPSR_MSEL(IP12_11_8,		TX2_A,		SEL_SCIF2_0),
	PINMUX_IPSR_MSEL(IP12_11_8,		HRX0_A,		SEL_HSCIF0_0),
	PINMUX_IPSR_GPSR(IP12_11_8,		AUDIO_CLKOUT2_A),
	PINMUX_IPSR_MSEL(IP12_11_8,		SCL1_A,		SEL_I2C1_0),
	PINMUX_IPSR_MSEL(IP12_11_8,		FSO_CFE_0_N_A,	SEL_FSO_0),
	PINMUX_IPSR_GPSR(IP12_11_8,		TS_SDEN1),

	PINMUX_IPSR_MSEL(IP12_15_12,		RX2_A,		SEL_SCIF2_0),
	PINMUX_IPSR_GPSR(IP12_15_12,		HTX0_A),
	PINMUX_IPSR_GPSR(IP12_15_12,		AUDIO_CLKOUT3_A),
	PINMUX_IPSR_MSEL(IP12_15_12,		SDA1_A,		SEL_I2C1_0),
	PINMUX_IPSR_MSEL(IP12_15_12,		FSO_CFE_1_N_A,	SEL_FSO_0),
	PINMUX_IPSR_GPSR(IP12_15_12,		TS_SPSYNC1),

	PINMUX_IPSR_GPSR(IP12_19_16,		MSIOF0_SCK),
	PINMUX_IPSR_GPSR(IP12_19_16,		SSI_SCK78),

	PINMUX_IPSR_GPSR(IP12_23_20,		MSIOF0_RXD),
	PINMUX_IPSR_GPSR(IP12_23_20,		SSI_WS78),
	PINMUX_IPSR_MSEL(IP12_23_20,		TX2_B,		SEL_SCIF2_1),

	PINMUX_IPSR_GPSR(IP12_27_24,		MSIOF0_TXD),
	PINMUX_IPSR_GPSR(IP12_27_24,		SSI_SDATA7),
	PINMUX_IPSR_MSEL(IP12_27_24,		RX2_B,		SEL_SCIF2_1),

	PINMUX_IPSR_GPSR(IP12_31_28,		MSIOF0_SYNC),
	PINMUX_IPSR_GPSR(IP12_31_28,		AUDIO_CLKOUT_B),
	PINMUX_IPSR_GPSR(IP12_31_28,		SSI_SDATA8),

	/* IPSR13 */
	PINMUX_IPSR_GPSR(IP13_3_0,		MSIOF0_SS1),
	PINMUX_IPSR_MSEL(IP13_3_0,		HRX2_A,		SEL_HSCIF2_0),
	PINMUX_IPSR_GPSR(IP13_3_0,		SSI_SCK4),
	PINMUX_IPSR_MSEL(IP13_3_0,		HCTS0_N_A,	SEL_HSCIF0_0),
	PINMUX_IPSR_GPSR(IP13_3_0,		BPFCLK_C),
	PINMUX_IPSR_MSEL(IP13_3_0,		SPEEDIN_A,	SEL_SPEED_PULSE_IF_0),

	PINMUX_IPSR_GPSR(IP13_7_4,		MSIOF0_SS2),
	PINMUX_IPSR_GPSR(IP13_7_4,		HTX2_A),
	PINMUX_IPSR_GPSR(IP13_7_4,		SSI_WS4),
	PINMUX_IPSR_MSEL(IP13_7_4,		HRTS0_N_A,	SEL_HSCIF0_0),
	PINMUX_IPSR_MSEL(IP13_7_4,		FMIN_C,		SEL_FM_2),
	PINMUX_IPSR_GPSR(IP13_7_4,		BPFCLK_A),

	PINMUX_IPSR_GPSR(IP13_11_8,		SSI_SDATA9),
	PINMUX_IPSR_MSEL(IP13_11_8,		AUDIO_CLKC_A,	SEL_ADGC_0),
	PINMUX_IPSR_GPSR(IP13_11_8,		SCK1),

	PINMUX_IPSR_GPSR(IP13_15_12,		MLB_CLK),
	PINMUX_IPSR_MSEL(IP13_15_12,		RX0_B,		SEL_SCIF0_1),
	PINMUX_IPSR_MSEL(IP13_15_12,		RIF0_D0_A,	SEL_DRIF0_0),
	PINMUX_IPSR_MSEL(IP13_15_12,		SCL1_B,		SEL_I2C1_1),
	PINMUX_IPSR_MSEL(IP13_15_12,		TCLK1_B,	SEL_TIMER_TMU_1),
	PINMUX_IPSR_GPSR(IP13_15_12,		SIM0_RST_A),

	PINMUX_IPSR_GPSR(IP13_19_16,		MLB_SIG),
	PINMUX_IPSR_MSEL(IP13_19_16,		SCK0_B,		SEL_SCIF0_1),
	PINMUX_IPSR_MSEL(IP13_19_16,		RIF0_D1_A,	SEL_DRIF0_0),
	PINMUX_IPSR_MSEL(IP13_19_16,		SDA1_B,		SEL_I2C1_1),
	PINMUX_IPSR_MSEL(IP13_19_16,		TCLK2_B,	SEL_TIMER_TMU_1),
	PINMUX_IPSR_GPSR(IP13_19_16,		SIM0_D_A),

	PINMUX_IPSR_GPSR(IP13_23_20,		MLB_DAT),
	PINMUX_IPSR_MSEL(IP13_23_20,		TX0_B,		SEL_SCIF0_1),
	PINMUX_IPSR_MSEL(IP13_23_20,		RIF0_SYNC_A,	SEL_DRIF0_0),
	PINMUX_IPSR_GPSR(IP13_23_20,		SIM0_CLK_A),

	PINMUX_IPSR_GPSR(IP13_27_24,		SSI_SCK01239),

	PINMUX_IPSR_GPSR(IP13_31_28,		SSI_WS01239),

	/* IPSR14 */
	PINMUX_IPSR_GPSR(IP14_3_0,		SSI_SDATA0),

	PINMUX_IPSR_GPSR(IP14_7_4,		SSI_SDATA1),
	PINMUX_IPSR_MSEL(IP14_7_4,		AUDIO_CLKC_B,	SEL_ADGC_1),
	PINMUX_IPSR_MSEL(IP14_7_4,		PWM0_B,		SEL_PWM0_1),

	PINMUX_IPSR_GPSR(IP14_11_8,		SSI_SDATA2),
	PINMUX_IPSR_GPSR(IP14_11_8,		AUDIO_CLKOUT2_B),
	PINMUX_IPSR_MSEL(IP14_11_8,		SSI_SCK9_A,	SEL_SSI9_0),
	PINMUX_IPSR_MSEL(IP14_11_8,		PWM1_B,		SEL_PWM1_1),

	PINMUX_IPSR_GPSR(IP14_15_12,		SSI_SCK349),
	PINMUX_IPSR_MSEL(IP14_15_12,		PWM2_C,		SEL_PWM2_2),

	PINMUX_IPSR_GPSR(IP14_19_16,		SSI_WS349),
	PINMUX_IPSR_MSEL(IP14_19_16,		PWM3_C,		SEL_PWM3_2),

	PINMUX_IPSR_GPSR(IP14_23_20,		SSI_SDATA3),
	PINMUX_IPSR_GPSR(IP14_23_20,		AUDIO_CLKOUT1_C),
	PINMUX_IPSR_MSEL(IP14_23_20,		AUDIO_CLKB_B,	SEL_ADGB_1),
	PINMUX_IPSR_MSEL(IP14_23_20,		PWM4_B,		SEL_PWM4_1),

	PINMUX_IPSR_GPSR(IP14_27_24,		SSI_SDATA4),
	PINMUX_IPSR_MSEL(IP14_27_24,		SSI_WS9_A,	SEL_SSI9_0),
	PINMUX_IPSR_MSEL(IP14_27_24,		PWM5_B,		SEL_PWM5_1),

	PINMUX_IPSR_GPSR(IP14_31_28,		SSI_SCK5),
	PINMUX_IPSR_MSEL(IP14_31_28,		HRX0_B,		SEL_HSCIF0_1),
	PINMUX_IPSR_GPSR(IP14_31_28,		USB0_PWEN_B),
	PINMUX_IPSR_MSEL(IP14_31_28,		SCL2_D,		SEL_I2C2_3),
	PINMUX_IPSR_MSEL(IP14_31_28,		PWM6_B,		SEL_PWM6_1),

	/* IPSR15 */
	PINMUX_IPSR_GPSR(IP15_3_0,		SSI_WS5),
	PINMUX_IPSR_GPSR(IP15_3_0,		HTX0_B),
	PINMUX_IPSR_MSEL(IP15_3_0,		USB0_OVC_B,	SEL_USB_20_CH0_1),
	PINMUX_IPSR_MSEL(IP15_3_0,		SDA2_D,		SEL_I2C2_3),

	PINMUX_IPSR_GPSR(IP15_7_4,		SSI_SDATA5),
	PINMUX_IPSR_MSEL(IP15_7_4,		HSCK0_B,	SEL_HSCIF0_1),
	PINMUX_IPSR_MSEL(IP15_7_4,		AUDIO_CLKB_C,	SEL_ADGB_2),
	PINMUX_IPSR_GPSR(IP15_7_4,		TPU0TO0),

	PINMUX_IPSR_GPSR(IP15_11_8,		SSI_SCK6),
	PINMUX_IPSR_MSEL(IP15_11_8,		HSCK2_A,	SEL_HSCIF2_0),
	PINMUX_IPSR_MSEL(IP15_11_8,		AUDIO_CLKC_C,	SEL_ADGC_2),
	PINMUX_IPSR_GPSR(IP15_11_8,		TPU0TO1),
	PINMUX_IPSR_MSEL(IP15_11_8,		FSO_CFE_0_N_B,	SEL_FSO_1),
	PINMUX_IPSR_GPSR(IP15_11_8,		SIM0_RST_B),

	PINMUX_IPSR_GPSR(IP15_15_12,		SSI_WS6),
	PINMUX_IPSR_MSEL(IP15_15_12,		HCTS2_N_A,	SEL_HSCIF2_0),
	PINMUX_IPSR_GPSR(IP15_15_12,		AUDIO_CLKOUT2_C),
	PINMUX_IPSR_GPSR(IP15_15_12,		TPU0TO2),
	PINMUX_IPSR_MSEL(IP15_15_12,		SDA1_D,		SEL_I2C1_3),
	PINMUX_IPSR_MSEL(IP15_15_12,		FSO_CFE_1_N_B,	SEL_FSO_1),
	PINMUX_IPSR_GPSR(IP15_15_12,		SIM0_D_B),

	PINMUX_IPSR_GPSR(IP15_19_16,		SSI_SDATA6),
	PINMUX_IPSR_MSEL(IP15_19_16,		HRTS2_N_A,	SEL_HSCIF2_0),
	PINMUX_IPSR_GPSR(IP15_19_16,		AUDIO_CLKOUT3_C),
	PINMUX_IPSR_GPSR(IP15_19_16,		TPU0TO3),
	PINMUX_IPSR_MSEL(IP15_19_16,		SCL1_D,		SEL_I2C1_3),
	PINMUX_IPSR_MSEL(IP15_19_16,		FSO_TOE_N_B,	SEL_FSO_1),
	PINMUX_IPSR_GPSR(IP15_19_16,		SIM0_CLK_B),

	PINMUX_IPSR_GPSR(IP15_23_20,		AUDIO_CLKA),

	PINMUX_IPSR_GPSR(IP15_27_24,		USB30_PWEN),
	PINMUX_IPSR_GPSR(IP15_27_24,		USB0_PWEN_A),

	PINMUX_IPSR_GPSR(IP15_31_28,		USB30_OVC),
	PINMUX_IPSR_MSEL(IP15_31_28,		USB0_OVC_A,	SEL_USB_20_CH0_0),

/*
 * Static pins can not be muxed between different functions but
 * still need mark entries in the pinmux list. Add each static
 * pin to the list without an associated function. The sh-pfc
 * core will do the right thing and skip trying to mux the pin
 * while still applying configuration to it.
 */
#define FM(x)   PINMUX_DATA(x##_MARK, 0),
	PINMUX_STATIC
#undef FM
};

/*
 * R8A77990 has 7 banks with 32 GPIOs in each => 224 GPIOs.
 * Physical layout rows: A - AE, cols: 1 - 25.
 */
#define ROW_GROUP_A(r) ('Z' - 'A' + 1 + (r))
#define PIN_NUMBER(r, c) (((r) - 'A') * 25 + (c) + 300)
#define PIN_A_NUMBER(r, c) PIN_NUMBER(ROW_GROUP_A(r), c)
#define PIN_NONE U16_MAX

static const struct sh_pfc_pin pinmux_pins[] = {
	PINMUX_GPIO_GP_ALL(),

	/*
	 * Pins not associated with a GPIO port.
	 *
	 * The pin positions are different between different R8A77990
	 * packages, all that is needed for the pfc driver is a unique
	 * number for each pin. To this end use the pin layout from
	 * R8A77990 to calculate a unique number for each pin.
	 */
	SH_PFC_PIN_NAMED_CFG('F',  1, TRST_N,		CFG_FLAGS),
	SH_PFC_PIN_NAMED_CFG('F',  3, TMS,		CFG_FLAGS),
	SH_PFC_PIN_NAMED_CFG('F',  4, TCK,		CFG_FLAGS),
	SH_PFC_PIN_NAMED_CFG('G',  2, TDI,		CFG_FLAGS),
	SH_PFC_PIN_NAMED_CFG('G',  3, FSCLKST_N,	CFG_FLAGS),
	SH_PFC_PIN_NAMED_CFG('H',  1, ASEBRK,		CFG_FLAGS),
	SH_PFC_PIN_NAMED_CFG('N',  1, AVB_TXC,		CFG_FLAGS),
	SH_PFC_PIN_NAMED_CFG('N',  2, AVB_TD0,		CFG_FLAGS),
	SH_PFC_PIN_NAMED_CFG('N',  3, AVB_TD1,		CFG_FLAGS),
	SH_PFC_PIN_NAMED_CFG('N',  5, AVB_TD2,		CFG_FLAGS),
	SH_PFC_PIN_NAMED_CFG('N',  6, AVB_TD3,		CFG_FLAGS),
	SH_PFC_PIN_NAMED_CFG('P',  3, AVB_TX_CTL,	CFG_FLAGS),
	SH_PFC_PIN_NAMED_CFG('P',  4, AVB_MDIO,		CFG_FLAGS),
	SH_PFC_PIN_NAMED_CFG('P',  5, AVB_MDC,		CFG_FLAGS),
	SH_PFC_PIN_NAMED_CFG('T', 21, MLB_REF,		CFG_FLAGS),
	SH_PFC_PIN_NAMED_CFG(ROW_GROUP_A('D'), 3, PRESETOUT_N, CFG_FLAGS),
};

/* - AUDIO CLOCK ------------------------------------------------------------ */
static const unsigned int audio_clk_a_pins[] = {
	/* CLK A */
	RCAR_GP_PIN(6, 8),
};

static const unsigned int audio_clk_a_mux[] = {
	AUDIO_CLKA_MARK,
};

static const unsigned int audio_clk_b_a_pins[] = {
	/* CLK B_A */
	RCAR_GP_PIN(5, 7),
};

static const unsigned int audio_clk_b_a_mux[] = {
	AUDIO_CLKB_A_MARK,
};

static const unsigned int audio_clk_b_b_pins[] = {
	/* CLK B_B */
	RCAR_GP_PIN(6, 7),
};

static const unsigned int audio_clk_b_b_mux[] = {
	AUDIO_CLKB_B_MARK,
};

static const unsigned int audio_clk_b_c_pins[] = {
	/* CLK B_C */
	RCAR_GP_PIN(6, 13),
};

static const unsigned int audio_clk_b_c_mux[] = {
	AUDIO_CLKB_C_MARK,
};

static const unsigned int audio_clk_c_a_pins[] = {
	/* CLK C_A */
	RCAR_GP_PIN(5, 16),
};

static const unsigned int audio_clk_c_a_mux[] = {
	AUDIO_CLKC_A_MARK,
};

static const unsigned int audio_clk_c_b_pins[] = {
	/* CLK C_B */
	RCAR_GP_PIN(6, 3),
};

static const unsigned int audio_clk_c_b_mux[] = {
	AUDIO_CLKC_B_MARK,
};

static const unsigned int audio_clk_c_c_pins[] = {
	/* CLK C_C */
	RCAR_GP_PIN(6, 14),
};

static const unsigned int audio_clk_c_c_mux[] = {
	AUDIO_CLKC_C_MARK,
};

static const unsigned int audio_clkout_a_pins[] = {
	/* CLKOUT_A */
	RCAR_GP_PIN(5, 3),
};

static const unsigned int audio_clkout_a_mux[] = {
	AUDIO_CLKOUT_A_MARK,
};

static const unsigned int audio_clkout_b_pins[] = {
	/* CLKOUT_B */
	RCAR_GP_PIN(5, 13),
};

static const unsigned int audio_clkout_b_mux[] = {
	AUDIO_CLKOUT_B_MARK,
};

static const unsigned int audio_clkout1_a_pins[] = {
	/* CLKOUT1_A */
	RCAR_GP_PIN(5, 4),
};

static const unsigned int audio_clkout1_a_mux[] = {
	AUDIO_CLKOUT1_A_MARK,
};

static const unsigned int audio_clkout1_b_pins[] = {
	/* CLKOUT1_B */
	RCAR_GP_PIN(5, 5),
};

static const unsigned int audio_clkout1_b_mux[] = {
	AUDIO_CLKOUT1_B_MARK,
};

static const unsigned int audio_clkout1_c_pins[] = {
	/* CLKOUT1_C */
	RCAR_GP_PIN(6, 7),
};

static const unsigned int audio_clkout1_c_mux[] = {
	AUDIO_CLKOUT1_C_MARK,
};

static const unsigned int audio_clkout2_a_pins[] = {
	/* CLKOUT2_A */
	RCAR_GP_PIN(5, 8),
};

static const unsigned int audio_clkout2_a_mux[] = {
	AUDIO_CLKOUT2_A_MARK,
};

static const unsigned int audio_clkout2_b_pins[] = {
	/* CLKOUT2_B */
	RCAR_GP_PIN(6, 4),
};

static const unsigned int audio_clkout2_b_mux[] = {
	AUDIO_CLKOUT2_B_MARK,
};

static const unsigned int audio_clkout2_c_pins[] = {
	/* CLKOUT2_C */
	RCAR_GP_PIN(6, 15),
};

static const unsigned int audio_clkout2_c_mux[] = {
	AUDIO_CLKOUT2_C_MARK,
};

static const unsigned int audio_clkout3_a_pins[] = {
	/* CLKOUT3_A */
	RCAR_GP_PIN(5, 9),
};

static const unsigned int audio_clkout3_a_mux[] = {
	AUDIO_CLKOUT3_A_MARK,
};

static const unsigned int audio_clkout3_b_pins[] = {
	/* CLKOUT3_B */
	RCAR_GP_PIN(5, 6),
};

static const unsigned int audio_clkout3_b_mux[] = {
	AUDIO_CLKOUT3_B_MARK,
};

static const unsigned int audio_clkout3_c_pins[] = {
	/* CLKOUT3_C */
	RCAR_GP_PIN(6, 16),
};

static const unsigned int audio_clkout3_c_mux[] = {
	AUDIO_CLKOUT3_C_MARK,
};

/* - EtherAVB --------------------------------------------------------------- */
static const unsigned int avb_link_pins[] = {
	/* AVB_LINK */
	RCAR_GP_PIN(2, 23),
};

static const unsigned int avb_link_mux[] = {
	AVB_LINK_MARK,
};

static const unsigned int avb_magic_pins[] = {
	/* AVB_MAGIC */
	RCAR_GP_PIN(2, 22),
};

static const unsigned int avb_magic_mux[] = {
	AVB_MAGIC_MARK,
};

static const unsigned int avb_phy_int_pins[] = {
	/* AVB_PHY_INT */
	RCAR_GP_PIN(2, 21),
};

static const unsigned int avb_phy_int_mux[] = {
	AVB_PHY_INT_MARK,
};

static const unsigned int avb_mii_pins[] = {
	/*
	 * AVB_RX_CTL, AVB_RXC, AVB_RD0,
	 * AVB_RD1, AVB_RD2, AVB_RD3,
	 * AVB_TXCREFCLK
	 */
	RCAR_GP_PIN(2, 14), RCAR_GP_PIN(2, 15), RCAR_GP_PIN(2, 16),
	RCAR_GP_PIN(2, 17), RCAR_GP_PIN(2, 18), RCAR_GP_PIN(2, 19),
	RCAR_GP_PIN(2, 20),
};

static const unsigned int avb_mii_mux[] = {
	AVB_RX_CTL_MARK, AVB_RXC_MARK, AVB_RD0_MARK,
	AVB_RD1_MARK, AVB_RD2_MARK, AVB_RD3_MARK,
	AVB_TXCREFCLK_MARK,
};

static const unsigned int avb_avtp_pps_pins[] = {
	/* AVB_AVTP_PPS */
	RCAR_GP_PIN(1, 2),
};

static const unsigned int avb_avtp_pps_mux[] = {
	AVB_AVTP_PPS_MARK,
};

static const unsigned int avb_avtp_match_a_pins[] = {
	/* AVB_AVTP_MATCH_A */
	RCAR_GP_PIN(2, 24),
};

static const unsigned int avb_avtp_match_a_mux[] = {
	AVB_AVTP_MATCH_A_MARK,
};

static const unsigned int avb_avtp_capture_a_pins[] = {
	/* AVB_AVTP_CAPTURE_A */
	RCAR_GP_PIN(2, 25),
};

static const unsigned int avb_avtp_capture_a_mux[] = {
	AVB_AVTP_CAPTURE_A_MARK,
};

/* - CAN ------------------------------------------------------------------ */
static const unsigned int can0_data_pins[] = {
	/* TX, RX */
	RCAR_GP_PIN(0, 12), RCAR_GP_PIN(0, 13),
};

static const unsigned int can0_data_mux[] = {
	CAN0_TX_MARK, CAN0_RX_MARK,
};

static const unsigned int can1_data_pins[] = {
	/* TX, RX */
	RCAR_GP_PIN(0, 4), RCAR_GP_PIN(0, 7),
};

static const unsigned int can1_data_mux[] = {
	CAN1_TX_MARK, CAN1_RX_MARK,
};

/* - CAN Clock -------------------------------------------------------------- */
static const unsigned int can_clk_pins[] = {
	/* CLK */
	RCAR_GP_PIN(0, 14),
};

static const unsigned int can_clk_mux[] = {
	CAN_CLK_MARK,
};

/* - CAN FD --------------------------------------------------------------- */
static const unsigned int canfd0_data_pins[] = {
	/* TX, RX */
	RCAR_GP_PIN(0, 12), RCAR_GP_PIN(0, 13),
};

static const unsigned int canfd0_data_mux[] = {
	CANFD0_TX_MARK, CANFD0_RX_MARK,
};

static const unsigned int canfd1_data_pins[] = {
	/* TX, RX */
	RCAR_GP_PIN(0, 4), RCAR_GP_PIN(0, 7),
};

static const unsigned int canfd1_data_mux[] = {
	CANFD1_TX_MARK, CANFD1_RX_MARK,
};

/* - DRIF0 --------------------------------------------------------------- */
static const unsigned int drif0_ctrl_a_pins[] = {
	/* CLK, SYNC */
	RCAR_GP_PIN(5, 7), RCAR_GP_PIN(5, 19),
};

static const unsigned int drif0_ctrl_a_mux[] = {
	RIF0_CLK_A_MARK, RIF0_SYNC_A_MARK,
};

static const unsigned int drif0_data0_a_pins[] = {
	/* D0 */
	RCAR_GP_PIN(5, 17),
};

static const unsigned int drif0_data0_a_mux[] = {
	RIF0_D0_A_MARK,
};

static const unsigned int drif0_data1_a_pins[] = {
	/* D1 */
	RCAR_GP_PIN(5, 18),
};

static const unsigned int drif0_data1_a_mux[] = {
	RIF0_D1_A_MARK,
};

static const unsigned int drif0_ctrl_b_pins[] = {
	/* CLK, SYNC */
	RCAR_GP_PIN(3, 12), RCAR_GP_PIN(3, 15),
};

static const unsigned int drif0_ctrl_b_mux[] = {
	RIF0_CLK_B_MARK, RIF0_SYNC_B_MARK,
};

static const unsigned int drif0_data0_b_pins[] = {
	/* D0 */
	RCAR_GP_PIN(3, 13),
};

static const unsigned int drif0_data0_b_mux[] = {
	RIF0_D0_B_MARK,
};

static const unsigned int drif0_data1_b_pins[] = {
	/* D1 */
	RCAR_GP_PIN(3, 14),
};

static const unsigned int drif0_data1_b_mux[] = {
	RIF0_D1_B_MARK,
};

/* - DRIF1 --------------------------------------------------------------- */
static const unsigned int drif1_ctrl_pins[] = {
	/* CLK, SYNC */
	RCAR_GP_PIN(5, 4), RCAR_GP_PIN(5, 1),
};

static const unsigned int drif1_ctrl_mux[] = {
	RIF1_CLK_MARK, RIF1_SYNC_MARK,
};

static const unsigned int drif1_data0_pins[] = {
	/* D0 */
	RCAR_GP_PIN(5, 2),
};

static const unsigned int drif1_data0_mux[] = {
	RIF1_D0_MARK,
};

static const unsigned int drif1_data1_pins[] = {
	/* D1 */
	RCAR_GP_PIN(5, 3),
};

static const unsigned int drif1_data1_mux[] = {
	RIF1_D1_MARK,
};

/* - DRIF2 --------------------------------------------------------------- */
static const unsigned int drif2_ctrl_a_pins[] = {
	/* CLK, SYNC */
	RCAR_GP_PIN(2, 6), RCAR_GP_PIN(2, 7),
};

static const unsigned int drif2_ctrl_a_mux[] = {
	RIF2_CLK_A_MARK, RIF2_SYNC_A_MARK,
};

static const unsigned int drif2_data0_a_pins[] = {
	/* D0 */
	RCAR_GP_PIN(2, 8),
};

static const unsigned int drif2_data0_a_mux[] = {
	RIF2_D0_A_MARK,
};

static const unsigned int drif2_data1_a_pins[] = {
	/* D1 */
	RCAR_GP_PIN(2, 9),
};

static const unsigned int drif2_data1_a_mux[] = {
	RIF2_D1_A_MARK,
};

static const unsigned int drif2_ctrl_b_pins[] = {
	/* CLK, SYNC */
	RCAR_GP_PIN(1, 4), RCAR_GP_PIN(1, 5),
};

static const unsigned int drif2_ctrl_b_mux[] = {
	RIF2_CLK_B_MARK, RIF2_SYNC_B_MARK,
};

static const unsigned int drif2_data0_b_pins[] = {
	/* D0 */
	RCAR_GP_PIN(1, 6),
};

static const unsigned int drif2_data0_b_mux[] = {
	RIF2_D0_B_MARK,
};

static const unsigned int drif2_data1_b_pins[] = {
	/* D1 */
	RCAR_GP_PIN(1, 7),
};

static const unsigned int drif2_data1_b_mux[] = {
	RIF2_D1_B_MARK,
};

/* - DRIF3 --------------------------------------------------------------- */
static const unsigned int drif3_ctrl_a_pins[] = {
	/* CLK, SYNC */
	RCAR_GP_PIN(2, 10), RCAR_GP_PIN(2, 11),
};

static const unsigned int drif3_ctrl_a_mux[] = {
	RIF3_CLK_A_MARK, RIF3_SYNC_A_MARK,
};

static const unsigned int drif3_data0_a_pins[] = {
	/* D0 */
	RCAR_GP_PIN(2, 12),
};

static const unsigned int drif3_data0_a_mux[] = {
	RIF3_D0_A_MARK,
};

static const unsigned int drif3_data1_a_pins[] = {
	/* D1 */
	RCAR_GP_PIN(2, 13),
};

static const unsigned int drif3_data1_a_mux[] = {
	RIF3_D1_A_MARK,
};

static const unsigned int drif3_ctrl_b_pins[] = {
	/* CLK, SYNC */
	RCAR_GP_PIN(0, 8), RCAR_GP_PIN(0, 9),
};

static const unsigned int drif3_ctrl_b_mux[] = {
	RIF3_CLK_B_MARK, RIF3_SYNC_B_MARK,
};

static const unsigned int drif3_data0_b_pins[] = {
	/* D0 */
	RCAR_GP_PIN(0, 10),
};

static const unsigned int drif3_data0_b_mux[] = {
	RIF3_D0_B_MARK,
};

static const unsigned int drif3_data1_b_pins[] = {
	/* D1 */
	RCAR_GP_PIN(0, 11),
};

static const unsigned int drif3_data1_b_mux[] = {
	RIF3_D1_B_MARK,
};

/* - DU --------------------------------------------------------------------- */
static const unsigned int du_rgb666_pins[] = {
	/* R[7:2], G[7:2], B[7:2] */
	RCAR_GP_PIN(0, 8),  RCAR_GP_PIN(0, 6),  RCAR_GP_PIN(0, 5),
	RCAR_GP_PIN(0, 3),  RCAR_GP_PIN(0, 2),  RCAR_GP_PIN(0, 0),
	RCAR_GP_PIN(1, 9),  RCAR_GP_PIN(1, 12), RCAR_GP_PIN(1, 10),
	RCAR_GP_PIN(1, 4),  RCAR_GP_PIN(0, 15), RCAR_GP_PIN(0, 11),
	RCAR_GP_PIN(0, 1),  RCAR_GP_PIN(1, 17), RCAR_GP_PIN(1, 16),
	RCAR_GP_PIN(1, 15), RCAR_GP_PIN(1, 14), RCAR_GP_PIN(1, 13),
};
static const unsigned int du_rgb666_mux[] = {
	DU_DR7_MARK, DU_DR6_MARK, DU_DR5_MARK, DU_DR4_MARK,
	DU_DR3_MARK, DU_DR2_MARK,
	DU_DG7_MARK, DU_DG6_MARK, DU_DG5_MARK, DU_DG4_MARK,
	DU_DG3_MARK, DU_DG2_MARK,
	DU_DB7_MARK, DU_DB6_MARK, DU_DB5_MARK, DU_DB4_MARK,
	DU_DB3_MARK, DU_DB2_MARK,
};
static const unsigned int du_rgb888_pins[] = {
	/* R[7:0], G[7:0], B[7:0] */
	RCAR_GP_PIN(0, 8),  RCAR_GP_PIN(0, 6),  RCAR_GP_PIN(0, 5),
	RCAR_GP_PIN(0, 3),  RCAR_GP_PIN(0, 2),  RCAR_GP_PIN(0, 0),
	RCAR_GP_PIN(1, 22), RCAR_GP_PIN(1, 21),
	RCAR_GP_PIN(1, 9),  RCAR_GP_PIN(1, 12), RCAR_GP_PIN(1, 10),
	RCAR_GP_PIN(1, 4),  RCAR_GP_PIN(0, 15), RCAR_GP_PIN(0, 11),
	RCAR_GP_PIN(0, 10), RCAR_GP_PIN(0, 9),
	RCAR_GP_PIN(0, 1),  RCAR_GP_PIN(1, 17), RCAR_GP_PIN(1, 16),
	RCAR_GP_PIN(1, 15), RCAR_GP_PIN(1, 14), RCAR_GP_PIN(1, 13),
	RCAR_GP_PIN(1, 19), RCAR_GP_PIN(1, 18),
};
static const unsigned int du_rgb888_mux[] = {
	DU_DR7_MARK, DU_DR6_MARK, DU_DR5_MARK, DU_DR4_MARK,
	DU_DR3_MARK, DU_DR2_MARK, DU_DR1_MARK, DU_DR0_MARK,
	DU_DG7_MARK, DU_DG6_MARK, DU_DG5_MARK, DU_DG4_MARK,
	DU_DG3_MARK, DU_DG2_MARK, DU_DG1_MARK, DU_DG0_MARK,
	DU_DB7_MARK, DU_DB6_MARK, DU_DB5_MARK, DU_DB4_MARK,
	DU_DB3_MARK, DU_DB2_MARK, DU_DB1_MARK, DU_DB0_MARK,
};
static const unsigned int du_clk_in_0_pins[] = {
	/* CLKIN0 */
	RCAR_GP_PIN(0, 16),
};
static const unsigned int du_clk_in_0_mux[] = {
	DU_DOTCLKIN0_MARK
};
static const unsigned int du_clk_in_1_pins[] = {
	/* CLKIN1 */
	RCAR_GP_PIN(1, 1),
};
static const unsigned int du_clk_in_1_mux[] = {
	DU_DOTCLKIN1_MARK
};
static const unsigned int du_clk_out_0_pins[] = {
	/* CLKOUT */
	RCAR_GP_PIN(1, 3),
};
static const unsigned int du_clk_out_0_mux[] = {
	DU_DOTCLKOUT0_MARK
};
static const unsigned int du_sync_pins[] = {
	/* VSYNC, HSYNC */
	RCAR_GP_PIN(1, 11), RCAR_GP_PIN(1, 8),
};
static const unsigned int du_sync_mux[] = {
	DU_VSYNC_MARK, DU_HSYNC_MARK
};
static const unsigned int du_disp_cde_pins[] = {
	/* DISP_CDE */
	RCAR_GP_PIN(1, 1),
};
static const unsigned int du_disp_cde_mux[] = {
	DU_DISP_CDE_MARK,
};
static const unsigned int du_cde_pins[] = {
	/* CDE */
	RCAR_GP_PIN(1, 0),
};
static const unsigned int du_cde_mux[] = {
	DU_CDE_MARK,
};
static const unsigned int du_disp_pins[] = {
	/* DISP */
	RCAR_GP_PIN(1, 2),
};
static const unsigned int du_disp_mux[] = {
	DU_DISP_MARK,
};

/* - HSCIF0 --------------------------------------------------*/
static const unsigned int hscif0_data_a_pins[] = {
	/* RX, TX */
	RCAR_GP_PIN(5, 8), RCAR_GP_PIN(5, 9),
};

static const unsigned int hscif0_data_a_mux[] = {
	HRX0_A_MARK, HTX0_A_MARK,
};

static const unsigned int hscif0_clk_a_pins[] = {
	/* SCK */
	RCAR_GP_PIN(5, 7),
};

static const unsigned int hscif0_clk_a_mux[] = {
	HSCK0_A_MARK,
};

static const unsigned int hscif0_ctrl_a_pins[] = {
	/* RTS, CTS */
	RCAR_GP_PIN(5, 15), RCAR_GP_PIN(5, 14),
};

static const unsigned int hscif0_ctrl_a_mux[] = {
	HRTS0_N_A_MARK, HCTS0_N_A_MARK,
};

static const unsigned int hscif0_data_b_pins[] = {
	/* RX, TX */
	RCAR_GP_PIN(6, 11), RCAR_GP_PIN(6, 12),
};

static const unsigned int hscif0_data_b_mux[] = {
	HRX0_B_MARK, HTX0_B_MARK,
};

static const unsigned int hscif0_clk_b_pins[] = {
	/* SCK */
	RCAR_GP_PIN(6, 13),
};

static const unsigned int hscif0_clk_b_mux[] = {
	HSCK0_B_MARK,
};

/* - HSCIF1 ------------------------------------------------- */
static const unsigned int hscif1_data_a_pins[] = {
	/* RX, TX */
	RCAR_GP_PIN(5, 1), RCAR_GP_PIN(5, 2),
};

static const unsigned int hscif1_data_a_mux[] = {
	HRX1_A_MARK, HTX1_A_MARK,
};

static const unsigned int hscif1_clk_a_pins[] = {
	/* SCK */
	RCAR_GP_PIN(5, 0),
};

static const unsigned int hscif1_clk_a_mux[] = {
	HSCK1_A_MARK,
};

static const unsigned int hscif1_data_b_pins[] = {
	/* RX, TX */
	RCAR_GP_PIN(3, 1), RCAR_GP_PIN(3, 2),
};

static const unsigned int hscif1_data_b_mux[] = {
	HRX1_B_MARK, HTX1_B_MARK,
};

static const unsigned int hscif1_clk_b_pins[] = {
	/* SCK */
	RCAR_GP_PIN(3, 0),
};

static const unsigned int hscif1_clk_b_mux[] = {
	HSCK1_B_MARK,
};

static const unsigned int hscif1_ctrl_b_pins[] = {
	/* RTS, CTS */
	RCAR_GP_PIN(3, 4), RCAR_GP_PIN(3, 3),
};

static const unsigned int hscif1_ctrl_b_mux[] = {
	HRTS1_N_B_MARK, HCTS1_N_B_MARK,
};

/* - HSCIF2 ------------------------------------------------- */
static const unsigned int hscif2_data_a_pins[] = {
	/* RX, TX */
	RCAR_GP_PIN(5, 14), RCAR_GP_PIN(5, 15),
};

static const unsigned int hscif2_data_a_mux[] = {
	HRX2_A_MARK, HTX2_A_MARK,
};

static const unsigned int hscif2_clk_a_pins[] = {
	/* SCK */
	RCAR_GP_PIN(6, 14),
};

static const unsigned int hscif2_clk_a_mux[] = {
	HSCK2_A_MARK,
};

static const unsigned int hscif2_ctrl_a_pins[] = {
	/* RTS, CTS */
	RCAR_GP_PIN(6, 16), RCAR_GP_PIN(6, 15),
};

static const unsigned int hscif2_ctrl_a_mux[] = {
	HRTS2_N_A_MARK, HCTS2_N_A_MARK,
};

static const unsigned int hscif2_data_b_pins[] = {
	/* RX, TX */
	RCAR_GP_PIN(5, 5), RCAR_GP_PIN(5, 6),
};

static const unsigned int hscif2_data_b_mux[] = {
	HRX2_B_MARK, HTX2_B_MARK,
};

/* - HSCIF3 ------------------------------------------------*/
static const unsigned int hscif3_data_a_pins[] = {
	/* RX, TX */
	RCAR_GP_PIN(0, 14), RCAR_GP_PIN(0, 15),
};

static const unsigned int hscif3_data_a_mux[] = {
	HRX3_A_MARK, HTX3_A_MARK,
};

static const unsigned int hscif3_data_b_pins[] = {
	/* RX, TX */
	RCAR_GP_PIN(0, 5), RCAR_GP_PIN(0, 6),
};

static const unsigned int hscif3_data_b_mux[] = {
	HRX3_B_MARK, HTX3_B_MARK,
};

static const unsigned int hscif3_clk_b_pins[] = {
	/* SCK */
	RCAR_GP_PIN(0, 4),
};

static const unsigned int hscif3_clk_b_mux[] = {
	HSCK3_B_MARK,
};

static const unsigned int hscif3_data_c_pins[] = {
	/* RX, TX */
	RCAR_GP_PIN(2, 10), RCAR_GP_PIN(2, 9),
};

static const unsigned int hscif3_data_c_mux[] = {
	HRX3_C_MARK, HTX3_C_MARK,
};

static const unsigned int hscif3_clk_c_pins[] = {
	/* SCK */
	RCAR_GP_PIN(2, 11),
};

static const unsigned int hscif3_clk_c_mux[] = {
	HSCK3_C_MARK,
};

static const unsigned int hscif3_ctrl_c_pins[] = {
	/* RTS, CTS */
	RCAR_GP_PIN(2, 13), RCAR_GP_PIN(2, 12),
};

static const unsigned int hscif3_ctrl_c_mux[] = {
	HRTS3_N_C_MARK, HCTS3_N_C_MARK,
};

static const unsigned int hscif3_data_d_pins[] = {
	/* RX, TX */
	RCAR_GP_PIN(1, 0), RCAR_GP_PIN(1, 3),
};

static const unsigned int hscif3_data_d_mux[] = {
	HRX3_D_MARK, HTX3_D_MARK,
};

static const unsigned int hscif3_data_e_pins[] = {
	/* RX, TX */
	RCAR_GP_PIN(0, 9), RCAR_GP_PIN(0, 10),
};

static const unsigned int hscif3_data_e_mux[] = {
	HRX3_E_MARK, HTX3_E_MARK,
};

static const unsigned int hscif3_ctrl_e_pins[] = {
	/* RTS, CTS */
	RCAR_GP_PIN(0, 11), RCAR_GP_PIN(0, 8),
};

static const unsigned int hscif3_ctrl_e_mux[] = {
	HRTS3_N_E_MARK, HCTS3_N_E_MARK,
};

/* - HSCIF4 -------------------------------------------------- */
static const unsigned int hscif4_data_a_pins[] = {
	/* RX, TX */
	RCAR_GP_PIN(2, 4), RCAR_GP_PIN(2, 3),
};

static const unsigned int hscif4_data_a_mux[] = {
	HRX4_A_MARK, HTX4_A_MARK,
};

static const unsigned int hscif4_clk_a_pins[] = {
	/* SCK */
	RCAR_GP_PIN(2, 0),
};

static const unsigned int hscif4_clk_a_mux[] = {
	HSCK4_A_MARK,
};

static const unsigned int hscif4_ctrl_a_pins[] = {
	/* RTS, CTS */
	RCAR_GP_PIN(2, 2), RCAR_GP_PIN(2, 1),
};

static const unsigned int hscif4_ctrl_a_mux[] = {
	HRTS4_N_A_MARK, HCTS4_N_A_MARK,
};

static const unsigned int hscif4_data_b_pins[] = {
	/* RX, TX */
	RCAR_GP_PIN(2, 8), RCAR_GP_PIN(2, 7),
};

static const unsigned int hscif4_data_b_mux[] = {
	HRX4_B_MARK, HTX4_B_MARK,
};

static const unsigned int hscif4_clk_b_pins[] = {
	/* SCK */
	RCAR_GP_PIN(2, 6),
};

static const unsigned int hscif4_clk_b_mux[] = {
	HSCK4_B_MARK,
};

static const unsigned int hscif4_data_c_pins[] = {
	/* RX, TX */
	RCAR_GP_PIN(1, 8), RCAR_GP_PIN(1, 11),
};

static const unsigned int hscif4_data_c_mux[] = {
	HRX4_C_MARK, HTX4_C_MARK,
};

static const unsigned int hscif4_data_d_pins[] = {
	/* RX, TX */
	RCAR_GP_PIN(1, 13), RCAR_GP_PIN(1, 14),
};

static const unsigned int hscif4_data_d_mux[] = {
	HRX4_D_MARK, HTX4_D_MARK,
};

static const unsigned int hscif4_data_e_pins[] = {
	/* RX, TX */
	RCAR_GP_PIN(1, 18), RCAR_GP_PIN(1, 19),
};

static const unsigned int hscif4_data_e_mux[] = {
	HRX4_E_MARK, HTX4_E_MARK,
};

/* - I2C -------------------------------------------------------------------- */
static const unsigned int i2c1_a_pins[] = {
	/* SCL, SDA */
	RCAR_GP_PIN(5, 8), RCAR_GP_PIN(5, 9),
};

static const unsigned int i2c1_a_mux[] = {
	SCL1_A_MARK, SDA1_A_MARK,
};

static const unsigned int i2c1_b_pins[] = {
	/* SCL, SDA */
	RCAR_GP_PIN(5, 17), RCAR_GP_PIN(5, 18),
};

static const unsigned int i2c1_b_mux[] = {
	SCL1_B_MARK, SDA1_B_MARK,
};

static const unsigned int i2c1_c_pins[] = {
	/* SCL, SDA */
	RCAR_GP_PIN(3, 0), RCAR_GP_PIN(3, 5),
};

static const unsigned int i2c1_c_mux[] = {
	SCL1_C_MARK, SDA1_C_MARK,
};

static const unsigned int i2c1_d_pins[] = {
	/* SCL, SDA */
	RCAR_GP_PIN(6, 16), RCAR_GP_PIN(6, 15),
};

static const unsigned int i2c1_d_mux[] = {
	SCL1_D_MARK, SDA1_D_MARK,
};

static const unsigned int i2c2_a_pins[] = {
	/* SCL, SDA */
	RCAR_GP_PIN(5, 4), RCAR_GP_PIN(5, 0),
};

static const unsigned int i2c2_a_mux[] = {
	SCL2_A_MARK, SDA2_A_MARK,
};

static const unsigned int i2c2_b_pins[] = {
	/* SCL, SDA */
	RCAR_GP_PIN(3, 12), RCAR_GP_PIN(3, 13),
};

static const unsigned int i2c2_b_mux[] = {
	SCL2_B_MARK, SDA2_B_MARK,
};

static const unsigned int i2c2_c_pins[] = {
	/* SCL, SDA */
	RCAR_GP_PIN(3, 4), RCAR_GP_PIN(3, 3),
};

static const unsigned int i2c2_c_mux[] = {
	SCL2_C_MARK, SDA2_C_MARK,
};

static const unsigned int i2c2_d_pins[] = {
	/* SCL, SDA */
	RCAR_GP_PIN(6, 11), RCAR_GP_PIN(6, 12),
};

static const unsigned int i2c2_d_mux[] = {
	SCL2_D_MARK, SDA2_D_MARK,
};

static const unsigned int i2c2_e_pins[] = {
	/* SCL, SDA */
	RCAR_GP_PIN(3, 5), RCAR_GP_PIN(3, 0),
};

static const unsigned int i2c2_e_mux[] = {
	SCL2_E_MARK, SDA2_E_MARK,
};

static const unsigned int i2c4_pins[] = {
	/* SCL, SDA */
	RCAR_GP_PIN(0, 16), RCAR_GP_PIN(0, 17),
};

static const unsigned int i2c4_mux[] = {
	SCL4_MARK, SDA4_MARK,
};

static const unsigned int i2c5_pins[] = {
	/* SCL, SDA */
	RCAR_GP_PIN(1, 21), RCAR_GP_PIN(1, 22),
};

static const unsigned int i2c5_mux[] = {
	SCL5_MARK, SDA5_MARK,
};

static const unsigned int i2c6_a_pins[] = {
	/* SCL, SDA */
	RCAR_GP_PIN(1, 11), RCAR_GP_PIN(1, 8),
};

static const unsigned int i2c6_a_mux[] = {
	SCL6_A_MARK, SDA6_A_MARK,
};

static const unsigned int i2c6_b_pins[] = {
	/* SCL, SDA */
	RCAR_GP_PIN(1, 2), RCAR_GP_PIN(1, 1),
};

static const unsigned int i2c6_b_mux[] = {
	SCL6_B_MARK, SDA6_B_MARK,
};

static const unsigned int i2c7_a_pins[] = {
	/* SCL, SDA */
	RCAR_GP_PIN(2, 24), RCAR_GP_PIN(2, 25),
};

static const unsigned int i2c7_a_mux[] = {
	SCL7_A_MARK, SDA7_A_MARK,
};

static const unsigned int i2c7_b_pins[] = {
	/* SCL, SDA */
	RCAR_GP_PIN(0, 13), RCAR_GP_PIN(0, 14),
};

static const unsigned int i2c7_b_mux[] = {
	SCL7_B_MARK, SDA7_B_MARK,
};

/* - INTC-EX ---------------------------------------------------------------- */
static const unsigned int intc_ex_irq0_pins[] = {
	/* IRQ0 */
	RCAR_GP_PIN(1, 0),
};
static const unsigned int intc_ex_irq0_mux[] = {
	IRQ0_MARK,
};
static const unsigned int intc_ex_irq1_pins[] = {
	/* IRQ1 */
	RCAR_GP_PIN(1, 1),
};
static const unsigned int intc_ex_irq1_mux[] = {
	IRQ1_MARK,
};
static const unsigned int intc_ex_irq2_pins[] = {
	/* IRQ2 */
	RCAR_GP_PIN(1, 2),
};
static const unsigned int intc_ex_irq2_mux[] = {
	IRQ2_MARK,
};
static const unsigned int intc_ex_irq3_pins[] = {
	/* IRQ3 */
	RCAR_GP_PIN(1, 9),
};
static const unsigned int intc_ex_irq3_mux[] = {
	IRQ3_MARK,
};
static const unsigned int intc_ex_irq4_pins[] = {
	/* IRQ4 */
	RCAR_GP_PIN(1, 10),
};
static const unsigned int intc_ex_irq4_mux[] = {
	IRQ4_MARK,
};
static const unsigned int intc_ex_irq5_pins[] = {
	/* IRQ5 */
	RCAR_GP_PIN(0, 7),
};
static const unsigned int intc_ex_irq5_mux[] = {
	IRQ5_MARK,
};

/* - MSIOF0 ----------------------------------------------------------------- */
static const unsigned int msiof0_clk_pins[] = {
	/* SCK */
	RCAR_GP_PIN(5, 10),
};

static const unsigned int msiof0_clk_mux[] = {
	MSIOF0_SCK_MARK,
};

static const unsigned int msiof0_sync_pins[] = {
	/* SYNC */
	RCAR_GP_PIN(5, 13),
};

static const unsigned int msiof0_sync_mux[] = {
	MSIOF0_SYNC_MARK,
};

static const unsigned int msiof0_ss1_pins[] = {
	/* SS1 */
	RCAR_GP_PIN(5, 14),
};

static const unsigned int msiof0_ss1_mux[] = {
	MSIOF0_SS1_MARK,
};

static const unsigned int msiof0_ss2_pins[] = {
	/* SS2 */
	RCAR_GP_PIN(5, 15),
};

static const unsigned int msiof0_ss2_mux[] = {
	MSIOF0_SS2_MARK,
};

static const unsigned int msiof0_txd_pins[] = {
	/* TXD */
	RCAR_GP_PIN(5, 12),
};

static const unsigned int msiof0_txd_mux[] = {
	MSIOF0_TXD_MARK,
};

static const unsigned int msiof0_rxd_pins[] = {
	/* RXD */
	RCAR_GP_PIN(5, 11),
};

static const unsigned int msiof0_rxd_mux[] = {
	MSIOF0_RXD_MARK,
};

/* - MSIOF1 ----------------------------------------------------------------- */
static const unsigned int msiof1_clk_pins[] = {
	/* SCK */
	RCAR_GP_PIN(1, 19),
};

static const unsigned int msiof1_clk_mux[] = {
	MSIOF1_SCK_MARK,
};

static const unsigned int msiof1_sync_pins[] = {
	/* SYNC */
	RCAR_GP_PIN(1, 16),
};

static const unsigned int msiof1_sync_mux[] = {
	MSIOF1_SYNC_MARK,
};

static const unsigned int msiof1_ss1_pins[] = {
	/* SS1 */
	RCAR_GP_PIN(1, 14),
};

static const unsigned int msiof1_ss1_mux[] = {
	MSIOF1_SS1_MARK,
};

static const unsigned int msiof1_ss2_pins[] = {
	/* SS2 */
	RCAR_GP_PIN(1, 15),
};

static const unsigned int msiof1_ss2_mux[] = {
	MSIOF1_SS2_MARK,
};

static const unsigned int msiof1_txd_pins[] = {
	/* TXD */
	RCAR_GP_PIN(1, 18),
};

static const unsigned int msiof1_txd_mux[] = {
	MSIOF1_TXD_MARK,
};

static const unsigned int msiof1_rxd_pins[] = {
	/* RXD */
	RCAR_GP_PIN(1, 17),
};

static const unsigned int msiof1_rxd_mux[] = {
	MSIOF1_RXD_MARK,
};

/* - MSIOF2 ----------------------------------------------------------------- */
static const unsigned int msiof2_clk_a_pins[] = {
	/* SCK */
	RCAR_GP_PIN(0, 8),
};

static const unsigned int msiof2_clk_a_mux[] = {
	MSIOF2_SCK_A_MARK,
};

static const unsigned int msiof2_sync_a_pins[] = {
	/* SYNC */
	RCAR_GP_PIN(0, 9),
};

static const unsigned int msiof2_sync_a_mux[] = {
	MSIOF2_SYNC_A_MARK,
};

static const unsigned int msiof2_ss1_a_pins[] = {
	/* SS1 */
	RCAR_GP_PIN(0, 15),
};

static const unsigned int msiof2_ss1_a_mux[] = {
	MSIOF2_SS1_A_MARK,
};

static const unsigned int msiof2_ss2_a_pins[] = {
	/* SS2 */
	RCAR_GP_PIN(0, 14),
};

static const unsigned int msiof2_ss2_a_mux[] = {
	MSIOF2_SS2_A_MARK,
};

static const unsigned int msiof2_txd_a_pins[] = {
	/* TXD */
	RCAR_GP_PIN(0, 11),
};

static const unsigned int msiof2_txd_a_mux[] = {
	MSIOF2_TXD_A_MARK,
};

static const unsigned int msiof2_rxd_a_pins[] = {
	/* RXD */
	RCAR_GP_PIN(0, 10),
};

static const unsigned int msiof2_rxd_a_mux[] = {
	MSIOF2_RXD_A_MARK,
};

static const unsigned int msiof2_clk_b_pins[] = {
	/* SCK */
	RCAR_GP_PIN(1, 13),
};

static const unsigned int msiof2_clk_b_mux[] = {
	MSIOF2_SCK_B_MARK,
};

static const unsigned int msiof2_sync_b_pins[] = {
	/* SYNC */
	RCAR_GP_PIN(1, 10),
};

static const unsigned int msiof2_sync_b_mux[] = {
	MSIOF2_SYNC_B_MARK,
};

static const unsigned int msiof2_ss1_b_pins[] = {
	/* SS1 */
	RCAR_GP_PIN(1, 16),
};

static const unsigned int msiof2_ss1_b_mux[] = {
	MSIOF2_SS1_B_MARK,
};

static const unsigned int msiof2_ss2_b_pins[] = {
	/* SS2 */
	RCAR_GP_PIN(1, 12),
};

static const unsigned int msiof2_ss2_b_mux[] = {
	MSIOF2_SS2_B_MARK,
};

static const unsigned int msiof2_txd_b_pins[] = {
	/* TXD */
	RCAR_GP_PIN(1, 15),
};

static const unsigned int msiof2_txd_b_mux[] = {
	MSIOF2_TXD_B_MARK,
};

static const unsigned int msiof2_rxd_b_pins[] = {
	/* RXD */
	RCAR_GP_PIN(1, 14),
};

static const unsigned int msiof2_rxd_b_mux[] = {
	MSIOF2_RXD_B_MARK,
};

/* - MSIOF3 ----------------------------------------------------------------- */
static const unsigned int msiof3_clk_a_pins[] = {
	/* SCK */
	RCAR_GP_PIN(0, 0),
};

static const unsigned int msiof3_clk_a_mux[] = {
	MSIOF3_SCK_A_MARK,
};

static const unsigned int msiof3_sync_a_pins[] = {
	/* SYNC */
	RCAR_GP_PIN(0, 1),
};

static const unsigned int msiof3_sync_a_mux[] = {
	MSIOF3_SYNC_A_MARK,
};

static const unsigned int msiof3_ss1_a_pins[] = {
	/* SS1 */
	RCAR_GP_PIN(0, 15),
};

static const unsigned int msiof3_ss1_a_mux[] = {
	MSIOF3_SS1_A_MARK,
};

static const unsigned int msiof3_ss2_a_pins[] = {
	/* SS2 */
	RCAR_GP_PIN(0, 4),
};

static const unsigned int msiof3_ss2_a_mux[] = {
	MSIOF3_SS2_A_MARK,
};

static const unsigned int msiof3_txd_a_pins[] = {
	/* TXD */
	RCAR_GP_PIN(0, 3),
};

static const unsigned int msiof3_txd_a_mux[] = {
	MSIOF3_TXD_A_MARK,
};

static const unsigned int msiof3_rxd_a_pins[] = {
	/* RXD */
	RCAR_GP_PIN(0, 2),
};

static const unsigned int msiof3_rxd_a_mux[] = {
	MSIOF3_RXD_A_MARK,
};

static const unsigned int msiof3_clk_b_pins[] = {
	/* SCK */
	RCAR_GP_PIN(1, 5),
};

static const unsigned int msiof3_clk_b_mux[] = {
	MSIOF3_SCK_B_MARK,
};

static const unsigned int msiof3_sync_b_pins[] = {
	/* SYNC */
	RCAR_GP_PIN(1, 4),
};

static const unsigned int msiof3_sync_b_mux[] = {
	MSIOF3_SYNC_B_MARK,
};

static const unsigned int msiof3_ss1_b_pins[] = {
	/* SS1 */
	RCAR_GP_PIN(1, 0),
};

static const unsigned int msiof3_ss1_b_mux[] = {
	MSIOF3_SS1_B_MARK,
};

static const unsigned int msiof3_txd_b_pins[] = {
	/* TXD */
	RCAR_GP_PIN(1, 7),
};

static const unsigned int msiof3_txd_b_mux[] = {
	MSIOF3_TXD_B_MARK,
};

static const unsigned int msiof3_rxd_b_pins[] = {
	/* RXD */
	RCAR_GP_PIN(1, 6),
};

static const unsigned int msiof3_rxd_b_mux[] = {
	MSIOF3_RXD_B_MARK,
};

/* - PWM0 --------------------------------------------------------------------*/
static const unsigned int pwm0_a_pins[] = {
	/* PWM */
	RCAR_GP_PIN(2, 22),
};

static const unsigned int pwm0_a_mux[] = {
	PWM0_A_MARK,
};

static const unsigned int pwm0_b_pins[] = {
	/* PWM */
	RCAR_GP_PIN(6, 3),
};

static const unsigned int pwm0_b_mux[] = {
	PWM0_B_MARK,
};

/* - PWM1 --------------------------------------------------------------------*/
static const unsigned int pwm1_a_pins[] = {
	/* PWM */
	RCAR_GP_PIN(2, 23),
};

static const unsigned int pwm1_a_mux[] = {
	PWM1_A_MARK,
};

static const unsigned int pwm1_b_pins[] = {
	/* PWM */
	RCAR_GP_PIN(6, 4),
};

static const unsigned int pwm1_b_mux[] = {
	PWM1_B_MARK,
};

/* - PWM2 --------------------------------------------------------------------*/
static const unsigned int pwm2_a_pins[] = {
	/* PWM */
	RCAR_GP_PIN(1, 0),
};

static const unsigned int pwm2_a_mux[] = {
	PWM2_A_MARK,
};

static const unsigned int pwm2_b_pins[] = {
	/* PWM */
	RCAR_GP_PIN(1, 4),
};

static const unsigned int pwm2_b_mux[] = {
	PWM2_B_MARK,
};

static const unsigned int pwm2_c_pins[] = {
	/* PWM */
	RCAR_GP_PIN(6, 5),
};

static const unsigned int pwm2_c_mux[] = {
	PWM2_C_MARK,
};

/* - PWM3 --------------------------------------------------------------------*/
static const unsigned int pwm3_a_pins[] = {
	/* PWM */
	RCAR_GP_PIN(1, 1),
};

static const unsigned int pwm3_a_mux[] = {
	PWM3_A_MARK,
};

static const unsigned int pwm3_b_pins[] = {
	/* PWM */
	RCAR_GP_PIN(1, 5),
};

static const unsigned int pwm3_b_mux[] = {
	PWM3_B_MARK,
};

static const unsigned int pwm3_c_pins[] = {
	/* PWM */
	RCAR_GP_PIN(6, 6),
};

static const unsigned int pwm3_c_mux[] = {
	PWM3_C_MARK,
};

/* - PWM4 --------------------------------------------------------------------*/
static const unsigned int pwm4_a_pins[] = {
	/* PWM */
	RCAR_GP_PIN(1, 3),
};

static const unsigned int pwm4_a_mux[] = {
	PWM4_A_MARK,
};

static const unsigned int pwm4_b_pins[] = {
	/* PWM */
	RCAR_GP_PIN(6, 7),
};

static const unsigned int pwm4_b_mux[] = {
	PWM4_B_MARK,
};

/* - PWM5 --------------------------------------------------------------------*/
static const unsigned int pwm5_a_pins[] = {
	/* PWM */
	RCAR_GP_PIN(2, 24),
};

static const unsigned int pwm5_a_mux[] = {
	PWM5_A_MARK,
};

static const unsigned int pwm5_b_pins[] = {
	/* PWM */
	RCAR_GP_PIN(6, 10),
};

static const unsigned int pwm5_b_mux[] = {
	PWM5_B_MARK,
};

/* - PWM6 --------------------------------------------------------------------*/
static const unsigned int pwm6_a_pins[] = {
	/* PWM */
	RCAR_GP_PIN(2, 25),
};

static const unsigned int pwm6_a_mux[] = {
	PWM6_A_MARK,
};

static const unsigned int pwm6_b_pins[] = {
	/* PWM */
	RCAR_GP_PIN(6, 11),
};

static const unsigned int pwm6_b_mux[] = {
	PWM6_B_MARK,
};

/* - SCIF0 ------------------------------------------------------------------ */
static const unsigned int scif0_data_a_pins[] = {
	/* RX, TX */
	RCAR_GP_PIN(5, 1), RCAR_GP_PIN(5, 2),
};

static const unsigned int scif0_data_a_mux[] = {
	RX0_A_MARK, TX0_A_MARK,
};

static const unsigned int scif0_clk_a_pins[] = {
	/* SCK */
	RCAR_GP_PIN(5, 0),
};

static const unsigned int scif0_clk_a_mux[] = {
	SCK0_A_MARK,
};

static const unsigned int scif0_ctrl_a_pins[] = {
	/* RTS, CTS */
	RCAR_GP_PIN(5, 4), RCAR_GP_PIN(5, 3),
};

static const unsigned int scif0_ctrl_a_mux[] = {
	RTS0_N_A_MARK, CTS0_N_A_MARK,
};

static const unsigned int scif0_data_b_pins[] = {
	/* RX, TX */
	RCAR_GP_PIN(5, 17), RCAR_GP_PIN(5, 19),
};

static const unsigned int scif0_data_b_mux[] = {
	RX0_B_MARK, TX0_B_MARK,
};

static const unsigned int scif0_clk_b_pins[] = {
	/* SCK */
	RCAR_GP_PIN(5, 18),
};

static const unsigned int scif0_clk_b_mux[] = {
	SCK0_B_MARK,
};

/* - SCIF1 ------------------------------------------------------------------ */
static const unsigned int scif1_data_pins[] = {
	/* RX, TX */
	RCAR_GP_PIN(5, 5), RCAR_GP_PIN(5, 6),
};

static const unsigned int scif1_data_mux[] = {
	RX1_MARK, TX1_MARK,
};

static const unsigned int scif1_clk_pins[] = {
	/* SCK */
	RCAR_GP_PIN(5, 16),
};

static const unsigned int scif1_clk_mux[] = {
	SCK1_MARK,
};

static const unsigned int scif1_ctrl_pins[] = {
	/* RTS, CTS */
	RCAR_GP_PIN(5, 0), RCAR_GP_PIN(5, 7),
};

static const unsigned int scif1_ctrl_mux[] = {
	RTS1_N_MARK, CTS1_N_MARK,
};

/* - SCIF2 ------------------------------------------------------------------ */
static const unsigned int scif2_data_a_pins[] = {
	/* RX, TX */
	RCAR_GP_PIN(5, 9), RCAR_GP_PIN(5, 8),
};

static const unsigned int scif2_data_a_mux[] = {
	RX2_A_MARK, TX2_A_MARK,
};

static const unsigned int scif2_clk_a_pins[] = {
	/* SCK */
	RCAR_GP_PIN(5, 7),
};

static const unsigned int scif2_clk_a_mux[] = {
	SCK2_A_MARK,
};

static const unsigned int scif2_data_b_pins[] = {
	/* RX, TX */
	RCAR_GP_PIN(5, 12), RCAR_GP_PIN(5, 11),
};

static const unsigned int scif2_data_b_mux[] = {
	RX2_B_MARK, TX2_B_MARK,
};

/* - SCIF3 ------------------------------------------------------------------ */
static const unsigned int scif3_data_a_pins[] = {
	/* RX, TX */
	RCAR_GP_PIN(0, 5), RCAR_GP_PIN(0, 6),
};

static const unsigned int scif3_data_a_mux[] = {
	RX3_A_MARK, TX3_A_MARK,
};

static const unsigned int scif3_clk_a_pins[] = {
	/* SCK */
	RCAR_GP_PIN(0, 1),
};

static const unsigned int scif3_clk_a_mux[] = {
	SCK3_A_MARK,
};

static const unsigned int scif3_ctrl_a_pins[] = {
	/* RTS, CTS */
	RCAR_GP_PIN(0, 4), RCAR_GP_PIN(0, 7),
};

static const unsigned int scif3_ctrl_a_mux[] = {
	RTS3_N_A_MARK, CTS3_N_A_MARK,
};

static const unsigned int scif3_data_b_pins[] = {
	/* RX, TX */
	RCAR_GP_PIN(1, 8), RCAR_GP_PIN(1, 11),
};

static const unsigned int scif3_data_b_mux[] = {
	RX3_B_MARK, TX3_B_MARK,
};

static const unsigned int scif3_data_c_pins[] = {
	/* RX, TX */
	RCAR_GP_PIN(2, 23), RCAR_GP_PIN(2, 22),
};

static const unsigned int scif3_data_c_mux[] = {
	RX3_C_MARK, TX3_C_MARK,
};

static const unsigned int scif3_clk_c_pins[] = {
	/* SCK */
	RCAR_GP_PIN(2, 24),
};

static const unsigned int scif3_clk_c_mux[] = {
	SCK3_C_MARK,
};

/* - SCIF4 ------------------------------------------------------------------ */
static const unsigned int scif4_data_a_pins[] = {
	/* RX, TX */
	RCAR_GP_PIN(1, 6), RCAR_GP_PIN(1, 7),
};

static const unsigned int scif4_data_a_mux[] = {
	RX4_A_MARK, TX4_A_MARK,
};

static const unsigned int scif4_clk_a_pins[] = {
	/* SCK */
	RCAR_GP_PIN(1, 5),
};

static const unsigned int scif4_clk_a_mux[] = {
	SCK4_A_MARK,
};

static const unsigned int scif4_ctrl_a_pins[] = {
	/* RTS, CTS */
	RCAR_GP_PIN(1, 4), RCAR_GP_PIN(1, 3),
};

static const unsigned int scif4_ctrl_a_mux[] = {
	RTS4_N_A_MARK, CTS4_N_A_MARK,
};

static const unsigned int scif4_data_b_pins[] = {
	/* RX, TX */
	RCAR_GP_PIN(0, 13), RCAR_GP_PIN(0, 12),
};

static const unsigned int scif4_data_b_mux[] = {
	RX4_B_MARK, TX4_B_MARK,
};

static const unsigned int scif4_clk_b_pins[] = {
	/* SCK */
	RCAR_GP_PIN(0, 8),
};

static const unsigned int scif4_clk_b_mux[] = {
	SCK4_B_MARK,
};

static const unsigned int scif4_data_c_pins[] = {
	/* RX, TX */
	RCAR_GP_PIN(0, 2), RCAR_GP_PIN(0, 3),
};

static const unsigned int scif4_data_c_mux[] = {
	RX4_C_MARK, TX4_C_MARK,
};

static const unsigned int scif4_ctrl_c_pins[] = {
	/* RTS, CTS */
	RCAR_GP_PIN(0, 1), RCAR_GP_PIN(0, 0),
};

static const unsigned int scif4_ctrl_c_mux[] = {
	RTS4_N_C_MARK, CTS4_N_C_MARK,
};

/* - SCIF5 ------------------------------------------------------------------ */
static const unsigned int scif5_data_a_pins[] = {
	/* RX, TX */
	RCAR_GP_PIN(1, 12), RCAR_GP_PIN(1, 9),
};

static const unsigned int scif5_data_a_mux[] = {
	RX5_A_MARK, TX5_A_MARK,
};

static const unsigned int scif5_clk_a_pins[] = {
	/* SCK */
	RCAR_GP_PIN(1, 13),
};

static const unsigned int scif5_clk_a_mux[] = {
	SCK5_A_MARK,
};

static const unsigned int scif5_data_b_pins[] = {
	/* RX, TX */
	RCAR_GP_PIN(2, 25), RCAR_GP_PIN(2, 24),
};

static const unsigned int scif5_data_b_mux[] = {
	RX5_B_MARK, TX5_B_MARK,
};

static const unsigned int scif5_data_c_pins[] = {
	/* RX, TX */
	RCAR_GP_PIN(0, 2), RCAR_GP_PIN(0, 3),
};

static const unsigned int scif5_data_c_mux[] = {
	RX5_C_MARK, TX5_C_MARK,
};

/* - SCIF Clock ------------------------------------------------------------- */
static const unsigned int scif_clk_a_pins[] = {
	/* SCIF_CLK */
	RCAR_GP_PIN(5, 3),
};

static const unsigned int scif_clk_a_mux[] = {
	SCIF_CLK_A_MARK,
};

static const unsigned int scif_clk_b_pins[] = {
	/* SCIF_CLK */
	RCAR_GP_PIN(5, 7),
};

static const unsigned int scif_clk_b_mux[] = {
	SCIF_CLK_B_MARK,
};

/* - SDHI0 ------------------------------------------------------------------ */
static const unsigned int sdhi0_data1_pins[] = {
	/* D0 */
	RCAR_GP_PIN(3, 2),
};

static const unsigned int sdhi0_data1_mux[] = {
	SD0_DAT0_MARK,
};

static const unsigned int sdhi0_data4_pins[] = {
	/* D[0:3] */
	RCAR_GP_PIN(3, 2), RCAR_GP_PIN(3, 3),
	RCAR_GP_PIN(3, 4), RCAR_GP_PIN(3, 5),
};

static const unsigned int sdhi0_data4_mux[] = {
	SD0_DAT0_MARK, SD0_DAT1_MARK,
	SD0_DAT2_MARK, SD0_DAT3_MARK,
};

static const unsigned int sdhi0_ctrl_pins[] = {
	/* CLK, CMD */
	RCAR_GP_PIN(3, 0), RCAR_GP_PIN(3, 1),
};

static const unsigned int sdhi0_ctrl_mux[] = {
	SD0_CLK_MARK, SD0_CMD_MARK,
};

static const unsigned int sdhi0_cd_pins[] = {
	/* CD */
	RCAR_GP_PIN(3, 12),
};

static const unsigned int sdhi0_cd_mux[] = {
	SD0_CD_MARK,
};

static const unsigned int sdhi0_wp_pins[] = {
	/* WP */
	RCAR_GP_PIN(3, 13),
};

static const unsigned int sdhi0_wp_mux[] = {
	SD0_WP_MARK,
};

/* - SDHI1 ------------------------------------------------------------------ */
static const unsigned int sdhi1_data1_pins[] = {
	/* D0 */
	RCAR_GP_PIN(3, 8),
};

static const unsigned int sdhi1_data1_mux[] = {
	SD1_DAT0_MARK,
};

static const unsigned int sdhi1_data4_pins[] = {
	/* D[0:3] */
	RCAR_GP_PIN(3, 8),  RCAR_GP_PIN(3, 9),
	RCAR_GP_PIN(3, 10), RCAR_GP_PIN(3, 11),
};

static const unsigned int sdhi1_data4_mux[] = {
	SD1_DAT0_MARK, SD1_DAT1_MARK,
	SD1_DAT2_MARK, SD1_DAT3_MARK,
};

static const unsigned int sdhi1_ctrl_pins[] = {
	/* CLK, CMD */
	RCAR_GP_PIN(3, 6), RCAR_GP_PIN(3, 7),
};

static const unsigned int sdhi1_ctrl_mux[] = {
	SD1_CLK_MARK, SD1_CMD_MARK,
};

static const unsigned int sdhi1_cd_pins[] = {
	/* CD */
	RCAR_GP_PIN(3, 14),
};

static const unsigned int sdhi1_cd_mux[] = {
	SD1_CD_MARK,
};

static const unsigned int sdhi1_wp_pins[] = {
	/* WP */
	RCAR_GP_PIN(3, 15),
};

static const unsigned int sdhi1_wp_mux[] = {
	SD1_WP_MARK,
};

/* - SDHI3 ------------------------------------------------------------------ */
static const unsigned int sdhi3_data1_pins[] = {
	/* D0 */
	RCAR_GP_PIN(4, 2),
};

static const unsigned int sdhi3_data1_mux[] = {
	SD3_DAT0_MARK,
};

static const unsigned int sdhi3_data4_pins[] = {
	/* D[0:3] */
	RCAR_GP_PIN(4, 2), RCAR_GP_PIN(4, 3),
	RCAR_GP_PIN(4, 4), RCAR_GP_PIN(4, 5),
};

static const unsigned int sdhi3_data4_mux[] = {
	SD3_DAT0_MARK, SD3_DAT1_MARK,
	SD3_DAT2_MARK, SD3_DAT3_MARK,
};

static const unsigned int sdhi3_data8_pins[] = {
	/* D[0:7] */
	RCAR_GP_PIN(4, 2), RCAR_GP_PIN(4, 3),
	RCAR_GP_PIN(4, 4), RCAR_GP_PIN(4, 5),
	RCAR_GP_PIN(4, 6), RCAR_GP_PIN(4, 7),
	RCAR_GP_PIN(4, 8), RCAR_GP_PIN(4, 9),
};

static const unsigned int sdhi3_data8_mux[] = {
	SD3_DAT0_MARK, SD3_DAT1_MARK,
	SD3_DAT2_MARK, SD3_DAT3_MARK,
	SD3_DAT4_MARK, SD3_DAT5_MARK,
	SD3_DAT6_MARK, SD3_DAT7_MARK,
};

static const unsigned int sdhi3_ctrl_pins[] = {
	/* CLK, CMD */
	RCAR_GP_PIN(4, 0), RCAR_GP_PIN(4, 1),
};

static const unsigned int sdhi3_ctrl_mux[] = {
	SD3_CLK_MARK, SD3_CMD_MARK,
};

static const unsigned int sdhi3_cd_pins[] = {
	/* CD */
	RCAR_GP_PIN(3, 12),
};

static const unsigned int sdhi3_cd_mux[] = {
	SD3_CD_MARK,
};

static const unsigned int sdhi3_wp_pins[] = {
	/* WP */
	RCAR_GP_PIN(3, 13),
};

static const unsigned int sdhi3_wp_mux[] = {
	SD3_WP_MARK,
};

static const unsigned int sdhi3_ds_pins[] = {
	/* DS */
	RCAR_GP_PIN(4, 10),
};

static const unsigned int sdhi3_ds_mux[] = {
	SD3_DS_MARK,
};

/* - SSI -------------------------------------------------------------------- */
static const unsigned int ssi0_data_pins[] = {
	/* SDATA */
	RCAR_GP_PIN(6, 2),
};

static const unsigned int ssi0_data_mux[] = {
	SSI_SDATA0_MARK,
};

static const unsigned int ssi01239_ctrl_pins[] = {
	/* SCK, WS */
	RCAR_GP_PIN(6, 0), RCAR_GP_PIN(6, 1),
};

static const unsigned int ssi01239_ctrl_mux[] = {
	SSI_SCK01239_MARK, SSI_WS01239_MARK,
};

static const unsigned int ssi1_data_pins[] = {
	/* SDATA */
	RCAR_GP_PIN(6, 3),
};

static const unsigned int ssi1_data_mux[] = {
	SSI_SDATA1_MARK,
};

static const unsigned int ssi1_ctrl_pins[] = {
	/* SCK, WS */
	RCAR_GP_PIN(3, 14), RCAR_GP_PIN(3, 15),
};

static const unsigned int ssi1_ctrl_mux[] = {
	SSI_SCK1_MARK, SSI_WS1_MARK,
};

static const unsigned int ssi2_data_pins[] = {
	/* SDATA */
	RCAR_GP_PIN(6, 4),
};

static const unsigned int ssi2_data_mux[] = {
	SSI_SDATA2_MARK,
};

static const unsigned int ssi2_ctrl_a_pins[] = {
	/* SCK, WS */
	RCAR_GP_PIN(5, 1), RCAR_GP_PIN(5, 2),
};

static const unsigned int ssi2_ctrl_a_mux[] = {
	SSI_SCK2_A_MARK, SSI_WS2_A_MARK,
};

static const unsigned int ssi2_ctrl_b_pins[] = {
	/* SCK, WS */
	RCAR_GP_PIN(3, 12), RCAR_GP_PIN(3, 13),
};

static const unsigned int ssi2_ctrl_b_mux[] = {
	SSI_SCK2_B_MARK, SSI_WS2_B_MARK,
};

static const unsigned int ssi3_data_pins[] = {
	/* SDATA */
	RCAR_GP_PIN(6, 7),
};

static const unsigned int ssi3_data_mux[] = {
	SSI_SDATA3_MARK,
};

static const unsigned int ssi349_ctrl_pins[] = {
	/* SCK, WS */
	RCAR_GP_PIN(6, 5), RCAR_GP_PIN(6, 6),
};

static const unsigned int ssi349_ctrl_mux[] = {
	SSI_SCK349_MARK, SSI_WS349_MARK,
};

static const unsigned int ssi4_data_pins[] = {
	/* SDATA */
	RCAR_GP_PIN(6, 10),
};

static const unsigned int ssi4_data_mux[] = {
	SSI_SDATA4_MARK,
};

static const unsigned int ssi4_ctrl_pins[] = {
	/* SCK, WS */
	RCAR_GP_PIN(5, 14), RCAR_GP_PIN(5, 15),
};

static const unsigned int ssi4_ctrl_mux[] = {
	SSI_SCK4_MARK, SSI_WS4_MARK,
};

static const unsigned int ssi5_data_pins[] = {
	/* SDATA */
	RCAR_GP_PIN(6, 13),
};

static const unsigned int ssi5_data_mux[] = {
	SSI_SDATA5_MARK,
};

static const unsigned int ssi5_ctrl_pins[] = {
	/* SCK, WS */
	RCAR_GP_PIN(6, 11), RCAR_GP_PIN(6, 12),
};

static const unsigned int ssi5_ctrl_mux[] = {
	SSI_SCK5_MARK, SSI_WS5_MARK,
};

static const unsigned int ssi6_data_pins[] = {
	/* SDATA */
	RCAR_GP_PIN(6, 16),
};

static const unsigned int ssi6_data_mux[] = {
	SSI_SDATA6_MARK,
};

static const unsigned int ssi6_ctrl_pins[] = {
	/* SCK, WS */
	RCAR_GP_PIN(6, 14), RCAR_GP_PIN(6, 15),
};

static const unsigned int ssi6_ctrl_mux[] = {
	SSI_SCK6_MARK, SSI_WS6_MARK,
};

static const unsigned int ssi7_data_pins[] = {
	/* SDATA */
	RCAR_GP_PIN(5, 12),
};

static const unsigned int ssi7_data_mux[] = {
	SSI_SDATA7_MARK,
};

static const unsigned int ssi78_ctrl_pins[] = {
	/* SCK, WS */
	RCAR_GP_PIN(5, 10), RCAR_GP_PIN(5, 11),
};

static const unsigned int ssi78_ctrl_mux[] = {
	SSI_SCK78_MARK, SSI_WS78_MARK,
};

static const unsigned int ssi8_data_pins[] = {
	/* SDATA */
	RCAR_GP_PIN(5, 13),
};

static const unsigned int ssi8_data_mux[] = {
	SSI_SDATA8_MARK,
};

static const unsigned int ssi9_data_pins[] = {
	/* SDATA */
	RCAR_GP_PIN(5, 16),
};

static const unsigned int ssi9_data_mux[] = {
	SSI_SDATA9_MARK,
};

static const unsigned int ssi9_ctrl_a_pins[] = {
	/* SCK, WS */
	RCAR_GP_PIN(6, 4), RCAR_GP_PIN(6, 10),
};

static const unsigned int ssi9_ctrl_a_mux[] = {
	SSI_SCK9_A_MARK, SSI_WS9_A_MARK,
};

static const unsigned int ssi9_ctrl_b_pins[] = {
	/* SCK, WS */
	RCAR_GP_PIN(5, 5), RCAR_GP_PIN(5, 6),
};

static const unsigned int ssi9_ctrl_b_mux[] = {
	SSI_SCK9_B_MARK, SSI_WS9_B_MARK,
};

/* - TMU -------------------------------------------------------------------- */
static const unsigned int tmu_tclk1_a_pins[] = {
	/* TCLK */
	RCAR_GP_PIN(3, 12),
};

static const unsigned int tmu_tclk1_a_mux[] = {
	TCLK1_A_MARK,
};

static const unsigned int tmu_tclk1_b_pins[] = {
	/* TCLK */
	RCAR_GP_PIN(5, 17),
};

static const unsigned int tmu_tclk1_b_mux[] = {
	TCLK1_B_MARK,
};

static const unsigned int tmu_tclk2_a_pins[] = {
	/* TCLK */
	RCAR_GP_PIN(3, 13),
};

static const unsigned int tmu_tclk2_a_mux[] = {
	TCLK2_A_MARK,
};

static const unsigned int tmu_tclk2_b_pins[] = {
	/* TCLK */
	RCAR_GP_PIN(5, 18),
};

static const unsigned int tmu_tclk2_b_mux[] = {
	TCLK2_B_MARK,
};

/* - USB0 ------------------------------------------------------------------- */
static const unsigned int usb0_a_pins[] = {
	/* PWEN, OVC */
	RCAR_GP_PIN(6, 17), RCAR_GP_PIN(6, 9),
};

static const unsigned int usb0_a_mux[] = {
	USB0_PWEN_A_MARK, USB0_OVC_A_MARK,
};

static const unsigned int usb0_b_pins[] = {
	/* PWEN, OVC */
	RCAR_GP_PIN(6, 11), RCAR_GP_PIN(6, 12),
};

static const unsigned int usb0_b_mux[] = {
	USB0_PWEN_B_MARK, USB0_OVC_B_MARK,
};

static const unsigned int usb0_id_pins[] = {
	/* ID */
	RCAR_GP_PIN(5, 0)
};

static const unsigned int usb0_id_mux[] = {
	USB0_ID_MARK,
};

/* - USB30 ------------------------------------------------------------------ */
static const unsigned int usb30_pins[] = {
	/* PWEN, OVC */
	RCAR_GP_PIN(6, 17), RCAR_GP_PIN(6, 9),
};

static const unsigned int usb30_mux[] = {
	USB30_PWEN_MARK, USB30_OVC_MARK,
};

static const unsigned int usb30_id_pins[] = {
	/* ID */
	RCAR_GP_PIN(5, 0),
};

static const unsigned int usb30_id_mux[] = {
	USB3HS0_ID_MARK,
};

/* - VIN4 ------------------------------------------------------------------- */
static const unsigned int vin4_data18_a_pins[] = {
	RCAR_GP_PIN(2, 8),  RCAR_GP_PIN(2, 9),
	RCAR_GP_PIN(2, 10), RCAR_GP_PIN(2, 11),
	RCAR_GP_PIN(2, 12), RCAR_GP_PIN(2, 13),
	RCAR_GP_PIN(1, 6),  RCAR_GP_PIN(1, 7),
	RCAR_GP_PIN(1, 3),  RCAR_GP_PIN(1, 10),
	RCAR_GP_PIN(1, 13), RCAR_GP_PIN(1, 14),
	RCAR_GP_PIN(1, 15), RCAR_GP_PIN(1, 16),
	RCAR_GP_PIN(1, 17), RCAR_GP_PIN(1, 18),
	RCAR_GP_PIN(1, 19), RCAR_GP_PIN(0, 1),
};

static const unsigned int vin4_data18_a_mux[] = {
	VI4_DATA2_A_MARK, VI4_DATA3_A_MARK,
	VI4_DATA4_A_MARK, VI4_DATA5_A_MARK,
	VI4_DATA6_A_MARK, VI4_DATA7_A_MARK,
	VI4_DATA10_MARK,  VI4_DATA11_MARK,
	VI4_DATA12_MARK,  VI4_DATA13_MARK,
	VI4_DATA14_MARK,  VI4_DATA15_MARK,
	VI4_DATA18_MARK,  VI4_DATA19_MARK,
	VI4_DATA20_MARK,  VI4_DATA21_MARK,
	VI4_DATA22_MARK,  VI4_DATA23_MARK,
};

static const union vin_data vin4_data_a_pins = {
	.data24 = {
		RCAR_GP_PIN(2, 6),  RCAR_GP_PIN(2, 7),
		RCAR_GP_PIN(2, 8),  RCAR_GP_PIN(2, 9),
		RCAR_GP_PIN(2, 10), RCAR_GP_PIN(2, 11),
		RCAR_GP_PIN(2, 12), RCAR_GP_PIN(2, 13),
		RCAR_GP_PIN(1, 4),  RCAR_GP_PIN(1, 5),
		RCAR_GP_PIN(1, 6),  RCAR_GP_PIN(1, 7),
		RCAR_GP_PIN(1, 3),  RCAR_GP_PIN(1, 10),
		RCAR_GP_PIN(1, 13), RCAR_GP_PIN(1, 14),
		RCAR_GP_PIN(1, 9),  RCAR_GP_PIN(1, 12),
		RCAR_GP_PIN(1, 15), RCAR_GP_PIN(1, 16),
		RCAR_GP_PIN(1, 17), RCAR_GP_PIN(1, 18),
		RCAR_GP_PIN(1, 19), RCAR_GP_PIN(0, 1),
	},
};

static const union vin_data vin4_data_a_mux = {
	.data24 = {
		VI4_DATA0_A_MARK, VI4_DATA1_A_MARK,
		VI4_DATA2_A_MARK, VI4_DATA3_A_MARK,
		VI4_DATA4_A_MARK, VI4_DATA5_A_MARK,
		VI4_DATA6_A_MARK, VI4_DATA7_A_MARK,
		VI4_DATA8_MARK,   VI4_DATA9_MARK,
		VI4_DATA10_MARK,  VI4_DATA11_MARK,
		VI4_DATA12_MARK,  VI4_DATA13_MARK,
		VI4_DATA14_MARK,  VI4_DATA15_MARK,
		VI4_DATA16_MARK,  VI4_DATA17_MARK,
		VI4_DATA18_MARK,  VI4_DATA19_MARK,
		VI4_DATA20_MARK,  VI4_DATA21_MARK,
		VI4_DATA22_MARK,  VI4_DATA23_MARK,
	},
};

static const unsigned int vin4_data18_b_pins[] = {
	RCAR_GP_PIN(1, 21), RCAR_GP_PIN(1, 22),
	RCAR_GP_PIN(0, 5),  RCAR_GP_PIN(0, 6),
	RCAR_GP_PIN(0, 16), RCAR_GP_PIN(0, 17),
	RCAR_GP_PIN(1, 6),  RCAR_GP_PIN(1, 7),
	RCAR_GP_PIN(1, 3),  RCAR_GP_PIN(1, 10),
	RCAR_GP_PIN(1, 13), RCAR_GP_PIN(1, 14),
	RCAR_GP_PIN(1, 15), RCAR_GP_PIN(1, 16),
	RCAR_GP_PIN(1, 17), RCAR_GP_PIN(1, 18),
	RCAR_GP_PIN(1, 19), RCAR_GP_PIN(0, 1),
};

static const unsigned int vin4_data18_b_mux[] = {
	VI4_DATA2_B_MARK, VI4_DATA3_B_MARK,
	VI4_DATA4_B_MARK, VI4_DATA5_B_MARK,
	VI4_DATA6_B_MARK, VI4_DATA7_B_MARK,
	VI4_DATA10_MARK,  VI4_DATA11_MARK,
	VI4_DATA12_MARK,  VI4_DATA13_MARK,
	VI4_DATA14_MARK,  VI4_DATA15_MARK,
	VI4_DATA18_MARK,  VI4_DATA19_MARK,
	VI4_DATA20_MARK,  VI4_DATA21_MARK,
	VI4_DATA22_MARK,  VI4_DATA23_MARK,
};

static const union vin_data vin4_data_b_pins = {
	.data24 = {
		RCAR_GP_PIN(1, 8),  RCAR_GP_PIN(1, 11),
		RCAR_GP_PIN(1, 21), RCAR_GP_PIN(1, 22),
		RCAR_GP_PIN(0, 5),  RCAR_GP_PIN(0, 6),
		RCAR_GP_PIN(0, 16), RCAR_GP_PIN(0, 17),
		RCAR_GP_PIN(1, 4),  RCAR_GP_PIN(1, 5),
		RCAR_GP_PIN(1, 6),  RCAR_GP_PIN(1, 7),
		RCAR_GP_PIN(1, 3),  RCAR_GP_PIN(1, 10),
		RCAR_GP_PIN(1, 13), RCAR_GP_PIN(1, 14),
		RCAR_GP_PIN(1, 9),  RCAR_GP_PIN(1, 12),
		RCAR_GP_PIN(1, 15), RCAR_GP_PIN(1, 16),
		RCAR_GP_PIN(1, 17), RCAR_GP_PIN(1, 18),
		RCAR_GP_PIN(1, 19), RCAR_GP_PIN(0, 1),
	},
};

static const union vin_data vin4_data_b_mux = {
	.data24 = {
		VI4_DATA0_B_MARK, VI4_DATA1_B_MARK,
		VI4_DATA2_B_MARK, VI4_DATA3_B_MARK,
		VI4_DATA4_B_MARK, VI4_DATA5_B_MARK,
		VI4_DATA6_B_MARK, VI4_DATA7_B_MARK,
		VI4_DATA8_MARK,   VI4_DATA9_MARK,
		VI4_DATA10_MARK,  VI4_DATA11_MARK,
		VI4_DATA12_MARK,  VI4_DATA13_MARK,
		VI4_DATA14_MARK,  VI4_DATA15_MARK,
		VI4_DATA16_MARK,  VI4_DATA17_MARK,
		VI4_DATA18_MARK,  VI4_DATA19_MARK,
		VI4_DATA20_MARK,  VI4_DATA21_MARK,
		VI4_DATA22_MARK,  VI4_DATA23_MARK,
	},
};

static const unsigned int vin4_sync_pins[] = {
	/* HSYNC, VSYNC */
	RCAR_GP_PIN(2, 25), RCAR_GP_PIN(2, 24),
};

static const unsigned int vin4_sync_mux[] = {
	VI4_HSYNC_N_MARK, VI4_VSYNC_N_MARK,
};

static const unsigned int vin4_field_pins[] = {
	RCAR_GP_PIN(2, 23),
};

static const unsigned int vin4_field_mux[] = {
	VI4_FIELD_MARK,
};

static const unsigned int vin4_clkenb_pins[] = {
	RCAR_GP_PIN(1, 2),
};

static const unsigned int vin4_clkenb_mux[] = {
	VI4_CLKENB_MARK,
};

static const unsigned int vin4_clk_pins[] = {
	RCAR_GP_PIN(2, 22),
};

static const unsigned int vin4_clk_mux[] = {
	VI4_CLK_MARK,
};

/* - VIN5 ------------------------------------------------------------------- */
static const union vin_data16 vin5_data_a_pins = {
	.data16 = {
		RCAR_GP_PIN(1, 1),  RCAR_GP_PIN(1, 2),
		RCAR_GP_PIN(1, 19), RCAR_GP_PIN(1, 12),
		RCAR_GP_PIN(1, 15), RCAR_GP_PIN(1, 16),
		RCAR_GP_PIN(1, 17), RCAR_GP_PIN(1, 18),
		RCAR_GP_PIN(0, 12), RCAR_GP_PIN(0, 13),
		RCAR_GP_PIN(0, 9),  RCAR_GP_PIN(0, 11),
		RCAR_GP_PIN(0, 8),  RCAR_GP_PIN(0, 10),
		RCAR_GP_PIN(0, 2),  RCAR_GP_PIN(0, 3),
	},
};

static const union vin_data16 vin5_data_a_mux = {
	.data16 = {
		VI5_DATA0_A_MARK,  VI5_DATA1_A_MARK,
		VI5_DATA2_A_MARK,  VI5_DATA3_A_MARK,
		VI5_DATA4_A_MARK,  VI5_DATA5_A_MARK,
		VI5_DATA6_A_MARK,  VI5_DATA7_A_MARK,
		VI5_DATA8_A_MARK,  VI5_DATA9_A_MARK,
		VI5_DATA10_A_MARK, VI5_DATA11_A_MARK,
		VI5_DATA12_A_MARK, VI5_DATA13_A_MARK,
		VI5_DATA14_A_MARK, VI5_DATA15_A_MARK,
	},
};

static const unsigned int vin5_data8_b_pins[] = {
	RCAR_GP_PIN(2, 23), RCAR_GP_PIN(0, 4),
	RCAR_GP_PIN(0, 7),  RCAR_GP_PIN(0, 12),
	RCAR_GP_PIN(0, 13), RCAR_GP_PIN(0, 14),
	RCAR_GP_PIN(0, 16), RCAR_GP_PIN(0, 17),
};

static const unsigned int vin5_data8_b_mux[] = {
	VI5_DATA0_B_MARK,  VI5_DATA1_B_MARK,
	VI5_DATA2_B_MARK,  VI5_DATA3_B_MARK,
	VI5_DATA4_B_MARK,  VI5_DATA5_B_MARK,
	VI5_DATA6_B_MARK,  VI5_DATA7_B_MARK,
};

static const unsigned int vin5_sync_a_pins[] = {
	/* HSYNC_N, VSYNC_N */
	RCAR_GP_PIN(1, 8), RCAR_GP_PIN(1, 9),
};

static const unsigned int vin5_sync_a_mux[] = {
	VI5_HSYNC_N_A_MARK, VI5_VSYNC_N_A_MARK,
};

static const unsigned int vin5_field_a_pins[] = {
	RCAR_GP_PIN(1, 10),
};

static const unsigned int vin5_field_a_mux[] = {
	VI5_FIELD_A_MARK,
};

static const unsigned int vin5_clkenb_a_pins[] = {
	RCAR_GP_PIN(0, 1),
};

static const unsigned int vin5_clkenb_a_mux[] = {
	VI5_CLKENB_A_MARK,
};

static const unsigned int vin5_clk_a_pins[] = {
	RCAR_GP_PIN(1, 0),
};

static const unsigned int vin5_clk_a_mux[] = {
	VI5_CLK_A_MARK,
};

static const unsigned int vin5_clk_b_pins[] = {
	RCAR_GP_PIN(2, 22),
};

static const unsigned int vin5_clk_b_mux[] = {
	VI5_CLK_B_MARK,
};

static const struct {
<<<<<<< HEAD
	struct sh_pfc_pin_group common[245];
	struct sh_pfc_pin_group automotive[23];
=======
	struct sh_pfc_pin_group common[247];
	struct sh_pfc_pin_group automotive[21];
>>>>>>> 0ecfebd2
} pinmux_groups = {
	.common = {
		SH_PFC_PIN_GROUP(audio_clk_a),
		SH_PFC_PIN_GROUP(audio_clk_b_a),
		SH_PFC_PIN_GROUP(audio_clk_b_b),
		SH_PFC_PIN_GROUP(audio_clk_b_c),
		SH_PFC_PIN_GROUP(audio_clk_c_a),
		SH_PFC_PIN_GROUP(audio_clk_c_b),
		SH_PFC_PIN_GROUP(audio_clk_c_c),
		SH_PFC_PIN_GROUP(audio_clkout_a),
		SH_PFC_PIN_GROUP(audio_clkout_b),
		SH_PFC_PIN_GROUP(audio_clkout1_a),
		SH_PFC_PIN_GROUP(audio_clkout1_b),
		SH_PFC_PIN_GROUP(audio_clkout1_c),
		SH_PFC_PIN_GROUP(audio_clkout2_a),
		SH_PFC_PIN_GROUP(audio_clkout2_b),
		SH_PFC_PIN_GROUP(audio_clkout2_c),
		SH_PFC_PIN_GROUP(audio_clkout3_a),
		SH_PFC_PIN_GROUP(audio_clkout3_b),
		SH_PFC_PIN_GROUP(audio_clkout3_c),
		SH_PFC_PIN_GROUP(avb_link),
		SH_PFC_PIN_GROUP(avb_magic),
		SH_PFC_PIN_GROUP(avb_phy_int),
		SH_PFC_PIN_GROUP(avb_mii),
		SH_PFC_PIN_GROUP(avb_avtp_pps),
		SH_PFC_PIN_GROUP(avb_avtp_match_a),
		SH_PFC_PIN_GROUP(avb_avtp_capture_a),
		SH_PFC_PIN_GROUP(can0_data),
		SH_PFC_PIN_GROUP(can1_data),
		SH_PFC_PIN_GROUP(can_clk),
<<<<<<< HEAD
=======
		SH_PFC_PIN_GROUP(canfd0_data),
		SH_PFC_PIN_GROUP(canfd1_data),
>>>>>>> 0ecfebd2
		SH_PFC_PIN_GROUP(du_rgb666),
		SH_PFC_PIN_GROUP(du_rgb888),
		SH_PFC_PIN_GROUP(du_clk_in_0),
		SH_PFC_PIN_GROUP(du_clk_in_1),
		SH_PFC_PIN_GROUP(du_clk_out_0),
		SH_PFC_PIN_GROUP(du_sync),
		SH_PFC_PIN_GROUP(du_disp_cde),
		SH_PFC_PIN_GROUP(du_cde),
		SH_PFC_PIN_GROUP(du_disp),
		SH_PFC_PIN_GROUP(hscif0_data_a),
		SH_PFC_PIN_GROUP(hscif0_clk_a),
		SH_PFC_PIN_GROUP(hscif0_ctrl_a),
		SH_PFC_PIN_GROUP(hscif0_data_b),
		SH_PFC_PIN_GROUP(hscif0_clk_b),
		SH_PFC_PIN_GROUP(hscif1_data_a),
		SH_PFC_PIN_GROUP(hscif1_clk_a),
		SH_PFC_PIN_GROUP(hscif1_data_b),
		SH_PFC_PIN_GROUP(hscif1_clk_b),
		SH_PFC_PIN_GROUP(hscif1_ctrl_b),
		SH_PFC_PIN_GROUP(hscif2_data_a),
		SH_PFC_PIN_GROUP(hscif2_clk_a),
		SH_PFC_PIN_GROUP(hscif2_ctrl_a),
		SH_PFC_PIN_GROUP(hscif2_data_b),
		SH_PFC_PIN_GROUP(hscif3_data_a),
		SH_PFC_PIN_GROUP(hscif3_data_b),
		SH_PFC_PIN_GROUP(hscif3_clk_b),
		SH_PFC_PIN_GROUP(hscif3_data_c),
		SH_PFC_PIN_GROUP(hscif3_clk_c),
		SH_PFC_PIN_GROUP(hscif3_ctrl_c),
		SH_PFC_PIN_GROUP(hscif3_data_d),
		SH_PFC_PIN_GROUP(hscif3_data_e),
		SH_PFC_PIN_GROUP(hscif3_ctrl_e),
		SH_PFC_PIN_GROUP(hscif4_data_a),
		SH_PFC_PIN_GROUP(hscif4_clk_a),
		SH_PFC_PIN_GROUP(hscif4_ctrl_a),
		SH_PFC_PIN_GROUP(hscif4_data_b),
		SH_PFC_PIN_GROUP(hscif4_clk_b),
		SH_PFC_PIN_GROUP(hscif4_data_c),
		SH_PFC_PIN_GROUP(hscif4_data_d),
		SH_PFC_PIN_GROUP(hscif4_data_e),
		SH_PFC_PIN_GROUP(i2c1_a),
		SH_PFC_PIN_GROUP(i2c1_b),
		SH_PFC_PIN_GROUP(i2c1_c),
		SH_PFC_PIN_GROUP(i2c1_d),
		SH_PFC_PIN_GROUP(i2c2_a),
		SH_PFC_PIN_GROUP(i2c2_b),
		SH_PFC_PIN_GROUP(i2c2_c),
		SH_PFC_PIN_GROUP(i2c2_d),
		SH_PFC_PIN_GROUP(i2c2_e),
		SH_PFC_PIN_GROUP(i2c4),
		SH_PFC_PIN_GROUP(i2c5),
		SH_PFC_PIN_GROUP(i2c6_a),
		SH_PFC_PIN_GROUP(i2c6_b),
		SH_PFC_PIN_GROUP(i2c7_a),
		SH_PFC_PIN_GROUP(i2c7_b),
		SH_PFC_PIN_GROUP(intc_ex_irq0),
		SH_PFC_PIN_GROUP(intc_ex_irq1),
		SH_PFC_PIN_GROUP(intc_ex_irq2),
		SH_PFC_PIN_GROUP(intc_ex_irq3),
		SH_PFC_PIN_GROUP(intc_ex_irq4),
		SH_PFC_PIN_GROUP(intc_ex_irq5),
		SH_PFC_PIN_GROUP(msiof0_clk),
		SH_PFC_PIN_GROUP(msiof0_sync),
		SH_PFC_PIN_GROUP(msiof0_ss1),
		SH_PFC_PIN_GROUP(msiof0_ss2),
		SH_PFC_PIN_GROUP(msiof0_txd),
		SH_PFC_PIN_GROUP(msiof0_rxd),
		SH_PFC_PIN_GROUP(msiof1_clk),
		SH_PFC_PIN_GROUP(msiof1_sync),
		SH_PFC_PIN_GROUP(msiof1_ss1),
		SH_PFC_PIN_GROUP(msiof1_ss2),
		SH_PFC_PIN_GROUP(msiof1_txd),
		SH_PFC_PIN_GROUP(msiof1_rxd),
		SH_PFC_PIN_GROUP(msiof2_clk_a),
		SH_PFC_PIN_GROUP(msiof2_sync_a),
		SH_PFC_PIN_GROUP(msiof2_ss1_a),
		SH_PFC_PIN_GROUP(msiof2_ss2_a),
		SH_PFC_PIN_GROUP(msiof2_txd_a),
		SH_PFC_PIN_GROUP(msiof2_rxd_a),
		SH_PFC_PIN_GROUP(msiof2_clk_b),
		SH_PFC_PIN_GROUP(msiof2_sync_b),
		SH_PFC_PIN_GROUP(msiof2_ss1_b),
		SH_PFC_PIN_GROUP(msiof2_ss2_b),
		SH_PFC_PIN_GROUP(msiof2_txd_b),
		SH_PFC_PIN_GROUP(msiof2_rxd_b),
		SH_PFC_PIN_GROUP(msiof3_clk_a),
		SH_PFC_PIN_GROUP(msiof3_sync_a),
		SH_PFC_PIN_GROUP(msiof3_ss1_a),
		SH_PFC_PIN_GROUP(msiof3_ss2_a),
		SH_PFC_PIN_GROUP(msiof3_txd_a),
		SH_PFC_PIN_GROUP(msiof3_rxd_a),
		SH_PFC_PIN_GROUP(msiof3_clk_b),
		SH_PFC_PIN_GROUP(msiof3_sync_b),
		SH_PFC_PIN_GROUP(msiof3_ss1_b),
		SH_PFC_PIN_GROUP(msiof3_txd_b),
		SH_PFC_PIN_GROUP(msiof3_rxd_b),
		SH_PFC_PIN_GROUP(pwm0_a),
		SH_PFC_PIN_GROUP(pwm0_b),
		SH_PFC_PIN_GROUP(pwm1_a),
		SH_PFC_PIN_GROUP(pwm1_b),
		SH_PFC_PIN_GROUP(pwm2_a),
		SH_PFC_PIN_GROUP(pwm2_b),
		SH_PFC_PIN_GROUP(pwm2_c),
		SH_PFC_PIN_GROUP(pwm3_a),
		SH_PFC_PIN_GROUP(pwm3_b),
		SH_PFC_PIN_GROUP(pwm3_c),
		SH_PFC_PIN_GROUP(pwm4_a),
		SH_PFC_PIN_GROUP(pwm4_b),
		SH_PFC_PIN_GROUP(pwm5_a),
		SH_PFC_PIN_GROUP(pwm5_b),
		SH_PFC_PIN_GROUP(pwm6_a),
		SH_PFC_PIN_GROUP(pwm6_b),
		SH_PFC_PIN_GROUP(scif0_data_a),
		SH_PFC_PIN_GROUP(scif0_clk_a),
		SH_PFC_PIN_GROUP(scif0_ctrl_a),
		SH_PFC_PIN_GROUP(scif0_data_b),
		SH_PFC_PIN_GROUP(scif0_clk_b),
		SH_PFC_PIN_GROUP(scif1_data),
		SH_PFC_PIN_GROUP(scif1_clk),
		SH_PFC_PIN_GROUP(scif1_ctrl),
		SH_PFC_PIN_GROUP(scif2_data_a),
		SH_PFC_PIN_GROUP(scif2_clk_a),
		SH_PFC_PIN_GROUP(scif2_data_b),
		SH_PFC_PIN_GROUP(scif3_data_a),
		SH_PFC_PIN_GROUP(scif3_clk_a),
		SH_PFC_PIN_GROUP(scif3_ctrl_a),
		SH_PFC_PIN_GROUP(scif3_data_b),
		SH_PFC_PIN_GROUP(scif3_data_c),
		SH_PFC_PIN_GROUP(scif3_clk_c),
		SH_PFC_PIN_GROUP(scif4_data_a),
		SH_PFC_PIN_GROUP(scif4_clk_a),
		SH_PFC_PIN_GROUP(scif4_ctrl_a),
		SH_PFC_PIN_GROUP(scif4_data_b),
		SH_PFC_PIN_GROUP(scif4_clk_b),
		SH_PFC_PIN_GROUP(scif4_data_c),
		SH_PFC_PIN_GROUP(scif4_ctrl_c),
		SH_PFC_PIN_GROUP(scif5_data_a),
		SH_PFC_PIN_GROUP(scif5_clk_a),
		SH_PFC_PIN_GROUP(scif5_data_b),
		SH_PFC_PIN_GROUP(scif5_data_c),
		SH_PFC_PIN_GROUP(scif_clk_a),
		SH_PFC_PIN_GROUP(scif_clk_b),
		SH_PFC_PIN_GROUP(sdhi0_data1),
		SH_PFC_PIN_GROUP(sdhi0_data4),
		SH_PFC_PIN_GROUP(sdhi0_ctrl),
		SH_PFC_PIN_GROUP(sdhi0_cd),
		SH_PFC_PIN_GROUP(sdhi0_wp),
		SH_PFC_PIN_GROUP(sdhi1_data1),
		SH_PFC_PIN_GROUP(sdhi1_data4),
		SH_PFC_PIN_GROUP(sdhi1_ctrl),
		SH_PFC_PIN_GROUP(sdhi1_cd),
		SH_PFC_PIN_GROUP(sdhi1_wp),
		SH_PFC_PIN_GROUP(sdhi3_data1),
		SH_PFC_PIN_GROUP(sdhi3_data4),
		SH_PFC_PIN_GROUP(sdhi3_data8),
		SH_PFC_PIN_GROUP(sdhi3_ctrl),
		SH_PFC_PIN_GROUP(sdhi3_cd),
		SH_PFC_PIN_GROUP(sdhi3_wp),
		SH_PFC_PIN_GROUP(sdhi3_ds),
		SH_PFC_PIN_GROUP(ssi0_data),
		SH_PFC_PIN_GROUP(ssi01239_ctrl),
		SH_PFC_PIN_GROUP(ssi1_data),
		SH_PFC_PIN_GROUP(ssi1_ctrl),
		SH_PFC_PIN_GROUP(ssi2_data),
		SH_PFC_PIN_GROUP(ssi2_ctrl_a),
		SH_PFC_PIN_GROUP(ssi2_ctrl_b),
		SH_PFC_PIN_GROUP(ssi3_data),
		SH_PFC_PIN_GROUP(ssi349_ctrl),
		SH_PFC_PIN_GROUP(ssi4_data),
		SH_PFC_PIN_GROUP(ssi4_ctrl),
		SH_PFC_PIN_GROUP(ssi5_data),
		SH_PFC_PIN_GROUP(ssi5_ctrl),
		SH_PFC_PIN_GROUP(ssi6_data),
		SH_PFC_PIN_GROUP(ssi6_ctrl),
		SH_PFC_PIN_GROUP(ssi7_data),
		SH_PFC_PIN_GROUP(ssi78_ctrl),
		SH_PFC_PIN_GROUP(ssi8_data),
		SH_PFC_PIN_GROUP(ssi9_data),
		SH_PFC_PIN_GROUP(ssi9_ctrl_a),
		SH_PFC_PIN_GROUP(ssi9_ctrl_b),
		SH_PFC_PIN_GROUP(tmu_tclk1_a),
		SH_PFC_PIN_GROUP(tmu_tclk1_b),
		SH_PFC_PIN_GROUP(tmu_tclk2_a),
		SH_PFC_PIN_GROUP(tmu_tclk2_b),
		SH_PFC_PIN_GROUP(usb0_a),
		SH_PFC_PIN_GROUP(usb0_b),
		SH_PFC_PIN_GROUP(usb0_id),
		SH_PFC_PIN_GROUP(usb30),
		SH_PFC_PIN_GROUP(usb30_id),
		VIN_DATA_PIN_GROUP(vin4_data, 8, _a),
		VIN_DATA_PIN_GROUP(vin4_data, 10, _a),
		VIN_DATA_PIN_GROUP(vin4_data, 12, _a),
		VIN_DATA_PIN_GROUP(vin4_data, 16, _a),
		SH_PFC_PIN_GROUP(vin4_data18_a),
		VIN_DATA_PIN_GROUP(vin4_data, 20, _a),
		VIN_DATA_PIN_GROUP(vin4_data, 24, _a),
		VIN_DATA_PIN_GROUP(vin4_data, 8, _b),
		VIN_DATA_PIN_GROUP(vin4_data, 10, _b),
		VIN_DATA_PIN_GROUP(vin4_data, 12, _b),
		VIN_DATA_PIN_GROUP(vin4_data, 16, _b),
		SH_PFC_PIN_GROUP(vin4_data18_b),
		VIN_DATA_PIN_GROUP(vin4_data, 20, _b),
		VIN_DATA_PIN_GROUP(vin4_data, 24, _b),
		SH_PFC_PIN_GROUP(vin4_sync),
		SH_PFC_PIN_GROUP(vin4_field),
		SH_PFC_PIN_GROUP(vin4_clkenb),
		SH_PFC_PIN_GROUP(vin4_clk),
		VIN_DATA_PIN_GROUP(vin5_data, 8, _a),
		VIN_DATA_PIN_GROUP(vin5_data, 10, _a),
		VIN_DATA_PIN_GROUP(vin5_data, 12, _a),
		VIN_DATA_PIN_GROUP(vin5_data, 16, _a),
		SH_PFC_PIN_GROUP(vin5_data8_b),
		SH_PFC_PIN_GROUP(vin5_sync_a),
		SH_PFC_PIN_GROUP(vin5_field_a),
		SH_PFC_PIN_GROUP(vin5_clkenb_a),
		SH_PFC_PIN_GROUP(vin5_clk_a),
		SH_PFC_PIN_GROUP(vin5_clk_b),
	},
	.automotive = {
<<<<<<< HEAD
		SH_PFC_PIN_GROUP(canfd0_data),
		SH_PFC_PIN_GROUP(canfd1_data),
=======
>>>>>>> 0ecfebd2
		SH_PFC_PIN_GROUP(drif0_ctrl_a),
		SH_PFC_PIN_GROUP(drif0_data0_a),
		SH_PFC_PIN_GROUP(drif0_data1_a),
		SH_PFC_PIN_GROUP(drif0_ctrl_b),
		SH_PFC_PIN_GROUP(drif0_data0_b),
		SH_PFC_PIN_GROUP(drif0_data1_b),
		SH_PFC_PIN_GROUP(drif1_ctrl),
		SH_PFC_PIN_GROUP(drif1_data0),
		SH_PFC_PIN_GROUP(drif1_data1),
		SH_PFC_PIN_GROUP(drif2_ctrl_a),
		SH_PFC_PIN_GROUP(drif2_data0_a),
		SH_PFC_PIN_GROUP(drif2_data1_a),
		SH_PFC_PIN_GROUP(drif2_ctrl_b),
		SH_PFC_PIN_GROUP(drif2_data0_b),
		SH_PFC_PIN_GROUP(drif2_data1_b),
		SH_PFC_PIN_GROUP(drif3_ctrl_a),
		SH_PFC_PIN_GROUP(drif3_data0_a),
		SH_PFC_PIN_GROUP(drif3_data1_a),
		SH_PFC_PIN_GROUP(drif3_ctrl_b),
		SH_PFC_PIN_GROUP(drif3_data0_b),
		SH_PFC_PIN_GROUP(drif3_data1_b),
	}
};

static const char * const audio_clk_groups[] = {
	"audio_clk_a",
	"audio_clk_b_a",
	"audio_clk_b_b",
	"audio_clk_b_c",
	"audio_clk_c_a",
	"audio_clk_c_b",
	"audio_clk_c_c",
	"audio_clkout_a",
	"audio_clkout_b",
	"audio_clkout1_a",
	"audio_clkout1_b",
	"audio_clkout1_c",
	"audio_clkout2_a",
	"audio_clkout2_b",
	"audio_clkout2_c",
	"audio_clkout3_a",
	"audio_clkout3_b",
	"audio_clkout3_c",
};

static const char * const avb_groups[] = {
	"avb_link",
	"avb_magic",
	"avb_phy_int",
	"avb_mii",
	"avb_avtp_pps",
	"avb_avtp_match_a",
	"avb_avtp_capture_a",
};

static const char * const can0_groups[] = {
	"can0_data",
};

static const char * const can1_groups[] = {
	"can1_data",
};

static const char * const can_clk_groups[] = {
	"can_clk",
};

static const char * const canfd0_groups[] = {
	"canfd0_data",
};

static const char * const canfd1_groups[] = {
	"canfd1_data",
};

static const char * const drif0_groups[] = {
	"drif0_ctrl_a",
	"drif0_data0_a",
	"drif0_data1_a",
	"drif0_ctrl_b",
	"drif0_data0_b",
	"drif0_data1_b",
};

static const char * const drif1_groups[] = {
	"drif1_ctrl",
	"drif1_data0",
	"drif1_data1",
};

static const char * const drif2_groups[] = {
	"drif2_ctrl_a",
	"drif2_data0_a",
	"drif2_data1_a",
	"drif2_ctrl_b",
	"drif2_data0_b",
	"drif2_data1_b",
};

static const char * const drif3_groups[] = {
	"drif3_ctrl_a",
	"drif3_data0_a",
	"drif3_data1_a",
	"drif3_ctrl_b",
	"drif3_data0_b",
	"drif3_data1_b",
};

static const char * const du_groups[] = {
	"du_rgb666",
	"du_rgb888",
	"du_clk_in_0",
	"du_clk_in_1",
	"du_clk_out_0",
	"du_sync",
	"du_disp_cde",
	"du_cde",
	"du_disp",
};

static const char * const hscif0_groups[] = {
	"hscif0_data_a",
	"hscif0_clk_a",
	"hscif0_ctrl_a",
	"hscif0_data_b",
	"hscif0_clk_b",
};

static const char * const hscif1_groups[] = {
	"hscif1_data_a",
	"hscif1_clk_a",
	"hscif1_data_b",
	"hscif1_clk_b",
	"hscif1_ctrl_b",
};

static const char * const hscif2_groups[] = {
	"hscif2_data_a",
	"hscif2_clk_a",
	"hscif2_ctrl_a",
	"hscif2_data_b",
};

static const char * const hscif3_groups[] = {
	"hscif3_data_a",
	"hscif3_data_b",
	"hscif3_clk_b",
	"hscif3_data_c",
	"hscif3_clk_c",
	"hscif3_ctrl_c",
	"hscif3_data_d",
	"hscif3_data_e",
	"hscif3_ctrl_e",
};

static const char * const hscif4_groups[] = {
	"hscif4_data_a",
	"hscif4_clk_a",
	"hscif4_ctrl_a",
	"hscif4_data_b",
	"hscif4_clk_b",
	"hscif4_data_c",
	"hscif4_data_d",
	"hscif4_data_e",
};

static const char * const i2c1_groups[] = {
	"i2c1_a",
	"i2c1_b",
	"i2c1_c",
	"i2c1_d",
};

static const char * const i2c2_groups[] = {
	"i2c2_a",
	"i2c2_b",
	"i2c2_c",
	"i2c2_d",
	"i2c2_e",
};

static const char * const i2c4_groups[] = {
	"i2c4",
};

static const char * const i2c5_groups[] = {
	"i2c5",
};

static const char * const i2c6_groups[] = {
	"i2c6_a",
	"i2c6_b",
};

static const char * const i2c7_groups[] = {
	"i2c7_a",
	"i2c7_b",
};

static const char * const intc_ex_groups[] = {
	"intc_ex_irq0",
	"intc_ex_irq1",
	"intc_ex_irq2",
	"intc_ex_irq3",
	"intc_ex_irq4",
	"intc_ex_irq5",
};

static const char * const msiof0_groups[] = {
	"msiof0_clk",
	"msiof0_sync",
	"msiof0_ss1",
	"msiof0_ss2",
	"msiof0_txd",
	"msiof0_rxd",
};

static const char * const msiof1_groups[] = {
	"msiof1_clk",
	"msiof1_sync",
	"msiof1_ss1",
	"msiof1_ss2",
	"msiof1_txd",
	"msiof1_rxd",
};

static const char * const msiof2_groups[] = {
	"msiof2_clk_a",
	"msiof2_sync_a",
	"msiof2_ss1_a",
	"msiof2_ss2_a",
	"msiof2_txd_a",
	"msiof2_rxd_a",
	"msiof2_clk_b",
	"msiof2_sync_b",
	"msiof2_ss1_b",
	"msiof2_ss2_b",
	"msiof2_txd_b",
	"msiof2_rxd_b",
};

static const char * const msiof3_groups[] = {
	"msiof3_clk_a",
	"msiof3_sync_a",
	"msiof3_ss1_a",
	"msiof3_ss2_a",
	"msiof3_txd_a",
	"msiof3_rxd_a",
	"msiof3_clk_b",
	"msiof3_sync_b",
	"msiof3_ss1_b",
	"msiof3_txd_b",
	"msiof3_rxd_b",
};

static const char * const pwm0_groups[] = {
	"pwm0_a",
	"pwm0_b",
};

static const char * const pwm1_groups[] = {
	"pwm1_a",
	"pwm1_b",
};

static const char * const pwm2_groups[] = {
	"pwm2_a",
	"pwm2_b",
	"pwm2_c",
};

static const char * const pwm3_groups[] = {
	"pwm3_a",
	"pwm3_b",
	"pwm3_c",
};

static const char * const pwm4_groups[] = {
	"pwm4_a",
	"pwm4_b",
};

static const char * const pwm5_groups[] = {
	"pwm5_a",
	"pwm5_b",
};

static const char * const pwm6_groups[] = {
	"pwm6_a",
	"pwm6_b",
};

static const char * const scif0_groups[] = {
	"scif0_data_a",
	"scif0_clk_a",
	"scif0_ctrl_a",
	"scif0_data_b",
	"scif0_clk_b",
};

static const char * const scif1_groups[] = {
	"scif1_data",
	"scif1_clk",
	"scif1_ctrl",
};

static const char * const scif2_groups[] = {
	"scif2_data_a",
	"scif2_clk_a",
	"scif2_data_b",
};

static const char * const scif3_groups[] = {
	"scif3_data_a",
	"scif3_clk_a",
	"scif3_ctrl_a",
	"scif3_data_b",
	"scif3_data_c",
	"scif3_clk_c",
};

static const char * const scif4_groups[] = {
	"scif4_data_a",
	"scif4_clk_a",
	"scif4_ctrl_a",
	"scif4_data_b",
	"scif4_clk_b",
	"scif4_data_c",
	"scif4_ctrl_c",
};

static const char * const scif5_groups[] = {
	"scif5_data_a",
	"scif5_clk_a",
	"scif5_data_b",
	"scif5_data_c",
};

static const char * const scif_clk_groups[] = {
	"scif_clk_a",
	"scif_clk_b",
};

static const char * const sdhi0_groups[] = {
	"sdhi0_data1",
	"sdhi0_data4",
	"sdhi0_ctrl",
	"sdhi0_cd",
	"sdhi0_wp",
};

static const char * const sdhi1_groups[] = {
	"sdhi1_data1",
	"sdhi1_data4",
	"sdhi1_ctrl",
	"sdhi1_cd",
	"sdhi1_wp",
};

static const char * const sdhi3_groups[] = {
	"sdhi3_data1",
	"sdhi3_data4",
	"sdhi3_data8",
	"sdhi3_ctrl",
	"sdhi3_cd",
	"sdhi3_wp",
	"sdhi3_ds",
};

static const char * const ssi_groups[] = {
	"ssi0_data",
	"ssi01239_ctrl",
	"ssi1_data",
	"ssi1_ctrl",
	"ssi2_data",
	"ssi2_ctrl_a",
	"ssi2_ctrl_b",
	"ssi3_data",
	"ssi349_ctrl",
	"ssi4_data",
	"ssi4_ctrl",
	"ssi5_data",
	"ssi5_ctrl",
	"ssi6_data",
	"ssi6_ctrl",
	"ssi7_data",
	"ssi78_ctrl",
	"ssi8_data",
	"ssi9_data",
	"ssi9_ctrl_a",
	"ssi9_ctrl_b",
};

static const char * const tmu_groups[] = {
	"tmu_tclk1_a",
	"tmu_tclk1_b",
	"tmu_tclk2_a",
	"tmu_tclk2_b",
};

static const char * const usb0_groups[] = {
	"usb0_a",
	"usb0_b",
	"usb0_id",
};

static const char * const usb30_groups[] = {
	"usb30",
	"usb30_id",
};

static const char * const vin4_groups[] = {
	"vin4_data8_a",
	"vin4_data10_a",
	"vin4_data12_a",
	"vin4_data16_a",
	"vin4_data18_a",
	"vin4_data20_a",
	"vin4_data24_a",
	"vin4_data8_b",
	"vin4_data10_b",
	"vin4_data12_b",
	"vin4_data16_b",
	"vin4_data18_b",
	"vin4_data20_b",
	"vin4_data24_b",
	"vin4_sync",
	"vin4_field",
	"vin4_clkenb",
	"vin4_clk",
};

static const char * const vin5_groups[] = {
	"vin5_data8_a",
	"vin5_data10_a",
	"vin5_data12_a",
	"vin5_data16_a",
	"vin5_data8_b",
	"vin5_sync_a",
	"vin5_field_a",
	"vin5_clkenb_a",
	"vin5_clk_a",
	"vin5_clk_b",
};

static const struct {
<<<<<<< HEAD
	struct sh_pfc_function common[45];
	struct sh_pfc_function automotive[6];
=======
	struct sh_pfc_function common[47];
	struct sh_pfc_function automotive[4];
>>>>>>> 0ecfebd2
} pinmux_functions = {
	.common = {
		SH_PFC_FUNCTION(audio_clk),
		SH_PFC_FUNCTION(avb),
		SH_PFC_FUNCTION(can0),
		SH_PFC_FUNCTION(can1),
		SH_PFC_FUNCTION(can_clk),
<<<<<<< HEAD
=======
		SH_PFC_FUNCTION(canfd0),
		SH_PFC_FUNCTION(canfd1),
>>>>>>> 0ecfebd2
		SH_PFC_FUNCTION(du),
		SH_PFC_FUNCTION(hscif0),
		SH_PFC_FUNCTION(hscif1),
		SH_PFC_FUNCTION(hscif2),
		SH_PFC_FUNCTION(hscif3),
		SH_PFC_FUNCTION(hscif4),
		SH_PFC_FUNCTION(i2c1),
		SH_PFC_FUNCTION(i2c2),
		SH_PFC_FUNCTION(i2c4),
		SH_PFC_FUNCTION(i2c5),
		SH_PFC_FUNCTION(i2c6),
		SH_PFC_FUNCTION(i2c7),
		SH_PFC_FUNCTION(intc_ex),
		SH_PFC_FUNCTION(msiof0),
		SH_PFC_FUNCTION(msiof1),
		SH_PFC_FUNCTION(msiof2),
		SH_PFC_FUNCTION(msiof3),
		SH_PFC_FUNCTION(pwm0),
		SH_PFC_FUNCTION(pwm1),
		SH_PFC_FUNCTION(pwm2),
		SH_PFC_FUNCTION(pwm3),
		SH_PFC_FUNCTION(pwm4),
		SH_PFC_FUNCTION(pwm5),
		SH_PFC_FUNCTION(pwm6),
		SH_PFC_FUNCTION(scif0),
		SH_PFC_FUNCTION(scif1),
		SH_PFC_FUNCTION(scif2),
		SH_PFC_FUNCTION(scif3),
		SH_PFC_FUNCTION(scif4),
		SH_PFC_FUNCTION(scif5),
		SH_PFC_FUNCTION(scif_clk),
		SH_PFC_FUNCTION(sdhi0),
		SH_PFC_FUNCTION(sdhi1),
		SH_PFC_FUNCTION(sdhi3),
		SH_PFC_FUNCTION(ssi),
		SH_PFC_FUNCTION(tmu),
		SH_PFC_FUNCTION(usb0),
		SH_PFC_FUNCTION(usb30),
		SH_PFC_FUNCTION(vin4),
		SH_PFC_FUNCTION(vin5),
	},
	.automotive = {
<<<<<<< HEAD
		SH_PFC_FUNCTION(canfd0),
		SH_PFC_FUNCTION(canfd1),
=======
>>>>>>> 0ecfebd2
		SH_PFC_FUNCTION(drif0),
		SH_PFC_FUNCTION(drif1),
		SH_PFC_FUNCTION(drif2),
		SH_PFC_FUNCTION(drif3),
	}
};

static const struct pinmux_cfg_reg pinmux_config_regs[] = {
#define F_(x, y)	FN_##y
#define FM(x)		FN_##x
	{ PINMUX_CFG_REG("GPSR0", 0xe6060100, 32, 1, GROUP(
		0, 0,
		0, 0,
		0, 0,
		0, 0,
		0, 0,
		0, 0,
		0, 0,
		0, 0,
		0, 0,
		0, 0,
		0, 0,
		0, 0,
		0, 0,
		0, 0,
		GP_0_17_FN,	GPSR0_17,
		GP_0_16_FN,	GPSR0_16,
		GP_0_15_FN,	GPSR0_15,
		GP_0_14_FN,	GPSR0_14,
		GP_0_13_FN,	GPSR0_13,
		GP_0_12_FN,	GPSR0_12,
		GP_0_11_FN,	GPSR0_11,
		GP_0_10_FN,	GPSR0_10,
		GP_0_9_FN,	GPSR0_9,
		GP_0_8_FN,	GPSR0_8,
		GP_0_7_FN,	GPSR0_7,
		GP_0_6_FN,	GPSR0_6,
		GP_0_5_FN,	GPSR0_5,
		GP_0_4_FN,	GPSR0_4,
		GP_0_3_FN,	GPSR0_3,
		GP_0_2_FN,	GPSR0_2,
		GP_0_1_FN,	GPSR0_1,
		GP_0_0_FN,	GPSR0_0, ))
	},
	{ PINMUX_CFG_REG("GPSR1", 0xe6060104, 32, 1, GROUP(
		0, 0,
		0, 0,
		0, 0,
		0, 0,
		0, 0,
		0, 0,
		0, 0,
		0, 0,
		0, 0,
		GP_1_22_FN,	GPSR1_22,
		GP_1_21_FN,	GPSR1_21,
		GP_1_20_FN,	GPSR1_20,
		GP_1_19_FN,	GPSR1_19,
		GP_1_18_FN,	GPSR1_18,
		GP_1_17_FN,	GPSR1_17,
		GP_1_16_FN,	GPSR1_16,
		GP_1_15_FN,	GPSR1_15,
		GP_1_14_FN,	GPSR1_14,
		GP_1_13_FN,	GPSR1_13,
		GP_1_12_FN,	GPSR1_12,
		GP_1_11_FN,	GPSR1_11,
		GP_1_10_FN,	GPSR1_10,
		GP_1_9_FN,	GPSR1_9,
		GP_1_8_FN,	GPSR1_8,
		GP_1_7_FN,	GPSR1_7,
		GP_1_6_FN,	GPSR1_6,
		GP_1_5_FN,	GPSR1_5,
		GP_1_4_FN,	GPSR1_4,
		GP_1_3_FN,	GPSR1_3,
		GP_1_2_FN,	GPSR1_2,
		GP_1_1_FN,	GPSR1_1,
		GP_1_0_FN,	GPSR1_0, ))
	},
	{ PINMUX_CFG_REG("GPSR2", 0xe6060108, 32, 1, GROUP(
		0, 0,
		0, 0,
		0, 0,
		0, 0,
		0, 0,
		0, 0,
		GP_2_25_FN,	GPSR2_25,
		GP_2_24_FN,	GPSR2_24,
		GP_2_23_FN,	GPSR2_23,
		GP_2_22_FN,	GPSR2_22,
		GP_2_21_FN,	GPSR2_21,
		GP_2_20_FN,	GPSR2_20,
		GP_2_19_FN,	GPSR2_19,
		GP_2_18_FN,	GPSR2_18,
		GP_2_17_FN,	GPSR2_17,
		GP_2_16_FN,	GPSR2_16,
		GP_2_15_FN,	GPSR2_15,
		GP_2_14_FN,	GPSR2_14,
		GP_2_13_FN,	GPSR2_13,
		GP_2_12_FN,	GPSR2_12,
		GP_2_11_FN,	GPSR2_11,
		GP_2_10_FN,	GPSR2_10,
		GP_2_9_FN,	GPSR2_9,
		GP_2_8_FN,	GPSR2_8,
		GP_2_7_FN,	GPSR2_7,
		GP_2_6_FN,	GPSR2_6,
		GP_2_5_FN,	GPSR2_5,
		GP_2_4_FN,	GPSR2_4,
		GP_2_3_FN,	GPSR2_3,
		GP_2_2_FN,	GPSR2_2,
		GP_2_1_FN,	GPSR2_1,
		GP_2_0_FN,	GPSR2_0, ))
	},
	{ PINMUX_CFG_REG("GPSR3", 0xe606010c, 32, 1, GROUP(
		0, 0,
		0, 0,
		0, 0,
		0, 0,
		0, 0,
		0, 0,
		0, 0,
		0, 0,
		0, 0,
		0, 0,
		0, 0,
		0, 0,
		0, 0,
		0, 0,
		0, 0,
		0, 0,
		GP_3_15_FN,	GPSR3_15,
		GP_3_14_FN,	GPSR3_14,
		GP_3_13_FN,	GPSR3_13,
		GP_3_12_FN,	GPSR3_12,
		GP_3_11_FN,	GPSR3_11,
		GP_3_10_FN,	GPSR3_10,
		GP_3_9_FN,	GPSR3_9,
		GP_3_8_FN,	GPSR3_8,
		GP_3_7_FN,	GPSR3_7,
		GP_3_6_FN,	GPSR3_6,
		GP_3_5_FN,	GPSR3_5,
		GP_3_4_FN,	GPSR3_4,
		GP_3_3_FN,	GPSR3_3,
		GP_3_2_FN,	GPSR3_2,
		GP_3_1_FN,	GPSR3_1,
		GP_3_0_FN,	GPSR3_0, ))
	},
	{ PINMUX_CFG_REG("GPSR4", 0xe6060110, 32, 1, GROUP(
		0, 0,
		0, 0,
		0, 0,
		0, 0,
		0, 0,
		0, 0,
		0, 0,
		0, 0,
		0, 0,
		0, 0,
		0, 0,
		0, 0,
		0, 0,
		0, 0,
		0, 0,
		0, 0,
		0, 0,
		0, 0,
		0, 0,
		0, 0,
		0, 0,
		GP_4_10_FN,	GPSR4_10,
		GP_4_9_FN,	GPSR4_9,
		GP_4_8_FN,	GPSR4_8,
		GP_4_7_FN,	GPSR4_7,
		GP_4_6_FN,	GPSR4_6,
		GP_4_5_FN,	GPSR4_5,
		GP_4_4_FN,	GPSR4_4,
		GP_4_3_FN,	GPSR4_3,
		GP_4_2_FN,	GPSR4_2,
		GP_4_1_FN,	GPSR4_1,
		GP_4_0_FN,	GPSR4_0, ))
	},
	{ PINMUX_CFG_REG("GPSR5", 0xe6060114, 32, 1, GROUP(
		0, 0,
		0, 0,
		0, 0,
		0, 0,
		0, 0,
		0, 0,
		0, 0,
		0, 0,
		0, 0,
		0, 0,
		0, 0,
		0, 0,
		GP_5_19_FN,	GPSR5_19,
		GP_5_18_FN,	GPSR5_18,
		GP_5_17_FN,	GPSR5_17,
		GP_5_16_FN,	GPSR5_16,
		GP_5_15_FN,	GPSR5_15,
		GP_5_14_FN,	GPSR5_14,
		GP_5_13_FN,	GPSR5_13,
		GP_5_12_FN,	GPSR5_12,
		GP_5_11_FN,	GPSR5_11,
		GP_5_10_FN,	GPSR5_10,
		GP_5_9_FN,	GPSR5_9,
		GP_5_8_FN,	GPSR5_8,
		GP_5_7_FN,	GPSR5_7,
		GP_5_6_FN,	GPSR5_6,
		GP_5_5_FN,	GPSR5_5,
		GP_5_4_FN,	GPSR5_4,
		GP_5_3_FN,	GPSR5_3,
		GP_5_2_FN,	GPSR5_2,
		GP_5_1_FN,	GPSR5_1,
		GP_5_0_FN,	GPSR5_0, ))
	},
	{ PINMUX_CFG_REG("GPSR6", 0xe6060118, 32, 1, GROUP(
		0, 0,
		0, 0,
		0, 0,
		0, 0,
		0, 0,
		0, 0,
		0, 0,
		0, 0,
		0, 0,
		0, 0,
		0, 0,
		0, 0,
		0, 0,
		0, 0,
		GP_6_17_FN,	GPSR6_17,
		GP_6_16_FN,	GPSR6_16,
		GP_6_15_FN,	GPSR6_15,
		GP_6_14_FN,	GPSR6_14,
		GP_6_13_FN,	GPSR6_13,
		GP_6_12_FN,	GPSR6_12,
		GP_6_11_FN,	GPSR6_11,
		GP_6_10_FN,	GPSR6_10,
		GP_6_9_FN,	GPSR6_9,
		GP_6_8_FN,	GPSR6_8,
		GP_6_7_FN,	GPSR6_7,
		GP_6_6_FN,	GPSR6_6,
		GP_6_5_FN,	GPSR6_5,
		GP_6_4_FN,	GPSR6_4,
		GP_6_3_FN,	GPSR6_3,
		GP_6_2_FN,	GPSR6_2,
		GP_6_1_FN,	GPSR6_1,
		GP_6_0_FN,	GPSR6_0, ))
	},
#undef F_
#undef FM

#define F_(x, y)	x,
#define FM(x)		FN_##x,
	{ PINMUX_CFG_REG("IPSR0", 0xe6060200, 32, 4, GROUP(
		IP0_31_28
		IP0_27_24
		IP0_23_20
		IP0_19_16
		IP0_15_12
		IP0_11_8
		IP0_7_4
		IP0_3_0 ))
	},
	{ PINMUX_CFG_REG("IPSR1", 0xe6060204, 32, 4, GROUP(
		IP1_31_28
		IP1_27_24
		IP1_23_20
		IP1_19_16
		IP1_15_12
		IP1_11_8
		IP1_7_4
		IP1_3_0 ))
	},
	{ PINMUX_CFG_REG("IPSR2", 0xe6060208, 32, 4, GROUP(
		IP2_31_28
		IP2_27_24
		IP2_23_20
		IP2_19_16
		IP2_15_12
		IP2_11_8
		IP2_7_4
		IP2_3_0 ))
	},
	{ PINMUX_CFG_REG("IPSR3", 0xe606020c, 32, 4, GROUP(
		IP3_31_28
		IP3_27_24
		IP3_23_20
		IP3_19_16
		IP3_15_12
		IP3_11_8
		IP3_7_4
		IP3_3_0 ))
	},
	{ PINMUX_CFG_REG("IPSR4", 0xe6060210, 32, 4, GROUP(
		IP4_31_28
		IP4_27_24
		IP4_23_20
		IP4_19_16
		IP4_15_12
		IP4_11_8
		IP4_7_4
		IP4_3_0 ))
	},
	{ PINMUX_CFG_REG("IPSR5", 0xe6060214, 32, 4, GROUP(
		IP5_31_28
		IP5_27_24
		IP5_23_20
		IP5_19_16
		IP5_15_12
		IP5_11_8
		IP5_7_4
		IP5_3_0 ))
	},
	{ PINMUX_CFG_REG("IPSR6", 0xe6060218, 32, 4, GROUP(
		IP6_31_28
		IP6_27_24
		IP6_23_20
		IP6_19_16
		IP6_15_12
		IP6_11_8
		IP6_7_4
		IP6_3_0 ))
	},
	{ PINMUX_CFG_REG("IPSR7", 0xe606021c, 32, 4, GROUP(
		IP7_31_28
		IP7_27_24
		IP7_23_20
		IP7_19_16
		IP7_15_12
		IP7_11_8
		IP7_7_4
		IP7_3_0 ))
	},
	{ PINMUX_CFG_REG("IPSR8", 0xe6060220, 32, 4, GROUP(
		IP8_31_28
		IP8_27_24
		IP8_23_20
		IP8_19_16
		IP8_15_12
		IP8_11_8
		IP8_7_4
		IP8_3_0 ))
	},
	{ PINMUX_CFG_REG("IPSR9", 0xe6060224, 32, 4, GROUP(
		IP9_31_28
		IP9_27_24
		IP9_23_20
		IP9_19_16
		IP9_15_12
		IP9_11_8
		IP9_7_4
		IP9_3_0 ))
	},
	{ PINMUX_CFG_REG("IPSR10", 0xe6060228, 32, 4, GROUP(
		IP10_31_28
		IP10_27_24
		IP10_23_20
		IP10_19_16
		IP10_15_12
		IP10_11_8
		IP10_7_4
		IP10_3_0 ))
	},
	{ PINMUX_CFG_REG("IPSR11", 0xe606022c, 32, 4, GROUP(
		IP11_31_28
		IP11_27_24
		IP11_23_20
		IP11_19_16
		IP11_15_12
		IP11_11_8
		IP11_7_4
		IP11_3_0 ))
	},
	{ PINMUX_CFG_REG("IPSR12", 0xe6060230, 32, 4, GROUP(
		IP12_31_28
		IP12_27_24
		IP12_23_20
		IP12_19_16
		IP12_15_12
		IP12_11_8
		IP12_7_4
		IP12_3_0 ))
	},
	{ PINMUX_CFG_REG("IPSR13", 0xe6060234, 32, 4, GROUP(
		IP13_31_28
		IP13_27_24
		IP13_23_20
		IP13_19_16
		IP13_15_12
		IP13_11_8
		IP13_7_4
		IP13_3_0 ))
	},
	{ PINMUX_CFG_REG("IPSR14", 0xe6060238, 32, 4, GROUP(
		IP14_31_28
		IP14_27_24
		IP14_23_20
		IP14_19_16
		IP14_15_12
		IP14_11_8
		IP14_7_4
		IP14_3_0 ))
	},
	{ PINMUX_CFG_REG("IPSR15", 0xe606023c, 32, 4, GROUP(
		IP15_31_28
		IP15_27_24
		IP15_23_20
		IP15_19_16
		IP15_15_12
		IP15_11_8
		IP15_7_4
		IP15_3_0 ))
	},
#undef F_
#undef FM

#define F_(x, y)	x,
#define FM(x)		FN_##x,
	{ PINMUX_CFG_REG_VAR("MOD_SEL0", 0xe6060500, 32,
			     GROUP(1, 2, 1, 2, 1, 1, 1, 1, 2, 3, 1, 1,
				   1, 2, 2, 1, 1, 1, 2, 1, 1, 1, 2),
			     GROUP(
		/* RESERVED 31 */
		0, 0,
		MOD_SEL0_30_29
		MOD_SEL0_28
		MOD_SEL0_27_26
		MOD_SEL0_25
		MOD_SEL0_24
		MOD_SEL0_23
		MOD_SEL0_22
		MOD_SEL0_21_20
		MOD_SEL0_19_18_17
		MOD_SEL0_16
		MOD_SEL0_15
		MOD_SEL0_14
		MOD_SEL0_13_12
		MOD_SEL0_11_10
		MOD_SEL0_9
		MOD_SEL0_8
		MOD_SEL0_7
		MOD_SEL0_6_5
		MOD_SEL0_4
		MOD_SEL0_3
		MOD_SEL0_2
		MOD_SEL0_1_0 ))
	},
	{ PINMUX_CFG_REG_VAR("MOD_SEL1", 0xe6060504, 32,
			     GROUP(2, 1, 1, 1, 1, 1, 3, 3, 1, 1, 1, 1,
				   2, 2, 2, 1, 1, 2, 1, 4),
			     GROUP(
		/* RESERVED 31, 30 */
		0, 0, 0, 0,
		MOD_SEL1_29
		MOD_SEL1_28
		/* RESERVED 27 */
		0, 0,
		MOD_SEL1_26
		MOD_SEL1_25
		MOD_SEL1_24_23_22
		MOD_SEL1_21_20_19
		MOD_SEL1_18
		MOD_SEL1_17
		MOD_SEL1_16
		MOD_SEL1_15
		MOD_SEL1_14_13
		MOD_SEL1_12_11
		MOD_SEL1_10_9
		MOD_SEL1_8
		MOD_SEL1_7
		MOD_SEL1_6_5
		MOD_SEL1_4
		/* RESERVED 3, 2, 1, 0  */
		0, 0, 0, 0, 0, 0, 0, 0, 0, 0, 0, 0, 0, 0, 0, 0 ))
	},
	{ },
};

enum ioctrl_regs {
<<<<<<< HEAD
	IOCTRL30,
};

static const struct pinmux_ioctrl_reg pinmux_ioctrl_regs[] = {
	[IOCTRL30] = { 0xe6060380, },
=======
	POCCTRL0,
	TDSELCTRL,
};

static const struct pinmux_ioctrl_reg pinmux_ioctrl_regs[] = {
	[POCCTRL0] = { 0xe6060380, },
	[TDSELCTRL] = { 0xe60603c0, },
>>>>>>> 0ecfebd2
	{ /* sentinel */ },
};

static int r8a77990_pin_to_pocctrl(struct sh_pfc *pfc, unsigned int pin,
				   u32 *pocctrl)
{
	int bit = -EINVAL;

<<<<<<< HEAD
	*pocctrl = pinmux_ioctrl_regs[IOCTRL30].reg;
=======
	*pocctrl = pinmux_ioctrl_regs[POCCTRL0].reg;
>>>>>>> 0ecfebd2

	if (pin >= RCAR_GP_PIN(3, 0) && pin <= RCAR_GP_PIN(3, 11))
		bit = pin & 0x1f;

	if (pin >= RCAR_GP_PIN(4, 0) && pin <= RCAR_GP_PIN(4, 10))
		bit = (pin & 0x1f) + 19;

	return bit;
}

static const struct pinmux_bias_reg pinmux_bias_regs[] = {
	{ PINMUX_BIAS_REG("PUEN0", 0xe6060400, "PUD0", 0xe6060440) {
		 [0] = RCAR_GP_PIN(2, 23),	/* RD# */
		 [1] = RCAR_GP_PIN(2, 22),	/* BS# */
		 [2] = RCAR_GP_PIN(2, 21),	/* AVB_PHY_INT */
		 [3] = PIN_NUMBER('P', 5),	/* AVB_MDC */
		 [4] = PIN_NUMBER('P', 4),	/* AVB_MDIO */
		 [5] = RCAR_GP_PIN(2, 20),	/* AVB_TXCREFCLK */
		 [6] = PIN_NUMBER('N', 6),	/* AVB_TD3 */
		 [7] = PIN_NUMBER('N', 5),	/* AVB_TD2 */
		 [8] = PIN_NUMBER('N', 3),	/* AVB_TD1 */
		 [9] = PIN_NUMBER('N', 2),	/* AVB_TD0 */
		[10] = PIN_NUMBER('N', 1),	/* AVB_TXC */
		[11] = PIN_NUMBER('P', 3),	/* AVB_TX_CTL */
		[12] = RCAR_GP_PIN(2, 19),	/* AVB_RD3 */
		[13] = RCAR_GP_PIN(2, 18),	/* AVB_RD2 */
		[14] = RCAR_GP_PIN(2, 17),	/* AVB_RD1 */
		[15] = RCAR_GP_PIN(2, 16),	/* AVB_RD0 */
		[16] = RCAR_GP_PIN(2, 15),	/* AVB_RXC */
		[17] = RCAR_GP_PIN(2, 14),	/* AVB_RX_CTL */
		[18] = RCAR_GP_PIN(2, 13),	/* RPC_RESET# */
		[19] = RCAR_GP_PIN(2, 12),	/* RPC_INT# */
		[20] = RCAR_GP_PIN(2, 11),	/* QSPI1_SSL */
		[21] = RCAR_GP_PIN(2, 10),	/* QSPI1_IO3 */
		[22] = RCAR_GP_PIN(2,  9),	/* QSPI1_IO2 */
		[23] = RCAR_GP_PIN(2,  8),	/* QSPI1_MISO/IO1 */
		[24] = RCAR_GP_PIN(2,  7),	/* QSPI1_MOSI/IO0 */
		[25] = RCAR_GP_PIN(2,  6),	/* QSPI1_SPCLK */
		[26] = RCAR_GP_PIN(2,  5),	/* QSPI0_SSL */
		[27] = RCAR_GP_PIN(2,  4),	/* QSPI0_IO3 */
		[28] = RCAR_GP_PIN(2,  3),	/* QSPI0_IO2 */
		[29] = RCAR_GP_PIN(2,  2),	/* QSPI0_MISO/IO1 */
		[30] = RCAR_GP_PIN(2,  1),	/* QSPI0_MOSI/IO0 */
		[31] = RCAR_GP_PIN(2,  0),	/* QSPI0_SPCLK */
	} },
	{ PINMUX_BIAS_REG("PUEN1", 0xe6060404, "PUD1", 0xe6060444) {
		 [0] = RCAR_GP_PIN(0,  4),	/* D4 */
		 [1] = RCAR_GP_PIN(0,  3),	/* D3 */
		 [2] = RCAR_GP_PIN(0,  2),	/* D2 */
		 [3] = RCAR_GP_PIN(0,  1),	/* D1 */
		 [4] = RCAR_GP_PIN(0,  0),	/* D0 */
		 [5] = RCAR_GP_PIN(1, 22),	/* WE0# */
		 [6] = RCAR_GP_PIN(1, 21),	/* CS0# */
		 [7] = RCAR_GP_PIN(1, 20),	/* CLKOUT */
		 [8] = RCAR_GP_PIN(1, 19),	/* A19 */
		 [9] = RCAR_GP_PIN(1, 18),	/* A18 */
		[10] = RCAR_GP_PIN(1, 17),	/* A17 */
		[11] = RCAR_GP_PIN(1, 16),	/* A16 */
		[12] = RCAR_GP_PIN(1, 15),	/* A15 */
		[13] = RCAR_GP_PIN(1, 14),	/* A14 */
		[14] = RCAR_GP_PIN(1, 13),	/* A13 */
		[15] = RCAR_GP_PIN(1, 12),	/* A12 */
		[16] = RCAR_GP_PIN(1, 11),	/* A11 */
		[17] = RCAR_GP_PIN(1, 10),	/* A10 */
		[18] = RCAR_GP_PIN(1,  9),	/* A9 */
		[19] = RCAR_GP_PIN(1,  8),	/* A8 */
		[20] = RCAR_GP_PIN(1,  7),	/* A7 */
		[21] = RCAR_GP_PIN(1,  6),	/* A6 */
		[22] = RCAR_GP_PIN(1,  5),	/* A5 */
		[23] = RCAR_GP_PIN(1,  4),	/* A4 */
		[24] = RCAR_GP_PIN(1,  3),	/* A3 */
		[25] = RCAR_GP_PIN(1,  2),	/* A2 */
		[26] = RCAR_GP_PIN(1,  1),	/* A1 */
		[27] = RCAR_GP_PIN(1,  0),	/* A0 */
		[28] = PIN_NONE,
		[29] = PIN_NONE,
		[30] = RCAR_GP_PIN(2, 25),	/* PUEN_EX_WAIT0 */
		[31] = RCAR_GP_PIN(2, 24),	/* PUEN_RD/WR# */
	} },
	{ PINMUX_BIAS_REG("PUEN2", 0xe6060408, "PUD2", 0xe6060448) {
		 [0] = RCAR_GP_PIN(3,  1),	/* SD0_CMD */
		 [1] = RCAR_GP_PIN(3,  0),	/* SD0_CLK */
		 [2] = PIN_NUMBER('H', 1),	/* ASEBRK */
		 [3] = PIN_NONE,
		 [4] = PIN_NUMBER('G', 2),	/* TDI */
		 [5] = PIN_NUMBER('F', 3),	/* TMS */
		 [6] = PIN_NUMBER('F', 4),	/* TCK */
		 [7] = PIN_NUMBER('F', 1),	/* TRST# */
		 [8] = PIN_NONE,
		 [9] = PIN_NONE,
		[10] = PIN_NONE,
		[11] = PIN_NONE,
		[12] = PIN_NONE,
		[13] = PIN_NONE,
		[14] = PIN_NONE,
		[15] = PIN_NUMBER('G', 3),	/* FSCLKST# */
		[16] = RCAR_GP_PIN(0, 17),	/* SDA4 */
		[17] = RCAR_GP_PIN(0, 16),	/* SCL4 */
		[18] = PIN_NONE,
		[19] = PIN_NONE,
		[20] = PIN_A_NUMBER('D', 3),	/* PRESETOUT# */
		[21] = RCAR_GP_PIN(0, 15),	/* D15 */
		[22] = RCAR_GP_PIN(0, 14),	/* D14 */
		[23] = RCAR_GP_PIN(0, 13),	/* D13 */
		[24] = RCAR_GP_PIN(0, 12),	/* D12 */
		[25] = RCAR_GP_PIN(0, 11),	/* D11 */
		[26] = RCAR_GP_PIN(0, 10),	/* D10 */
		[27] = RCAR_GP_PIN(0,  9),	/* D9 */
		[28] = RCAR_GP_PIN(0,  8),	/* D8 */
		[29] = RCAR_GP_PIN(0,  7),	/* D7 */
		[30] = RCAR_GP_PIN(0,  6),	/* D6 */
		[31] = RCAR_GP_PIN(0,  5),	/* D5 */
	} },
	{ PINMUX_BIAS_REG("PUEN3", 0xe606040c, "PUD3", 0xe606044c) {
		 [0] = RCAR_GP_PIN(5,  0),	/* SCK0_A */
		 [1] = RCAR_GP_PIN(5,  4),	/* RTS0#_A */
		 [2] = RCAR_GP_PIN(5,  3),	/* CTS0#_A */
		 [3] = RCAR_GP_PIN(5,  2),	/* TX0_A */
		 [4] = RCAR_GP_PIN(5,  1),	/* RX0_A */
		 [5] = PIN_NONE,
		 [6] = PIN_NONE,
		 [7] = RCAR_GP_PIN(3, 15),	/* SD1_WP */
		 [8] = RCAR_GP_PIN(3, 14),	/* SD1_CD */
		 [9] = RCAR_GP_PIN(3, 13),	/* SD0_WP */
		[10] = RCAR_GP_PIN(3, 12),	/* SD0_CD */
		[11] = RCAR_GP_PIN(4, 10),	/* SD3_DS */
		[12] = RCAR_GP_PIN(4,  9),	/* SD3_DAT7 */
		[13] = RCAR_GP_PIN(4,  8),	/* SD3_DAT6 */
		[14] = RCAR_GP_PIN(4,  7),	/* SD3_DAT5 */
		[15] = RCAR_GP_PIN(4,  6),	/* SD3_DAT4 */
		[16] = RCAR_GP_PIN(4,  5),	/* SD3_DAT3 */
		[17] = RCAR_GP_PIN(4,  4),	/* SD3_DAT2 */
		[18] = RCAR_GP_PIN(4,  3),	/* SD3_DAT1 */
		[19] = RCAR_GP_PIN(4,  2),	/* SD3_DAT0 */
		[20] = RCAR_GP_PIN(4,  1),	/* SD3_CMD */
		[21] = RCAR_GP_PIN(4,  0),	/* SD3_CLK */
		[22] = RCAR_GP_PIN(3, 11),	/* SD1_DAT3 */
		[23] = RCAR_GP_PIN(3, 10),	/* SD1_DAT2 */
		[24] = RCAR_GP_PIN(3,  9),	/* SD1_DAT1 */
		[25] = RCAR_GP_PIN(3,  8),	/* SD1_DAT0 */
		[26] = RCAR_GP_PIN(3,  7),	/* SD1_CMD */
		[27] = RCAR_GP_PIN(3,  6),	/* SD1_CLK */
		[28] = RCAR_GP_PIN(3,  5),	/* SD0_DAT3 */
		[29] = RCAR_GP_PIN(3,  4),	/* SD0_DAT2 */
		[30] = RCAR_GP_PIN(3,  3),	/* SD0_DAT1 */
		[31] = RCAR_GP_PIN(3,  2),	/* SD0_DAT0 */
	} },
	{ PINMUX_BIAS_REG("PUEN4", 0xe6060410, "PUD4", 0xe6060450) {
		 [0] = RCAR_GP_PIN(6,  8),	/* AUDIO_CLKA */
		 [1] = RCAR_GP_PIN(6, 16),	/* SSI_SDATA6 */
		 [2] = RCAR_GP_PIN(6, 15),	/* SSI_WS6 */
		 [3] = RCAR_GP_PIN(6, 14),	/* SSI_SCK6 */
		 [4] = RCAR_GP_PIN(6, 13),	/* SSI_SDATA5 */
		 [5] = RCAR_GP_PIN(6, 12),	/* SSI_WS5 */
		 [6] = RCAR_GP_PIN(6, 11),	/* SSI_SCK5 */
		 [7] = RCAR_GP_PIN(6, 10),	/* SSI_SDATA4 */
		 [8] = RCAR_GP_PIN(6,  7),	/* SSI_SDATA3 */
		 [9] = RCAR_GP_PIN(6,  6),	/* SSI_WS349 */
		[10] = RCAR_GP_PIN(6,  5),	/* SSI_SCK349 */
		[11] = RCAR_GP_PIN(6,  4),	/* SSI_SDATA2 */
		[12] = RCAR_GP_PIN(6,  3),	/* SSI_SDATA1 */
		[13] = RCAR_GP_PIN(6,  2),	/* SSI_SDATA0 */
		[14] = RCAR_GP_PIN(6,  1),	/* SSI_WS01239 */
		[15] = RCAR_GP_PIN(6,  0),	/* SSI_SCK01239 */
		[16] = PIN_NUMBER('T', 21),	/* MLB_REF */
		[17] = RCAR_GP_PIN(5, 19),	/* MLB_DAT */
		[18] = RCAR_GP_PIN(5, 18),	/* MLB_SIG */
		[19] = RCAR_GP_PIN(5, 17),	/* MLB_CLK */
		[20] = RCAR_GP_PIN(5, 16),	/* SSI_SDATA9 */
		[21] = RCAR_GP_PIN(5, 15),	/* MSIOF0_SS2 */
		[22] = RCAR_GP_PIN(5, 14),	/* MSIOF0_SS1 */
		[23] = RCAR_GP_PIN(5, 13),	/* MSIOF0_SYNC */
		[24] = RCAR_GP_PIN(5, 12),	/* MSIOF0_TXD */
		[25] = RCAR_GP_PIN(5, 11),	/* MSIOF0_RXD */
		[26] = RCAR_GP_PIN(5, 10),	/* MSIOF0_SCK */
		[27] = RCAR_GP_PIN(5,  9),	/* RX2_A */
		[28] = RCAR_GP_PIN(5,  8),	/* TX2_A */
		[29] = RCAR_GP_PIN(5,  7),	/* SCK2_A */
		[30] = RCAR_GP_PIN(5,  6),	/* TX1 */
		[31] = RCAR_GP_PIN(5,  5),	/* RX1 */
	} },
	{ PINMUX_BIAS_REG("PUEN5", 0xe6060414, "PUD5", 0xe6060454) {
		 [0] = PIN_NONE,
		 [1] = PIN_NONE,
		 [2] = PIN_NONE,
		 [3] = PIN_NONE,
		 [4] = PIN_NONE,
		 [5] = PIN_NONE,
		 [6] = PIN_NONE,
		 [7] = PIN_NONE,
		 [8] = PIN_NONE,
		 [9] = PIN_NONE,
		[10] = PIN_NONE,
		[11] = PIN_NONE,
		[12] = PIN_NONE,
		[13] = PIN_NONE,
		[14] = PIN_NONE,
		[15] = PIN_NONE,
		[16] = PIN_NONE,
		[17] = PIN_NONE,
		[18] = PIN_NONE,
		[19] = PIN_NONE,
		[20] = PIN_NONE,
		[21] = PIN_NONE,
		[22] = PIN_NONE,
		[23] = PIN_NONE,
		[24] = PIN_NONE,
		[25] = PIN_NONE,
		[26] = PIN_NONE,
		[27] = PIN_NONE,
		[28] = PIN_NONE,
		[29] = PIN_NONE,
		[30] = RCAR_GP_PIN(6,  9),	/* PUEN_USB30_OVC */
		[31] = RCAR_GP_PIN(6, 17),	/* PUEN_USB30_PWEN */
	} },
	{ /* sentinel */ },
};

static unsigned int r8a77990_pinmux_get_bias(struct sh_pfc *pfc,
					     unsigned int pin)
{
	const struct pinmux_bias_reg *reg;
	unsigned int bit;

	reg = sh_pfc_pin_to_bias_reg(pfc, pin, &bit);
	if (!reg)
		return PIN_CONFIG_BIAS_DISABLE;

	if (!(sh_pfc_read(pfc, reg->puen) & BIT(bit)))
		return PIN_CONFIG_BIAS_DISABLE;
	else if (sh_pfc_read(pfc, reg->pud) & BIT(bit))
		return PIN_CONFIG_BIAS_PULL_UP;
	else
		return PIN_CONFIG_BIAS_PULL_DOWN;
}

static void r8a77990_pinmux_set_bias(struct sh_pfc *pfc, unsigned int pin,
				     unsigned int bias)
{
	const struct pinmux_bias_reg *reg;
	u32 enable, updown;
	unsigned int bit;

	reg = sh_pfc_pin_to_bias_reg(pfc, pin, &bit);
	if (!reg)
		return;

	enable = sh_pfc_read(pfc, reg->puen) & ~BIT(bit);
	if (bias != PIN_CONFIG_BIAS_DISABLE)
		enable |= BIT(bit);

	updown = sh_pfc_read(pfc, reg->pud) & ~BIT(bit);
	if (bias == PIN_CONFIG_BIAS_PULL_UP)
		updown |= BIT(bit);

	sh_pfc_write(pfc, reg->pud, updown);
	sh_pfc_write(pfc, reg->puen, enable);
}

static const struct sh_pfc_soc_operations r8a77990_pinmux_ops = {
	.pin_to_pocctrl = r8a77990_pin_to_pocctrl,
	.get_bias = r8a77990_pinmux_get_bias,
	.set_bias = r8a77990_pinmux_set_bias,
};

#ifdef CONFIG_PINCTRL_PFC_R8A774C0
const struct sh_pfc_soc_info r8a774c0_pinmux_info = {
	.name = "r8a774c0_pfc",
	.ops = &r8a77990_pinmux_ops,
	.unlock_reg = 0xe6060000, /* PMMR */

	.function = { PINMUX_FUNCTION_BEGIN, PINMUX_FUNCTION_END },

	.pins = pinmux_pins,
	.nr_pins = ARRAY_SIZE(pinmux_pins),
	.groups = pinmux_groups.common,
	.nr_groups = ARRAY_SIZE(pinmux_groups.common),
	.functions = pinmux_functions.common,
	.nr_functions = ARRAY_SIZE(pinmux_functions.common),

	.cfg_regs = pinmux_config_regs,
	.bias_regs = pinmux_bias_regs,
	.ioctrl_regs = pinmux_ioctrl_regs,

	.pinmux_data = pinmux_data,
	.pinmux_data_size = ARRAY_SIZE(pinmux_data),
};
#endif

#ifdef CONFIG_PINCTRL_PFC_R8A77990
const struct sh_pfc_soc_info r8a77990_pinmux_info = {
	.name = "r8a77990_pfc",
	.ops = &r8a77990_pinmux_ops,
	.unlock_reg = 0xe6060000, /* PMMR */

	.function = { PINMUX_FUNCTION_BEGIN, PINMUX_FUNCTION_END },

	.pins = pinmux_pins,
	.nr_pins = ARRAY_SIZE(pinmux_pins),
	.groups = pinmux_groups.common,
	.nr_groups = ARRAY_SIZE(pinmux_groups.common) +
		ARRAY_SIZE(pinmux_groups.automotive),
	.functions = pinmux_functions.common,
	.nr_functions = ARRAY_SIZE(pinmux_functions.common) +
		ARRAY_SIZE(pinmux_functions.automotive),

	.cfg_regs = pinmux_config_regs,
	.bias_regs = pinmux_bias_regs,
	.ioctrl_regs = pinmux_ioctrl_regs,

	.pinmux_data = pinmux_data,
	.pinmux_data_size = ARRAY_SIZE(pinmux_data),
};
#endif<|MERGE_RESOLUTION|>--- conflicted
+++ resolved
@@ -415,11 +415,7 @@
 #define MOD_SEL0_22		FM(SEL_HSCIF2_0)		FM(SEL_HSCIF2_1)
 #define MOD_SEL0_21_20	   REV4(FM(SEL_I2C1_0),			FM(SEL_I2C1_1),			FM(SEL_I2C1_2),			FM(SEL_I2C1_3))
 #define MOD_SEL0_19_18_17  REV8(FM(SEL_I2C2_0),			FM(SEL_I2C2_1),			FM(SEL_I2C2_2),			FM(SEL_I2C2_3),		FM(SEL_I2C2_4),		F_(0, 0),	F_(0, 0),	F_(0, 0))
-<<<<<<< HEAD
-#define MOD_SEL0_16		FM(SEL_NDFC_0)			FM(SEL_NDFC_1)
-=======
 #define MOD_SEL0_16		FM(SEL_NDF_0)			FM(SEL_NDF_1)
->>>>>>> 0ecfebd2
 #define MOD_SEL0_15		FM(SEL_PWM0_0)			FM(SEL_PWM0_1)
 #define MOD_SEL0_14		FM(SEL_PWM1_0)			FM(SEL_PWM1_1)
 #define MOD_SEL0_13_12	   REV4(FM(SEL_PWM2_0),			FM(SEL_PWM2_1),			FM(SEL_PWM2_2),			F_(0, 0))
@@ -3768,13 +3764,8 @@
 };
 
 static const struct {
-<<<<<<< HEAD
-	struct sh_pfc_pin_group common[245];
-	struct sh_pfc_pin_group automotive[23];
-=======
 	struct sh_pfc_pin_group common[247];
 	struct sh_pfc_pin_group automotive[21];
->>>>>>> 0ecfebd2
 } pinmux_groups = {
 	.common = {
 		SH_PFC_PIN_GROUP(audio_clk_a),
@@ -3805,11 +3796,8 @@
 		SH_PFC_PIN_GROUP(can0_data),
 		SH_PFC_PIN_GROUP(can1_data),
 		SH_PFC_PIN_GROUP(can_clk),
-<<<<<<< HEAD
-=======
 		SH_PFC_PIN_GROUP(canfd0_data),
 		SH_PFC_PIN_GROUP(canfd1_data),
->>>>>>> 0ecfebd2
 		SH_PFC_PIN_GROUP(du_rgb666),
 		SH_PFC_PIN_GROUP(du_rgb888),
 		SH_PFC_PIN_GROUP(du_clk_in_0),
@@ -4029,11 +4017,6 @@
 		SH_PFC_PIN_GROUP(vin5_clk_b),
 	},
 	.automotive = {
-<<<<<<< HEAD
-		SH_PFC_PIN_GROUP(canfd0_data),
-		SH_PFC_PIN_GROUP(canfd1_data),
-=======
->>>>>>> 0ecfebd2
 		SH_PFC_PIN_GROUP(drif0_ctrl_a),
 		SH_PFC_PIN_GROUP(drif0_data0_a),
 		SH_PFC_PIN_GROUP(drif0_data1_a),
@@ -4480,13 +4463,8 @@
 };
 
 static const struct {
-<<<<<<< HEAD
-	struct sh_pfc_function common[45];
-	struct sh_pfc_function automotive[6];
-=======
 	struct sh_pfc_function common[47];
 	struct sh_pfc_function automotive[4];
->>>>>>> 0ecfebd2
 } pinmux_functions = {
 	.common = {
 		SH_PFC_FUNCTION(audio_clk),
@@ -4494,11 +4472,8 @@
 		SH_PFC_FUNCTION(can0),
 		SH_PFC_FUNCTION(can1),
 		SH_PFC_FUNCTION(can_clk),
-<<<<<<< HEAD
-=======
 		SH_PFC_FUNCTION(canfd0),
 		SH_PFC_FUNCTION(canfd1),
->>>>>>> 0ecfebd2
 		SH_PFC_FUNCTION(du),
 		SH_PFC_FUNCTION(hscif0),
 		SH_PFC_FUNCTION(hscif1),
@@ -4541,11 +4516,6 @@
 		SH_PFC_FUNCTION(vin5),
 	},
 	.automotive = {
-<<<<<<< HEAD
-		SH_PFC_FUNCTION(canfd0),
-		SH_PFC_FUNCTION(canfd1),
-=======
->>>>>>> 0ecfebd2
 		SH_PFC_FUNCTION(drif0),
 		SH_PFC_FUNCTION(drif1),
 		SH_PFC_FUNCTION(drif2),
@@ -5025,13 +4995,6 @@
 };
 
 enum ioctrl_regs {
-<<<<<<< HEAD
-	IOCTRL30,
-};
-
-static const struct pinmux_ioctrl_reg pinmux_ioctrl_regs[] = {
-	[IOCTRL30] = { 0xe6060380, },
-=======
 	POCCTRL0,
 	TDSELCTRL,
 };
@@ -5039,7 +5002,6 @@
 static const struct pinmux_ioctrl_reg pinmux_ioctrl_regs[] = {
 	[POCCTRL0] = { 0xe6060380, },
 	[TDSELCTRL] = { 0xe60603c0, },
->>>>>>> 0ecfebd2
 	{ /* sentinel */ },
 };
 
@@ -5048,11 +5010,7 @@
 {
 	int bit = -EINVAL;
 
-<<<<<<< HEAD
-	*pocctrl = pinmux_ioctrl_regs[IOCTRL30].reg;
-=======
 	*pocctrl = pinmux_ioctrl_regs[POCCTRL0].reg;
->>>>>>> 0ecfebd2
 
 	if (pin >= RCAR_GP_PIN(3, 0) && pin <= RCAR_GP_PIN(3, 11))
 		bit = pin & 0x1f;
