// SPDX-License-Identifier: GPL-2.0
/*
 * Idle functions for s390.
 *
 * Copyright IBM Corp. 2014
 *
 * Author(s): Martin Schwidefsky <schwidefsky@de.ibm.com>
 */

#include <linux/kernel.h>
#include <linux/kernel_stat.h>
#include <linux/notifier.h>
#include <linux/init.h>
#include <linux/cpu.h>
#include <linux/sched/cputime.h>
#include <trace/events/power.h>
#include <asm/nmi.h>
#include <asm/smp.h>
#include "entry.h"

static DEFINE_PER_CPU(struct s390_idle_data, s390_idle);

void arch_cpu_idle(void)
{
	struct s390_idle_data *idle = this_cpu_ptr(&s390_idle);
	unsigned long long idle_time;
	unsigned long psw_mask;

	/* Wait for external, I/O or machine check interrupt. */
	psw_mask = PSW_KERNEL_BITS | PSW_MASK_WAIT | PSW_MASK_DAT |
		PSW_MASK_IO | PSW_MASK_EXT | PSW_MASK_MCHECK;
	clear_cpu_flag(CIF_NOHZ_DELAY);

<<<<<<< HEAD
	raw_local_irq_save(flags);
	/* Call the assembler magic in entry.S */
	psw_idle(idle, psw_mask);
	raw_local_irq_restore(flags);
=======
	/* psw_idle() returns with interrupts disabled. */
	psw_idle(idle, psw_mask);
>>>>>>> 8a8109f3

	/* Account time spent with enabled wait psw loaded as idle time. */
	raw_write_seqcount_begin(&idle->seqcount);
	idle_time = idle->clock_idle_exit - idle->clock_idle_enter;
	idle->clock_idle_enter = idle->clock_idle_exit = 0ULL;
	idle->idle_time += idle_time;
	idle->idle_count++;
	account_idle_time(cputime_to_nsecs(idle_time));
	raw_write_seqcount_end(&idle->seqcount);
	raw_local_irq_enable();
}

static ssize_t show_idle_count(struct device *dev,
				struct device_attribute *attr, char *buf)
{
	struct s390_idle_data *idle = &per_cpu(s390_idle, dev->id);
	unsigned long long idle_count;
	unsigned int seq;

	do {
		seq = read_seqcount_begin(&idle->seqcount);
		idle_count = READ_ONCE(idle->idle_count);
		if (READ_ONCE(idle->clock_idle_enter))
			idle_count++;
	} while (read_seqcount_retry(&idle->seqcount, seq));
	return sprintf(buf, "%llu\n", idle_count);
}
DEVICE_ATTR(idle_count, 0444, show_idle_count, NULL);

static ssize_t show_idle_time(struct device *dev,
				struct device_attribute *attr, char *buf)
{
	unsigned long long now, idle_time, idle_enter, idle_exit, in_idle;
	struct s390_idle_data *idle = &per_cpu(s390_idle, dev->id);
	unsigned int seq;

	do {
		seq = read_seqcount_begin(&idle->seqcount);
		idle_time = READ_ONCE(idle->idle_time);
		idle_enter = READ_ONCE(idle->clock_idle_enter);
		idle_exit = READ_ONCE(idle->clock_idle_exit);
	} while (read_seqcount_retry(&idle->seqcount, seq));
	in_idle = 0;
	now = get_tod_clock();
	if (idle_enter) {
		if (idle_exit) {
			in_idle = idle_exit - idle_enter;
		} else if (now > idle_enter) {
			in_idle = now - idle_enter;
		}
	}
	idle_time += in_idle;
	return sprintf(buf, "%llu\n", idle_time >> 12);
}
DEVICE_ATTR(idle_time_us, 0444, show_idle_time, NULL);

u64 arch_cpu_idle_time(int cpu)
{
	struct s390_idle_data *idle = &per_cpu(s390_idle, cpu);
	unsigned long long now, idle_enter, idle_exit, in_idle;
	unsigned int seq;

	do {
		seq = read_seqcount_begin(&idle->seqcount);
		idle_enter = READ_ONCE(idle->clock_idle_enter);
		idle_exit = READ_ONCE(idle->clock_idle_exit);
	} while (read_seqcount_retry(&idle->seqcount, seq));
	in_idle = 0;
	now = get_tod_clock();
	if (idle_enter) {
		if (idle_exit) {
			in_idle = idle_exit - idle_enter;
		} else if (now > idle_enter) {
			in_idle = now - idle_enter;
		}
	}
	return cputime_to_nsecs(in_idle);
}

void arch_cpu_idle_enter(void)
{
}

<<<<<<< HEAD
void arch_cpu_idle(void)
{
	enabled_wait();
	raw_local_irq_enable();
}

=======
>>>>>>> 8a8109f3
void arch_cpu_idle_exit(void)
{
}

void arch_cpu_idle_dead(void)
{
	cpu_die();
}<|MERGE_RESOLUTION|>--- conflicted
+++ resolved
@@ -31,15 +31,8 @@
 		PSW_MASK_IO | PSW_MASK_EXT | PSW_MASK_MCHECK;
 	clear_cpu_flag(CIF_NOHZ_DELAY);
 
-<<<<<<< HEAD
-	raw_local_irq_save(flags);
-	/* Call the assembler magic in entry.S */
-	psw_idle(idle, psw_mask);
-	raw_local_irq_restore(flags);
-=======
 	/* psw_idle() returns with interrupts disabled. */
 	psw_idle(idle, psw_mask);
->>>>>>> 8a8109f3
 
 	/* Account time spent with enabled wait psw loaded as idle time. */
 	raw_write_seqcount_begin(&idle->seqcount);
@@ -123,15 +116,6 @@
 {
 }
 
-<<<<<<< HEAD
-void arch_cpu_idle(void)
-{
-	enabled_wait();
-	raw_local_irq_enable();
-}
-
-=======
->>>>>>> 8a8109f3
 void arch_cpu_idle_exit(void)
 {
 }
