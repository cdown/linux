--- conflicted
+++ resolved
@@ -1978,17 +1978,11 @@
 	CLK(NULL,	"sdrc_ick",	&sdrc_ick),
 	CLK(NULL,	"des_ick",	&des_ick),
 	CLK("omap-sham",	"ick",	&sha_ick),
-<<<<<<< HEAD
-	CLK("omap_rng",	"ick",		&rng_ick),
-	CLK(NULL,	"rng_ick",	&rng_ick),
-	CLK("omap-aes",	"ick",	&aes_ick),
-=======
 	CLK(NULL,	"sha_ick",	&sha_ick),
 	CLK("omap_rng", "ick",		&rng_ick),
 	CLK(NULL,	"rng_ick",	&rng_ick),
 	CLK("omap-aes",	"ick",	&aes_ick),
 	CLK(NULL,	"aes_ick",	&aes_ick),
->>>>>>> e0d20b69
 	CLK(NULL,	"pka_ick",	&pka_ick),
 	CLK(NULL,	"usb_fck",	&usb_fck),
 	CLK("musb-omap2430",	"ick",	&usbhs_ick),
