--- conflicted
+++ resolved
@@ -251,25 +251,10 @@
 	  buffer driver that will allow you to collect traces of the
 	  kernel code.
 
-<<<<<<< HEAD
-config DEBUG_S3C_UART
-	depends on PLAT_SAMSUNG
-	int "S3C UART to use for low-level debug"
-	default "0"
-	help
-	  Choice for UART for kernel low-level using S3C UARTS,
-	  should be between zero and two. The port must have been
-	  initialised by the boot-loader before use.
-
-	  The uncompressor code port configuration is now handled
-	  by CONFIG_S3C_LOWLEVEL_UART_PORT.
-
 config ARM_KPROBES_TEST
 	tristate "Kprobes test module"
 	depends on KPROBES && MODULES
 	help
 	  Perform tests of kprobes API and instruction set simulation.
 
-=======
->>>>>>> f350b861
 endmenu