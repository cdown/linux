--- conflicted
+++ resolved
@@ -482,11 +482,6 @@
 	select CLKSRC_SAMSUNG_PWM
 	select GPIO_SAMSUNG
 	select GPIOLIB
-<<<<<<< HEAD
-	select GENERIC_IRQ_MULTI_HANDLER
-=======
-	select HAVE_S3C2410_I2C if I2C
->>>>>>> ed43eed0
 	select NEED_MACH_IO_H
 	select S3C2410_WATCHDOG
 	select SAMSUNG_ATAGS
