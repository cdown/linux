/* SPDX-License-Identifier: GPL-2.0-only */
/*
 * Copyright (C) 2012 Regents of the University of California
 */

#ifndef _ASM_RISCV_PGTABLE_H
#define _ASM_RISCV_PGTABLE_H

#include <linux/mmzone.h>
#include <linux/sizes.h>

#include <asm/pgtable-bits.h>

#ifndef CONFIG_MMU
#define KERNEL_LINK_ADDR	PAGE_OFFSET
#define KERN_VIRT_SIZE		(UL(-1))
#else

#define ADDRESS_SPACE_END	(UL(-1))

#ifdef CONFIG_64BIT
/* Leave 2GB for kernel and BPF at the end of the address space */
#define KERNEL_LINK_ADDR	(ADDRESS_SPACE_END - SZ_2G + 1)
#else
#define KERNEL_LINK_ADDR	PAGE_OFFSET
#endif

/* Number of entries in the page global directory */
#define PTRS_PER_PGD    (PAGE_SIZE / sizeof(pgd_t))
/* Number of entries in the page table */
#define PTRS_PER_PTE    (PAGE_SIZE / sizeof(pte_t))

/*
 * Half of the kernel address space (half of the entries of the page global
 * directory) is for the direct mapping.
 */
#define KERN_VIRT_SIZE          ((PTRS_PER_PGD / 2 * PGDIR_SIZE) / 2)

#define VMALLOC_SIZE     (KERN_VIRT_SIZE >> 1)
#define VMALLOC_END      PAGE_OFFSET
#define VMALLOC_START    (PAGE_OFFSET - VMALLOC_SIZE)

#define BPF_JIT_REGION_SIZE	(SZ_128M)
#ifdef CONFIG_64BIT
#define BPF_JIT_REGION_START	(BPF_JIT_REGION_END - BPF_JIT_REGION_SIZE)
#define BPF_JIT_REGION_END	(MODULES_END)
#else
#define BPF_JIT_REGION_START	(PAGE_OFFSET - BPF_JIT_REGION_SIZE)
#define BPF_JIT_REGION_END	(VMALLOC_END)
#endif

/* Modules always live before the kernel */
#ifdef CONFIG_64BIT
/* This is used to define the end of the KASAN shadow region */
#define MODULES_LOWEST_VADDR	(KERNEL_LINK_ADDR - SZ_2G)
#define MODULES_VADDR		(PFN_ALIGN((unsigned long)&_end) - SZ_2G)
#define MODULES_END		(PFN_ALIGN((unsigned long)&_start))
#endif

/*
 * Roughly size the vmemmap space to be large enough to fit enough
 * struct pages to map half the virtual address space. Then
 * position vmemmap directly below the VMALLOC region.
 */
#ifdef CONFIG_64BIT
#define VA_BITS		(pgtable_l5_enabled ? \
				57 : (pgtable_l4_enabled ? 48 : 39))
#else
#define VA_BITS		32
#endif

#define VMEMMAP_SHIFT \
	(VA_BITS - PAGE_SHIFT - 1 + STRUCT_PAGE_MAX_SHIFT)
#define VMEMMAP_SIZE	BIT(VMEMMAP_SHIFT)
#define VMEMMAP_END	VMALLOC_START
#define VMEMMAP_START	(VMALLOC_START - VMEMMAP_SIZE)

/*
 * Define vmemmap for pfn_to_page & page_to_pfn calls. Needed if kernel
 * is configured with CONFIG_SPARSEMEM_VMEMMAP enabled.
 */
#define vmemmap		((struct page *)VMEMMAP_START)

#define PCI_IO_SIZE      SZ_16M
#define PCI_IO_END       VMEMMAP_START
#define PCI_IO_START     (PCI_IO_END - PCI_IO_SIZE)

#define FIXADDR_TOP      PCI_IO_START
#ifdef CONFIG_64BIT
#define FIXADDR_SIZE     PMD_SIZE
#else
#define FIXADDR_SIZE     PGDIR_SIZE
#endif
#define FIXADDR_START    (FIXADDR_TOP - FIXADDR_SIZE)

#endif

#ifdef CONFIG_XIP_KERNEL
#define XIP_OFFSET		SZ_32M
#define XIP_OFFSET_MASK		(SZ_32M - 1)
#else
#define XIP_OFFSET		0
#endif

#ifndef __ASSEMBLY__

#include <asm/page.h>
#include <asm/tlbflush.h>
#include <linux/mm_types.h>

#define __page_val_to_pfn(_val)  (((_val) & _PAGE_PFN_MASK) >> _PAGE_PFN_SHIFT)

#ifdef CONFIG_64BIT
#include <asm/pgtable-64.h>
#else
#include <asm/pgtable-32.h>
#endif /* CONFIG_64BIT */

#include <linux/page_table_check.h>

#ifdef CONFIG_XIP_KERNEL
#define XIP_FIXUP(addr) ({							\
	uintptr_t __a = (uintptr_t)(addr);					\
	(__a >= CONFIG_XIP_PHYS_ADDR && \
	 __a < CONFIG_XIP_PHYS_ADDR + XIP_OFFSET * 2) ?	\
		__a - CONFIG_XIP_PHYS_ADDR + CONFIG_PHYS_RAM_BASE - XIP_OFFSET :\
		__a;								\
	})
#else
#define XIP_FIXUP(addr)		(addr)
#endif /* CONFIG_XIP_KERNEL */

struct pt_alloc_ops {
	pte_t *(*get_pte_virt)(phys_addr_t pa);
	phys_addr_t (*alloc_pte)(uintptr_t va);
#ifndef __PAGETABLE_PMD_FOLDED
	pmd_t *(*get_pmd_virt)(phys_addr_t pa);
	phys_addr_t (*alloc_pmd)(uintptr_t va);
	pud_t *(*get_pud_virt)(phys_addr_t pa);
	phys_addr_t (*alloc_pud)(uintptr_t va);
	p4d_t *(*get_p4d_virt)(phys_addr_t pa);
	phys_addr_t (*alloc_p4d)(uintptr_t va);
#endif
};

extern struct pt_alloc_ops pt_ops __initdata;

#ifdef CONFIG_MMU
/* Number of PGD entries that a user-mode program can use */
#define USER_PTRS_PER_PGD   (TASK_SIZE / PGDIR_SIZE)

/* Page protection bits */
#define _PAGE_BASE	(_PAGE_PRESENT | _PAGE_ACCESSED | _PAGE_USER)

#define PAGE_NONE		__pgprot(_PAGE_PROT_NONE | _PAGE_READ)
#define PAGE_READ		__pgprot(_PAGE_BASE | _PAGE_READ)
#define PAGE_WRITE		__pgprot(_PAGE_BASE | _PAGE_READ | _PAGE_WRITE)
#define PAGE_EXEC		__pgprot(_PAGE_BASE | _PAGE_EXEC)
#define PAGE_READ_EXEC		__pgprot(_PAGE_BASE | _PAGE_READ | _PAGE_EXEC)
#define PAGE_WRITE_EXEC		__pgprot(_PAGE_BASE | _PAGE_READ |	\
					 _PAGE_EXEC | _PAGE_WRITE)

#define PAGE_COPY		PAGE_READ
#define PAGE_COPY_EXEC		PAGE_EXEC
#define PAGE_COPY_READ_EXEC	PAGE_READ_EXEC
#define PAGE_SHARED		PAGE_WRITE
#define PAGE_SHARED_EXEC	PAGE_WRITE_EXEC

#define _PAGE_KERNEL		(_PAGE_READ \
				| _PAGE_WRITE \
				| _PAGE_PRESENT \
				| _PAGE_ACCESSED \
				| _PAGE_DIRTY \
				| _PAGE_GLOBAL)

#define PAGE_KERNEL		__pgprot(_PAGE_KERNEL)
#define PAGE_KERNEL_READ	__pgprot(_PAGE_KERNEL & ~_PAGE_WRITE)
#define PAGE_KERNEL_EXEC	__pgprot(_PAGE_KERNEL | _PAGE_EXEC)
#define PAGE_KERNEL_READ_EXEC	__pgprot((_PAGE_KERNEL & ~_PAGE_WRITE) \
					 | _PAGE_EXEC)

#define PAGE_TABLE		__pgprot(_PAGE_TABLE)

#define _PAGE_IOREMAP	((_PAGE_KERNEL & ~_PAGE_MTMASK) | _PAGE_IO)
#define PAGE_KERNEL_IO		__pgprot(_PAGE_IOREMAP)

extern pgd_t swapper_pg_dir[];

#ifdef CONFIG_TRANSPARENT_HUGEPAGE
static inline int pmd_present(pmd_t pmd)
{
	/*
	 * Checking for _PAGE_LEAF is needed too because:
	 * When splitting a THP, split_huge_page() will temporarily clear
	 * the present bit, in this situation, pmd_present() and
	 * pmd_trans_huge() still needs to return true.
	 */
	return (pmd_val(pmd) & (_PAGE_PRESENT | _PAGE_PROT_NONE | _PAGE_LEAF));
}
#else
static inline int pmd_present(pmd_t pmd)
{
	return (pmd_val(pmd) & (_PAGE_PRESENT | _PAGE_PROT_NONE));
}
#endif

static inline int pmd_none(pmd_t pmd)
{
	return (pmd_val(pmd) == 0);
}

static inline int pmd_bad(pmd_t pmd)
{
	return !pmd_present(pmd) || (pmd_val(pmd) & _PAGE_LEAF);
}

#define pmd_leaf	pmd_leaf
static inline int pmd_leaf(pmd_t pmd)
{
	return pmd_present(pmd) && (pmd_val(pmd) & _PAGE_LEAF);
}

static inline void set_pmd(pmd_t *pmdp, pmd_t pmd)
{
	*pmdp = pmd;
}

static inline void pmd_clear(pmd_t *pmdp)
{
	set_pmd(pmdp, __pmd(0));
}

static inline pgd_t pfn_pgd(unsigned long pfn, pgprot_t prot)
{
	unsigned long prot_val = pgprot_val(prot);

	ALT_THEAD_PMA(prot_val);

	return __pgd((pfn << _PAGE_PFN_SHIFT) | prot_val);
}

static inline unsigned long _pgd_pfn(pgd_t pgd)
{
	return __page_val_to_pfn(pgd_val(pgd));
}

static inline struct page *pmd_page(pmd_t pmd)
{
	return pfn_to_page(__page_val_to_pfn(pmd_val(pmd)));
}

static inline unsigned long pmd_page_vaddr(pmd_t pmd)
{
	return (unsigned long)pfn_to_virt(__page_val_to_pfn(pmd_val(pmd)));
}

static inline pte_t pmd_pte(pmd_t pmd)
{
	return __pte(pmd_val(pmd));
}

static inline pte_t pud_pte(pud_t pud)
{
	return __pte(pud_val(pud));
}

/* Yields the page frame number (PFN) of a page table entry */
static inline unsigned long pte_pfn(pte_t pte)
{
	return __page_val_to_pfn(pte_val(pte));
}

#define pte_page(x)     pfn_to_page(pte_pfn(x))

/* Constructs a page table entry */
static inline pte_t pfn_pte(unsigned long pfn, pgprot_t prot)
{
	unsigned long prot_val = pgprot_val(prot);

	ALT_THEAD_PMA(prot_val);

	return __pte((pfn << _PAGE_PFN_SHIFT) | prot_val);
}

#define mk_pte(page, prot)       pfn_pte(page_to_pfn(page), prot)

static inline int pte_present(pte_t pte)
{
	return (pte_val(pte) & (_PAGE_PRESENT | _PAGE_PROT_NONE));
}

static inline int pte_none(pte_t pte)
{
	return (pte_val(pte) == 0);
}

static inline int pte_write(pte_t pte)
{
	return pte_val(pte) & _PAGE_WRITE;
}

static inline int pte_exec(pte_t pte)
{
	return pte_val(pte) & _PAGE_EXEC;
}

static inline int pte_user(pte_t pte)
{
	return pte_val(pte) & _PAGE_USER;
}

static inline int pte_huge(pte_t pte)
{
	return pte_present(pte) && (pte_val(pte) & _PAGE_LEAF);
}

static inline int pte_dirty(pte_t pte)
{
	return pte_val(pte) & _PAGE_DIRTY;
}

static inline int pte_young(pte_t pte)
{
	return pte_val(pte) & _PAGE_ACCESSED;
}

static inline int pte_special(pte_t pte)
{
	return pte_val(pte) & _PAGE_SPECIAL;
}

/* static inline pte_t pte_rdprotect(pte_t pte) */

static inline pte_t pte_wrprotect(pte_t pte)
{
	return __pte(pte_val(pte) & ~(_PAGE_WRITE));
}

/* static inline pte_t pte_mkread(pte_t pte) */

static inline pte_t pte_mkwrite(pte_t pte)
{
	return __pte(pte_val(pte) | _PAGE_WRITE);
}

/* static inline pte_t pte_mkexec(pte_t pte) */

static inline pte_t pte_mkdirty(pte_t pte)
{
	return __pte(pte_val(pte) | _PAGE_DIRTY);
}

static inline pte_t pte_mkclean(pte_t pte)
{
	return __pte(pte_val(pte) & ~(_PAGE_DIRTY));
}

static inline pte_t pte_mkyoung(pte_t pte)
{
	return __pte(pte_val(pte) | _PAGE_ACCESSED);
}

static inline pte_t pte_mkold(pte_t pte)
{
	return __pte(pte_val(pte) & ~(_PAGE_ACCESSED));
}

static inline pte_t pte_mkspecial(pte_t pte)
{
	return __pte(pte_val(pte) | _PAGE_SPECIAL);
}

static inline pte_t pte_mkhuge(pte_t pte)
{
	return pte;
}

#ifdef CONFIG_NUMA_BALANCING
/*
 * See the comment in include/asm-generic/pgtable.h
 */
static inline int pte_protnone(pte_t pte)
{
	return (pte_val(pte) & (_PAGE_PRESENT | _PAGE_PROT_NONE)) == _PAGE_PROT_NONE;
}

static inline int pmd_protnone(pmd_t pmd)
{
	return pte_protnone(pmd_pte(pmd));
}
#endif

/* Modify page protection bits */
static inline pte_t pte_modify(pte_t pte, pgprot_t newprot)
{
	unsigned long newprot_val = pgprot_val(newprot);

	ALT_THEAD_PMA(newprot_val);

	return __pte((pte_val(pte) & _PAGE_CHG_MASK) | newprot_val);
}

#define pgd_ERROR(e) \
	pr_err("%s:%d: bad pgd " PTE_FMT ".\n", __FILE__, __LINE__, pgd_val(e))


/* Commit new configuration to MMU hardware */
static inline void update_mmu_cache(struct vm_area_struct *vma,
	unsigned long address, pte_t *ptep)
{
	/*
	 * The kernel assumes that TLBs don't cache invalid entries, but
	 * in RISC-V, SFENCE.VMA specifies an ordering constraint, not a
	 * cache flush; it is necessary even after writing invalid entries.
	 * Relying on flush_tlb_fix_spurious_fault would suffice, but
	 * the extra traps reduce performance.  So, eagerly SFENCE.VMA.
	 */
	flush_tlb_page(vma, address);
}

#define __HAVE_ARCH_UPDATE_MMU_TLB
#define update_mmu_tlb update_mmu_cache

static inline void update_mmu_cache_pmd(struct vm_area_struct *vma,
		unsigned long address, pmd_t *pmdp)
{
	pte_t *ptep = (pte_t *)pmdp;

	update_mmu_cache(vma, address, ptep);
}

#define __HAVE_ARCH_PTE_SAME
static inline int pte_same(pte_t pte_a, pte_t pte_b)
{
	return pte_val(pte_a) == pte_val(pte_b);
}

/*
 * Certain architectures need to do special things when PTEs within
 * a page table are directly modified.  Thus, the following hook is
 * made available.
 */
static inline void set_pte(pte_t *ptep, pte_t pteval)
{
	*ptep = pteval;
}

void flush_icache_pte(pte_t pte);

static inline void __set_pte_at(struct mm_struct *mm,
	unsigned long addr, pte_t *ptep, pte_t pteval)
{
	if (pte_present(pteval) && pte_exec(pteval))
		flush_icache_pte(pteval);

	set_pte(ptep, pteval);
}

static inline void set_pte_at(struct mm_struct *mm,
	unsigned long addr, pte_t *ptep, pte_t pteval)
{
	page_table_check_pte_set(mm, addr, ptep, pteval);
	__set_pte_at(mm, addr, ptep, pteval);
}

static inline void pte_clear(struct mm_struct *mm,
	unsigned long addr, pte_t *ptep)
{
	__set_pte_at(mm, addr, ptep, __pte(0));
}

#define __HAVE_ARCH_PTEP_SET_ACCESS_FLAGS
static inline int ptep_set_access_flags(struct vm_area_struct *vma,
					unsigned long address, pte_t *ptep,
					pte_t entry, int dirty)
{
	if (!pte_same(*ptep, entry))
		set_pte_at(vma->vm_mm, address, ptep, entry);
	/*
	 * update_mmu_cache will unconditionally execute, handling both
	 * the case that the PTE changed and the spurious fault case.
	 */
	return true;
}

#define __HAVE_ARCH_PTEP_GET_AND_CLEAR
static inline pte_t ptep_get_and_clear(struct mm_struct *mm,
				       unsigned long address, pte_t *ptep)
{
	pte_t pte = __pte(atomic_long_xchg((atomic_long_t *)ptep, 0));

	page_table_check_pte_clear(mm, address, pte);

	return pte;
}

#define __HAVE_ARCH_PTEP_TEST_AND_CLEAR_YOUNG
static inline int ptep_test_and_clear_young(struct vm_area_struct *vma,
					    unsigned long address,
					    pte_t *ptep)
{
	if (!pte_young(*ptep))
		return 0;
	return test_and_clear_bit(_PAGE_ACCESSED_OFFSET, &pte_val(*ptep));
}

#define __HAVE_ARCH_PTEP_SET_WRPROTECT
static inline void ptep_set_wrprotect(struct mm_struct *mm,
				      unsigned long address, pte_t *ptep)
{
	atomic_long_and(~(unsigned long)_PAGE_WRITE, (atomic_long_t *)ptep);
}

#define __HAVE_ARCH_PTEP_CLEAR_YOUNG_FLUSH
static inline int ptep_clear_flush_young(struct vm_area_struct *vma,
					 unsigned long address, pte_t *ptep)
{
	/*
	 * This comment is borrowed from x86, but applies equally to RISC-V:
	 *
	 * Clearing the accessed bit without a TLB flush
	 * doesn't cause data corruption. [ It could cause incorrect
	 * page aging and the (mistaken) reclaim of hot pages, but the
	 * chance of that should be relatively low. ]
	 *
	 * So as a performance optimization don't flush the TLB when
	 * clearing the accessed bit, it will eventually be flushed by
	 * a context switch or a VM operation anyway. [ In the rare
	 * event of it not getting flushed for a long time the delay
	 * shouldn't really matter because there's no real memory
	 * pressure for swapout to react to. ]
	 */
	return ptep_test_and_clear_young(vma, address, ptep);
}

#define pgprot_noncached pgprot_noncached
static inline pgprot_t pgprot_noncached(pgprot_t _prot)
{
	unsigned long prot = pgprot_val(_prot);

	prot &= ~_PAGE_MTMASK;
	prot |= _PAGE_IO;

	return __pgprot(prot);
}

#define pgprot_writecombine pgprot_writecombine
static inline pgprot_t pgprot_writecombine(pgprot_t _prot)
{
	unsigned long prot = pgprot_val(_prot);

	prot &= ~_PAGE_MTMASK;
	prot |= _PAGE_NOCACHE;

	return __pgprot(prot);
}

/*
 * THP functions
 */
static inline pmd_t pte_pmd(pte_t pte)
{
	return __pmd(pte_val(pte));
}

static inline pmd_t pmd_mkhuge(pmd_t pmd)
{
	return pmd;
}

static inline pmd_t pmd_mkinvalid(pmd_t pmd)
{
	return __pmd(pmd_val(pmd) & ~(_PAGE_PRESENT|_PAGE_PROT_NONE));
}

#define __pmd_to_phys(pmd)  (__page_val_to_pfn(pmd_val(pmd)) << PAGE_SHIFT)

static inline unsigned long pmd_pfn(pmd_t pmd)
{
	return ((__pmd_to_phys(pmd) & PMD_MASK) >> PAGE_SHIFT);
}

#define __pud_to_phys(pud)  (__page_val_to_pfn(pud_val(pud)) << PAGE_SHIFT)

static inline unsigned long pud_pfn(pud_t pud)
{
	return ((__pud_to_phys(pud) & PUD_MASK) >> PAGE_SHIFT);
}

static inline pmd_t pmd_modify(pmd_t pmd, pgprot_t newprot)
{
	return pte_pmd(pte_modify(pmd_pte(pmd), newprot));
}

#define pmd_write pmd_write
static inline int pmd_write(pmd_t pmd)
{
	return pte_write(pmd_pte(pmd));
}

static inline int pmd_dirty(pmd_t pmd)
{
	return pte_dirty(pmd_pte(pmd));
}

#define pmd_young pmd_young
static inline int pmd_young(pmd_t pmd)
{
	return pte_young(pmd_pte(pmd));
}

static inline int pmd_user(pmd_t pmd)
{
	return pte_user(pmd_pte(pmd));
}

static inline pmd_t pmd_mkold(pmd_t pmd)
{
	return pte_pmd(pte_mkold(pmd_pte(pmd)));
}

static inline pmd_t pmd_mkyoung(pmd_t pmd)
{
	return pte_pmd(pte_mkyoung(pmd_pte(pmd)));
}

static inline pmd_t pmd_mkwrite(pmd_t pmd)
{
	return pte_pmd(pte_mkwrite(pmd_pte(pmd)));
}

static inline pmd_t pmd_wrprotect(pmd_t pmd)
{
	return pte_pmd(pte_wrprotect(pmd_pte(pmd)));
}

static inline pmd_t pmd_mkclean(pmd_t pmd)
{
	return pte_pmd(pte_mkclean(pmd_pte(pmd)));
}

static inline pmd_t pmd_mkdirty(pmd_t pmd)
{
	return pte_pmd(pte_mkdirty(pmd_pte(pmd)));
}

static inline void set_pmd_at(struct mm_struct *mm, unsigned long addr,
				pmd_t *pmdp, pmd_t pmd)
{
	page_table_check_pmd_set(mm, addr, pmdp, pmd);
	return __set_pte_at(mm, addr, (pte_t *)pmdp, pmd_pte(pmd));
}

static inline void set_pud_at(struct mm_struct *mm, unsigned long addr,
				pud_t *pudp, pud_t pud)
{
	page_table_check_pud_set(mm, addr, pudp, pud);
	return __set_pte_at(mm, addr, (pte_t *)pudp, pud_pte(pud));
<<<<<<< HEAD
}

#ifdef CONFIG_PAGE_TABLE_CHECK
static inline bool pte_user_accessible_page(pte_t pte)
{
	return pte_present(pte) && pte_user(pte);
}

static inline bool pmd_user_accessible_page(pmd_t pmd)
{
	return pmd_leaf(pmd) && pmd_user(pmd);
}

=======
}

#ifdef CONFIG_PAGE_TABLE_CHECK
static inline bool pte_user_accessible_page(pte_t pte)
{
	return pte_present(pte) && pte_user(pte);
}

static inline bool pmd_user_accessible_page(pmd_t pmd)
{
	return pmd_leaf(pmd) && pmd_user(pmd);
}

>>>>>>> 6e66e96e
static inline bool pud_user_accessible_page(pud_t pud)
{
	return pud_leaf(pud) && pud_user(pud);
}
#endif

#ifdef CONFIG_TRANSPARENT_HUGEPAGE
static inline int pmd_trans_huge(pmd_t pmd)
{
	return pmd_leaf(pmd);
}

#define __HAVE_ARCH_PMDP_SET_ACCESS_FLAGS
static inline int pmdp_set_access_flags(struct vm_area_struct *vma,
					unsigned long address, pmd_t *pmdp,
					pmd_t entry, int dirty)
{
	return ptep_set_access_flags(vma, address, (pte_t *)pmdp, pmd_pte(entry), dirty);
}

#define __HAVE_ARCH_PMDP_TEST_AND_CLEAR_YOUNG
static inline int pmdp_test_and_clear_young(struct vm_area_struct *vma,
					unsigned long address, pmd_t *pmdp)
{
	return ptep_test_and_clear_young(vma, address, (pte_t *)pmdp);
}

#define __HAVE_ARCH_PMDP_HUGE_GET_AND_CLEAR
static inline pmd_t pmdp_huge_get_and_clear(struct mm_struct *mm,
					unsigned long address, pmd_t *pmdp)
{
	pmd_t pmd = __pmd(atomic_long_xchg((atomic_long_t *)pmdp, 0));

	page_table_check_pmd_clear(mm, address, pmd);

	return pmd;
}

#define __HAVE_ARCH_PMDP_SET_WRPROTECT
static inline void pmdp_set_wrprotect(struct mm_struct *mm,
					unsigned long address, pmd_t *pmdp)
{
	ptep_set_wrprotect(mm, address, (pte_t *)pmdp);
}

#define pmdp_establish pmdp_establish
static inline pmd_t pmdp_establish(struct vm_area_struct *vma,
				unsigned long address, pmd_t *pmdp, pmd_t pmd)
{
	page_table_check_pmd_set(vma->vm_mm, address, pmdp, pmd);
	return __pmd(atomic_long_xchg((atomic_long_t *)pmdp, pmd_val(pmd)));
}
#endif /* CONFIG_TRANSPARENT_HUGEPAGE */

/*
 * Encode and decode a swap entry
 *
 * Format of swap PTE:
 *	bit            0:	_PAGE_PRESENT (zero)
 *	bit       1 to 3:       _PAGE_LEAF (zero)
 *	bit            5:	_PAGE_PROT_NONE (zero)
 *	bits      6 to 10:	swap type
 *	bits 10 to XLEN-1:	swap offset
 */
#define __SWP_TYPE_SHIFT	6
#define __SWP_TYPE_BITS		5
#define __SWP_TYPE_MASK		((1UL << __SWP_TYPE_BITS) - 1)
#define __SWP_OFFSET_SHIFT	(__SWP_TYPE_BITS + __SWP_TYPE_SHIFT)

#define MAX_SWAPFILES_CHECK()	\
	BUILD_BUG_ON(MAX_SWAPFILES_SHIFT > __SWP_TYPE_BITS)

#define __swp_type(x)	(((x).val >> __SWP_TYPE_SHIFT) & __SWP_TYPE_MASK)
#define __swp_offset(x)	((x).val >> __SWP_OFFSET_SHIFT)
#define __swp_entry(type, offset) ((swp_entry_t) \
	{ ((type) << __SWP_TYPE_SHIFT) | ((offset) << __SWP_OFFSET_SHIFT) })

#define __pte_to_swp_entry(pte)	((swp_entry_t) { pte_val(pte) })
#define __swp_entry_to_pte(x)	((pte_t) { (x).val })

#ifdef CONFIG_ARCH_ENABLE_THP_MIGRATION
#define __pmd_to_swp_entry(pmd) ((swp_entry_t) { pmd_val(pmd) })
#define __swp_entry_to_pmd(swp) __pmd((swp).val)
#endif /* CONFIG_ARCH_ENABLE_THP_MIGRATION */

/*
 * In the RV64 Linux scheme, we give the user half of the virtual-address space
 * and give the kernel the other (upper) half.
 */
#ifdef CONFIG_64BIT
#define KERN_VIRT_START	(-(BIT(VA_BITS)) + TASK_SIZE)
#else
#define KERN_VIRT_START	FIXADDR_START
#endif

/*
 * Task size is 0x4000000000 for RV64 or 0x9fc00000 for RV32.
 * Note that PGDIR_SIZE must evenly divide TASK_SIZE.
 * Task size is:
 * -     0x9fc00000 (~2.5GB) for RV32.
 * -   0x4000000000 ( 256GB) for RV64 using SV39 mmu
 * - 0x800000000000 ( 128TB) for RV64 using SV48 mmu
 *
 * Note that PGDIR_SIZE must evenly divide TASK_SIZE since "RISC-V
 * Instruction Set Manual Volume II: Privileged Architecture" states that
 * "load and store effective addresses, which are 64bits, must have bits
 * 63–48 all equal to bit 47, or else a page-fault exception will occur."
 */
#ifdef CONFIG_64BIT
#define TASK_SIZE_64	(PGDIR_SIZE * PTRS_PER_PGD / 2)
#define TASK_SIZE_MIN	(PGDIR_SIZE_L3 * PTRS_PER_PGD / 2)

#ifdef CONFIG_COMPAT
#define TASK_SIZE_32	(_AC(0x80000000, UL) - PAGE_SIZE)
#define TASK_SIZE	(test_thread_flag(TIF_32BIT) ? \
			 TASK_SIZE_32 : TASK_SIZE_64)
#else
#define TASK_SIZE	TASK_SIZE_64
#endif

#else
#define TASK_SIZE	FIXADDR_START
#define TASK_SIZE_MIN	TASK_SIZE
#endif

#else /* CONFIG_MMU */

#define PAGE_SHARED		__pgprot(0)
#define PAGE_KERNEL		__pgprot(0)
#define swapper_pg_dir		NULL
#define TASK_SIZE		0xffffffffUL
#define VMALLOC_START		0
#define VMALLOC_END		TASK_SIZE

#endif /* !CONFIG_MMU */

extern char _start[];
extern void *_dtb_early_va;
extern uintptr_t _dtb_early_pa;
#if defined(CONFIG_XIP_KERNEL) && defined(CONFIG_MMU)
#define dtb_early_va	(*(void **)XIP_FIXUP(&_dtb_early_va))
#define dtb_early_pa	(*(uintptr_t *)XIP_FIXUP(&_dtb_early_pa))
#else
#define dtb_early_va	_dtb_early_va
#define dtb_early_pa	_dtb_early_pa
#endif /* CONFIG_XIP_KERNEL */
extern u64 satp_mode;
extern bool pgtable_l4_enabled;

void paging_init(void);
void misc_mem_init(void);

/*
 * ZERO_PAGE is a global shared page that is always zero,
 * used for zero-mapped memory areas, etc.
 */
extern unsigned long empty_zero_page[PAGE_SIZE / sizeof(unsigned long)];
#define ZERO_PAGE(vaddr) (virt_to_page(empty_zero_page))

#endif /* !__ASSEMBLY__ */

#endif /* _ASM_RISCV_PGTABLE_H */<|MERGE_RESOLUTION|>--- conflicted
+++ resolved
@@ -656,7 +656,6 @@
 {
 	page_table_check_pud_set(mm, addr, pudp, pud);
 	return __set_pte_at(mm, addr, (pte_t *)pudp, pud_pte(pud));
-<<<<<<< HEAD
 }
 
 #ifdef CONFIG_PAGE_TABLE_CHECK
@@ -670,21 +669,6 @@
 	return pmd_leaf(pmd) && pmd_user(pmd);
 }
 
-=======
-}
-
-#ifdef CONFIG_PAGE_TABLE_CHECK
-static inline bool pte_user_accessible_page(pte_t pte)
-{
-	return pte_present(pte) && pte_user(pte);
-}
-
-static inline bool pmd_user_accessible_page(pmd_t pmd)
-{
-	return pmd_leaf(pmd) && pmd_user(pmd);
-}
-
->>>>>>> 6e66e96e
 static inline bool pud_user_accessible_page(pud_t pud)
 {
 	return pud_leaf(pud) && pud_user(pud);
