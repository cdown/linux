/*
 * This file is subject to the terms and conditions of the GNU General Public
 * License.  See the file COPYING in the main directory of this archive
 * for more details.
 */

#include <linux/module.h>
#include <linux/string.h>

void *memcpy(void *to, const void *from, size_t n)
{
	void *xto = to;
	size_t temp, temp1;

	if (!n)
		return xto;
	if ((long)to & 1) {
		char *cto = to;
		const char *cfrom = from;
		*cto++ = *cfrom++;
		to = cto;
		from = cfrom;
		n--;
	}
	if (n > 2 && (long)to & 2) {
		short *sto = to;
		const short *sfrom = from;
		*sto++ = *sfrom++;
		to = sto;
		from = sfrom;
		n -= 2;
	}
	temp = n >> 2;
	if (temp) {
		long *lto = to;
		const long *lfrom = from;
<<<<<<< HEAD
#if defined(__mc68020__) || defined(__mc68030__) || \
    defined(__mc68040__) || defined(__mc68060__) || defined(__mcpu32__)
		asm volatile (
			"	movel %2,%3\n"
			"	andw  #7,%3\n"
			"	lsrl  #3,%2\n"
			"	negw  %3\n"
			"	jmp   %%pc@(1f,%3:w:2)\n"
			"4:	movel %0@+,%1@+\n"
			"	movel %0@+,%1@+\n"
			"	movel %0@+,%1@+\n"
			"	movel %0@+,%1@+\n"
			"	movel %0@+,%1@+\n"
			"	movel %0@+,%1@+\n"
			"	movel %0@+,%1@+\n"
			"	movel %0@+,%1@+\n"
			"1:	dbra  %2,4b\n"
			"	clrw  %2\n"
			"	subql #1,%2\n"
			"	jpl   4b"
			: "=a" (lfrom), "=a" (lto), "=d" (temp), "=&d" (temp1)
			: "0" (lfrom), "1" (lto), "2" (temp));
#else
		for (; temp; temp--)
			*lto++ = *lfrom++;
=======
#if defined(CONFIG_M68000) || defined(CONFIG_COLDFIRE)
		for (; temp; temp--)
			*lto++ = *lfrom++;
#else
		asm volatile (
			"	movel %2,%3\n"
			"	andw  #7,%3\n"
			"	lsrl  #3,%2\n"
			"	negw  %3\n"
			"	jmp   %%pc@(1f,%3:w:2)\n"
			"4:	movel %0@+,%1@+\n"
			"	movel %0@+,%1@+\n"
			"	movel %0@+,%1@+\n"
			"	movel %0@+,%1@+\n"
			"	movel %0@+,%1@+\n"
			"	movel %0@+,%1@+\n"
			"	movel %0@+,%1@+\n"
			"	movel %0@+,%1@+\n"
			"1:	dbra  %2,4b\n"
			"	clrw  %2\n"
			"	subql #1,%2\n"
			"	jpl   4b"
			: "=a" (lfrom), "=a" (lto), "=d" (temp), "=&d" (temp1)
			: "0" (lfrom), "1" (lto), "2" (temp));
>>>>>>> 56299378
#endif
		to = lto;
		from = lfrom;
	}
	if (n & 2) {
		short *sto = to;
		const short *sfrom = from;
		*sto++ = *sfrom++;
		to = sto;
		from = sfrom;
	}
	if (n & 1) {
		char *cto = to;
		const char *cfrom = from;
		*cto = *cfrom;
	}
	return xto;
}
EXPORT_SYMBOL(memcpy);<|MERGE_RESOLUTION|>--- conflicted
+++ resolved
@@ -34,33 +34,6 @@
 	if (temp) {
 		long *lto = to;
 		const long *lfrom = from;
-<<<<<<< HEAD
-#if defined(__mc68020__) || defined(__mc68030__) || \
-    defined(__mc68040__) || defined(__mc68060__) || defined(__mcpu32__)
-		asm volatile (
-			"	movel %2,%3\n"
-			"	andw  #7,%3\n"
-			"	lsrl  #3,%2\n"
-			"	negw  %3\n"
-			"	jmp   %%pc@(1f,%3:w:2)\n"
-			"4:	movel %0@+,%1@+\n"
-			"	movel %0@+,%1@+\n"
-			"	movel %0@+,%1@+\n"
-			"	movel %0@+,%1@+\n"
-			"	movel %0@+,%1@+\n"
-			"	movel %0@+,%1@+\n"
-			"	movel %0@+,%1@+\n"
-			"	movel %0@+,%1@+\n"
-			"1:	dbra  %2,4b\n"
-			"	clrw  %2\n"
-			"	subql #1,%2\n"
-			"	jpl   4b"
-			: "=a" (lfrom), "=a" (lto), "=d" (temp), "=&d" (temp1)
-			: "0" (lfrom), "1" (lto), "2" (temp));
-#else
-		for (; temp; temp--)
-			*lto++ = *lfrom++;
-=======
 #if defined(CONFIG_M68000) || defined(CONFIG_COLDFIRE)
 		for (; temp; temp--)
 			*lto++ = *lfrom++;
@@ -85,7 +58,6 @@
 			"	jpl   4b"
 			: "=a" (lfrom), "=a" (lto), "=d" (temp), "=&d" (temp1)
 			: "0" (lfrom), "1" (lto), "2" (temp));
->>>>>>> 56299378
 #endif
 		to = lto;
 		from = lfrom;
