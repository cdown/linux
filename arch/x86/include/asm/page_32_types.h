/* SPDX-License-Identifier: GPL-2.0 */
#ifndef _ASM_X86_PAGE_32_DEFS_H
#define _ASM_X86_PAGE_32_DEFS_H

#include <linux/const.h>

/*
 * This handles the memory map.
 *
 * A __PAGE_OFFSET of 0xC0000000 means that the kernel has
 * a virtual address space of one gigabyte, which limits the
 * amount of physical memory you can use to about 950MB.
 *
 * If you want more physical memory than this then see the CONFIG_HIGHMEM4G
 * and CONFIG_HIGHMEM64G options in the kernel configuration.
 */
#define __PAGE_OFFSET_BASE	_AC(CONFIG_PAGE_OFFSET, UL)
#define __PAGE_OFFSET		__PAGE_OFFSET_BASE

#define __START_KERNEL_map	__PAGE_OFFSET

#define THREAD_SIZE_ORDER	1
#define THREAD_SIZE		(PAGE_SIZE << THREAD_SIZE_ORDER)

#define IRQ_STACK_SIZE		THREAD_SIZE

#define N_EXCEPTION_STACKS	1

#ifdef CONFIG_X86_PAE
/*
 * This is beyond the 44 bit limit imposed by the 32bit long pfns,
 * but we need the full mask to make sure inverted PROT_NONE
 * entries have all the host bits set in a guest.
 * The real limit is still 44 bits.
 */
#define __PHYSICAL_MASK_SHIFT	52
#define __VIRTUAL_MASK_SHIFT	32

#else  /* !CONFIG_X86_PAE */
#define __PHYSICAL_MASK_SHIFT	32
#define __VIRTUAL_MASK_SHIFT	32
#endif	/* CONFIG_X86_PAE */

/*
 * User space process size: 3GB (default).
 */
#define IA32_PAGE_OFFSET	__PAGE_OFFSET
#define TASK_SIZE		__PAGE_OFFSET
#define TASK_SIZE_LOW		TASK_SIZE
#define TASK_SIZE_MAX		TASK_SIZE
#define DEFAULT_MAP_WINDOW	TASK_SIZE
#define STACK_TOP		TASK_SIZE
#define STACK_TOP_MAX		STACK_TOP

/*
<<<<<<< HEAD
 * Kernel image size is limited to 512 MB (see in arch/x86/kernel/head_32.S)
=======
 * In spite of the name, KERNEL_IMAGE_SIZE is a limit on the maximum virtual
 * address for the kernel image, rather than the limit on the size itself. On
 * 32-bit, this is not a strict limit, but this value is used to limit the
 * link-time virtual address range of the kernel, and by KASLR to limit the
 * randomized address from which the kernel is executed. A relocatable kernel
 * can be loaded somewhat higher than KERNEL_IMAGE_SIZE as long as enough space
 * remains for the vmalloc area.
>>>>>>> 356006a6
 */
#define KERNEL_IMAGE_SIZE	(512 * 1024 * 1024)

#ifndef __ASSEMBLY__

/*
 * This much address space is reserved for vmalloc() and iomap()
 * as well as fixmap mappings.
 */
extern unsigned int __VMALLOC_RESERVE;
extern int sysctl_legacy_va_layout;

extern void find_low_pfn_range(void);
extern void setup_bootmem_allocator(void);

#endif	/* !__ASSEMBLY__ */

#endif /* _ASM_X86_PAGE_32_DEFS_H */<|MERGE_RESOLUTION|>--- conflicted
+++ resolved
@@ -53,9 +53,6 @@
 #define STACK_TOP_MAX		STACK_TOP
 
 /*
-<<<<<<< HEAD
- * Kernel image size is limited to 512 MB (see in arch/x86/kernel/head_32.S)
-=======
  * In spite of the name, KERNEL_IMAGE_SIZE is a limit on the maximum virtual
  * address for the kernel image, rather than the limit on the size itself. On
  * 32-bit, this is not a strict limit, but this value is used to limit the
@@ -63,7 +60,6 @@
  * randomized address from which the kernel is executed. A relocatable kernel
  * can be loaded somewhat higher than KERNEL_IMAGE_SIZE as long as enough space
  * remains for the vmalloc area.
->>>>>>> 356006a6
  */
 #define KERNEL_IMAGE_SIZE	(512 * 1024 * 1024)
 
