--- conflicted
+++ resolved
@@ -644,12 +644,7 @@
 			return 0;
 		WARN(1, KERN_WARNING "CPA: called for zero pte. "
 		       "vaddr = %lx cpa->vaddr = %lx\n", address,
-<<<<<<< HEAD
-		WARN_ON(1);
 		       *cpa->vaddr);
-=======
-		       cpa->vaddr);
->>>>>>> 38cc1c3d
 		return -EINVAL;
 	}
 
