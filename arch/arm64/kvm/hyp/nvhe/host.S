--- conflicted
+++ resolved
@@ -84,13 +84,6 @@
 	msr	elr_el2, lr
 
 	mov	x29, x0
-<<<<<<< HEAD
-
-	/* Load the format string into x0 and arguments into x1-7 */
-	ldr	x0, =__hyp_panic_string
-	hyp_kimg_va x0, x6
-=======
->>>>>>> 11e4b63a
 
 	/* Load the panic arguments into x0-7 */
 	mrs	x0, esr_el2
