--- conflicted
+++ resolved
@@ -79,7 +79,6 @@
 #define HWCAP2_AFP		(1 << 20)
 #define HWCAP2_RPRES		(1 << 21)
 #define HWCAP2_MTE3		(1 << 22)
-<<<<<<< HEAD
 #define HWCAP2_SME		(1 << 23)
 #define HWCAP2_SME_I16I64	(1 << 24)
 #define HWCAP2_SME_F64F64	(1 << 25)
@@ -88,8 +87,6 @@
 #define HWCAP2_SME_B16F32	(1 << 28)
 #define HWCAP2_SME_F32F32	(1 << 29)
 #define HWCAP2_SME_FA64		(1 << 30)
-=======
-#define HWCAP2_WFXT		(1 << 23)
->>>>>>> 06e0b802
+#define HWCAP2_WFXT		(1UL << 31)
 
 #endif /* _UAPI__ASM_HWCAP_H */