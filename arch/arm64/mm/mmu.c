--- conflicted
+++ resolved
@@ -1114,11 +1114,7 @@
 }
 #endif
 
-<<<<<<< HEAD
-#if !ARM64_SWAPPER_USES_SECTION_MAPS
-=======
 #if !ARM64_KERNEL_USES_PMD_MAPS
->>>>>>> e48bf29c
 int __meminit vmemmap_populate(unsigned long start, unsigned long end, int node,
 		struct vmem_altmap *altmap)
 {
@@ -1181,10 +1177,7 @@
 	unmap_hotplug_range(start, end, true, altmap);
 	free_empty_tables(start, end, VMEMMAP_START, VMEMMAP_END);
 }
-<<<<<<< HEAD
-=======
 #endif /* CONFIG_MEMORY_HOTPLUG */
->>>>>>> e48bf29c
 
 static inline pud_t *fixmap_pud(unsigned long addr)
 {
