// SPDX-License-Identifier: (GPL-2.0+ OR BSD-3-Clause)
/*
 * IPQ6018 SoC device tree source
 *
 * Copyright (c) 2019, The Linux Foundation. All rights reserved.
 */

#include <dt-bindings/interrupt-controller/arm-gic.h>
#include <dt-bindings/clock/qcom,gcc-ipq6018.h>
#include <dt-bindings/reset/qcom,gcc-ipq6018.h>
#include <dt-bindings/clock/qcom,apss-ipq.h>

/ {
	#address-cells = <2>;
	#size-cells = <2>;
	interrupt-parent = <&intc>;

	clocks {
		sleep_clk: sleep-clk {
			compatible = "fixed-clock";
			clock-frequency = <32000>;
			#clock-cells = <0>;
		};

		xo: xo {
			compatible = "fixed-clock";
			clock-frequency = <24000000>;
			#clock-cells = <0>;
		};
	};

	cpus: cpus {
		#address-cells = <1>;
		#size-cells = <0>;

		CPU0: cpu@0 {
			device_type = "cpu";
			compatible = "arm,cortex-a53";
			reg = <0x0>;
			enable-method = "psci";
			next-level-cache = <&L2_0>;
			clocks = <&apcs_glb APCS_ALIAS0_CORE_CLK>;
			clock-names = "cpu";
			operating-points-v2 = <&cpu_opp_table>;
			cpu-supply = <&ipq6018_s2>;
		};

		CPU1: cpu@1 {
			device_type = "cpu";
			compatible = "arm,cortex-a53";
			enable-method = "psci";
			reg = <0x1>;
			next-level-cache = <&L2_0>;
			clocks = <&apcs_glb APCS_ALIAS0_CORE_CLK>;
			clock-names = "cpu";
			operating-points-v2 = <&cpu_opp_table>;
			cpu-supply = <&ipq6018_s2>;
		};

		CPU2: cpu@2 {
			device_type = "cpu";
			compatible = "arm,cortex-a53";
			enable-method = "psci";
			reg = <0x2>;
			next-level-cache = <&L2_0>;
			clocks = <&apcs_glb APCS_ALIAS0_CORE_CLK>;
			clock-names = "cpu";
			operating-points-v2 = <&cpu_opp_table>;
			cpu-supply = <&ipq6018_s2>;
		};

		CPU3: cpu@3 {
			device_type = "cpu";
			compatible = "arm,cortex-a53";
			enable-method = "psci";
			reg = <0x3>;
			next-level-cache = <&L2_0>;
			clocks = <&apcs_glb APCS_ALIAS0_CORE_CLK>;
			clock-names = "cpu";
			operating-points-v2 = <&cpu_opp_table>;
			cpu-supply = <&ipq6018_s2>;
		};

		L2_0: l2-cache {
			compatible = "cache";
			cache-level = <0x2>;
		};
	};

	cpu_opp_table: cpu_opp_table {
		compatible = "operating-points-v2";
		opp-shared;

		opp-864000000 {
			opp-hz = /bits/ 64 <864000000>;
			opp-microvolt = <725000>;
			clock-latency-ns = <200000>;
		};
		opp-1056000000 {
			opp-hz = /bits/ 64 <1056000000>;
			opp-microvolt = <787500>;
			clock-latency-ns = <200000>;
		};
		opp-1320000000 {
			opp-hz = /bits/ 64 <1320000000>;
			opp-microvolt = <862500>;
			clock-latency-ns = <200000>;
		};
		opp-1440000000 {
			opp-hz = /bits/ 64 <1440000000>;
			opp-microvolt = <925000>;
			clock-latency-ns = <200000>;
		};
		opp-1608000000 {
			opp-hz = /bits/ 64 <1608000000>;
			opp-microvolt = <987500>;
			clock-latency-ns = <200000>;
		};
		opp-1800000000 {
			opp-hz = /bits/ 64 <1800000000>;
			opp-microvolt = <1062500>;
			clock-latency-ns = <200000>;
		};
	};

	firmware {
		scm {
			compatible = "qcom,scm";
		};
	};

	tcsr_mutex: hwlock {
		compatible = "qcom,tcsr-mutex";
		syscon = <&tcsr_mutex_regs 0 0x80>;
		#hwlock-cells = <1>;
	};

	pmuv8: pmu {
		compatible = "arm,cortex-a53-pmu";
		interrupts = <GIC_PPI 7 (GIC_CPU_MASK_SIMPLE(4) |
					 IRQ_TYPE_LEVEL_HIGH)>;
	};

	psci: psci {
		compatible = "arm,psci-1.0";
		method = "smc";
	};

	reserved-memory {
		#address-cells = <2>;
		#size-cells = <2>;
		ranges;

		rpm_msg_ram: memory@0x60000 {
			reg = <0x0 0x60000 0x0 0x6000>;
			no-map;
		};

		tz: tz@48500000 {
			reg = <0x0 0x48500000 0x0 0x00200000>;
			no-map;
		};

		smem_region: memory@4aa00000 {
			reg = <0x0 0x4aa00000 0x0 0x00100000>;
			no-map;
		};

		q6_region: memory@4ab00000 {
			reg = <0x0 0x4ab00000 0x0 0x02800000>;
			no-map;
		};
	};

	smem {
		compatible = "qcom,smem";
		memory-region = <&smem_region>;
		hwlocks = <&tcsr_mutex 0>;
	};

	soc: soc {
		#address-cells = <2>;
		#size-cells = <2>;
		ranges = <0 0 0 0 0x0 0xffffffff>;
		dma-ranges;
		compatible = "simple-bus";

		prng: qrng@e1000 {
			compatible = "qcom,prng-ee";
			reg = <0x0 0xe3000 0x0 0x1000>;
			clocks = <&gcc GCC_PRNG_AHB_CLK>;
			clock-names = "core";
		};

		cryptobam: dma@704000 {
			compatible = "qcom,bam-v1.7.0";
			reg = <0x0 0x00704000 0x0 0x20000>;
			interrupts = <GIC_SPI 207 IRQ_TYPE_LEVEL_HIGH>;
			clocks = <&gcc GCC_CRYPTO_AHB_CLK>;
			clock-names = "bam_clk";
			#dma-cells = <1>;
			qcom,ee = <1>;
			qcom,controlled-remotely = <1>;
			qcom,config-pipe-trust-reg = <0>;
		};

		crypto: crypto@73a000 {
			compatible = "qcom,crypto-v5.1";
			reg = <0x0 0x0073a000 0x0 0x6000>;
			clocks = <&gcc GCC_CRYPTO_AHB_CLK>,
				<&gcc GCC_CRYPTO_AXI_CLK>,
				<&gcc GCC_CRYPTO_CLK>;
			clock-names = "iface", "bus", "core";
			dmas = <&cryptobam 2>, <&cryptobam 3>;
			dma-names = "rx", "tx";
		};

		tlmm: pinctrl@1000000 {
			compatible = "qcom,ipq6018-pinctrl";
			reg = <0x0 0x01000000 0x0 0x300000>;
			interrupts = <GIC_SPI 208 IRQ_TYPE_LEVEL_HIGH>;
			gpio-controller;
			#gpio-cells = <2>;
			gpio-ranges = <&tlmm 0 80>;
			interrupt-controller;
			#interrupt-cells = <2>;

			serial_3_pins: serial3-pinmux {
				pins = "gpio44", "gpio45";
				function = "blsp2_uart";
				drive-strength = <8>;
				bias-pull-down;
			};
		};

		gcc: gcc@1800000 {
			compatible = "qcom,gcc-ipq6018";
			reg = <0x0 0x01800000 0x0 0x80000>;
			clocks = <&xo>, <&sleep_clk>;
			clock-names = "xo", "sleep_clk";
			#clock-cells = <1>;
			#reset-cells = <1>;
		};

		tcsr_mutex_regs: syscon@1905000 {
			compatible = "syscon";
			reg = <0x0 0x01905000 0x0 0x8000>;
		};

		tcsr_q6: syscon@1945000 {
			compatible = "syscon";
			reg = <0x0 0x01945000 0x0 0xe000>;
		};

		blsp_dma: dma@7884000 {
			compatible = "qcom,bam-v1.7.0";
			reg = <0x0 0x07884000 0x0 0x2b000>;
			interrupts = <GIC_SPI 238 IRQ_TYPE_LEVEL_HIGH>;
			clocks = <&gcc GCC_BLSP1_AHB_CLK>;
			clock-names = "bam_clk";
			#dma-cells = <1>;
			qcom,ee = <0>;
		};

		blsp1_uart3: serial@78b1000 {
			compatible = "qcom,msm-uartdm-v1.4", "qcom,msm-uartdm";
			reg = <0x0 0x078b1000 0x0 0x200>;
			interrupts = <GIC_SPI 306 IRQ_TYPE_LEVEL_HIGH>;
			clocks = <&gcc GCC_BLSP1_UART3_APPS_CLK>,
				<&gcc GCC_BLSP1_AHB_CLK>;
			clock-names = "core", "iface";
			status = "disabled";
		};

		spi_0: spi@78b5000 {
			compatible = "qcom,spi-qup-v2.2.1";
			#address-cells = <1>;
			#size-cells = <0>;
			reg = <0x0 0x078b5000 0x0 0x600>;
			interrupts = <GIC_SPI 95 IRQ_TYPE_LEVEL_HIGH>;
			spi-max-frequency = <50000000>;
			clocks = <&gcc GCC_BLSP1_QUP1_SPI_APPS_CLK>,
				<&gcc GCC_BLSP1_AHB_CLK>;
			clock-names = "core", "iface";
			dmas = <&blsp_dma 12>, <&blsp_dma 13>;
			dma-names = "tx", "rx";
			status = "disabled";
		};

		spi_1: spi@78b6000 {
			compatible = "qcom,spi-qup-v2.2.1";
			#address-cells = <1>;
			#size-cells = <0>;
			reg = <0x0 0x078b6000 0x0 0x600>;
			interrupts = <GIC_SPI 96 IRQ_TYPE_LEVEL_HIGH>;
			spi-max-frequency = <50000000>;
			clocks = <&gcc GCC_BLSP1_QUP2_SPI_APPS_CLK>,
				<&gcc GCC_BLSP1_AHB_CLK>;
			clock-names = "core", "iface";
			dmas = <&blsp_dma 14>, <&blsp_dma 15>;
			dma-names = "tx", "rx";
			status = "disabled";
		};

		i2c_0: i2c@78b6000 {
			compatible = "qcom,i2c-qup-v2.2.1";
			#address-cells = <1>;
			#size-cells = <0>;
			reg = <0x0 0x078b6000 0x0 0x600>;
			interrupts = <GIC_SPI 96 IRQ_TYPE_LEVEL_HIGH>;
			clocks = <&gcc GCC_BLSP1_AHB_CLK>,
				<&gcc GCC_BLSP1_QUP2_I2C_APPS_CLK>;
			clock-names = "iface", "core";
			clock-frequency  = <400000>;
			dmas = <&blsp_dma 15>, <&blsp_dma 14>;
			dma-names = "rx", "tx";
			status = "disabled";
		};

		i2c_1: i2c@78b7000 { /* BLSP1 QUP2 */
			compatible = "qcom,i2c-qup-v2.2.1";
			#address-cells = <1>;
			#size-cells = <0>;
			reg = <0x0 0x078b7000 0x0 0x600>;
			interrupts = <GIC_SPI 97 IRQ_TYPE_LEVEL_HIGH>;
			clocks = <&gcc GCC_BLSP1_AHB_CLK>,
				<&gcc GCC_BLSP1_QUP3_I2C_APPS_CLK>;
			clock-names = "iface", "core";
			clock-frequency  = <400000>;
			dmas = <&blsp_dma 17>, <&blsp_dma 16>;
			dma-names = "rx", "tx";
			status = "disabled";
		};

		intc: interrupt-controller@b000000 {
			compatible = "qcom,msm-qgic2";
			interrupt-controller;
			#interrupt-cells = <0x3>;
			reg =   <0x0 0x0b000000 0x0 0x1000>,  /*GICD*/
				<0x0 0x0b002000 0x0 0x1000>,  /*GICC*/
				<0x0 0x0b001000 0x0 0x1000>,  /*GICH*/
				<0x0 0x0b004000 0x0 0x1000>;  /*GICV*/
			interrupts = <GIC_PPI 9 IRQ_TYPE_LEVEL_HIGH>;
		};

		watchdog@b017000 {
			compatible = "qcom,kpss-wdt";
			interrupts = <GIC_SPI 3 IRQ_TYPE_EDGE_RISING>;
			reg = <0x0 0x0b017000 0x0 0x40>;
			clocks = <&sleep_clk>;
			timeout-sec = <10>;
		};

		apcs_glb: mailbox@b111000 {
			compatible = "qcom,ipq6018-apcs-apps-global";
<<<<<<< HEAD
			reg = <0x0b111000 0x1000>;
=======
			reg = <0x0 0x0b111000 0x0 0x1000>;
>>>>>>> 356006a6
			#clock-cells = <1>;
			clocks = <&a53pll>, <&xo>;
			clock-names = "pll", "xo";
			#mbox-cells = <1>;
		};

		a53pll: clock@b116000 {
			compatible = "qcom,ipq6018-a53pll";
<<<<<<< HEAD
			reg = <0x0b116000 0x40>;
=======
			reg = <0x0 0x0b116000 0x0 0x40>;
>>>>>>> 356006a6
			#clock-cells = <0>;
			clocks = <&xo>;
			clock-names = "xo";
		};

		timer {
			compatible = "arm,armv8-timer";
			interrupts = <GIC_PPI 2 (GIC_CPU_MASK_SIMPLE(4) | IRQ_TYPE_LEVEL_LOW)>,
				     <GIC_PPI 3 (GIC_CPU_MASK_SIMPLE(4) | IRQ_TYPE_LEVEL_LOW)>,
				     <GIC_PPI 4 (GIC_CPU_MASK_SIMPLE(4) | IRQ_TYPE_LEVEL_LOW)>,
				     <GIC_PPI 1 (GIC_CPU_MASK_SIMPLE(4) | IRQ_TYPE_LEVEL_LOW)>;
		};

		timer@b120000 {
			#address-cells = <2>;
			#size-cells = <2>;
			ranges;
			compatible = "arm,armv7-timer-mem";
			reg = <0x0 0x0b120000 0x0 0x1000>;
			clock-frequency = <19200000>;

			frame@b120000 {
				frame-number = <0>;
				interrupts = <GIC_SPI 8 IRQ_TYPE_LEVEL_HIGH>,
					     <GIC_SPI 7 IRQ_TYPE_LEVEL_HIGH>;
				reg = <0x0 0x0b121000 0x0 0x1000>,
				      <0x0 0x0b122000 0x0 0x1000>;
			};

			frame@b123000 {
				frame-number = <1>;
				interrupts = <GIC_SPI 9 IRQ_TYPE_LEVEL_HIGH>;
				reg = <0x0 0xb123000 0x0 0x1000>;
				status = "disabled";
			};

			frame@b124000 {
				frame-number = <2>;
				interrupts = <GIC_SPI 10 IRQ_TYPE_LEVEL_HIGH>;
				reg = <0x0 0x0b124000 0x0 0x1000>;
				status = "disabled";
			};

			frame@b125000 {
				frame-number = <3>;
				interrupts = <GIC_SPI 11 IRQ_TYPE_LEVEL_HIGH>;
				reg = <0x0 0x0b125000 0x0 0x1000>;
				status = "disabled";
			};

			frame@b126000 {
				frame-number = <4>;
				interrupts = <GIC_SPI 12 IRQ_TYPE_LEVEL_HIGH>;
				reg = <0x0 0x0b126000 0x0 0x1000>;
				status = "disabled";
			};

			frame@b127000 {
				frame-number = <5>;
				interrupts = <GIC_SPI 13 IRQ_TYPE_LEVEL_HIGH>;
				reg = <0x0 0x0b127000 0x0 0x1000>;
				status = "disabled";
			};

			frame@b128000 {
				frame-number = <6>;
				interrupts = <GIC_SPI 14 IRQ_TYPE_LEVEL_HIGH>;
				reg = <0x0 0x0b128000 0x0 0x1000>;
				status = "disabled";
			};
		};

		q6v5_wcss: remoteproc@cd00000 {
			compatible = "qcom,ipq8074-wcss-pil";
			reg = <0x0 0x0cd00000 0x0 0x4040>,
			      <0x0 0x004ab000 0x0 0x20>;
			reg-names = "qdsp6",
				    "rmb";
			interrupts-extended = <&intc GIC_SPI 325 IRQ_TYPE_EDGE_RISING>,
					      <&wcss_smp2p_in 0 0>,
					      <&wcss_smp2p_in 1 0>,
					      <&wcss_smp2p_in 2 0>,
					      <&wcss_smp2p_in 3 0>;
			interrupt-names = "wdog",
					  "fatal",
					  "ready",
					  "handover",
					  "stop-ack";

			resets = <&gcc GCC_WCSSAON_RESET>,
				 <&gcc GCC_WCSS_BCR>,
				 <&gcc GCC_WCSS_Q6_BCR>;

			reset-names = "wcss_aon_reset",
				      "wcss_reset",
				      "wcss_q6_reset";

			clocks = <&gcc GCC_PRNG_AHB_CLK>;
			clock-names = "prng";

			qcom,halt-regs = <&tcsr_q6 0xa000 0xd000 0x0>;

			qcom,smem-states = <&wcss_smp2p_out 0>,
					   <&wcss_smp2p_out 1>;
			qcom,smem-state-names = "shutdown",
						"stop";

			memory-region = <&q6_region>;

			glink-edge {
				interrupts = <GIC_SPI 321 IRQ_TYPE_EDGE_RISING>;
				qcom,remote-pid = <1>;
				mboxes = <&apcs_glb 8>;

				qrtr_requests {
					qcom,glink-channels = "IPCRTR";
				};
			};
		};

	};

	wcss: wcss-smp2p {
		compatible = "qcom,smp2p";
		qcom,smem = <435>, <428>;

		interrupt-parent = <&intc>;
		interrupts = <GIC_SPI 322 IRQ_TYPE_EDGE_RISING>;

		mboxes = <&apcs_glb 9>;

		qcom,local-pid = <0>;
		qcom,remote-pid = <1>;

		wcss_smp2p_out: master-kernel {
			qcom,entry-name = "master-kernel";
			#qcom,smem-state-cells = <1>;
		};

		wcss_smp2p_in: slave-kernel {
			qcom,entry-name = "slave-kernel";
			interrupt-controller;
			#interrupt-cells = <2>;
		};
	};

	rpm-glink {
		compatible = "qcom,glink-rpm";
		interrupts = <GIC_SPI 168 IRQ_TYPE_EDGE_RISING>;
		qcom,rpm-msg-ram = <&rpm_msg_ram>;
		mboxes = <&apcs_glb 0>;

		rpm_requests: glink-channel {
			compatible = "qcom,rpm-ipq6018";
			qcom,glink-channels = "rpm_requests";

			regulators {
				compatible = "qcom,rpm-mp5496-regulators";

				ipq6018_s2: s2 {
					regulator-min-microvolt = <725000>;
					regulator-max-microvolt = <1062500>;
					regulator-always-on;
				};
			};
		};
	};
};<|MERGE_RESOLUTION|>--- conflicted
+++ resolved
@@ -353,11 +353,7 @@
 
 		apcs_glb: mailbox@b111000 {
 			compatible = "qcom,ipq6018-apcs-apps-global";
-<<<<<<< HEAD
-			reg = <0x0b111000 0x1000>;
-=======
 			reg = <0x0 0x0b111000 0x0 0x1000>;
->>>>>>> 356006a6
 			#clock-cells = <1>;
 			clocks = <&a53pll>, <&xo>;
 			clock-names = "pll", "xo";
@@ -366,11 +362,7 @@
 
 		a53pll: clock@b116000 {
 			compatible = "qcom,ipq6018-a53pll";
-<<<<<<< HEAD
-			reg = <0x0b116000 0x40>;
-=======
 			reg = <0x0 0x0b116000 0x0 0x40>;
->>>>>>> 356006a6
 			#clock-cells = <0>;
 			clocks = <&xo>;
 			clock-names = "xo";
