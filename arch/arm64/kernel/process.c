--- conflicted
+++ resolved
@@ -522,13 +522,6 @@
 	return last;
 }
 
-<<<<<<< HEAD
-unsigned long __get_wchan(struct task_struct *p)
-{
-	struct stackframe frame;
-	unsigned long stack_page, ret = 0;
-	int count = 0;
-=======
 struct wchan_info {
 	unsigned long	pc;
 	int		count;
@@ -551,7 +544,6 @@
 		.pc = 0,
 		.count = 0,
 	};
->>>>>>> 754e0b0e
 
 	if (!try_get_task_stack(p))
 		return 0;
