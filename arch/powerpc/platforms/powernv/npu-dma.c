--- conflicted
+++ resolved
@@ -612,18 +612,6 @@
 	struct npu_context *npu_context = mn_to_npu_context(mn);
 
 	mmio_invalidate(npu_context, 1, address, true);
-<<<<<<< HEAD
-}
-
-static void pnv_npu2_mn_invalidate_page(struct mmu_notifier *mn,
-					struct mm_struct *mm,
-					unsigned long address)
-{
-	struct npu_context *npu_context = mn_to_npu_context(mn);
-
-	mmio_invalidate(npu_context, 1, address, true);
-=======
->>>>>>> a2054256
 }
 
 static void pnv_npu2_mn_invalidate_range(struct mmu_notifier *mn,
